{
    "isDeclaration": false,
    "languageVersion": "EcmaScript5",
    "parseOptions": {
        "allowAutomaticSemicolonInsertion": true
    },
    "sourceUnit": {
        "kind": "SourceUnit",
        "fullStart": 0,
        "fullEnd": 944,
        "start": 564,
        "end": 944,
        "fullWidth": 944,
        "width": 380,
        "isIncrementallyUnusable": true,
        "moduleElements": [
            {
                "kind": "FunctionDeclaration",
                "fullStart": 0,
                "fullEnd": 920,
                "start": 564,
                "end": 918,
                "fullWidth": 920,
                "width": 354,
                "modifiers": [],
                "functionKeyword": {
                    "kind": "FunctionKeyword",
                    "fullStart": 0,
                    "fullEnd": 573,
                    "start": 564,
                    "end": 572,
                    "fullWidth": 573,
                    "width": 8,
                    "text": "function",
                    "value": "function",
                    "valueText": "function",
                    "hasLeadingTrivia": true,
                    "hasLeadingComment": true,
                    "hasLeadingNewLine": true,
                    "hasTrailingTrivia": true,
                    "leadingTrivia": [
                        {
                            "kind": "SingleLineCommentTrivia",
                            "text": "/// Copyright (c) 2012 Ecma International.  All rights reserved. "
                        },
                        {
                            "kind": "NewLineTrivia",
                            "text": "\r\n"
                        },
                        {
                            "kind": "SingleLineCommentTrivia",
                            "text": "/// Ecma International makes this code available under the terms and conditions set"
                        },
                        {
                            "kind": "NewLineTrivia",
                            "text": "\r\n"
                        },
                        {
                            "kind": "SingleLineCommentTrivia",
                            "text": "/// forth on http://hg.ecmascript.org/tests/test262/raw-file/tip/LICENSE (the "
                        },
                        {
                            "kind": "NewLineTrivia",
                            "text": "\r\n"
                        },
                        {
                            "kind": "SingleLineCommentTrivia",
                            "text": "/// \"Use Terms\").   Any redistribution of this code must retain the above "
                        },
                        {
                            "kind": "NewLineTrivia",
                            "text": "\r\n"
                        },
                        {
                            "kind": "SingleLineCommentTrivia",
                            "text": "/// copyright and this notice and otherwise comply with the Use Terms."
                        },
                        {
                            "kind": "NewLineTrivia",
                            "text": "\r\n"
                        },
                        {
                            "kind": "MultiLineCommentTrivia",
                            "text": "/**\r\n * @path ch15/15.2/15.2.3/15.2.3.5/15.2.3.5-4-179.js\r\n * @description Object.create - 'writable' property of one property in 'Properties' is not present (8.10.5 step 6)\r\n */"
                        },
                        {
                            "kind": "NewLineTrivia",
                            "text": "\r\n"
                        },
                        {
                            "kind": "NewLineTrivia",
                            "text": "\r\n"
                        },
                        {
                            "kind": "NewLineTrivia",
                            "text": "\r\n"
                        }
                    ],
                    "trailingTrivia": [
                        {
                            "kind": "WhitespaceTrivia",
                            "text": " "
                        }
                    ]
                },
                "identifier": {
                    "kind": "IdentifierName",
                    "fullStart": 573,
                    "fullEnd": 581,
                    "start": 573,
                    "end": 581,
                    "fullWidth": 8,
                    "width": 8,
                    "text": "testcase",
                    "value": "testcase",
                    "valueText": "testcase"
                },
                "callSignature": {
                    "kind": "CallSignature",
                    "fullStart": 581,
                    "fullEnd": 584,
                    "start": 581,
                    "end": 583,
                    "fullWidth": 3,
                    "width": 2,
                    "parameterList": {
                        "kind": "ParameterList",
                        "fullStart": 581,
                        "fullEnd": 584,
                        "start": 581,
                        "end": 583,
                        "fullWidth": 3,
                        "width": 2,
                        "openParenToken": {
                            "kind": "OpenParenToken",
                            "fullStart": 581,
                            "fullEnd": 582,
                            "start": 581,
                            "end": 582,
                            "fullWidth": 1,
                            "width": 1,
                            "text": "(",
                            "value": "(",
                            "valueText": "("
                        },
                        "parameters": [],
                        "closeParenToken": {
                            "kind": "CloseParenToken",
                            "fullStart": 582,
                            "fullEnd": 584,
                            "start": 582,
                            "end": 583,
                            "fullWidth": 2,
                            "width": 1,
                            "text": ")",
                            "value": ")",
                            "valueText": ")",
                            "hasTrailingTrivia": true,
                            "trailingTrivia": [
                                {
                                    "kind": "WhitespaceTrivia",
                                    "text": " "
                                }
                            ]
                        }
                    }
                },
                "block": {
                    "kind": "Block",
                    "fullStart": 584,
                    "fullEnd": 920,
                    "start": 584,
                    "end": 918,
                    "fullWidth": 336,
                    "width": 334,
                    "openBraceToken": {
                        "kind": "OpenBraceToken",
                        "fullStart": 584,
                        "fullEnd": 587,
                        "start": 584,
                        "end": 585,
                        "fullWidth": 3,
                        "width": 1,
                        "text": "{",
                        "value": "{",
                        "valueText": "{",
                        "hasTrailingTrivia": true,
                        "hasTrailingNewLine": true,
                        "trailingTrivia": [
                            {
                                "kind": "NewLineTrivia",
                                "text": "\r\n"
                            }
                        ]
                    },
                    "statements": [
                        {
                            "kind": "VariableStatement",
                            "fullStart": 587,
                            "fullEnd": 708,
                            "start": 597,
                            "end": 706,
                            "fullWidth": 121,
                            "width": 109,
                            "modifiers": [],
                            "variableDeclaration": {
                                "kind": "VariableDeclaration",
                                "fullStart": 587,
                                "fullEnd": 705,
                                "start": 597,
                                "end": 705,
                                "fullWidth": 118,
                                "width": 108,
                                "varKeyword": {
                                    "kind": "VarKeyword",
                                    "fullStart": 587,
                                    "fullEnd": 601,
                                    "start": 597,
                                    "end": 600,
                                    "fullWidth": 14,
                                    "width": 3,
                                    "text": "var",
                                    "value": "var",
                                    "valueText": "var",
                                    "hasLeadingTrivia": true,
                                    "hasLeadingNewLine": true,
                                    "hasTrailingTrivia": true,
                                    "leadingTrivia": [
                                        {
                                            "kind": "NewLineTrivia",
                                            "text": "\r\n"
                                        },
                                        {
                                            "kind": "WhitespaceTrivia",
                                            "text": "        "
                                        }
                                    ],
                                    "trailingTrivia": [
                                        {
                                            "kind": "WhitespaceTrivia",
                                            "text": " "
                                        }
                                    ]
                                },
                                "variableDeclarators": [
                                    {
                                        "kind": "VariableDeclarator",
                                        "fullStart": 601,
                                        "fullEnd": 705,
                                        "start": 601,
                                        "end": 705,
                                        "fullWidth": 104,
<<<<<<< HEAD
                                        "width": 104,
                                        "identifier": {
=======
                                        "propertyName": {
>>>>>>> 85e84683
                                            "kind": "IdentifierName",
                                            "fullStart": 601,
                                            "fullEnd": 608,
                                            "start": 601,
                                            "end": 607,
                                            "fullWidth": 7,
                                            "width": 6,
                                            "text": "newObj",
                                            "value": "newObj",
                                            "valueText": "newObj",
                                            "hasTrailingTrivia": true,
                                            "trailingTrivia": [
                                                {
                                                    "kind": "WhitespaceTrivia",
                                                    "text": " "
                                                }
                                            ]
                                        },
                                        "equalsValueClause": {
                                            "kind": "EqualsValueClause",
                                            "fullStart": 608,
                                            "fullEnd": 705,
                                            "start": 608,
                                            "end": 705,
                                            "fullWidth": 97,
                                            "width": 97,
                                            "equalsToken": {
                                                "kind": "EqualsToken",
                                                "fullStart": 608,
                                                "fullEnd": 610,
                                                "start": 608,
                                                "end": 609,
                                                "fullWidth": 2,
                                                "width": 1,
                                                "text": "=",
                                                "value": "=",
                                                "valueText": "=",
                                                "hasTrailingTrivia": true,
                                                "trailingTrivia": [
                                                    {
                                                        "kind": "WhitespaceTrivia",
                                                        "text": " "
                                                    }
                                                ]
                                            },
                                            "value": {
                                                "kind": "InvocationExpression",
                                                "fullStart": 610,
                                                "fullEnd": 705,
                                                "start": 610,
                                                "end": 705,
                                                "fullWidth": 95,
                                                "width": 95,
                                                "expression": {
                                                    "kind": "MemberAccessExpression",
                                                    "fullStart": 610,
                                                    "fullEnd": 623,
                                                    "start": 610,
                                                    "end": 623,
                                                    "fullWidth": 13,
                                                    "width": 13,
                                                    "expression": {
                                                        "kind": "IdentifierName",
                                                        "fullStart": 610,
                                                        "fullEnd": 616,
                                                        "start": 610,
                                                        "end": 616,
                                                        "fullWidth": 6,
                                                        "width": 6,
                                                        "text": "Object",
                                                        "value": "Object",
                                                        "valueText": "Object"
                                                    },
                                                    "dotToken": {
                                                        "kind": "DotToken",
                                                        "fullStart": 616,
                                                        "fullEnd": 617,
                                                        "start": 616,
                                                        "end": 617,
                                                        "fullWidth": 1,
                                                        "width": 1,
                                                        "text": ".",
                                                        "value": ".",
                                                        "valueText": "."
                                                    },
                                                    "name": {
                                                        "kind": "IdentifierName",
                                                        "fullStart": 617,
                                                        "fullEnd": 623,
                                                        "start": 617,
                                                        "end": 623,
                                                        "fullWidth": 6,
                                                        "width": 6,
                                                        "text": "create",
                                                        "value": "create",
                                                        "valueText": "create"
                                                    }
                                                },
                                                "argumentList": {
                                                    "kind": "ArgumentList",
                                                    "fullStart": 623,
                                                    "fullEnd": 705,
                                                    "start": 623,
                                                    "end": 705,
                                                    "fullWidth": 82,
                                                    "width": 82,
                                                    "openParenToken": {
                                                        "kind": "OpenParenToken",
                                                        "fullStart": 623,
                                                        "fullEnd": 624,
                                                        "start": 623,
                                                        "end": 624,
                                                        "fullWidth": 1,
                                                        "width": 1,
                                                        "text": "(",
                                                        "value": "(",
                                                        "valueText": "("
                                                    },
                                                    "arguments": [
                                                        {
                                                            "kind": "ObjectLiteralExpression",
                                                            "fullStart": 624,
                                                            "fullEnd": 626,
                                                            "start": 624,
                                                            "end": 626,
                                                            "fullWidth": 2,
                                                            "width": 2,
                                                            "openBraceToken": {
                                                                "kind": "OpenBraceToken",
                                                                "fullStart": 624,
                                                                "fullEnd": 625,
                                                                "start": 624,
                                                                "end": 625,
                                                                "fullWidth": 1,
                                                                "width": 1,
                                                                "text": "{",
                                                                "value": "{",
                                                                "valueText": "{"
                                                            },
                                                            "propertyAssignments": [],
                                                            "closeBraceToken": {
                                                                "kind": "CloseBraceToken",
                                                                "fullStart": 625,
                                                                "fullEnd": 626,
                                                                "start": 625,
                                                                "end": 626,
                                                                "fullWidth": 1,
                                                                "width": 1,
                                                                "text": "}",
                                                                "value": "}",
                                                                "valueText": "}"
                                                            }
                                                        },
                                                        {
                                                            "kind": "CommaToken",
                                                            "fullStart": 626,
                                                            "fullEnd": 628,
                                                            "start": 626,
                                                            "end": 627,
                                                            "fullWidth": 2,
                                                            "width": 1,
                                                            "text": ",",
                                                            "value": ",",
                                                            "valueText": ",",
                                                            "hasTrailingTrivia": true,
                                                            "trailingTrivia": [
                                                                {
                                                                    "kind": "WhitespaceTrivia",
                                                                    "text": " "
                                                                }
                                                            ]
                                                        },
                                                        {
                                                            "kind": "ObjectLiteralExpression",
                                                            "fullStart": 628,
                                                            "fullEnd": 704,
                                                            "start": 628,
                                                            "end": 704,
                                                            "fullWidth": 76,
                                                            "width": 76,
                                                            "openBraceToken": {
                                                                "kind": "OpenBraceToken",
                                                                "fullStart": 628,
                                                                "fullEnd": 631,
                                                                "start": 628,
                                                                "end": 629,
                                                                "fullWidth": 3,
                                                                "width": 1,
                                                                "text": "{",
                                                                "value": "{",
                                                                "valueText": "{",
                                                                "hasTrailingTrivia": true,
                                                                "hasTrailingNewLine": true,
                                                                "trailingTrivia": [
                                                                    {
                                                                        "kind": "NewLineTrivia",
                                                                        "text": "\r\n"
                                                                    }
                                                                ]
                                                            },
                                                            "propertyAssignments": [
                                                                {
                                                                    "kind": "SimplePropertyAssignment",
                                                                    "fullStart": 631,
                                                                    "fullEnd": 695,
                                                                    "start": 643,
                                                                    "end": 693,
                                                                    "fullWidth": 64,
                                                                    "width": 50,
                                                                    "propertyName": {
                                                                        "kind": "IdentifierName",
                                                                        "fullStart": 631,
                                                                        "fullEnd": 647,
                                                                        "start": 643,
                                                                        "end": 647,
                                                                        "fullWidth": 16,
                                                                        "width": 4,
                                                                        "text": "prop",
                                                                        "value": "prop",
                                                                        "valueText": "prop",
                                                                        "hasLeadingTrivia": true,
                                                                        "leadingTrivia": [
                                                                            {
                                                                                "kind": "WhitespaceTrivia",
                                                                                "text": "            "
                                                                            }
                                                                        ]
                                                                    },
                                                                    "colonToken": {
                                                                        "kind": "ColonToken",
                                                                        "fullStart": 647,
                                                                        "fullEnd": 649,
                                                                        "start": 647,
                                                                        "end": 648,
                                                                        "fullWidth": 2,
                                                                        "width": 1,
                                                                        "text": ":",
                                                                        "value": ":",
                                                                        "valueText": ":",
                                                                        "hasTrailingTrivia": true,
                                                                        "trailingTrivia": [
                                                                            {
                                                                                "kind": "WhitespaceTrivia",
                                                                                "text": " "
                                                                            }
                                                                        ]
                                                                    },
                                                                    "expression": {
                                                                        "kind": "ObjectLiteralExpression",
                                                                        "fullStart": 649,
                                                                        "fullEnd": 695,
                                                                        "start": 649,
                                                                        "end": 693,
                                                                        "fullWidth": 46,
                                                                        "width": 44,
                                                                        "openBraceToken": {
                                                                            "kind": "OpenBraceToken",
                                                                            "fullStart": 649,
                                                                            "fullEnd": 652,
                                                                            "start": 649,
                                                                            "end": 650,
                                                                            "fullWidth": 3,
                                                                            "width": 1,
                                                                            "text": "{",
                                                                            "value": "{",
                                                                            "valueText": "{",
                                                                            "hasTrailingTrivia": true,
                                                                            "hasTrailingNewLine": true,
                                                                            "trailingTrivia": [
                                                                                {
                                                                                    "kind": "NewLineTrivia",
                                                                                    "text": "\r\n"
                                                                                }
                                                                            ]
                                                                        },
                                                                        "propertyAssignments": [
                                                                            {
                                                                                "kind": "SimplePropertyAssignment",
                                                                                "fullStart": 652,
                                                                                "fullEnd": 680,
                                                                                "start": 668,
                                                                                "end": 678,
                                                                                "fullWidth": 28,
                                                                                "width": 10,
                                                                                "propertyName": {
                                                                                    "kind": "IdentifierName",
                                                                                    "fullStart": 652,
                                                                                    "fullEnd": 673,
                                                                                    "start": 668,
                                                                                    "end": 673,
                                                                                    "fullWidth": 21,
                                                                                    "width": 5,
                                                                                    "text": "value",
                                                                                    "value": "value",
                                                                                    "valueText": "value",
                                                                                    "hasLeadingTrivia": true,
                                                                                    "leadingTrivia": [
                                                                                        {
                                                                                            "kind": "WhitespaceTrivia",
                                                                                            "text": "                "
                                                                                        }
                                                                                    ]
                                                                                },
                                                                                "colonToken": {
                                                                                    "kind": "ColonToken",
                                                                                    "fullStart": 673,
                                                                                    "fullEnd": 675,
                                                                                    "start": 673,
                                                                                    "end": 674,
                                                                                    "fullWidth": 2,
                                                                                    "width": 1,
                                                                                    "text": ":",
                                                                                    "value": ":",
                                                                                    "valueText": ":",
                                                                                    "hasTrailingTrivia": true,
                                                                                    "trailingTrivia": [
                                                                                        {
                                                                                            "kind": "WhitespaceTrivia",
                                                                                            "text": " "
                                                                                        }
                                                                                    ]
                                                                                },
                                                                                "expression": {
                                                                                    "kind": "NumericLiteral",
                                                                                    "fullStart": 675,
                                                                                    "fullEnd": 680,
                                                                                    "start": 675,
                                                                                    "end": 678,
                                                                                    "fullWidth": 5,
                                                                                    "width": 3,
                                                                                    "text": "100",
                                                                                    "value": 100,
                                                                                    "valueText": "100",
                                                                                    "hasTrailingTrivia": true,
                                                                                    "hasTrailingNewLine": true,
                                                                                    "trailingTrivia": [
                                                                                        {
                                                                                            "kind": "NewLineTrivia",
                                                                                            "text": "\r\n"
                                                                                        }
                                                                                    ]
                                                                                }
                                                                            }
                                                                        ],
                                                                        "closeBraceToken": {
                                                                            "kind": "CloseBraceToken",
                                                                            "fullStart": 680,
                                                                            "fullEnd": 695,
                                                                            "start": 692,
                                                                            "end": 693,
                                                                            "fullWidth": 15,
                                                                            "width": 1,
                                                                            "text": "}",
                                                                            "value": "}",
                                                                            "valueText": "}",
                                                                            "hasLeadingTrivia": true,
                                                                            "hasTrailingTrivia": true,
                                                                            "hasTrailingNewLine": true,
                                                                            "leadingTrivia": [
                                                                                {
                                                                                    "kind": "WhitespaceTrivia",
                                                                                    "text": "            "
                                                                                }
                                                                            ],
                                                                            "trailingTrivia": [
                                                                                {
                                                                                    "kind": "NewLineTrivia",
                                                                                    "text": "\r\n"
                                                                                }
                                                                            ]
                                                                        }
                                                                    }
                                                                }
                                                            ],
                                                            "closeBraceToken": {
                                                                "kind": "CloseBraceToken",
                                                                "fullStart": 695,
                                                                "fullEnd": 704,
                                                                "start": 703,
                                                                "end": 704,
                                                                "fullWidth": 9,
                                                                "width": 1,
                                                                "text": "}",
                                                                "value": "}",
                                                                "valueText": "}",
                                                                "hasLeadingTrivia": true,
                                                                "leadingTrivia": [
                                                                    {
                                                                        "kind": "WhitespaceTrivia",
                                                                        "text": "        "
                                                                    }
                                                                ]
                                                            }
                                                        }
                                                    ],
                                                    "closeParenToken": {
                                                        "kind": "CloseParenToken",
                                                        "fullStart": 704,
                                                        "fullEnd": 705,
                                                        "start": 704,
                                                        "end": 705,
                                                        "fullWidth": 1,
                                                        "width": 1,
                                                        "text": ")",
                                                        "value": ")",
                                                        "valueText": ")"
                                                    }
                                                }
                                            }
                                        }
                                    }
                                ]
                            },
                            "semicolonToken": {
                                "kind": "SemicolonToken",
                                "fullStart": 705,
                                "fullEnd": 708,
                                "start": 705,
                                "end": 706,
                                "fullWidth": 3,
                                "width": 1,
                                "text": ";",
                                "value": ";",
                                "valueText": ";",
                                "hasTrailingTrivia": true,
                                "hasTrailingNewLine": true,
                                "trailingTrivia": [
                                    {
                                        "kind": "NewLineTrivia",
                                        "text": "\r\n"
                                    }
                                ]
                            }
                        },
                        {
                            "kind": "VariableStatement",
                            "fullStart": 708,
                            "fullEnd": 760,
                            "start": 718,
                            "end": 758,
                            "fullWidth": 52,
                            "width": 40,
                            "modifiers": [],
                            "variableDeclaration": {
                                "kind": "VariableDeclaration",
                                "fullStart": 708,
                                "fullEnd": 757,
                                "start": 718,
                                "end": 757,
                                "fullWidth": 49,
                                "width": 39,
                                "varKeyword": {
                                    "kind": "VarKeyword",
                                    "fullStart": 708,
                                    "fullEnd": 722,
                                    "start": 718,
                                    "end": 721,
                                    "fullWidth": 14,
                                    "width": 3,
                                    "text": "var",
                                    "value": "var",
                                    "valueText": "var",
                                    "hasLeadingTrivia": true,
                                    "hasLeadingNewLine": true,
                                    "hasTrailingTrivia": true,
                                    "leadingTrivia": [
                                        {
                                            "kind": "NewLineTrivia",
                                            "text": "\r\n"
                                        },
                                        {
                                            "kind": "WhitespaceTrivia",
                                            "text": "        "
                                        }
                                    ],
                                    "trailingTrivia": [
                                        {
                                            "kind": "WhitespaceTrivia",
                                            "text": " "
                                        }
                                    ]
                                },
                                "variableDeclarators": [
                                    {
                                        "kind": "VariableDeclarator",
                                        "fullStart": 722,
                                        "fullEnd": 757,
                                        "start": 722,
                                        "end": 757,
                                        "fullWidth": 35,
<<<<<<< HEAD
                                        "width": 35,
                                        "identifier": {
=======
                                        "propertyName": {
>>>>>>> 85e84683
                                            "kind": "IdentifierName",
                                            "fullStart": 722,
                                            "fullEnd": 734,
                                            "start": 722,
                                            "end": 733,
                                            "fullWidth": 12,
                                            "width": 11,
                                            "text": "beforeWrite",
                                            "value": "beforeWrite",
                                            "valueText": "beforeWrite",
                                            "hasTrailingTrivia": true,
                                            "trailingTrivia": [
                                                {
                                                    "kind": "WhitespaceTrivia",
                                                    "text": " "
                                                }
                                            ]
                                        },
                                        "equalsValueClause": {
                                            "kind": "EqualsValueClause",
                                            "fullStart": 734,
                                            "fullEnd": 757,
                                            "start": 734,
                                            "end": 757,
                                            "fullWidth": 23,
                                            "width": 23,
                                            "equalsToken": {
                                                "kind": "EqualsToken",
                                                "fullStart": 734,
                                                "fullEnd": 736,
                                                "start": 734,
                                                "end": 735,
                                                "fullWidth": 2,
                                                "width": 1,
                                                "text": "=",
                                                "value": "=",
                                                "valueText": "=",
                                                "hasTrailingTrivia": true,
                                                "trailingTrivia": [
                                                    {
                                                        "kind": "WhitespaceTrivia",
                                                        "text": " "
                                                    }
                                                ]
                                            },
                                            "value": {
                                                "kind": "ParenthesizedExpression",
                                                "fullStart": 736,
                                                "fullEnd": 757,
                                                "start": 736,
                                                "end": 757,
                                                "fullWidth": 21,
                                                "width": 21,
                                                "openParenToken": {
                                                    "kind": "OpenParenToken",
                                                    "fullStart": 736,
                                                    "fullEnd": 737,
                                                    "start": 736,
                                                    "end": 737,
                                                    "fullWidth": 1,
                                                    "width": 1,
                                                    "text": "(",
                                                    "value": "(",
                                                    "valueText": "("
                                                },
                                                "expression": {
                                                    "kind": "EqualsExpression",
                                                    "fullStart": 737,
                                                    "fullEnd": 756,
                                                    "start": 737,
                                                    "end": 756,
                                                    "fullWidth": 19,
                                                    "width": 19,
                                                    "left": {
                                                        "kind": "MemberAccessExpression",
                                                        "fullStart": 737,
                                                        "fullEnd": 749,
                                                        "start": 737,
                                                        "end": 748,
                                                        "fullWidth": 12,
                                                        "width": 11,
                                                        "expression": {
                                                            "kind": "IdentifierName",
                                                            "fullStart": 737,
                                                            "fullEnd": 743,
                                                            "start": 737,
                                                            "end": 743,
                                                            "fullWidth": 6,
                                                            "width": 6,
                                                            "text": "newObj",
                                                            "value": "newObj",
                                                            "valueText": "newObj"
                                                        },
                                                        "dotToken": {
                                                            "kind": "DotToken",
                                                            "fullStart": 743,
                                                            "fullEnd": 744,
                                                            "start": 743,
                                                            "end": 744,
                                                            "fullWidth": 1,
                                                            "width": 1,
                                                            "text": ".",
                                                            "value": ".",
                                                            "valueText": "."
                                                        },
                                                        "name": {
                                                            "kind": "IdentifierName",
                                                            "fullStart": 744,
                                                            "fullEnd": 749,
                                                            "start": 744,
                                                            "end": 748,
                                                            "fullWidth": 5,
                                                            "width": 4,
                                                            "text": "prop",
                                                            "value": "prop",
                                                            "valueText": "prop",
                                                            "hasTrailingTrivia": true,
                                                            "trailingTrivia": [
                                                                {
                                                                    "kind": "WhitespaceTrivia",
                                                                    "text": " "
                                                                }
                                                            ]
                                                        }
                                                    },
                                                    "operatorToken": {
                                                        "kind": "EqualsEqualsEqualsToken",
                                                        "fullStart": 749,
                                                        "fullEnd": 753,
                                                        "start": 749,
                                                        "end": 752,
                                                        "fullWidth": 4,
                                                        "width": 3,
                                                        "text": "===",
                                                        "value": "===",
                                                        "valueText": "===",
                                                        "hasTrailingTrivia": true,
                                                        "trailingTrivia": [
                                                            {
                                                                "kind": "WhitespaceTrivia",
                                                                "text": " "
                                                            }
                                                        ]
                                                    },
                                                    "right": {
                                                        "kind": "NumericLiteral",
                                                        "fullStart": 753,
                                                        "fullEnd": 756,
                                                        "start": 753,
                                                        "end": 756,
                                                        "fullWidth": 3,
                                                        "width": 3,
                                                        "text": "100",
                                                        "value": 100,
                                                        "valueText": "100"
                                                    }
                                                },
                                                "closeParenToken": {
                                                    "kind": "CloseParenToken",
                                                    "fullStart": 756,
                                                    "fullEnd": 757,
                                                    "start": 756,
                                                    "end": 757,
                                                    "fullWidth": 1,
                                                    "width": 1,
                                                    "text": ")",
                                                    "value": ")",
                                                    "valueText": ")"
                                                }
                                            }
                                        }
                                    }
                                ]
                            },
                            "semicolonToken": {
                                "kind": "SemicolonToken",
                                "fullStart": 757,
                                "fullEnd": 760,
                                "start": 757,
                                "end": 758,
                                "fullWidth": 3,
                                "width": 1,
                                "text": ";",
                                "value": ";",
                                "valueText": ";",
                                "hasTrailingTrivia": true,
                                "hasTrailingNewLine": true,
                                "trailingTrivia": [
                                    {
                                        "kind": "NewLineTrivia",
                                        "text": "\r\n"
                                    }
                                ]
                            }
                        },
                        {
                            "kind": "ExpressionStatement",
                            "fullStart": 760,
                            "fullEnd": 799,
                            "start": 770,
                            "end": 797,
                            "fullWidth": 39,
                            "width": 27,
                            "expression": {
                                "kind": "AssignmentExpression",
                                "fullStart": 760,
                                "fullEnd": 796,
                                "start": 770,
                                "end": 796,
                                "fullWidth": 36,
                                "width": 26,
                                "left": {
                                    "kind": "MemberAccessExpression",
                                    "fullStart": 760,
                                    "fullEnd": 782,
                                    "start": 770,
                                    "end": 781,
                                    "fullWidth": 22,
                                    "width": 11,
                                    "expression": {
                                        "kind": "IdentifierName",
                                        "fullStart": 760,
                                        "fullEnd": 776,
                                        "start": 770,
                                        "end": 776,
                                        "fullWidth": 16,
                                        "width": 6,
                                        "text": "newObj",
                                        "value": "newObj",
                                        "valueText": "newObj",
                                        "hasLeadingTrivia": true,
                                        "hasLeadingNewLine": true,
                                        "leadingTrivia": [
                                            {
                                                "kind": "NewLineTrivia",
                                                "text": "\r\n"
                                            },
                                            {
                                                "kind": "WhitespaceTrivia",
                                                "text": "        "
                                            }
                                        ]
                                    },
                                    "dotToken": {
                                        "kind": "DotToken",
                                        "fullStart": 776,
                                        "fullEnd": 777,
                                        "start": 776,
                                        "end": 777,
                                        "fullWidth": 1,
                                        "width": 1,
                                        "text": ".",
                                        "value": ".",
                                        "valueText": "."
                                    },
                                    "name": {
                                        "kind": "IdentifierName",
                                        "fullStart": 777,
                                        "fullEnd": 782,
                                        "start": 777,
                                        "end": 781,
                                        "fullWidth": 5,
                                        "width": 4,
                                        "text": "prop",
                                        "value": "prop",
                                        "valueText": "prop",
                                        "hasTrailingTrivia": true,
                                        "trailingTrivia": [
                                            {
                                                "kind": "WhitespaceTrivia",
                                                "text": " "
                                            }
                                        ]
                                    }
                                },
                                "operatorToken": {
                                    "kind": "EqualsToken",
                                    "fullStart": 782,
                                    "fullEnd": 784,
                                    "start": 782,
                                    "end": 783,
                                    "fullWidth": 2,
                                    "width": 1,
                                    "text": "=",
                                    "value": "=",
                                    "valueText": "=",
                                    "hasTrailingTrivia": true,
                                    "trailingTrivia": [
                                        {
                                            "kind": "WhitespaceTrivia",
                                            "text": " "
                                        }
                                    ]
                                },
                                "right": {
                                    "kind": "StringLiteral",
                                    "fullStart": 784,
                                    "fullEnd": 796,
                                    "start": 784,
                                    "end": 796,
                                    "fullWidth": 12,
                                    "width": 12,
                                    "text": "\"isWritable\"",
                                    "value": "isWritable",
                                    "valueText": "isWritable"
                                }
                            },
                            "semicolonToken": {
                                "kind": "SemicolonToken",
                                "fullStart": 796,
                                "fullEnd": 799,
                                "start": 796,
                                "end": 797,
                                "fullWidth": 3,
                                "width": 1,
                                "text": ";",
                                "value": ";",
                                "valueText": ";",
                                "hasTrailingTrivia": true,
                                "hasTrailingNewLine": true,
                                "trailingTrivia": [
                                    {
                                        "kind": "NewLineTrivia",
                                        "text": "\r\n"
                                    }
                                ]
                            }
                        },
                        {
                            "kind": "VariableStatement",
                            "fullStart": 799,
                            "fullEnd": 850,
                            "start": 809,
                            "end": 848,
                            "fullWidth": 51,
                            "width": 39,
                            "modifiers": [],
                            "variableDeclaration": {
                                "kind": "VariableDeclaration",
                                "fullStart": 799,
                                "fullEnd": 847,
                                "start": 809,
                                "end": 847,
                                "fullWidth": 48,
                                "width": 38,
                                "varKeyword": {
                                    "kind": "VarKeyword",
                                    "fullStart": 799,
                                    "fullEnd": 813,
                                    "start": 809,
                                    "end": 812,
                                    "fullWidth": 14,
                                    "width": 3,
                                    "text": "var",
                                    "value": "var",
                                    "valueText": "var",
                                    "hasLeadingTrivia": true,
                                    "hasLeadingNewLine": true,
                                    "hasTrailingTrivia": true,
                                    "leadingTrivia": [
                                        {
                                            "kind": "NewLineTrivia",
                                            "text": "\r\n"
                                        },
                                        {
                                            "kind": "WhitespaceTrivia",
                                            "text": "        "
                                        }
                                    ],
                                    "trailingTrivia": [
                                        {
                                            "kind": "WhitespaceTrivia",
                                            "text": " "
                                        }
                                    ]
                                },
                                "variableDeclarators": [
                                    {
                                        "kind": "VariableDeclarator",
                                        "fullStart": 813,
                                        "fullEnd": 847,
                                        "start": 813,
                                        "end": 847,
                                        "fullWidth": 34,
<<<<<<< HEAD
                                        "width": 34,
                                        "identifier": {
=======
                                        "propertyName": {
>>>>>>> 85e84683
                                            "kind": "IdentifierName",
                                            "fullStart": 813,
                                            "fullEnd": 824,
                                            "start": 813,
                                            "end": 823,
                                            "fullWidth": 11,
                                            "width": 10,
                                            "text": "afterWrite",
                                            "value": "afterWrite",
                                            "valueText": "afterWrite",
                                            "hasTrailingTrivia": true,
                                            "trailingTrivia": [
                                                {
                                                    "kind": "WhitespaceTrivia",
                                                    "text": " "
                                                }
                                            ]
                                        },
                                        "equalsValueClause": {
                                            "kind": "EqualsValueClause",
                                            "fullStart": 824,
                                            "fullEnd": 847,
                                            "start": 824,
                                            "end": 847,
                                            "fullWidth": 23,
                                            "width": 23,
                                            "equalsToken": {
                                                "kind": "EqualsToken",
                                                "fullStart": 824,
                                                "fullEnd": 826,
                                                "start": 824,
                                                "end": 825,
                                                "fullWidth": 2,
                                                "width": 1,
                                                "text": "=",
                                                "value": "=",
                                                "valueText": "=",
                                                "hasTrailingTrivia": true,
                                                "trailingTrivia": [
                                                    {
                                                        "kind": "WhitespaceTrivia",
                                                        "text": " "
                                                    }
                                                ]
                                            },
                                            "value": {
                                                "kind": "ParenthesizedExpression",
                                                "fullStart": 826,
                                                "fullEnd": 847,
                                                "start": 826,
                                                "end": 847,
                                                "fullWidth": 21,
                                                "width": 21,
                                                "openParenToken": {
                                                    "kind": "OpenParenToken",
                                                    "fullStart": 826,
                                                    "fullEnd": 827,
                                                    "start": 826,
                                                    "end": 827,
                                                    "fullWidth": 1,
                                                    "width": 1,
                                                    "text": "(",
                                                    "value": "(",
                                                    "valueText": "("
                                                },
                                                "expression": {
                                                    "kind": "EqualsExpression",
                                                    "fullStart": 827,
                                                    "fullEnd": 846,
                                                    "start": 827,
                                                    "end": 846,
                                                    "fullWidth": 19,
                                                    "width": 19,
                                                    "left": {
                                                        "kind": "MemberAccessExpression",
                                                        "fullStart": 827,
                                                        "fullEnd": 839,
                                                        "start": 827,
                                                        "end": 838,
                                                        "fullWidth": 12,
                                                        "width": 11,
                                                        "expression": {
                                                            "kind": "IdentifierName",
                                                            "fullStart": 827,
                                                            "fullEnd": 833,
                                                            "start": 827,
                                                            "end": 833,
                                                            "fullWidth": 6,
                                                            "width": 6,
                                                            "text": "newObj",
                                                            "value": "newObj",
                                                            "valueText": "newObj"
                                                        },
                                                        "dotToken": {
                                                            "kind": "DotToken",
                                                            "fullStart": 833,
                                                            "fullEnd": 834,
                                                            "start": 833,
                                                            "end": 834,
                                                            "fullWidth": 1,
                                                            "width": 1,
                                                            "text": ".",
                                                            "value": ".",
                                                            "valueText": "."
                                                        },
                                                        "name": {
                                                            "kind": "IdentifierName",
                                                            "fullStart": 834,
                                                            "fullEnd": 839,
                                                            "start": 834,
                                                            "end": 838,
                                                            "fullWidth": 5,
                                                            "width": 4,
                                                            "text": "prop",
                                                            "value": "prop",
                                                            "valueText": "prop",
                                                            "hasTrailingTrivia": true,
                                                            "trailingTrivia": [
                                                                {
                                                                    "kind": "WhitespaceTrivia",
                                                                    "text": " "
                                                                }
                                                            ]
                                                        }
                                                    },
                                                    "operatorToken": {
                                                        "kind": "EqualsEqualsEqualsToken",
                                                        "fullStart": 839,
                                                        "fullEnd": 843,
                                                        "start": 839,
                                                        "end": 842,
                                                        "fullWidth": 4,
                                                        "width": 3,
                                                        "text": "===",
                                                        "value": "===",
                                                        "valueText": "===",
                                                        "hasTrailingTrivia": true,
                                                        "trailingTrivia": [
                                                            {
                                                                "kind": "WhitespaceTrivia",
                                                                "text": " "
                                                            }
                                                        ]
                                                    },
                                                    "right": {
                                                        "kind": "NumericLiteral",
                                                        "fullStart": 843,
                                                        "fullEnd": 846,
                                                        "start": 843,
                                                        "end": 846,
                                                        "fullWidth": 3,
                                                        "width": 3,
                                                        "text": "100",
                                                        "value": 100,
                                                        "valueText": "100"
                                                    }
                                                },
                                                "closeParenToken": {
                                                    "kind": "CloseParenToken",
                                                    "fullStart": 846,
                                                    "fullEnd": 847,
                                                    "start": 846,
                                                    "end": 847,
                                                    "fullWidth": 1,
                                                    "width": 1,
                                                    "text": ")",
                                                    "value": ")",
                                                    "valueText": ")"
                                                }
                                            }
                                        }
                                    }
                                ]
                            },
                            "semicolonToken": {
                                "kind": "SemicolonToken",
                                "fullStart": 847,
                                "fullEnd": 850,
                                "start": 847,
                                "end": 848,
                                "fullWidth": 3,
                                "width": 1,
                                "text": ";",
                                "value": ";",
                                "valueText": ";",
                                "hasTrailingTrivia": true,
                                "hasTrailingNewLine": true,
                                "trailingTrivia": [
                                    {
                                        "kind": "NewLineTrivia",
                                        "text": "\r\n"
                                    }
                                ]
                            }
                        },
                        {
                            "kind": "ReturnStatement",
                            "fullStart": 850,
                            "fullEnd": 913,
                            "start": 860,
                            "end": 911,
                            "fullWidth": 63,
                            "width": 51,
                            "returnKeyword": {
                                "kind": "ReturnKeyword",
                                "fullStart": 850,
                                "fullEnd": 867,
                                "start": 860,
                                "end": 866,
                                "fullWidth": 17,
                                "width": 6,
                                "text": "return",
                                "value": "return",
                                "valueText": "return",
                                "hasLeadingTrivia": true,
                                "hasLeadingNewLine": true,
                                "hasTrailingTrivia": true,
                                "leadingTrivia": [
                                    {
                                        "kind": "NewLineTrivia",
                                        "text": "\r\n"
                                    },
                                    {
                                        "kind": "WhitespaceTrivia",
                                        "text": "        "
                                    }
                                ],
                                "trailingTrivia": [
                                    {
                                        "kind": "WhitespaceTrivia",
                                        "text": " "
                                    }
                                ]
                            },
                            "expression": {
                                "kind": "LogicalAndExpression",
                                "fullStart": 867,
                                "fullEnd": 910,
                                "start": 867,
                                "end": 910,
                                "fullWidth": 43,
                                "width": 43,
                                "left": {
                                    "kind": "EqualsExpression",
                                    "fullStart": 867,
                                    "fullEnd": 888,
                                    "start": 867,
                                    "end": 887,
                                    "fullWidth": 21,
                                    "width": 20,
                                    "left": {
                                        "kind": "IdentifierName",
                                        "fullStart": 867,
                                        "fullEnd": 879,
                                        "start": 867,
                                        "end": 878,
                                        "fullWidth": 12,
                                        "width": 11,
                                        "text": "beforeWrite",
                                        "value": "beforeWrite",
                                        "valueText": "beforeWrite",
                                        "hasTrailingTrivia": true,
                                        "trailingTrivia": [
                                            {
                                                "kind": "WhitespaceTrivia",
                                                "text": " "
                                            }
                                        ]
                                    },
                                    "operatorToken": {
                                        "kind": "EqualsEqualsEqualsToken",
                                        "fullStart": 879,
                                        "fullEnd": 883,
                                        "start": 879,
                                        "end": 882,
                                        "fullWidth": 4,
                                        "width": 3,
                                        "text": "===",
                                        "value": "===",
                                        "valueText": "===",
                                        "hasTrailingTrivia": true,
                                        "trailingTrivia": [
                                            {
                                                "kind": "WhitespaceTrivia",
                                                "text": " "
                                            }
                                        ]
                                    },
                                    "right": {
                                        "kind": "TrueKeyword",
                                        "fullStart": 883,
                                        "fullEnd": 888,
                                        "start": 883,
                                        "end": 887,
                                        "fullWidth": 5,
                                        "width": 4,
                                        "text": "true",
                                        "value": true,
                                        "valueText": "true",
                                        "hasTrailingTrivia": true,
                                        "trailingTrivia": [
                                            {
                                                "kind": "WhitespaceTrivia",
                                                "text": " "
                                            }
                                        ]
                                    }
                                },
                                "operatorToken": {
                                    "kind": "AmpersandAmpersandToken",
                                    "fullStart": 888,
                                    "fullEnd": 891,
                                    "start": 888,
                                    "end": 890,
                                    "fullWidth": 3,
                                    "width": 2,
                                    "text": "&&",
                                    "value": "&&",
                                    "valueText": "&&",
                                    "hasTrailingTrivia": true,
                                    "trailingTrivia": [
                                        {
                                            "kind": "WhitespaceTrivia",
                                            "text": " "
                                        }
                                    ]
                                },
                                "right": {
                                    "kind": "EqualsExpression",
                                    "fullStart": 891,
                                    "fullEnd": 910,
                                    "start": 891,
                                    "end": 910,
                                    "fullWidth": 19,
                                    "width": 19,
                                    "left": {
                                        "kind": "IdentifierName",
                                        "fullStart": 891,
                                        "fullEnd": 902,
                                        "start": 891,
                                        "end": 901,
                                        "fullWidth": 11,
                                        "width": 10,
                                        "text": "afterWrite",
                                        "value": "afterWrite",
                                        "valueText": "afterWrite",
                                        "hasTrailingTrivia": true,
                                        "trailingTrivia": [
                                            {
                                                "kind": "WhitespaceTrivia",
                                                "text": " "
                                            }
                                        ]
                                    },
                                    "operatorToken": {
                                        "kind": "EqualsEqualsEqualsToken",
                                        "fullStart": 902,
                                        "fullEnd": 906,
                                        "start": 902,
                                        "end": 905,
                                        "fullWidth": 4,
                                        "width": 3,
                                        "text": "===",
                                        "value": "===",
                                        "valueText": "===",
                                        "hasTrailingTrivia": true,
                                        "trailingTrivia": [
                                            {
                                                "kind": "WhitespaceTrivia",
                                                "text": " "
                                            }
                                        ]
                                    },
                                    "right": {
                                        "kind": "TrueKeyword",
                                        "fullStart": 906,
                                        "fullEnd": 910,
                                        "start": 906,
                                        "end": 910,
                                        "fullWidth": 4,
                                        "width": 4,
                                        "text": "true",
                                        "value": true,
                                        "valueText": "true"
                                    }
                                }
                            },
                            "semicolonToken": {
                                "kind": "SemicolonToken",
                                "fullStart": 910,
                                "fullEnd": 913,
                                "start": 910,
                                "end": 911,
                                "fullWidth": 3,
                                "width": 1,
                                "text": ";",
                                "value": ";",
                                "valueText": ";",
                                "hasTrailingTrivia": true,
                                "hasTrailingNewLine": true,
                                "trailingTrivia": [
                                    {
                                        "kind": "NewLineTrivia",
                                        "text": "\r\n"
                                    }
                                ]
                            }
                        }
                    ],
                    "closeBraceToken": {
                        "kind": "CloseBraceToken",
                        "fullStart": 913,
                        "fullEnd": 920,
                        "start": 917,
                        "end": 918,
                        "fullWidth": 7,
                        "width": 1,
                        "text": "}",
                        "value": "}",
                        "valueText": "}",
                        "hasLeadingTrivia": true,
                        "hasTrailingTrivia": true,
                        "hasTrailingNewLine": true,
                        "leadingTrivia": [
                            {
                                "kind": "WhitespaceTrivia",
                                "text": "    "
                            }
                        ],
                        "trailingTrivia": [
                            {
                                "kind": "NewLineTrivia",
                                "text": "\r\n"
                            }
                        ]
                    }
                }
            },
            {
                "kind": "ExpressionStatement",
                "fullStart": 920,
                "fullEnd": 944,
                "start": 920,
                "end": 942,
                "fullWidth": 24,
                "width": 22,
                "expression": {
                    "kind": "InvocationExpression",
                    "fullStart": 920,
                    "fullEnd": 941,
                    "start": 920,
                    "end": 941,
                    "fullWidth": 21,
                    "width": 21,
                    "expression": {
                        "kind": "IdentifierName",
                        "fullStart": 920,
                        "fullEnd": 931,
                        "start": 920,
                        "end": 931,
                        "fullWidth": 11,
                        "width": 11,
                        "text": "runTestCase",
                        "value": "runTestCase",
                        "valueText": "runTestCase"
                    },
                    "argumentList": {
                        "kind": "ArgumentList",
                        "fullStart": 931,
                        "fullEnd": 941,
                        "start": 931,
                        "end": 941,
                        "fullWidth": 10,
                        "width": 10,
                        "openParenToken": {
                            "kind": "OpenParenToken",
                            "fullStart": 931,
                            "fullEnd": 932,
                            "start": 931,
                            "end": 932,
                            "fullWidth": 1,
                            "width": 1,
                            "text": "(",
                            "value": "(",
                            "valueText": "("
                        },
                        "arguments": [
                            {
                                "kind": "IdentifierName",
                                "fullStart": 932,
                                "fullEnd": 940,
                                "start": 932,
                                "end": 940,
                                "fullWidth": 8,
                                "width": 8,
                                "text": "testcase",
                                "value": "testcase",
                                "valueText": "testcase"
                            }
                        ],
                        "closeParenToken": {
                            "kind": "CloseParenToken",
                            "fullStart": 940,
                            "fullEnd": 941,
                            "start": 940,
                            "end": 941,
                            "fullWidth": 1,
                            "width": 1,
                            "text": ")",
                            "value": ")",
                            "valueText": ")"
                        }
                    }
                },
                "semicolonToken": {
                    "kind": "SemicolonToken",
                    "fullStart": 941,
                    "fullEnd": 944,
                    "start": 941,
                    "end": 942,
                    "fullWidth": 3,
                    "width": 1,
                    "text": ";",
                    "value": ";",
                    "valueText": ";",
                    "hasTrailingTrivia": true,
                    "hasTrailingNewLine": true,
                    "trailingTrivia": [
                        {
                            "kind": "NewLineTrivia",
                            "text": "\r\n"
                        }
                    ]
                }
            }
        ],
        "endOfFileToken": {
            "kind": "EndOfFileToken",
            "fullStart": 944,
            "fullEnd": 944,
            "start": 944,
            "end": 944,
            "fullWidth": 0,
            "width": 0,
            "text": ""
        }
    },
    "lineMap": {
        "lineStarts": [
            0,
            67,
            152,
            232,
            308,
            380,
            385,
            439,
            555,
            560,
            562,
            564,
            587,
            589,
            631,
            652,
            680,
            695,
            708,
            710,
            760,
            762,
            799,
            801,
            850,
            852,
            913,
            920,
            944
        ],
        "length": 944
    }
}<|MERGE_RESOLUTION|>--- conflicted
+++ resolved
@@ -250,12 +250,8 @@
                                         "start": 601,
                                         "end": 705,
                                         "fullWidth": 104,
-<<<<<<< HEAD
                                         "width": 104,
-                                        "identifier": {
-=======
                                         "propertyName": {
->>>>>>> 85e84683
                                             "kind": "IdentifierName",
                                             "fullStart": 601,
                                             "fullEnd": 608,
@@ -746,12 +742,8 @@
                                         "start": 722,
                                         "end": 757,
                                         "fullWidth": 35,
-<<<<<<< HEAD
                                         "width": 35,
-                                        "identifier": {
-=======
                                         "propertyName": {
->>>>>>> 85e84683
                                             "kind": "IdentifierName",
                                             "fullStart": 722,
                                             "fullEnd": 734,
@@ -1136,12 +1128,8 @@
                                         "start": 813,
                                         "end": 847,
                                         "fullWidth": 34,
-<<<<<<< HEAD
                                         "width": 34,
-                                        "identifier": {
-=======
                                         "propertyName": {
->>>>>>> 85e84683
                                             "kind": "IdentifierName",
                                             "fullStart": 813,
                                             "fullEnd": 824,
