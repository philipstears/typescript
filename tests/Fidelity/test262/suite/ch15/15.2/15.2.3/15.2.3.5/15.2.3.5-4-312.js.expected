--- conflicted
+++ resolved
@@ -247,12 +247,8 @@
                                         "start": 636,
                                         "end": 656,
                                         "fullWidth": 20,
-<<<<<<< HEAD
                                         "width": 20,
-                                        "identifier": {
-=======
                                         "propertyName": {
->>>>>>> 85e84683
                                             "kind": "IdentifierName",
                                             "fullStart": 636,
                                             "fullEnd": 649,
@@ -1256,12 +1252,8 @@
                                         "start": 876,
                                         "end": 919,
                                         "fullWidth": 43,
-<<<<<<< HEAD
                                         "width": 43,
-                                        "identifier": {
-=======
                                         "propertyName": {
->>>>>>> 85e84683
                                             "kind": "IdentifierName",
                                             "fullStart": 876,
                                             "fullEnd": 888,
@@ -1514,12 +1506,8 @@
                                         "start": 939,
                                         "end": 940,
                                         "fullWidth": 2,
-<<<<<<< HEAD
                                         "width": 1,
-                                        "identifier": {
-=======
                                         "propertyName": {
->>>>>>> 85e84683
                                             "kind": "IdentifierName",
                                             "fullStart": 939,
                                             "fullEnd": 941,
