--- conflicted
+++ resolved
@@ -250,12 +250,8 @@
                                         "start": 597,
                                         "end": 709,
                                         "fullWidth": 112,
-<<<<<<< HEAD
                                         "width": 112,
-                                        "identifier": {
-=======
                                         "propertyName": {
->>>>>>> 85e84683
                                             "kind": "IdentifierName",
                                             "fullStart": 597,
                                             "fullEnd": 604,
@@ -746,12 +742,8 @@
                                         "start": 726,
                                         "end": 765,
                                         "fullWidth": 39,
-<<<<<<< HEAD
                                         "width": 39,
-                                        "identifier": {
-=======
                                         "propertyName": {
->>>>>>> 85e84683
                                             "kind": "IdentifierName",
                                             "fullStart": 726,
                                             "fullEnd": 734,
@@ -1083,12 +1075,8 @@
                                         "start": 809,
                                         "end": 848,
                                         "fullWidth": 39,
-<<<<<<< HEAD
                                         "width": 39,
-                                        "identifier": {
-=======
                                         "propertyName": {
->>>>>>> 85e84683
                                             "kind": "IdentifierName",
                                             "fullStart": 809,
                                             "fullEnd": 817,
