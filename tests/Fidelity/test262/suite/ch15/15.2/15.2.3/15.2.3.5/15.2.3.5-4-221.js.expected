{
    "isDeclaration": false,
    "languageVersion": "EcmaScript5",
    "parseOptions": {
        "allowAutomaticSemicolonInsertion": true
    },
    "sourceUnit": {
        "kind": "SourceUnit",
        "fullStart": 0,
        "fullEnd": 891,
        "start": 570,
        "end": 891,
        "fullWidth": 891,
        "width": 321,
        "isIncrementallyUnusable": true,
        "moduleElements": [
            {
                "kind": "FunctionDeclaration",
                "fullStart": 0,
                "fullEnd": 867,
                "start": 570,
                "end": 865,
                "fullWidth": 867,
                "width": 295,
                "modifiers": [],
                "functionKeyword": {
                    "kind": "FunctionKeyword",
                    "fullStart": 0,
                    "fullEnd": 579,
                    "start": 570,
                    "end": 578,
                    "fullWidth": 579,
                    "width": 8,
                    "text": "function",
                    "value": "function",
                    "valueText": "function",
                    "hasLeadingTrivia": true,
                    "hasLeadingComment": true,
                    "hasLeadingNewLine": true,
                    "hasTrailingTrivia": true,
                    "leadingTrivia": [
                        {
                            "kind": "SingleLineCommentTrivia",
                            "text": "/// Copyright (c) 2012 Ecma International.  All rights reserved. "
                        },
                        {
                            "kind": "NewLineTrivia",
                            "text": "\r\n"
                        },
                        {
                            "kind": "SingleLineCommentTrivia",
                            "text": "/// Ecma International makes this code available under the terms and conditions set"
                        },
                        {
                            "kind": "NewLineTrivia",
                            "text": "\r\n"
                        },
                        {
                            "kind": "SingleLineCommentTrivia",
                            "text": "/// forth on http://hg.ecmascript.org/tests/test262/raw-file/tip/LICENSE (the "
                        },
                        {
                            "kind": "NewLineTrivia",
                            "text": "\r\n"
                        },
                        {
                            "kind": "SingleLineCommentTrivia",
                            "text": "/// \"Use Terms\").   Any redistribution of this code must retain the above "
                        },
                        {
                            "kind": "NewLineTrivia",
                            "text": "\r\n"
                        },
                        {
                            "kind": "SingleLineCommentTrivia",
                            "text": "/// copyright and this notice and otherwise comply with the Use Terms."
                        },
                        {
                            "kind": "NewLineTrivia",
                            "text": "\r\n"
                        },
                        {
                            "kind": "MultiLineCommentTrivia",
                            "text": "/**\r\n * @path ch15/15.2/15.2.3/15.2.3.5/15.2.3.5-4-221.js\r\n * @description Object.create - 'writable' property of one property in 'Properties' is the Math object (8.10.5 step 6.b)\r\n */"
                        },
                        {
                            "kind": "NewLineTrivia",
                            "text": "\r\n"
                        },
                        {
                            "kind": "NewLineTrivia",
                            "text": "\r\n"
                        },
                        {
                            "kind": "NewLineTrivia",
                            "text": "\r\n"
                        }
                    ],
                    "trailingTrivia": [
                        {
                            "kind": "WhitespaceTrivia",
                            "text": " "
                        }
                    ]
                },
                "identifier": {
                    "kind": "IdentifierName",
                    "fullStart": 579,
                    "fullEnd": 587,
                    "start": 579,
                    "end": 587,
                    "fullWidth": 8,
                    "width": 8,
                    "text": "testcase",
                    "value": "testcase",
                    "valueText": "testcase"
                },
                "callSignature": {
                    "kind": "CallSignature",
                    "fullStart": 587,
                    "fullEnd": 590,
                    "start": 587,
                    "end": 589,
                    "fullWidth": 3,
                    "width": 2,
                    "parameterList": {
                        "kind": "ParameterList",
                        "fullStart": 587,
                        "fullEnd": 590,
                        "start": 587,
                        "end": 589,
                        "fullWidth": 3,
                        "width": 2,
                        "openParenToken": {
                            "kind": "OpenParenToken",
                            "fullStart": 587,
                            "fullEnd": 588,
                            "start": 587,
                            "end": 588,
                            "fullWidth": 1,
                            "width": 1,
                            "text": "(",
                            "value": "(",
                            "valueText": "("
                        },
                        "parameters": [],
                        "closeParenToken": {
                            "kind": "CloseParenToken",
                            "fullStart": 588,
                            "fullEnd": 590,
                            "start": 588,
                            "end": 589,
                            "fullWidth": 2,
                            "width": 1,
                            "text": ")",
                            "value": ")",
                            "valueText": ")",
                            "hasTrailingTrivia": true,
                            "trailingTrivia": [
                                {
                                    "kind": "WhitespaceTrivia",
                                    "text": " "
                                }
                            ]
                        }
                    }
                },
                "block": {
                    "kind": "Block",
                    "fullStart": 590,
                    "fullEnd": 867,
                    "start": 590,
                    "end": 865,
                    "fullWidth": 277,
                    "width": 275,
                    "openBraceToken": {
                        "kind": "OpenBraceToken",
                        "fullStart": 590,
                        "fullEnd": 593,
                        "start": 590,
                        "end": 591,
                        "fullWidth": 3,
                        "width": 1,
                        "text": "{",
                        "value": "{",
                        "valueText": "{",
                        "hasTrailingTrivia": true,
                        "hasTrailingNewLine": true,
                        "trailingTrivia": [
                            {
                                "kind": "NewLineTrivia",
                                "text": "\r\n"
                            }
                        ]
                    },
                    "statements": [
                        {
                            "kind": "VariableStatement",
                            "fullStart": 593,
                            "fullEnd": 718,
                            "start": 603,
                            "end": 716,
                            "fullWidth": 125,
                            "width": 113,
                            "modifiers": [],
                            "variableDeclaration": {
                                "kind": "VariableDeclaration",
                                "fullStart": 593,
                                "fullEnd": 715,
                                "start": 603,
                                "end": 715,
                                "fullWidth": 122,
                                "width": 112,
                                "varKeyword": {
                                    "kind": "VarKeyword",
                                    "fullStart": 593,
                                    "fullEnd": 607,
                                    "start": 603,
                                    "end": 606,
                                    "fullWidth": 14,
                                    "width": 3,
                                    "text": "var",
                                    "value": "var",
                                    "valueText": "var",
                                    "hasLeadingTrivia": true,
                                    "hasLeadingNewLine": true,
                                    "hasTrailingTrivia": true,
                                    "leadingTrivia": [
                                        {
                                            "kind": "NewLineTrivia",
                                            "text": "\r\n"
                                        },
                                        {
                                            "kind": "WhitespaceTrivia",
                                            "text": "        "
                                        }
                                    ],
                                    "trailingTrivia": [
                                        {
                                            "kind": "WhitespaceTrivia",
                                            "text": " "
                                        }
                                    ]
                                },
                                "variableDeclarators": [
                                    {
                                        "kind": "VariableDeclarator",
                                        "fullStart": 607,
                                        "fullEnd": 715,
                                        "start": 607,
                                        "end": 715,
                                        "fullWidth": 108,
<<<<<<< HEAD
                                        "width": 108,
                                        "identifier": {
=======
                                        "propertyName": {
>>>>>>> 85e84683
                                            "kind": "IdentifierName",
                                            "fullStart": 607,
                                            "fullEnd": 614,
                                            "start": 607,
                                            "end": 613,
                                            "fullWidth": 7,
                                            "width": 6,
                                            "text": "newObj",
                                            "value": "newObj",
                                            "valueText": "newObj",
                                            "hasTrailingTrivia": true,
                                            "trailingTrivia": [
                                                {
                                                    "kind": "WhitespaceTrivia",
                                                    "text": " "
                                                }
                                            ]
                                        },
                                        "equalsValueClause": {
                                            "kind": "EqualsValueClause",
                                            "fullStart": 614,
                                            "fullEnd": 715,
                                            "start": 614,
                                            "end": 715,
                                            "fullWidth": 101,
                                            "width": 101,
                                            "equalsToken": {
                                                "kind": "EqualsToken",
                                                "fullStart": 614,
                                                "fullEnd": 616,
                                                "start": 614,
                                                "end": 615,
                                                "fullWidth": 2,
                                                "width": 1,
                                                "text": "=",
                                                "value": "=",
                                                "valueText": "=",
                                                "hasTrailingTrivia": true,
                                                "trailingTrivia": [
                                                    {
                                                        "kind": "WhitespaceTrivia",
                                                        "text": " "
                                                    }
                                                ]
                                            },
                                            "value": {
                                                "kind": "InvocationExpression",
                                                "fullStart": 616,
                                                "fullEnd": 715,
                                                "start": 616,
                                                "end": 715,
                                                "fullWidth": 99,
                                                "width": 99,
                                                "expression": {
                                                    "kind": "MemberAccessExpression",
                                                    "fullStart": 616,
                                                    "fullEnd": 629,
                                                    "start": 616,
                                                    "end": 629,
                                                    "fullWidth": 13,
                                                    "width": 13,
                                                    "expression": {
                                                        "kind": "IdentifierName",
                                                        "fullStart": 616,
                                                        "fullEnd": 622,
                                                        "start": 616,
                                                        "end": 622,
                                                        "fullWidth": 6,
                                                        "width": 6,
                                                        "text": "Object",
                                                        "value": "Object",
                                                        "valueText": "Object"
                                                    },
                                                    "dotToken": {
                                                        "kind": "DotToken",
                                                        "fullStart": 622,
                                                        "fullEnd": 623,
                                                        "start": 622,
                                                        "end": 623,
                                                        "fullWidth": 1,
                                                        "width": 1,
                                                        "text": ".",
                                                        "value": ".",
                                                        "valueText": "."
                                                    },
                                                    "name": {
                                                        "kind": "IdentifierName",
                                                        "fullStart": 623,
                                                        "fullEnd": 629,
                                                        "start": 623,
                                                        "end": 629,
                                                        "fullWidth": 6,
                                                        "width": 6,
                                                        "text": "create",
                                                        "value": "create",
                                                        "valueText": "create"
                                                    }
                                                },
                                                "argumentList": {
                                                    "kind": "ArgumentList",
                                                    "fullStart": 629,
                                                    "fullEnd": 715,
                                                    "start": 629,
                                                    "end": 715,
                                                    "fullWidth": 86,
                                                    "width": 86,
                                                    "openParenToken": {
                                                        "kind": "OpenParenToken",
                                                        "fullStart": 629,
                                                        "fullEnd": 630,
                                                        "start": 629,
                                                        "end": 630,
                                                        "fullWidth": 1,
                                                        "width": 1,
                                                        "text": "(",
                                                        "value": "(",
                                                        "valueText": "("
                                                    },
                                                    "arguments": [
                                                        {
                                                            "kind": "ObjectLiteralExpression",
                                                            "fullStart": 630,
                                                            "fullEnd": 632,
                                                            "start": 630,
                                                            "end": 632,
                                                            "fullWidth": 2,
                                                            "width": 2,
                                                            "openBraceToken": {
                                                                "kind": "OpenBraceToken",
                                                                "fullStart": 630,
                                                                "fullEnd": 631,
                                                                "start": 630,
                                                                "end": 631,
                                                                "fullWidth": 1,
                                                                "width": 1,
                                                                "text": "{",
                                                                "value": "{",
                                                                "valueText": "{"
                                                            },
                                                            "propertyAssignments": [],
                                                            "closeBraceToken": {
                                                                "kind": "CloseBraceToken",
                                                                "fullStart": 631,
                                                                "fullEnd": 632,
                                                                "start": 631,
                                                                "end": 632,
                                                                "fullWidth": 1,
                                                                "width": 1,
                                                                "text": "}",
                                                                "value": "}",
                                                                "valueText": "}"
                                                            }
                                                        },
                                                        {
                                                            "kind": "CommaToken",
                                                            "fullStart": 632,
                                                            "fullEnd": 634,
                                                            "start": 632,
                                                            "end": 633,
                                                            "fullWidth": 2,
                                                            "width": 1,
                                                            "text": ",",
                                                            "value": ",",
                                                            "valueText": ",",
                                                            "hasTrailingTrivia": true,
                                                            "trailingTrivia": [
                                                                {
                                                                    "kind": "WhitespaceTrivia",
                                                                    "text": " "
                                                                }
                                                            ]
                                                        },
                                                        {
                                                            "kind": "ObjectLiteralExpression",
                                                            "fullStart": 634,
                                                            "fullEnd": 714,
                                                            "start": 634,
                                                            "end": 714,
                                                            "fullWidth": 80,
                                                            "width": 80,
                                                            "openBraceToken": {
                                                                "kind": "OpenBraceToken",
                                                                "fullStart": 634,
                                                                "fullEnd": 637,
                                                                "start": 634,
                                                                "end": 635,
                                                                "fullWidth": 3,
                                                                "width": 1,
                                                                "text": "{",
                                                                "value": "{",
                                                                "valueText": "{",
                                                                "hasTrailingTrivia": true,
                                                                "hasTrailingNewLine": true,
                                                                "trailingTrivia": [
                                                                    {
                                                                        "kind": "NewLineTrivia",
                                                                        "text": "\r\n"
                                                                    }
                                                                ]
                                                            },
                                                            "propertyAssignments": [
                                                                {
                                                                    "kind": "SimplePropertyAssignment",
                                                                    "fullStart": 637,
                                                                    "fullEnd": 705,
                                                                    "start": 649,
                                                                    "end": 703,
                                                                    "fullWidth": 68,
                                                                    "width": 54,
                                                                    "propertyName": {
                                                                        "kind": "IdentifierName",
                                                                        "fullStart": 637,
                                                                        "fullEnd": 653,
                                                                        "start": 649,
                                                                        "end": 653,
                                                                        "fullWidth": 16,
                                                                        "width": 4,
                                                                        "text": "prop",
                                                                        "value": "prop",
                                                                        "valueText": "prop",
                                                                        "hasLeadingTrivia": true,
                                                                        "leadingTrivia": [
                                                                            {
                                                                                "kind": "WhitespaceTrivia",
                                                                                "text": "            "
                                                                            }
                                                                        ]
                                                                    },
                                                                    "colonToken": {
                                                                        "kind": "ColonToken",
                                                                        "fullStart": 653,
                                                                        "fullEnd": 655,
                                                                        "start": 653,
                                                                        "end": 654,
                                                                        "fullWidth": 2,
                                                                        "width": 1,
                                                                        "text": ":",
                                                                        "value": ":",
                                                                        "valueText": ":",
                                                                        "hasTrailingTrivia": true,
                                                                        "trailingTrivia": [
                                                                            {
                                                                                "kind": "WhitespaceTrivia",
                                                                                "text": " "
                                                                            }
                                                                        ]
                                                                    },
                                                                    "expression": {
                                                                        "kind": "ObjectLiteralExpression",
                                                                        "fullStart": 655,
                                                                        "fullEnd": 705,
                                                                        "start": 655,
                                                                        "end": 703,
                                                                        "fullWidth": 50,
                                                                        "width": 48,
                                                                        "openBraceToken": {
                                                                            "kind": "OpenBraceToken",
                                                                            "fullStart": 655,
                                                                            "fullEnd": 658,
                                                                            "start": 655,
                                                                            "end": 656,
                                                                            "fullWidth": 3,
                                                                            "width": 1,
                                                                            "text": "{",
                                                                            "value": "{",
                                                                            "valueText": "{",
                                                                            "hasTrailingTrivia": true,
                                                                            "hasTrailingNewLine": true,
                                                                            "trailingTrivia": [
                                                                                {
                                                                                    "kind": "NewLineTrivia",
                                                                                    "text": "\r\n"
                                                                                }
                                                                            ]
                                                                        },
                                                                        "propertyAssignments": [
                                                                            {
                                                                                "kind": "SimplePropertyAssignment",
                                                                                "fullStart": 658,
                                                                                "fullEnd": 690,
                                                                                "start": 674,
                                                                                "end": 688,
                                                                                "fullWidth": 32,
                                                                                "width": 14,
                                                                                "propertyName": {
                                                                                    "kind": "IdentifierName",
                                                                                    "fullStart": 658,
                                                                                    "fullEnd": 682,
                                                                                    "start": 674,
                                                                                    "end": 682,
                                                                                    "fullWidth": 24,
                                                                                    "width": 8,
                                                                                    "text": "writable",
                                                                                    "value": "writable",
                                                                                    "valueText": "writable",
                                                                                    "hasLeadingTrivia": true,
                                                                                    "leadingTrivia": [
                                                                                        {
                                                                                            "kind": "WhitespaceTrivia",
                                                                                            "text": "                "
                                                                                        }
                                                                                    ]
                                                                                },
                                                                                "colonToken": {
                                                                                    "kind": "ColonToken",
                                                                                    "fullStart": 682,
                                                                                    "fullEnd": 684,
                                                                                    "start": 682,
                                                                                    "end": 683,
                                                                                    "fullWidth": 2,
                                                                                    "width": 1,
                                                                                    "text": ":",
                                                                                    "value": ":",
                                                                                    "valueText": ":",
                                                                                    "hasTrailingTrivia": true,
                                                                                    "trailingTrivia": [
                                                                                        {
                                                                                            "kind": "WhitespaceTrivia",
                                                                                            "text": " "
                                                                                        }
                                                                                    ]
                                                                                },
                                                                                "expression": {
                                                                                    "kind": "IdentifierName",
                                                                                    "fullStart": 684,
                                                                                    "fullEnd": 690,
                                                                                    "start": 684,
                                                                                    "end": 688,
                                                                                    "fullWidth": 6,
                                                                                    "width": 4,
                                                                                    "text": "Math",
                                                                                    "value": "Math",
                                                                                    "valueText": "Math",
                                                                                    "hasTrailingTrivia": true,
                                                                                    "hasTrailingNewLine": true,
                                                                                    "trailingTrivia": [
                                                                                        {
                                                                                            "kind": "NewLineTrivia",
                                                                                            "text": "\r\n"
                                                                                        }
                                                                                    ]
                                                                                }
                                                                            }
                                                                        ],
                                                                        "closeBraceToken": {
                                                                            "kind": "CloseBraceToken",
                                                                            "fullStart": 690,
                                                                            "fullEnd": 705,
                                                                            "start": 702,
                                                                            "end": 703,
                                                                            "fullWidth": 15,
                                                                            "width": 1,
                                                                            "text": "}",
                                                                            "value": "}",
                                                                            "valueText": "}",
                                                                            "hasLeadingTrivia": true,
                                                                            "hasTrailingTrivia": true,
                                                                            "hasTrailingNewLine": true,
                                                                            "leadingTrivia": [
                                                                                {
                                                                                    "kind": "WhitespaceTrivia",
                                                                                    "text": "            "
                                                                                }
                                                                            ],
                                                                            "trailingTrivia": [
                                                                                {
                                                                                    "kind": "NewLineTrivia",
                                                                                    "text": "\r\n"
                                                                                }
                                                                            ]
                                                                        }
                                                                    }
                                                                }
                                                            ],
                                                            "closeBraceToken": {
                                                                "kind": "CloseBraceToken",
                                                                "fullStart": 705,
                                                                "fullEnd": 714,
                                                                "start": 713,
                                                                "end": 714,
                                                                "fullWidth": 9,
                                                                "width": 1,
                                                                "text": "}",
                                                                "value": "}",
                                                                "valueText": "}",
                                                                "hasLeadingTrivia": true,
                                                                "leadingTrivia": [
                                                                    {
                                                                        "kind": "WhitespaceTrivia",
                                                                        "text": "        "
                                                                    }
                                                                ]
                                                            }
                                                        }
                                                    ],
                                                    "closeParenToken": {
                                                        "kind": "CloseParenToken",
                                                        "fullStart": 714,
                                                        "fullEnd": 715,
                                                        "start": 714,
                                                        "end": 715,
                                                        "fullWidth": 1,
                                                        "width": 1,
                                                        "text": ")",
                                                        "value": ")",
                                                        "valueText": ")"
                                                    }
                                                }
                                            }
                                        }
                                    }
                                ]
                            },
                            "semicolonToken": {
                                "kind": "SemicolonToken",
                                "fullStart": 715,
                                "fullEnd": 718,
                                "start": 715,
                                "end": 716,
                                "fullWidth": 3,
                                "width": 1,
                                "text": ";",
                                "value": ";",
                                "valueText": ";",
                                "hasTrailingTrivia": true,
                                "hasTrailingNewLine": true,
                                "trailingTrivia": [
                                    {
                                        "kind": "NewLineTrivia",
                                        "text": "\r\n"
                                    }
                                ]
                            }
                        },
                        {
                            "kind": "VariableStatement",
                            "fullStart": 718,
                            "fullEnd": 776,
                            "start": 726,
                            "end": 774,
                            "fullWidth": 58,
                            "width": 48,
                            "modifiers": [],
                            "variableDeclaration": {
                                "kind": "VariableDeclaration",
                                "fullStart": 718,
                                "fullEnd": 773,
                                "start": 726,
                                "end": 773,
                                "fullWidth": 55,
                                "width": 47,
                                "varKeyword": {
                                    "kind": "VarKeyword",
                                    "fullStart": 718,
                                    "fullEnd": 730,
                                    "start": 726,
                                    "end": 729,
                                    "fullWidth": 12,
                                    "width": 3,
                                    "text": "var",
                                    "value": "var",
                                    "valueText": "var",
                                    "hasLeadingTrivia": true,
                                    "hasTrailingTrivia": true,
                                    "leadingTrivia": [
                                        {
                                            "kind": "WhitespaceTrivia",
                                            "text": "        "
                                        }
                                    ],
                                    "trailingTrivia": [
                                        {
                                            "kind": "WhitespaceTrivia",
                                            "text": " "
                                        }
                                    ]
                                },
                                "variableDeclarators": [
                                    {
                                        "kind": "VariableDeclarator",
                                        "fullStart": 730,
                                        "fullEnd": 773,
                                        "start": 730,
                                        "end": 773,
                                        "fullWidth": 43,
<<<<<<< HEAD
                                        "width": 43,
                                        "identifier": {
=======
                                        "propertyName": {
>>>>>>> 85e84683
                                            "kind": "IdentifierName",
                                            "fullStart": 730,
                                            "fullEnd": 742,
                                            "start": 730,
                                            "end": 741,
                                            "fullWidth": 12,
                                            "width": 11,
                                            "text": "hasProperty",
                                            "value": "hasProperty",
                                            "valueText": "hasProperty",
                                            "hasTrailingTrivia": true,
                                            "trailingTrivia": [
                                                {
                                                    "kind": "WhitespaceTrivia",
                                                    "text": " "
                                                }
                                            ]
                                        },
                                        "equalsValueClause": {
                                            "kind": "EqualsValueClause",
                                            "fullStart": 742,
                                            "fullEnd": 773,
                                            "start": 742,
                                            "end": 773,
                                            "fullWidth": 31,
                                            "width": 31,
                                            "equalsToken": {
                                                "kind": "EqualsToken",
                                                "fullStart": 742,
                                                "fullEnd": 744,
                                                "start": 742,
                                                "end": 743,
                                                "fullWidth": 2,
                                                "width": 1,
                                                "text": "=",
                                                "value": "=",
                                                "valueText": "=",
                                                "hasTrailingTrivia": true,
                                                "trailingTrivia": [
                                                    {
                                                        "kind": "WhitespaceTrivia",
                                                        "text": " "
                                                    }
                                                ]
                                            },
                                            "value": {
                                                "kind": "InvocationExpression",
                                                "fullStart": 744,
                                                "fullEnd": 773,
                                                "start": 744,
                                                "end": 773,
                                                "fullWidth": 29,
                                                "width": 29,
                                                "expression": {
                                                    "kind": "MemberAccessExpression",
                                                    "fullStart": 744,
                                                    "fullEnd": 765,
                                                    "start": 744,
                                                    "end": 765,
                                                    "fullWidth": 21,
                                                    "width": 21,
                                                    "expression": {
                                                        "kind": "IdentifierName",
                                                        "fullStart": 744,
                                                        "fullEnd": 750,
                                                        "start": 744,
                                                        "end": 750,
                                                        "fullWidth": 6,
                                                        "width": 6,
                                                        "text": "newObj",
                                                        "value": "newObj",
                                                        "valueText": "newObj"
                                                    },
                                                    "dotToken": {
                                                        "kind": "DotToken",
                                                        "fullStart": 750,
                                                        "fullEnd": 751,
                                                        "start": 750,
                                                        "end": 751,
                                                        "fullWidth": 1,
                                                        "width": 1,
                                                        "text": ".",
                                                        "value": ".",
                                                        "valueText": "."
                                                    },
                                                    "name": {
                                                        "kind": "IdentifierName",
                                                        "fullStart": 751,
                                                        "fullEnd": 765,
                                                        "start": 751,
                                                        "end": 765,
                                                        "fullWidth": 14,
                                                        "width": 14,
                                                        "text": "hasOwnProperty",
                                                        "value": "hasOwnProperty",
                                                        "valueText": "hasOwnProperty"
                                                    }
                                                },
                                                "argumentList": {
                                                    "kind": "ArgumentList",
                                                    "fullStart": 765,
                                                    "fullEnd": 773,
                                                    "start": 765,
                                                    "end": 773,
                                                    "fullWidth": 8,
                                                    "width": 8,
                                                    "openParenToken": {
                                                        "kind": "OpenParenToken",
                                                        "fullStart": 765,
                                                        "fullEnd": 766,
                                                        "start": 765,
                                                        "end": 766,
                                                        "fullWidth": 1,
                                                        "width": 1,
                                                        "text": "(",
                                                        "value": "(",
                                                        "valueText": "("
                                                    },
                                                    "arguments": [
                                                        {
                                                            "kind": "StringLiteral",
                                                            "fullStart": 766,
                                                            "fullEnd": 772,
                                                            "start": 766,
                                                            "end": 772,
                                                            "fullWidth": 6,
                                                            "width": 6,
                                                            "text": "\"prop\"",
                                                            "value": "prop",
                                                            "valueText": "prop"
                                                        }
                                                    ],
                                                    "closeParenToken": {
                                                        "kind": "CloseParenToken",
                                                        "fullStart": 772,
                                                        "fullEnd": 773,
                                                        "start": 772,
                                                        "end": 773,
                                                        "fullWidth": 1,
                                                        "width": 1,
                                                        "text": ")",
                                                        "value": ")",
                                                        "valueText": ")"
                                                    }
                                                }
                                            }
                                        }
                                    }
                                ]
                            },
                            "semicolonToken": {
                                "kind": "SemicolonToken",
                                "fullStart": 773,
                                "fullEnd": 776,
                                "start": 773,
                                "end": 774,
                                "fullWidth": 3,
                                "width": 1,
                                "text": ";",
                                "value": ";",
                                "valueText": ";",
                                "hasTrailingTrivia": true,
                                "hasTrailingNewLine": true,
                                "trailingTrivia": [
                                    {
                                        "kind": "NewLineTrivia",
                                        "text": "\r\n"
                                    }
                                ]
                            }
                        },
                        {
                            "kind": "ExpressionStatement",
                            "fullStart": 776,
                            "fullEnd": 806,
                            "start": 786,
                            "end": 804,
                            "fullWidth": 30,
                            "width": 18,
                            "expression": {
                                "kind": "AssignmentExpression",
                                "fullStart": 776,
                                "fullEnd": 803,
                                "start": 786,
                                "end": 803,
                                "fullWidth": 27,
                                "width": 17,
                                "left": {
                                    "kind": "MemberAccessExpression",
                                    "fullStart": 776,
                                    "fullEnd": 798,
                                    "start": 786,
                                    "end": 797,
                                    "fullWidth": 22,
                                    "width": 11,
                                    "expression": {
                                        "kind": "IdentifierName",
                                        "fullStart": 776,
                                        "fullEnd": 792,
                                        "start": 786,
                                        "end": 792,
                                        "fullWidth": 16,
                                        "width": 6,
                                        "text": "newObj",
                                        "value": "newObj",
                                        "valueText": "newObj",
                                        "hasLeadingTrivia": true,
                                        "hasLeadingNewLine": true,
                                        "leadingTrivia": [
                                            {
                                                "kind": "NewLineTrivia",
                                                "text": "\r\n"
                                            },
                                            {
                                                "kind": "WhitespaceTrivia",
                                                "text": "        "
                                            }
                                        ]
                                    },
                                    "dotToken": {
                                        "kind": "DotToken",
                                        "fullStart": 792,
                                        "fullEnd": 793,
                                        "start": 792,
                                        "end": 793,
                                        "fullWidth": 1,
                                        "width": 1,
                                        "text": ".",
                                        "value": ".",
                                        "valueText": "."
                                    },
                                    "name": {
                                        "kind": "IdentifierName",
                                        "fullStart": 793,
                                        "fullEnd": 798,
                                        "start": 793,
                                        "end": 797,
                                        "fullWidth": 5,
                                        "width": 4,
                                        "text": "prop",
                                        "value": "prop",
                                        "valueText": "prop",
                                        "hasTrailingTrivia": true,
                                        "trailingTrivia": [
                                            {
                                                "kind": "WhitespaceTrivia",
                                                "text": " "
                                            }
                                        ]
                                    }
                                },
                                "operatorToken": {
                                    "kind": "EqualsToken",
                                    "fullStart": 798,
                                    "fullEnd": 800,
                                    "start": 798,
                                    "end": 799,
                                    "fullWidth": 2,
                                    "width": 1,
                                    "text": "=",
                                    "value": "=",
                                    "valueText": "=",
                                    "hasTrailingTrivia": true,
                                    "trailingTrivia": [
                                        {
                                            "kind": "WhitespaceTrivia",
                                            "text": " "
                                        }
                                    ]
                                },
                                "right": {
                                    "kind": "NumericLiteral",
                                    "fullStart": 800,
                                    "fullEnd": 803,
                                    "start": 800,
                                    "end": 803,
                                    "fullWidth": 3,
                                    "width": 3,
                                    "text": "121",
                                    "value": 121,
                                    "valueText": "121"
                                }
                            },
                            "semicolonToken": {
                                "kind": "SemicolonToken",
                                "fullStart": 803,
                                "fullEnd": 806,
                                "start": 803,
                                "end": 804,
                                "fullWidth": 3,
                                "width": 1,
                                "text": ";",
                                "value": ";",
                                "valueText": ";",
                                "hasTrailingTrivia": true,
                                "hasTrailingNewLine": true,
                                "trailingTrivia": [
                                    {
                                        "kind": "NewLineTrivia",
                                        "text": "\r\n"
                                    }
                                ]
                            }
                        },
                        {
                            "kind": "ReturnStatement",
                            "fullStart": 806,
                            "fullEnd": 860,
                            "start": 816,
                            "end": 858,
                            "fullWidth": 54,
                            "width": 42,
                            "returnKeyword": {
                                "kind": "ReturnKeyword",
                                "fullStart": 806,
                                "fullEnd": 823,
                                "start": 816,
                                "end": 822,
                                "fullWidth": 17,
                                "width": 6,
                                "text": "return",
                                "value": "return",
                                "valueText": "return",
                                "hasLeadingTrivia": true,
                                "hasLeadingNewLine": true,
                                "hasTrailingTrivia": true,
                                "leadingTrivia": [
                                    {
                                        "kind": "NewLineTrivia",
                                        "text": "\r\n"
                                    },
                                    {
                                        "kind": "WhitespaceTrivia",
                                        "text": "        "
                                    }
                                ],
                                "trailingTrivia": [
                                    {
                                        "kind": "WhitespaceTrivia",
                                        "text": " "
                                    }
                                ]
                            },
                            "expression": {
                                "kind": "LogicalAndExpression",
                                "fullStart": 823,
                                "fullEnd": 857,
                                "start": 823,
                                "end": 857,
                                "fullWidth": 34,
                                "width": 34,
                                "left": {
                                    "kind": "IdentifierName",
                                    "fullStart": 823,
                                    "fullEnd": 835,
                                    "start": 823,
                                    "end": 834,
                                    "fullWidth": 12,
                                    "width": 11,
                                    "text": "hasProperty",
                                    "value": "hasProperty",
                                    "valueText": "hasProperty",
                                    "hasTrailingTrivia": true,
                                    "trailingTrivia": [
                                        {
                                            "kind": "WhitespaceTrivia",
                                            "text": " "
                                        }
                                    ]
                                },
                                "operatorToken": {
                                    "kind": "AmpersandAmpersandToken",
                                    "fullStart": 835,
                                    "fullEnd": 838,
                                    "start": 835,
                                    "end": 837,
                                    "fullWidth": 3,
                                    "width": 2,
                                    "text": "&&",
                                    "value": "&&",
                                    "valueText": "&&",
                                    "hasTrailingTrivia": true,
                                    "trailingTrivia": [
                                        {
                                            "kind": "WhitespaceTrivia",
                                            "text": " "
                                        }
                                    ]
                                },
                                "right": {
                                    "kind": "EqualsExpression",
                                    "fullStart": 838,
                                    "fullEnd": 857,
                                    "start": 838,
                                    "end": 857,
                                    "fullWidth": 19,
                                    "width": 19,
                                    "left": {
                                        "kind": "MemberAccessExpression",
                                        "fullStart": 838,
                                        "fullEnd": 850,
                                        "start": 838,
                                        "end": 849,
                                        "fullWidth": 12,
                                        "width": 11,
                                        "expression": {
                                            "kind": "IdentifierName",
                                            "fullStart": 838,
                                            "fullEnd": 844,
                                            "start": 838,
                                            "end": 844,
                                            "fullWidth": 6,
                                            "width": 6,
                                            "text": "newObj",
                                            "value": "newObj",
                                            "valueText": "newObj"
                                        },
                                        "dotToken": {
                                            "kind": "DotToken",
                                            "fullStart": 844,
                                            "fullEnd": 845,
                                            "start": 844,
                                            "end": 845,
                                            "fullWidth": 1,
                                            "width": 1,
                                            "text": ".",
                                            "value": ".",
                                            "valueText": "."
                                        },
                                        "name": {
                                            "kind": "IdentifierName",
                                            "fullStart": 845,
                                            "fullEnd": 850,
                                            "start": 845,
                                            "end": 849,
                                            "fullWidth": 5,
                                            "width": 4,
                                            "text": "prop",
                                            "value": "prop",
                                            "valueText": "prop",
                                            "hasTrailingTrivia": true,
                                            "trailingTrivia": [
                                                {
                                                    "kind": "WhitespaceTrivia",
                                                    "text": " "
                                                }
                                            ]
                                        }
                                    },
                                    "operatorToken": {
                                        "kind": "EqualsEqualsEqualsToken",
                                        "fullStart": 850,
                                        "fullEnd": 854,
                                        "start": 850,
                                        "end": 853,
                                        "fullWidth": 4,
                                        "width": 3,
                                        "text": "===",
                                        "value": "===",
                                        "valueText": "===",
                                        "hasTrailingTrivia": true,
                                        "trailingTrivia": [
                                            {
                                                "kind": "WhitespaceTrivia",
                                                "text": " "
                                            }
                                        ]
                                    },
                                    "right": {
                                        "kind": "NumericLiteral",
                                        "fullStart": 854,
                                        "fullEnd": 857,
                                        "start": 854,
                                        "end": 857,
                                        "fullWidth": 3,
                                        "width": 3,
                                        "text": "121",
                                        "value": 121,
                                        "valueText": "121"
                                    }
                                }
                            },
                            "semicolonToken": {
                                "kind": "SemicolonToken",
                                "fullStart": 857,
                                "fullEnd": 860,
                                "start": 857,
                                "end": 858,
                                "fullWidth": 3,
                                "width": 1,
                                "text": ";",
                                "value": ";",
                                "valueText": ";",
                                "hasTrailingTrivia": true,
                                "hasTrailingNewLine": true,
                                "trailingTrivia": [
                                    {
                                        "kind": "NewLineTrivia",
                                        "text": "\r\n"
                                    }
                                ]
                            }
                        }
                    ],
                    "closeBraceToken": {
                        "kind": "CloseBraceToken",
                        "fullStart": 860,
                        "fullEnd": 867,
                        "start": 864,
                        "end": 865,
                        "fullWidth": 7,
                        "width": 1,
                        "text": "}",
                        "value": "}",
                        "valueText": "}",
                        "hasLeadingTrivia": true,
                        "hasTrailingTrivia": true,
                        "hasTrailingNewLine": true,
                        "leadingTrivia": [
                            {
                                "kind": "WhitespaceTrivia",
                                "text": "    "
                            }
                        ],
                        "trailingTrivia": [
                            {
                                "kind": "NewLineTrivia",
                                "text": "\r\n"
                            }
                        ]
                    }
                }
            },
            {
                "kind": "ExpressionStatement",
                "fullStart": 867,
                "fullEnd": 891,
                "start": 867,
                "end": 889,
                "fullWidth": 24,
                "width": 22,
                "expression": {
                    "kind": "InvocationExpression",
                    "fullStart": 867,
                    "fullEnd": 888,
                    "start": 867,
                    "end": 888,
                    "fullWidth": 21,
                    "width": 21,
                    "expression": {
                        "kind": "IdentifierName",
                        "fullStart": 867,
                        "fullEnd": 878,
                        "start": 867,
                        "end": 878,
                        "fullWidth": 11,
                        "width": 11,
                        "text": "runTestCase",
                        "value": "runTestCase",
                        "valueText": "runTestCase"
                    },
                    "argumentList": {
                        "kind": "ArgumentList",
                        "fullStart": 878,
                        "fullEnd": 888,
                        "start": 878,
                        "end": 888,
                        "fullWidth": 10,
                        "width": 10,
                        "openParenToken": {
                            "kind": "OpenParenToken",
                            "fullStart": 878,
                            "fullEnd": 879,
                            "start": 878,
                            "end": 879,
                            "fullWidth": 1,
                            "width": 1,
                            "text": "(",
                            "value": "(",
                            "valueText": "("
                        },
                        "arguments": [
                            {
                                "kind": "IdentifierName",
                                "fullStart": 879,
                                "fullEnd": 887,
                                "start": 879,
                                "end": 887,
                                "fullWidth": 8,
                                "width": 8,
                                "text": "testcase",
                                "value": "testcase",
                                "valueText": "testcase"
                            }
                        ],
                        "closeParenToken": {
                            "kind": "CloseParenToken",
                            "fullStart": 887,
                            "fullEnd": 888,
                            "start": 887,
                            "end": 888,
                            "fullWidth": 1,
                            "width": 1,
                            "text": ")",
                            "value": ")",
                            "valueText": ")"
                        }
                    }
                },
                "semicolonToken": {
                    "kind": "SemicolonToken",
                    "fullStart": 888,
                    "fullEnd": 891,
                    "start": 888,
                    "end": 889,
                    "fullWidth": 3,
                    "width": 1,
                    "text": ";",
                    "value": ";",
                    "valueText": ";",
                    "hasTrailingTrivia": true,
                    "hasTrailingNewLine": true,
                    "trailingTrivia": [
                        {
                            "kind": "NewLineTrivia",
                            "text": "\r\n"
                        }
                    ]
                }
            }
        ],
        "endOfFileToken": {
            "kind": "EndOfFileToken",
            "fullStart": 891,
            "fullEnd": 891,
            "start": 891,
            "end": 891,
            "fullWidth": 0,
            "width": 0,
            "text": ""
        }
    },
    "lineMap": {
        "lineStarts": [
            0,
            67,
            152,
            232,
            308,
            380,
            385,
            439,
            561,
            566,
            568,
            570,
            593,
            595,
            637,
            658,
            690,
            705,
            718,
            776,
            778,
            806,
            808,
            860,
            867,
            891
        ],
        "length": 891
    }
}<|MERGE_RESOLUTION|>--- conflicted
+++ resolved
@@ -250,12 +250,8 @@
                                         "start": 607,
                                         "end": 715,
                                         "fullWidth": 108,
-<<<<<<< HEAD
                                         "width": 108,
-                                        "identifier": {
-=======
                                         "propertyName": {
->>>>>>> 85e84683
                                             "kind": "IdentifierName",
                                             "fullStart": 607,
                                             "fullEnd": 614,
@@ -741,12 +737,8 @@
                                         "start": 730,
                                         "end": 773,
                                         "fullWidth": 43,
-<<<<<<< HEAD
                                         "width": 43,
-                                        "identifier": {
-=======
                                         "propertyName": {
->>>>>>> 85e84683
                                             "kind": "IdentifierName",
                                             "fullStart": 730,
                                             "fullEnd": 742,
