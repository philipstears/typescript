{
    "isDeclaration": false,
    "languageVersion": "EcmaScript5",
    "parseOptions": {
        "allowAutomaticSemicolonInsertion": true
    },
    "sourceUnit": {
        "kind": "SourceUnit",
        "fullStart": 0,
        "fullEnd": 1475,
        "start": 622,
        "end": 1475,
        "fullWidth": 1475,
        "width": 853,
        "isIncrementallyUnusable": true,
        "moduleElements": [
            {
                "kind": "FunctionDeclaration",
                "fullStart": 0,
                "fullEnd": 1451,
                "start": 622,
                "end": 1449,
                "fullWidth": 1451,
                "width": 827,
                "isIncrementallyUnusable": true,
                "modifiers": [],
                "functionKeyword": {
                    "kind": "FunctionKeyword",
                    "fullStart": 0,
                    "fullEnd": 631,
                    "start": 622,
                    "end": 630,
                    "fullWidth": 631,
                    "width": 8,
                    "text": "function",
                    "value": "function",
                    "valueText": "function",
                    "hasLeadingTrivia": true,
                    "hasLeadingComment": true,
                    "hasLeadingNewLine": true,
                    "hasTrailingTrivia": true,
                    "leadingTrivia": [
                        {
                            "kind": "SingleLineCommentTrivia",
                            "text": "/// Copyright (c) 2012 Ecma International.  All rights reserved. "
                        },
                        {
                            "kind": "NewLineTrivia",
                            "text": "\r\n"
                        },
                        {
                            "kind": "SingleLineCommentTrivia",
                            "text": "/// Ecma International makes this code available under the terms and conditions set"
                        },
                        {
                            "kind": "NewLineTrivia",
                            "text": "\r\n"
                        },
                        {
                            "kind": "SingleLineCommentTrivia",
                            "text": "/// forth on http://hg.ecmascript.org/tests/test262/raw-file/tip/LICENSE (the "
                        },
                        {
                            "kind": "NewLineTrivia",
                            "text": "\r\n"
                        },
                        {
                            "kind": "SingleLineCommentTrivia",
                            "text": "/// \"Use Terms\").   Any redistribution of this code must retain the above "
                        },
                        {
                            "kind": "NewLineTrivia",
                            "text": "\r\n"
                        },
                        {
                            "kind": "SingleLineCommentTrivia",
                            "text": "/// copyright and this notice and otherwise comply with the Use Terms."
                        },
                        {
                            "kind": "NewLineTrivia",
                            "text": "\r\n"
                        },
                        {
                            "kind": "MultiLineCommentTrivia",
                            "text": "/**\r\n * @path ch15/15.2/15.2.3/15.2.3.5/15.2.3.5-4-187.js\r\n * @description Object.create - 'writable' property of one property in 'Properties' is own accessor property that overrides an inherited accessor property (8.10.5 step 6.a)\r\n */"
                        },
                        {
                            "kind": "NewLineTrivia",
                            "text": "\r\n"
                        },
                        {
                            "kind": "NewLineTrivia",
                            "text": "\r\n"
                        },
                        {
                            "kind": "NewLineTrivia",
                            "text": "\r\n"
                        }
                    ],
                    "trailingTrivia": [
                        {
                            "kind": "WhitespaceTrivia",
                            "text": " "
                        }
                    ]
                },
                "identifier": {
                    "kind": "IdentifierName",
                    "fullStart": 631,
                    "fullEnd": 639,
                    "start": 631,
                    "end": 639,
                    "fullWidth": 8,
                    "width": 8,
                    "text": "testcase",
                    "value": "testcase",
                    "valueText": "testcase"
                },
                "callSignature": {
                    "kind": "CallSignature",
                    "fullStart": 639,
                    "fullEnd": 642,
                    "start": 639,
                    "end": 641,
                    "fullWidth": 3,
                    "width": 2,
                    "parameterList": {
                        "kind": "ParameterList",
                        "fullStart": 639,
                        "fullEnd": 642,
                        "start": 639,
                        "end": 641,
                        "fullWidth": 3,
                        "width": 2,
                        "openParenToken": {
                            "kind": "OpenParenToken",
                            "fullStart": 639,
                            "fullEnd": 640,
                            "start": 639,
                            "end": 640,
                            "fullWidth": 1,
                            "width": 1,
                            "text": "(",
                            "value": "(",
                            "valueText": "("
                        },
                        "parameters": [],
                        "closeParenToken": {
                            "kind": "CloseParenToken",
                            "fullStart": 640,
                            "fullEnd": 642,
                            "start": 640,
                            "end": 641,
                            "fullWidth": 2,
                            "width": 1,
                            "text": ")",
                            "value": ")",
                            "valueText": ")",
                            "hasTrailingTrivia": true,
                            "trailingTrivia": [
                                {
                                    "kind": "WhitespaceTrivia",
                                    "text": " "
                                }
                            ]
                        }
                    }
                },
                "block": {
                    "kind": "Block",
                    "fullStart": 642,
                    "fullEnd": 1451,
                    "start": 642,
                    "end": 1449,
                    "fullWidth": 809,
                    "width": 807,
                    "isIncrementallyUnusable": true,
                    "openBraceToken": {
                        "kind": "OpenBraceToken",
                        "fullStart": 642,
                        "fullEnd": 645,
                        "start": 642,
                        "end": 643,
                        "fullWidth": 3,
                        "width": 1,
                        "text": "{",
                        "value": "{",
                        "valueText": "{",
                        "hasTrailingTrivia": true,
                        "hasTrailingNewLine": true,
                        "trailingTrivia": [
                            {
                                "kind": "NewLineTrivia",
                                "text": "\r\n"
                            }
                        ]
                    },
                    "statements": [
                        {
                            "kind": "VariableStatement",
                            "fullStart": 645,
                            "fullEnd": 672,
                            "start": 655,
                            "end": 670,
                            "fullWidth": 27,
                            "width": 15,
                            "modifiers": [],
                            "variableDeclaration": {
                                "kind": "VariableDeclaration",
                                "fullStart": 645,
                                "fullEnd": 669,
                                "start": 655,
                                "end": 669,
                                "fullWidth": 24,
                                "width": 14,
                                "varKeyword": {
                                    "kind": "VarKeyword",
                                    "fullStart": 645,
                                    "fullEnd": 659,
                                    "start": 655,
                                    "end": 658,
                                    "fullWidth": 14,
                                    "width": 3,
                                    "text": "var",
                                    "value": "var",
                                    "valueText": "var",
                                    "hasLeadingTrivia": true,
                                    "hasLeadingNewLine": true,
                                    "hasTrailingTrivia": true,
                                    "leadingTrivia": [
                                        {
                                            "kind": "NewLineTrivia",
                                            "text": "\r\n"
                                        },
                                        {
                                            "kind": "WhitespaceTrivia",
                                            "text": "        "
                                        }
                                    ],
                                    "trailingTrivia": [
                                        {
                                            "kind": "WhitespaceTrivia",
                                            "text": " "
                                        }
                                    ]
                                },
                                "variableDeclarators": [
                                    {
                                        "kind": "VariableDeclarator",
                                        "fullStart": 659,
                                        "fullEnd": 669,
                                        "start": 659,
                                        "end": 669,
                                        "fullWidth": 10,
<<<<<<< HEAD
                                        "width": 10,
                                        "identifier": {
=======
                                        "propertyName": {
>>>>>>> 85e84683
                                            "kind": "IdentifierName",
                                            "fullStart": 659,
                                            "fullEnd": 665,
                                            "start": 659,
                                            "end": 664,
                                            "fullWidth": 6,
                                            "width": 5,
                                            "text": "proto",
                                            "value": "proto",
                                            "valueText": "proto",
                                            "hasTrailingTrivia": true,
                                            "trailingTrivia": [
                                                {
                                                    "kind": "WhitespaceTrivia",
                                                    "text": " "
                                                }
                                            ]
                                        },
                                        "equalsValueClause": {
                                            "kind": "EqualsValueClause",
                                            "fullStart": 665,
                                            "fullEnd": 669,
                                            "start": 665,
                                            "end": 669,
                                            "fullWidth": 4,
                                            "width": 4,
                                            "equalsToken": {
                                                "kind": "EqualsToken",
                                                "fullStart": 665,
                                                "fullEnd": 667,
                                                "start": 665,
                                                "end": 666,
                                                "fullWidth": 2,
                                                "width": 1,
                                                "text": "=",
                                                "value": "=",
                                                "valueText": "=",
                                                "hasTrailingTrivia": true,
                                                "trailingTrivia": [
                                                    {
                                                        "kind": "WhitespaceTrivia",
                                                        "text": " "
                                                    }
                                                ]
                                            },
                                            "value": {
                                                "kind": "ObjectLiteralExpression",
                                                "fullStart": 667,
                                                "fullEnd": 669,
                                                "start": 667,
                                                "end": 669,
                                                "fullWidth": 2,
                                                "width": 2,
                                                "openBraceToken": {
                                                    "kind": "OpenBraceToken",
                                                    "fullStart": 667,
                                                    "fullEnd": 668,
                                                    "start": 667,
                                                    "end": 668,
                                                    "fullWidth": 1,
                                                    "width": 1,
                                                    "text": "{",
                                                    "value": "{",
                                                    "valueText": "{"
                                                },
                                                "propertyAssignments": [],
                                                "closeBraceToken": {
                                                    "kind": "CloseBraceToken",
                                                    "fullStart": 668,
                                                    "fullEnd": 669,
                                                    "start": 668,
                                                    "end": 669,
                                                    "fullWidth": 1,
                                                    "width": 1,
                                                    "text": "}",
                                                    "value": "}",
                                                    "valueText": "}"
                                                }
                                            }
                                        }
                                    }
                                ]
                            },
                            "semicolonToken": {
                                "kind": "SemicolonToken",
                                "fullStart": 669,
                                "fullEnd": 672,
                                "start": 669,
                                "end": 670,
                                "fullWidth": 3,
                                "width": 1,
                                "text": ";",
                                "value": ";",
                                "valueText": ";",
                                "hasTrailingTrivia": true,
                                "hasTrailingNewLine": true,
                                "trailingTrivia": [
                                    {
                                        "kind": "NewLineTrivia",
                                        "text": "\r\n"
                                    }
                                ]
                            }
                        },
                        {
                            "kind": "ExpressionStatement",
                            "fullStart": 672,
                            "fullEnd": 817,
                            "start": 682,
                            "end": 815,
                            "fullWidth": 145,
                            "width": 133,
                            "isIncrementallyUnusable": true,
                            "expression": {
                                "kind": "InvocationExpression",
                                "fullStart": 672,
                                "fullEnd": 814,
                                "start": 682,
                                "end": 814,
                                "fullWidth": 142,
                                "width": 132,
                                "isIncrementallyUnusable": true,
                                "expression": {
                                    "kind": "MemberAccessExpression",
                                    "fullStart": 672,
                                    "fullEnd": 703,
                                    "start": 682,
                                    "end": 703,
                                    "fullWidth": 31,
                                    "width": 21,
                                    "expression": {
                                        "kind": "IdentifierName",
                                        "fullStart": 672,
                                        "fullEnd": 688,
                                        "start": 682,
                                        "end": 688,
                                        "fullWidth": 16,
                                        "width": 6,
                                        "text": "Object",
                                        "value": "Object",
                                        "valueText": "Object",
                                        "hasLeadingTrivia": true,
                                        "hasLeadingNewLine": true,
                                        "leadingTrivia": [
                                            {
                                                "kind": "NewLineTrivia",
                                                "text": "\r\n"
                                            },
                                            {
                                                "kind": "WhitespaceTrivia",
                                                "text": "        "
                                            }
                                        ]
                                    },
                                    "dotToken": {
                                        "kind": "DotToken",
                                        "fullStart": 688,
                                        "fullEnd": 689,
                                        "start": 688,
                                        "end": 689,
                                        "fullWidth": 1,
                                        "width": 1,
                                        "text": ".",
                                        "value": ".",
                                        "valueText": "."
                                    },
                                    "name": {
                                        "kind": "IdentifierName",
                                        "fullStart": 689,
                                        "fullEnd": 703,
                                        "start": 689,
                                        "end": 703,
                                        "fullWidth": 14,
                                        "width": 14,
                                        "text": "defineProperty",
                                        "value": "defineProperty",
                                        "valueText": "defineProperty"
                                    }
                                },
                                "argumentList": {
                                    "kind": "ArgumentList",
                                    "fullStart": 703,
                                    "fullEnd": 814,
                                    "start": 703,
                                    "end": 814,
                                    "fullWidth": 111,
                                    "width": 111,
                                    "isIncrementallyUnusable": true,
                                    "openParenToken": {
                                        "kind": "OpenParenToken",
                                        "fullStart": 703,
                                        "fullEnd": 704,
                                        "start": 703,
                                        "end": 704,
                                        "fullWidth": 1,
                                        "width": 1,
                                        "text": "(",
                                        "value": "(",
                                        "valueText": "("
                                    },
                                    "arguments": [
                                        {
                                            "kind": "IdentifierName",
                                            "fullStart": 704,
                                            "fullEnd": 709,
                                            "start": 704,
                                            "end": 709,
                                            "fullWidth": 5,
                                            "width": 5,
                                            "text": "proto",
                                            "value": "proto",
                                            "valueText": "proto"
                                        },
                                        {
                                            "kind": "CommaToken",
                                            "fullStart": 709,
                                            "fullEnd": 711,
                                            "start": 709,
                                            "end": 710,
                                            "fullWidth": 2,
                                            "width": 1,
                                            "text": ",",
                                            "value": ",",
                                            "valueText": ",",
                                            "hasTrailingTrivia": true,
                                            "trailingTrivia": [
                                                {
                                                    "kind": "WhitespaceTrivia",
                                                    "text": " "
                                                }
                                            ]
                                        },
                                        {
                                            "kind": "StringLiteral",
                                            "fullStart": 711,
                                            "fullEnd": 721,
                                            "start": 711,
                                            "end": 721,
                                            "fullWidth": 10,
                                            "width": 10,
                                            "text": "\"writable\"",
                                            "value": "writable",
                                            "valueText": "writable"
                                        },
                                        {
                                            "kind": "CommaToken",
                                            "fullStart": 721,
                                            "fullEnd": 723,
                                            "start": 721,
                                            "end": 722,
                                            "fullWidth": 2,
                                            "width": 1,
                                            "text": ",",
                                            "value": ",",
                                            "valueText": ",",
                                            "hasTrailingTrivia": true,
                                            "trailingTrivia": [
                                                {
                                                    "kind": "WhitespaceTrivia",
                                                    "text": " "
                                                }
                                            ]
                                        },
                                        {
                                            "kind": "ObjectLiteralExpression",
                                            "fullStart": 723,
                                            "fullEnd": 813,
                                            "start": 723,
                                            "end": 813,
                                            "fullWidth": 90,
                                            "width": 90,
                                            "isIncrementallyUnusable": true,
                                            "openBraceToken": {
                                                "kind": "OpenBraceToken",
                                                "fullStart": 723,
                                                "fullEnd": 726,
                                                "start": 723,
                                                "end": 724,
                                                "fullWidth": 3,
                                                "width": 1,
                                                "text": "{",
                                                "value": "{",
                                                "valueText": "{",
                                                "hasTrailingTrivia": true,
                                                "hasTrailingNewLine": true,
                                                "trailingTrivia": [
                                                    {
                                                        "kind": "NewLineTrivia",
                                                        "text": "\r\n"
                                                    }
                                                ]
                                            },
                                            "propertyAssignments": [
                                                {
                                                    "kind": "SimplePropertyAssignment",
                                                    "fullStart": 726,
                                                    "fullEnd": 804,
                                                    "start": 738,
                                                    "end": 802,
                                                    "fullWidth": 78,
                                                    "width": 64,
                                                    "isIncrementallyUnusable": true,
                                                    "propertyName": {
                                                        "kind": "IdentifierName",
                                                        "fullStart": 726,
                                                        "fullEnd": 741,
                                                        "start": 738,
                                                        "end": 741,
                                                        "fullWidth": 15,
                                                        "width": 3,
                                                        "text": "get",
                                                        "value": "get",
                                                        "valueText": "get",
                                                        "hasLeadingTrivia": true,
                                                        "leadingTrivia": [
                                                            {
                                                                "kind": "WhitespaceTrivia",
                                                                "text": "            "
                                                            }
                                                        ]
                                                    },
                                                    "colonToken": {
                                                        "kind": "ColonToken",
                                                        "fullStart": 741,
                                                        "fullEnd": 743,
                                                        "start": 741,
                                                        "end": 742,
                                                        "fullWidth": 2,
                                                        "width": 1,
                                                        "text": ":",
                                                        "value": ":",
                                                        "valueText": ":",
                                                        "hasTrailingTrivia": true,
                                                        "trailingTrivia": [
                                                            {
                                                                "kind": "WhitespaceTrivia",
                                                                "text": " "
                                                            }
                                                        ]
                                                    },
                                                    "expression": {
                                                        "kind": "FunctionExpression",
                                                        "fullStart": 743,
                                                        "fullEnd": 804,
                                                        "start": 743,
                                                        "end": 802,
                                                        "fullWidth": 61,
                                                        "width": 59,
                                                        "functionKeyword": {
                                                            "kind": "FunctionKeyword",
                                                            "fullStart": 743,
                                                            "fullEnd": 752,
                                                            "start": 743,
                                                            "end": 751,
                                                            "fullWidth": 9,
                                                            "width": 8,
                                                            "text": "function",
                                                            "value": "function",
                                                            "valueText": "function",
                                                            "hasTrailingTrivia": true,
                                                            "trailingTrivia": [
                                                                {
                                                                    "kind": "WhitespaceTrivia",
                                                                    "text": " "
                                                                }
                                                            ]
                                                        },
                                                        "callSignature": {
                                                            "kind": "CallSignature",
                                                            "fullStart": 752,
                                                            "fullEnd": 755,
                                                            "start": 752,
                                                            "end": 754,
                                                            "fullWidth": 3,
                                                            "width": 2,
                                                            "parameterList": {
                                                                "kind": "ParameterList",
                                                                "fullStart": 752,
                                                                "fullEnd": 755,
                                                                "start": 752,
                                                                "end": 754,
                                                                "fullWidth": 3,
                                                                "width": 2,
                                                                "openParenToken": {
                                                                    "kind": "OpenParenToken",
                                                                    "fullStart": 752,
                                                                    "fullEnd": 753,
                                                                    "start": 752,
                                                                    "end": 753,
                                                                    "fullWidth": 1,
                                                                    "width": 1,
                                                                    "text": "(",
                                                                    "value": "(",
                                                                    "valueText": "("
                                                                },
                                                                "parameters": [],
                                                                "closeParenToken": {
                                                                    "kind": "CloseParenToken",
                                                                    "fullStart": 753,
                                                                    "fullEnd": 755,
                                                                    "start": 753,
                                                                    "end": 754,
                                                                    "fullWidth": 2,
                                                                    "width": 1,
                                                                    "text": ")",
                                                                    "value": ")",
                                                                    "valueText": ")",
                                                                    "hasTrailingTrivia": true,
                                                                    "trailingTrivia": [
                                                                        {
                                                                            "kind": "WhitespaceTrivia",
                                                                            "text": " "
                                                                        }
                                                                    ]
                                                                }
                                                            }
                                                        },
                                                        "block": {
                                                            "kind": "Block",
                                                            "fullStart": 755,
                                                            "fullEnd": 804,
                                                            "start": 755,
                                                            "end": 802,
                                                            "fullWidth": 49,
                                                            "width": 47,
                                                            "openBraceToken": {
                                                                "kind": "OpenBraceToken",
                                                                "fullStart": 755,
                                                                "fullEnd": 758,
                                                                "start": 755,
                                                                "end": 756,
                                                                "fullWidth": 3,
                                                                "width": 1,
                                                                "text": "{",
                                                                "value": "{",
                                                                "valueText": "{",
                                                                "hasTrailingTrivia": true,
                                                                "hasTrailingNewLine": true,
                                                                "trailingTrivia": [
                                                                    {
                                                                        "kind": "NewLineTrivia",
                                                                        "text": "\r\n"
                                                                    }
                                                                ]
                                                            },
                                                            "statements": [
                                                                {
                                                                    "kind": "ReturnStatement",
                                                                    "fullStart": 758,
                                                                    "fullEnd": 789,
                                                                    "start": 774,
                                                                    "end": 787,
                                                                    "fullWidth": 31,
                                                                    "width": 13,
                                                                    "returnKeyword": {
                                                                        "kind": "ReturnKeyword",
                                                                        "fullStart": 758,
                                                                        "fullEnd": 781,
                                                                        "start": 774,
                                                                        "end": 780,
                                                                        "fullWidth": 23,
                                                                        "width": 6,
                                                                        "text": "return",
                                                                        "value": "return",
                                                                        "valueText": "return",
                                                                        "hasLeadingTrivia": true,
                                                                        "hasTrailingTrivia": true,
                                                                        "leadingTrivia": [
                                                                            {
                                                                                "kind": "WhitespaceTrivia",
                                                                                "text": "                "
                                                                            }
                                                                        ],
                                                                        "trailingTrivia": [
                                                                            {
                                                                                "kind": "WhitespaceTrivia",
                                                                                "text": " "
                                                                            }
                                                                        ]
                                                                    },
                                                                    "expression": {
                                                                        "kind": "FalseKeyword",
                                                                        "fullStart": 781,
                                                                        "fullEnd": 786,
                                                                        "start": 781,
                                                                        "end": 786,
                                                                        "fullWidth": 5,
                                                                        "width": 5,
                                                                        "text": "false",
                                                                        "value": false,
                                                                        "valueText": "false"
                                                                    },
                                                                    "semicolonToken": {
                                                                        "kind": "SemicolonToken",
                                                                        "fullStart": 786,
                                                                        "fullEnd": 789,
                                                                        "start": 786,
                                                                        "end": 787,
                                                                        "fullWidth": 3,
                                                                        "width": 1,
                                                                        "text": ";",
                                                                        "value": ";",
                                                                        "valueText": ";",
                                                                        "hasTrailingTrivia": true,
                                                                        "hasTrailingNewLine": true,
                                                                        "trailingTrivia": [
                                                                            {
                                                                                "kind": "NewLineTrivia",
                                                                                "text": "\r\n"
                                                                            }
                                                                        ]
                                                                    }
                                                                }
                                                            ],
                                                            "closeBraceToken": {
                                                                "kind": "CloseBraceToken",
                                                                "fullStart": 789,
                                                                "fullEnd": 804,
                                                                "start": 801,
                                                                "end": 802,
                                                                "fullWidth": 15,
                                                                "width": 1,
                                                                "text": "}",
                                                                "value": "}",
                                                                "valueText": "}",
                                                                "hasLeadingTrivia": true,
                                                                "hasTrailingTrivia": true,
                                                                "hasTrailingNewLine": true,
                                                                "leadingTrivia": [
                                                                    {
                                                                        "kind": "WhitespaceTrivia",
                                                                        "text": "            "
                                                                    }
                                                                ],
                                                                "trailingTrivia": [
                                                                    {
                                                                        "kind": "NewLineTrivia",
                                                                        "text": "\r\n"
                                                                    }
                                                                ]
                                                            }
                                                        }
                                                    }
                                                }
                                            ],
                                            "closeBraceToken": {
                                                "kind": "CloseBraceToken",
                                                "fullStart": 804,
                                                "fullEnd": 813,
                                                "start": 812,
                                                "end": 813,
                                                "fullWidth": 9,
                                                "width": 1,
                                                "text": "}",
                                                "value": "}",
                                                "valueText": "}",
                                                "hasLeadingTrivia": true,
                                                "leadingTrivia": [
                                                    {
                                                        "kind": "WhitespaceTrivia",
                                                        "text": "        "
                                                    }
                                                ]
                                            }
                                        }
                                    ],
                                    "closeParenToken": {
                                        "kind": "CloseParenToken",
                                        "fullStart": 813,
                                        "fullEnd": 814,
                                        "start": 813,
                                        "end": 814,
                                        "fullWidth": 1,
                                        "width": 1,
                                        "text": ")",
                                        "value": ")",
                                        "valueText": ")"
                                    }
                                }
                            },
                            "semicolonToken": {
                                "kind": "SemicolonToken",
                                "fullStart": 814,
                                "fullEnd": 817,
                                "start": 814,
                                "end": 815,
                                "fullWidth": 3,
                                "width": 1,
                                "text": ";",
                                "value": ";",
                                "valueText": ";",
                                "hasTrailingTrivia": true,
                                "hasTrailingNewLine": true,
                                "trailingTrivia": [
                                    {
                                        "kind": "NewLineTrivia",
                                        "text": "\r\n"
                                    }
                                ]
                            }
                        },
                        {
                            "kind": "VariableStatement",
                            "fullStart": 817,
                            "fullEnd": 864,
                            "start": 827,
                            "end": 862,
                            "fullWidth": 47,
                            "width": 35,
                            "modifiers": [],
                            "variableDeclaration": {
                                "kind": "VariableDeclaration",
                                "fullStart": 817,
                                "fullEnd": 861,
                                "start": 827,
                                "end": 861,
                                "fullWidth": 44,
                                "width": 34,
                                "varKeyword": {
                                    "kind": "VarKeyword",
                                    "fullStart": 817,
                                    "fullEnd": 831,
                                    "start": 827,
                                    "end": 830,
                                    "fullWidth": 14,
                                    "width": 3,
                                    "text": "var",
                                    "value": "var",
                                    "valueText": "var",
                                    "hasLeadingTrivia": true,
                                    "hasLeadingNewLine": true,
                                    "hasTrailingTrivia": true,
                                    "leadingTrivia": [
                                        {
                                            "kind": "NewLineTrivia",
                                            "text": "\r\n"
                                        },
                                        {
                                            "kind": "WhitespaceTrivia",
                                            "text": "        "
                                        }
                                    ],
                                    "trailingTrivia": [
                                        {
                                            "kind": "WhitespaceTrivia",
                                            "text": " "
                                        }
                                    ]
                                },
                                "variableDeclarators": [
                                    {
                                        "kind": "VariableDeclarator",
                                        "fullStart": 831,
                                        "fullEnd": 861,
                                        "start": 831,
                                        "end": 861,
                                        "fullWidth": 30,
<<<<<<< HEAD
                                        "width": 30,
                                        "identifier": {
=======
                                        "propertyName": {
>>>>>>> 85e84683
                                            "kind": "IdentifierName",
                                            "fullStart": 831,
                                            "fullEnd": 844,
                                            "start": 831,
                                            "end": 843,
                                            "fullWidth": 13,
                                            "width": 12,
                                            "text": "ConstructFun",
                                            "value": "ConstructFun",
                                            "valueText": "ConstructFun",
                                            "hasTrailingTrivia": true,
                                            "trailingTrivia": [
                                                {
                                                    "kind": "WhitespaceTrivia",
                                                    "text": " "
                                                }
                                            ]
                                        },
                                        "equalsValueClause": {
                                            "kind": "EqualsValueClause",
                                            "fullStart": 844,
                                            "fullEnd": 861,
                                            "start": 844,
                                            "end": 861,
                                            "fullWidth": 17,
                                            "width": 17,
                                            "equalsToken": {
                                                "kind": "EqualsToken",
                                                "fullStart": 844,
                                                "fullEnd": 846,
                                                "start": 844,
                                                "end": 845,
                                                "fullWidth": 2,
                                                "width": 1,
                                                "text": "=",
                                                "value": "=",
                                                "valueText": "=",
                                                "hasTrailingTrivia": true,
                                                "trailingTrivia": [
                                                    {
                                                        "kind": "WhitespaceTrivia",
                                                        "text": " "
                                                    }
                                                ]
                                            },
                                            "value": {
                                                "kind": "FunctionExpression",
                                                "fullStart": 846,
                                                "fullEnd": 861,
                                                "start": 846,
                                                "end": 861,
                                                "fullWidth": 15,
                                                "width": 15,
                                                "functionKeyword": {
                                                    "kind": "FunctionKeyword",
                                                    "fullStart": 846,
                                                    "fullEnd": 855,
                                                    "start": 846,
                                                    "end": 854,
                                                    "fullWidth": 9,
                                                    "width": 8,
                                                    "text": "function",
                                                    "value": "function",
                                                    "valueText": "function",
                                                    "hasTrailingTrivia": true,
                                                    "trailingTrivia": [
                                                        {
                                                            "kind": "WhitespaceTrivia",
                                                            "text": " "
                                                        }
                                                    ]
                                                },
                                                "callSignature": {
                                                    "kind": "CallSignature",
                                                    "fullStart": 855,
                                                    "fullEnd": 858,
                                                    "start": 855,
                                                    "end": 857,
                                                    "fullWidth": 3,
                                                    "width": 2,
                                                    "parameterList": {
                                                        "kind": "ParameterList",
                                                        "fullStart": 855,
                                                        "fullEnd": 858,
                                                        "start": 855,
                                                        "end": 857,
                                                        "fullWidth": 3,
                                                        "width": 2,
                                                        "openParenToken": {
                                                            "kind": "OpenParenToken",
                                                            "fullStart": 855,
                                                            "fullEnd": 856,
                                                            "start": 855,
                                                            "end": 856,
                                                            "fullWidth": 1,
                                                            "width": 1,
                                                            "text": "(",
                                                            "value": "(",
                                                            "valueText": "("
                                                        },
                                                        "parameters": [],
                                                        "closeParenToken": {
                                                            "kind": "CloseParenToken",
                                                            "fullStart": 856,
                                                            "fullEnd": 858,
                                                            "start": 856,
                                                            "end": 857,
                                                            "fullWidth": 2,
                                                            "width": 1,
                                                            "text": ")",
                                                            "value": ")",
                                                            "valueText": ")",
                                                            "hasTrailingTrivia": true,
                                                            "trailingTrivia": [
                                                                {
                                                                    "kind": "WhitespaceTrivia",
                                                                    "text": " "
                                                                }
                                                            ]
                                                        }
                                                    }
                                                },
                                                "block": {
                                                    "kind": "Block",
                                                    "fullStart": 858,
                                                    "fullEnd": 861,
                                                    "start": 858,
                                                    "end": 861,
                                                    "fullWidth": 3,
                                                    "width": 3,
                                                    "openBraceToken": {
                                                        "kind": "OpenBraceToken",
                                                        "fullStart": 858,
                                                        "fullEnd": 860,
                                                        "start": 858,
                                                        "end": 859,
                                                        "fullWidth": 2,
                                                        "width": 1,
                                                        "text": "{",
                                                        "value": "{",
                                                        "valueText": "{",
                                                        "hasTrailingTrivia": true,
                                                        "trailingTrivia": [
                                                            {
                                                                "kind": "WhitespaceTrivia",
                                                                "text": " "
                                                            }
                                                        ]
                                                    },
                                                    "statements": [],
                                                    "closeBraceToken": {
                                                        "kind": "CloseBraceToken",
                                                        "fullStart": 860,
                                                        "fullEnd": 861,
                                                        "start": 860,
                                                        "end": 861,
                                                        "fullWidth": 1,
                                                        "width": 1,
                                                        "text": "}",
                                                        "value": "}",
                                                        "valueText": "}"
                                                    }
                                                }
                                            }
                                        }
                                    }
                                ]
                            },
                            "semicolonToken": {
                                "kind": "SemicolonToken",
                                "fullStart": 861,
                                "fullEnd": 864,
                                "start": 861,
                                "end": 862,
                                "fullWidth": 3,
                                "width": 1,
                                "text": ";",
                                "value": ";",
                                "valueText": ";",
                                "hasTrailingTrivia": true,
                                "hasTrailingNewLine": true,
                                "trailingTrivia": [
                                    {
                                        "kind": "NewLineTrivia",
                                        "text": "\r\n"
                                    }
                                ]
                            }
                        },
                        {
                            "kind": "ExpressionStatement",
                            "fullStart": 864,
                            "fullEnd": 905,
                            "start": 872,
                            "end": 903,
                            "fullWidth": 41,
                            "width": 31,
                            "expression": {
                                "kind": "AssignmentExpression",
                                "fullStart": 864,
                                "fullEnd": 902,
                                "start": 872,
                                "end": 902,
                                "fullWidth": 38,
                                "width": 30,
                                "left": {
                                    "kind": "MemberAccessExpression",
                                    "fullStart": 864,
                                    "fullEnd": 895,
                                    "start": 872,
                                    "end": 894,
                                    "fullWidth": 31,
                                    "width": 22,
                                    "expression": {
                                        "kind": "IdentifierName",
                                        "fullStart": 864,
                                        "fullEnd": 884,
                                        "start": 872,
                                        "end": 884,
                                        "fullWidth": 20,
                                        "width": 12,
                                        "text": "ConstructFun",
                                        "value": "ConstructFun",
                                        "valueText": "ConstructFun",
                                        "hasLeadingTrivia": true,
                                        "leadingTrivia": [
                                            {
                                                "kind": "WhitespaceTrivia",
                                                "text": "        "
                                            }
                                        ]
                                    },
                                    "dotToken": {
                                        "kind": "DotToken",
                                        "fullStart": 884,
                                        "fullEnd": 885,
                                        "start": 884,
                                        "end": 885,
                                        "fullWidth": 1,
                                        "width": 1,
                                        "text": ".",
                                        "value": ".",
                                        "valueText": "."
                                    },
                                    "name": {
                                        "kind": "IdentifierName",
                                        "fullStart": 885,
                                        "fullEnd": 895,
                                        "start": 885,
                                        "end": 894,
                                        "fullWidth": 10,
                                        "width": 9,
                                        "text": "prototype",
                                        "value": "prototype",
                                        "valueText": "prototype",
                                        "hasTrailingTrivia": true,
                                        "trailingTrivia": [
                                            {
                                                "kind": "WhitespaceTrivia",
                                                "text": " "
                                            }
                                        ]
                                    }
                                },
                                "operatorToken": {
                                    "kind": "EqualsToken",
                                    "fullStart": 895,
                                    "fullEnd": 897,
                                    "start": 895,
                                    "end": 896,
                                    "fullWidth": 2,
                                    "width": 1,
                                    "text": "=",
                                    "value": "=",
                                    "valueText": "=",
                                    "hasTrailingTrivia": true,
                                    "trailingTrivia": [
                                        {
                                            "kind": "WhitespaceTrivia",
                                            "text": " "
                                        }
                                    ]
                                },
                                "right": {
                                    "kind": "IdentifierName",
                                    "fullStart": 897,
                                    "fullEnd": 902,
                                    "start": 897,
                                    "end": 902,
                                    "fullWidth": 5,
                                    "width": 5,
                                    "text": "proto",
                                    "value": "proto",
                                    "valueText": "proto"
                                }
                            },
                            "semicolonToken": {
                                "kind": "SemicolonToken",
                                "fullStart": 902,
                                "fullEnd": 905,
                                "start": 902,
                                "end": 903,
                                "fullWidth": 3,
                                "width": 1,
                                "text": ";",
                                "value": ";",
                                "valueText": ";",
                                "hasTrailingTrivia": true,
                                "hasTrailingNewLine": true,
                                "trailingTrivia": [
                                    {
                                        "kind": "NewLineTrivia",
                                        "text": "\r\n"
                                    }
                                ]
                            }
                        },
                        {
                            "kind": "VariableStatement",
                            "fullStart": 905,
                            "fullEnd": 950,
                            "start": 915,
                            "end": 948,
                            "fullWidth": 45,
                            "width": 33,
                            "modifiers": [],
                            "variableDeclaration": {
                                "kind": "VariableDeclaration",
                                "fullStart": 905,
                                "fullEnd": 947,
                                "start": 915,
                                "end": 947,
                                "fullWidth": 42,
                                "width": 32,
                                "varKeyword": {
                                    "kind": "VarKeyword",
                                    "fullStart": 905,
                                    "fullEnd": 919,
                                    "start": 915,
                                    "end": 918,
                                    "fullWidth": 14,
                                    "width": 3,
                                    "text": "var",
                                    "value": "var",
                                    "valueText": "var",
                                    "hasLeadingTrivia": true,
                                    "hasLeadingNewLine": true,
                                    "hasTrailingTrivia": true,
                                    "leadingTrivia": [
                                        {
                                            "kind": "NewLineTrivia",
                                            "text": "\r\n"
                                        },
                                        {
                                            "kind": "WhitespaceTrivia",
                                            "text": "        "
                                        }
                                    ],
                                    "trailingTrivia": [
                                        {
                                            "kind": "WhitespaceTrivia",
                                            "text": " "
                                        }
                                    ]
                                },
                                "variableDeclarators": [
                                    {
                                        "kind": "VariableDeclarator",
                                        "fullStart": 919,
                                        "fullEnd": 947,
                                        "start": 919,
                                        "end": 947,
                                        "fullWidth": 28,
<<<<<<< HEAD
                                        "width": 28,
                                        "identifier": {
=======
                                        "propertyName": {
>>>>>>> 85e84683
                                            "kind": "IdentifierName",
                                            "fullStart": 919,
                                            "fullEnd": 927,
                                            "start": 919,
                                            "end": 926,
                                            "fullWidth": 8,
                                            "width": 7,
                                            "text": "descObj",
                                            "value": "descObj",
                                            "valueText": "descObj",
                                            "hasTrailingTrivia": true,
                                            "trailingTrivia": [
                                                {
                                                    "kind": "WhitespaceTrivia",
                                                    "text": " "
                                                }
                                            ]
                                        },
                                        "equalsValueClause": {
                                            "kind": "EqualsValueClause",
                                            "fullStart": 927,
                                            "fullEnd": 947,
                                            "start": 927,
                                            "end": 947,
                                            "fullWidth": 20,
                                            "width": 20,
                                            "equalsToken": {
                                                "kind": "EqualsToken",
                                                "fullStart": 927,
                                                "fullEnd": 929,
                                                "start": 927,
                                                "end": 928,
                                                "fullWidth": 2,
                                                "width": 1,
                                                "text": "=",
                                                "value": "=",
                                                "valueText": "=",
                                                "hasTrailingTrivia": true,
                                                "trailingTrivia": [
                                                    {
                                                        "kind": "WhitespaceTrivia",
                                                        "text": " "
                                                    }
                                                ]
                                            },
                                            "value": {
                                                "kind": "ObjectCreationExpression",
                                                "fullStart": 929,
                                                "fullEnd": 947,
                                                "start": 929,
                                                "end": 947,
                                                "fullWidth": 18,
                                                "width": 18,
                                                "newKeyword": {
                                                    "kind": "NewKeyword",
                                                    "fullStart": 929,
                                                    "fullEnd": 933,
                                                    "start": 929,
                                                    "end": 932,
                                                    "fullWidth": 4,
                                                    "width": 3,
                                                    "text": "new",
                                                    "value": "new",
                                                    "valueText": "new",
                                                    "hasTrailingTrivia": true,
                                                    "trailingTrivia": [
                                                        {
                                                            "kind": "WhitespaceTrivia",
                                                            "text": " "
                                                        }
                                                    ]
                                                },
                                                "expression": {
                                                    "kind": "IdentifierName",
                                                    "fullStart": 933,
                                                    "fullEnd": 945,
                                                    "start": 933,
                                                    "end": 945,
                                                    "fullWidth": 12,
                                                    "width": 12,
                                                    "text": "ConstructFun",
                                                    "value": "ConstructFun",
                                                    "valueText": "ConstructFun"
                                                },
                                                "argumentList": {
                                                    "kind": "ArgumentList",
                                                    "fullStart": 945,
                                                    "fullEnd": 947,
                                                    "start": 945,
                                                    "end": 947,
                                                    "fullWidth": 2,
                                                    "width": 2,
                                                    "openParenToken": {
                                                        "kind": "OpenParenToken",
                                                        "fullStart": 945,
                                                        "fullEnd": 946,
                                                        "start": 945,
                                                        "end": 946,
                                                        "fullWidth": 1,
                                                        "width": 1,
                                                        "text": "(",
                                                        "value": "(",
                                                        "valueText": "("
                                                    },
                                                    "arguments": [],
                                                    "closeParenToken": {
                                                        "kind": "CloseParenToken",
                                                        "fullStart": 946,
                                                        "fullEnd": 947,
                                                        "start": 946,
                                                        "end": 947,
                                                        "fullWidth": 1,
                                                        "width": 1,
                                                        "text": ")",
                                                        "value": ")",
                                                        "valueText": ")"
                                                    }
                                                }
                                            }
                                        }
                                    }
                                ]
                            },
                            "semicolonToken": {
                                "kind": "SemicolonToken",
                                "fullStart": 947,
                                "fullEnd": 950,
                                "start": 947,
                                "end": 948,
                                "fullWidth": 3,
                                "width": 1,
                                "text": ";",
                                "value": ";",
                                "valueText": ";",
                                "hasTrailingTrivia": true,
                                "hasTrailingNewLine": true,
                                "trailingTrivia": [
                                    {
                                        "kind": "NewLineTrivia",
                                        "text": "\r\n"
                                    }
                                ]
                            }
                        },
                        {
                            "kind": "ExpressionStatement",
                            "fullStart": 950,
                            "fullEnd": 1096,
                            "start": 960,
                            "end": 1094,
                            "fullWidth": 146,
                            "width": 134,
                            "isIncrementallyUnusable": true,
                            "expression": {
                                "kind": "InvocationExpression",
                                "fullStart": 950,
                                "fullEnd": 1093,
                                "start": 960,
                                "end": 1093,
                                "fullWidth": 143,
                                "width": 133,
                                "isIncrementallyUnusable": true,
                                "expression": {
                                    "kind": "MemberAccessExpression",
                                    "fullStart": 950,
                                    "fullEnd": 981,
                                    "start": 960,
                                    "end": 981,
                                    "fullWidth": 31,
                                    "width": 21,
                                    "expression": {
                                        "kind": "IdentifierName",
                                        "fullStart": 950,
                                        "fullEnd": 966,
                                        "start": 960,
                                        "end": 966,
                                        "fullWidth": 16,
                                        "width": 6,
                                        "text": "Object",
                                        "value": "Object",
                                        "valueText": "Object",
                                        "hasLeadingTrivia": true,
                                        "hasLeadingNewLine": true,
                                        "leadingTrivia": [
                                            {
                                                "kind": "NewLineTrivia",
                                                "text": "\r\n"
                                            },
                                            {
                                                "kind": "WhitespaceTrivia",
                                                "text": "        "
                                            }
                                        ]
                                    },
                                    "dotToken": {
                                        "kind": "DotToken",
                                        "fullStart": 966,
                                        "fullEnd": 967,
                                        "start": 966,
                                        "end": 967,
                                        "fullWidth": 1,
                                        "width": 1,
                                        "text": ".",
                                        "value": ".",
                                        "valueText": "."
                                    },
                                    "name": {
                                        "kind": "IdentifierName",
                                        "fullStart": 967,
                                        "fullEnd": 981,
                                        "start": 967,
                                        "end": 981,
                                        "fullWidth": 14,
                                        "width": 14,
                                        "text": "defineProperty",
                                        "value": "defineProperty",
                                        "valueText": "defineProperty"
                                    }
                                },
                                "argumentList": {
                                    "kind": "ArgumentList",
                                    "fullStart": 981,
                                    "fullEnd": 1093,
                                    "start": 981,
                                    "end": 1093,
                                    "fullWidth": 112,
                                    "width": 112,
                                    "isIncrementallyUnusable": true,
                                    "openParenToken": {
                                        "kind": "OpenParenToken",
                                        "fullStart": 981,
                                        "fullEnd": 982,
                                        "start": 981,
                                        "end": 982,
                                        "fullWidth": 1,
                                        "width": 1,
                                        "text": "(",
                                        "value": "(",
                                        "valueText": "("
                                    },
                                    "arguments": [
                                        {
                                            "kind": "IdentifierName",
                                            "fullStart": 982,
                                            "fullEnd": 989,
                                            "start": 982,
                                            "end": 989,
                                            "fullWidth": 7,
                                            "width": 7,
                                            "text": "descObj",
                                            "value": "descObj",
                                            "valueText": "descObj"
                                        },
                                        {
                                            "kind": "CommaToken",
                                            "fullStart": 989,
                                            "fullEnd": 991,
                                            "start": 989,
                                            "end": 990,
                                            "fullWidth": 2,
                                            "width": 1,
                                            "text": ",",
                                            "value": ",",
                                            "valueText": ",",
                                            "hasTrailingTrivia": true,
                                            "trailingTrivia": [
                                                {
                                                    "kind": "WhitespaceTrivia",
                                                    "text": " "
                                                }
                                            ]
                                        },
                                        {
                                            "kind": "StringLiteral",
                                            "fullStart": 991,
                                            "fullEnd": 1001,
                                            "start": 991,
                                            "end": 1001,
                                            "fullWidth": 10,
                                            "width": 10,
                                            "text": "\"writable\"",
                                            "value": "writable",
                                            "valueText": "writable"
                                        },
                                        {
                                            "kind": "CommaToken",
                                            "fullStart": 1001,
                                            "fullEnd": 1003,
                                            "start": 1001,
                                            "end": 1002,
                                            "fullWidth": 2,
                                            "width": 1,
                                            "text": ",",
                                            "value": ",",
                                            "valueText": ",",
                                            "hasTrailingTrivia": true,
                                            "trailingTrivia": [
                                                {
                                                    "kind": "WhitespaceTrivia",
                                                    "text": " "
                                                }
                                            ]
                                        },
                                        {
                                            "kind": "ObjectLiteralExpression",
                                            "fullStart": 1003,
                                            "fullEnd": 1092,
                                            "start": 1003,
                                            "end": 1092,
                                            "fullWidth": 89,
                                            "width": 89,
                                            "isIncrementallyUnusable": true,
                                            "openBraceToken": {
                                                "kind": "OpenBraceToken",
                                                "fullStart": 1003,
                                                "fullEnd": 1006,
                                                "start": 1003,
                                                "end": 1004,
                                                "fullWidth": 3,
                                                "width": 1,
                                                "text": "{",
                                                "value": "{",
                                                "valueText": "{",
                                                "hasTrailingTrivia": true,
                                                "hasTrailingNewLine": true,
                                                "trailingTrivia": [
                                                    {
                                                        "kind": "NewLineTrivia",
                                                        "text": "\r\n"
                                                    }
                                                ]
                                            },
                                            "propertyAssignments": [
                                                {
                                                    "kind": "SimplePropertyAssignment",
                                                    "fullStart": 1006,
                                                    "fullEnd": 1083,
                                                    "start": 1018,
                                                    "end": 1081,
                                                    "fullWidth": 77,
                                                    "width": 63,
                                                    "isIncrementallyUnusable": true,
                                                    "propertyName": {
                                                        "kind": "IdentifierName",
                                                        "fullStart": 1006,
                                                        "fullEnd": 1021,
                                                        "start": 1018,
                                                        "end": 1021,
                                                        "fullWidth": 15,
                                                        "width": 3,
                                                        "text": "get",
                                                        "value": "get",
                                                        "valueText": "get",
                                                        "hasLeadingTrivia": true,
                                                        "leadingTrivia": [
                                                            {
                                                                "kind": "WhitespaceTrivia",
                                                                "text": "            "
                                                            }
                                                        ]
                                                    },
                                                    "colonToken": {
                                                        "kind": "ColonToken",
                                                        "fullStart": 1021,
                                                        "fullEnd": 1023,
                                                        "start": 1021,
                                                        "end": 1022,
                                                        "fullWidth": 2,
                                                        "width": 1,
                                                        "text": ":",
                                                        "value": ":",
                                                        "valueText": ":",
                                                        "hasTrailingTrivia": true,
                                                        "trailingTrivia": [
                                                            {
                                                                "kind": "WhitespaceTrivia",
                                                                "text": " "
                                                            }
                                                        ]
                                                    },
                                                    "expression": {
                                                        "kind": "FunctionExpression",
                                                        "fullStart": 1023,
                                                        "fullEnd": 1083,
                                                        "start": 1023,
                                                        "end": 1081,
                                                        "fullWidth": 60,
                                                        "width": 58,
                                                        "functionKeyword": {
                                                            "kind": "FunctionKeyword",
                                                            "fullStart": 1023,
                                                            "fullEnd": 1032,
                                                            "start": 1023,
                                                            "end": 1031,
                                                            "fullWidth": 9,
                                                            "width": 8,
                                                            "text": "function",
                                                            "value": "function",
                                                            "valueText": "function",
                                                            "hasTrailingTrivia": true,
                                                            "trailingTrivia": [
                                                                {
                                                                    "kind": "WhitespaceTrivia",
                                                                    "text": " "
                                                                }
                                                            ]
                                                        },
                                                        "callSignature": {
                                                            "kind": "CallSignature",
                                                            "fullStart": 1032,
                                                            "fullEnd": 1035,
                                                            "start": 1032,
                                                            "end": 1034,
                                                            "fullWidth": 3,
                                                            "width": 2,
                                                            "parameterList": {
                                                                "kind": "ParameterList",
                                                                "fullStart": 1032,
                                                                "fullEnd": 1035,
                                                                "start": 1032,
                                                                "end": 1034,
                                                                "fullWidth": 3,
                                                                "width": 2,
                                                                "openParenToken": {
                                                                    "kind": "OpenParenToken",
                                                                    "fullStart": 1032,
                                                                    "fullEnd": 1033,
                                                                    "start": 1032,
                                                                    "end": 1033,
                                                                    "fullWidth": 1,
                                                                    "width": 1,
                                                                    "text": "(",
                                                                    "value": "(",
                                                                    "valueText": "("
                                                                },
                                                                "parameters": [],
                                                                "closeParenToken": {
                                                                    "kind": "CloseParenToken",
                                                                    "fullStart": 1033,
                                                                    "fullEnd": 1035,
                                                                    "start": 1033,
                                                                    "end": 1034,
                                                                    "fullWidth": 2,
                                                                    "width": 1,
                                                                    "text": ")",
                                                                    "value": ")",
                                                                    "valueText": ")",
                                                                    "hasTrailingTrivia": true,
                                                                    "trailingTrivia": [
                                                                        {
                                                                            "kind": "WhitespaceTrivia",
                                                                            "text": " "
                                                                        }
                                                                    ]
                                                                }
                                                            }
                                                        },
                                                        "block": {
                                                            "kind": "Block",
                                                            "fullStart": 1035,
                                                            "fullEnd": 1083,
                                                            "start": 1035,
                                                            "end": 1081,
                                                            "fullWidth": 48,
                                                            "width": 46,
                                                            "openBraceToken": {
                                                                "kind": "OpenBraceToken",
                                                                "fullStart": 1035,
                                                                "fullEnd": 1038,
                                                                "start": 1035,
                                                                "end": 1036,
                                                                "fullWidth": 3,
                                                                "width": 1,
                                                                "text": "{",
                                                                "value": "{",
                                                                "valueText": "{",
                                                                "hasTrailingTrivia": true,
                                                                "hasTrailingNewLine": true,
                                                                "trailingTrivia": [
                                                                    {
                                                                        "kind": "NewLineTrivia",
                                                                        "text": "\r\n"
                                                                    }
                                                                ]
                                                            },
                                                            "statements": [
                                                                {
                                                                    "kind": "ReturnStatement",
                                                                    "fullStart": 1038,
                                                                    "fullEnd": 1068,
                                                                    "start": 1054,
                                                                    "end": 1066,
                                                                    "fullWidth": 30,
                                                                    "width": 12,
                                                                    "returnKeyword": {
                                                                        "kind": "ReturnKeyword",
                                                                        "fullStart": 1038,
                                                                        "fullEnd": 1061,
                                                                        "start": 1054,
                                                                        "end": 1060,
                                                                        "fullWidth": 23,
                                                                        "width": 6,
                                                                        "text": "return",
                                                                        "value": "return",
                                                                        "valueText": "return",
                                                                        "hasLeadingTrivia": true,
                                                                        "hasTrailingTrivia": true,
                                                                        "leadingTrivia": [
                                                                            {
                                                                                "kind": "WhitespaceTrivia",
                                                                                "text": "                "
                                                                            }
                                                                        ],
                                                                        "trailingTrivia": [
                                                                            {
                                                                                "kind": "WhitespaceTrivia",
                                                                                "text": " "
                                                                            }
                                                                        ]
                                                                    },
                                                                    "expression": {
                                                                        "kind": "TrueKeyword",
                                                                        "fullStart": 1061,
                                                                        "fullEnd": 1065,
                                                                        "start": 1061,
                                                                        "end": 1065,
                                                                        "fullWidth": 4,
                                                                        "width": 4,
                                                                        "text": "true",
                                                                        "value": true,
                                                                        "valueText": "true"
                                                                    },
                                                                    "semicolonToken": {
                                                                        "kind": "SemicolonToken",
                                                                        "fullStart": 1065,
                                                                        "fullEnd": 1068,
                                                                        "start": 1065,
                                                                        "end": 1066,
                                                                        "fullWidth": 3,
                                                                        "width": 1,
                                                                        "text": ";",
                                                                        "value": ";",
                                                                        "valueText": ";",
                                                                        "hasTrailingTrivia": true,
                                                                        "hasTrailingNewLine": true,
                                                                        "trailingTrivia": [
                                                                            {
                                                                                "kind": "NewLineTrivia",
                                                                                "text": "\r\n"
                                                                            }
                                                                        ]
                                                                    }
                                                                }
                                                            ],
                                                            "closeBraceToken": {
                                                                "kind": "CloseBraceToken",
                                                                "fullStart": 1068,
                                                                "fullEnd": 1083,
                                                                "start": 1080,
                                                                "end": 1081,
                                                                "fullWidth": 15,
                                                                "width": 1,
                                                                "text": "}",
                                                                "value": "}",
                                                                "valueText": "}",
                                                                "hasLeadingTrivia": true,
                                                                "hasTrailingTrivia": true,
                                                                "hasTrailingNewLine": true,
                                                                "leadingTrivia": [
                                                                    {
                                                                        "kind": "WhitespaceTrivia",
                                                                        "text": "            "
                                                                    }
                                                                ],
                                                                "trailingTrivia": [
                                                                    {
                                                                        "kind": "NewLineTrivia",
                                                                        "text": "\r\n"
                                                                    }
                                                                ]
                                                            }
                                                        }
                                                    }
                                                }
                                            ],
                                            "closeBraceToken": {
                                                "kind": "CloseBraceToken",
                                                "fullStart": 1083,
                                                "fullEnd": 1092,
                                                "start": 1091,
                                                "end": 1092,
                                                "fullWidth": 9,
                                                "width": 1,
                                                "text": "}",
                                                "value": "}",
                                                "valueText": "}",
                                                "hasLeadingTrivia": true,
                                                "leadingTrivia": [
                                                    {
                                                        "kind": "WhitespaceTrivia",
                                                        "text": "        "
                                                    }
                                                ]
                                            }
                                        }
                                    ],
                                    "closeParenToken": {
                                        "kind": "CloseParenToken",
                                        "fullStart": 1092,
                                        "fullEnd": 1093,
                                        "start": 1092,
                                        "end": 1093,
                                        "fullWidth": 1,
                                        "width": 1,
                                        "text": ")",
                                        "value": ")",
                                        "valueText": ")"
                                    }
                                }
                            },
                            "semicolonToken": {
                                "kind": "SemicolonToken",
                                "fullStart": 1093,
                                "fullEnd": 1096,
                                "start": 1093,
                                "end": 1094,
                                "fullWidth": 3,
                                "width": 1,
                                "text": ";",
                                "value": ";",
                                "valueText": ";",
                                "hasTrailingTrivia": true,
                                "hasTrailingNewLine": true,
                                "trailingTrivia": [
                                    {
                                        "kind": "NewLineTrivia",
                                        "text": "\r\n"
                                    }
                                ]
                            }
                        },
                        {
                            "kind": "VariableStatement",
                            "fullStart": 1096,
                            "fullEnd": 1180,
                            "start": 1106,
                            "end": 1178,
                            "fullWidth": 84,
                            "width": 72,
                            "modifiers": [],
                            "variableDeclaration": {
                                "kind": "VariableDeclaration",
                                "fullStart": 1096,
                                "fullEnd": 1177,
                                "start": 1106,
                                "end": 1177,
                                "fullWidth": 81,
                                "width": 71,
                                "varKeyword": {
                                    "kind": "VarKeyword",
                                    "fullStart": 1096,
                                    "fullEnd": 1110,
                                    "start": 1106,
                                    "end": 1109,
                                    "fullWidth": 14,
                                    "width": 3,
                                    "text": "var",
                                    "value": "var",
                                    "valueText": "var",
                                    "hasLeadingTrivia": true,
                                    "hasLeadingNewLine": true,
                                    "hasTrailingTrivia": true,
                                    "leadingTrivia": [
                                        {
                                            "kind": "NewLineTrivia",
                                            "text": "\r\n"
                                        },
                                        {
                                            "kind": "WhitespaceTrivia",
                                            "text": "        "
                                        }
                                    ],
                                    "trailingTrivia": [
                                        {
                                            "kind": "WhitespaceTrivia",
                                            "text": " "
                                        }
                                    ]
                                },
                                "variableDeclarators": [
                                    {
                                        "kind": "VariableDeclarator",
                                        "fullStart": 1110,
                                        "fullEnd": 1177,
                                        "start": 1110,
                                        "end": 1177,
                                        "fullWidth": 67,
<<<<<<< HEAD
                                        "width": 67,
                                        "identifier": {
=======
                                        "propertyName": {
>>>>>>> 85e84683
                                            "kind": "IdentifierName",
                                            "fullStart": 1110,
                                            "fullEnd": 1117,
                                            "start": 1110,
                                            "end": 1116,
                                            "fullWidth": 7,
                                            "width": 6,
                                            "text": "newObj",
                                            "value": "newObj",
                                            "valueText": "newObj",
                                            "hasTrailingTrivia": true,
                                            "trailingTrivia": [
                                                {
                                                    "kind": "WhitespaceTrivia",
                                                    "text": " "
                                                }
                                            ]
                                        },
                                        "equalsValueClause": {
                                            "kind": "EqualsValueClause",
                                            "fullStart": 1117,
                                            "fullEnd": 1177,
                                            "start": 1117,
                                            "end": 1177,
                                            "fullWidth": 60,
                                            "width": 60,
                                            "equalsToken": {
                                                "kind": "EqualsToken",
                                                "fullStart": 1117,
                                                "fullEnd": 1119,
                                                "start": 1117,
                                                "end": 1118,
                                                "fullWidth": 2,
                                                "width": 1,
                                                "text": "=",
                                                "value": "=",
                                                "valueText": "=",
                                                "hasTrailingTrivia": true,
                                                "trailingTrivia": [
                                                    {
                                                        "kind": "WhitespaceTrivia",
                                                        "text": " "
                                                    }
                                                ]
                                            },
                                            "value": {
                                                "kind": "InvocationExpression",
                                                "fullStart": 1119,
                                                "fullEnd": 1177,
                                                "start": 1119,
                                                "end": 1177,
                                                "fullWidth": 58,
                                                "width": 58,
                                                "expression": {
                                                    "kind": "MemberAccessExpression",
                                                    "fullStart": 1119,
                                                    "fullEnd": 1132,
                                                    "start": 1119,
                                                    "end": 1132,
                                                    "fullWidth": 13,
                                                    "width": 13,
                                                    "expression": {
                                                        "kind": "IdentifierName",
                                                        "fullStart": 1119,
                                                        "fullEnd": 1125,
                                                        "start": 1119,
                                                        "end": 1125,
                                                        "fullWidth": 6,
                                                        "width": 6,
                                                        "text": "Object",
                                                        "value": "Object",
                                                        "valueText": "Object"
                                                    },
                                                    "dotToken": {
                                                        "kind": "DotToken",
                                                        "fullStart": 1125,
                                                        "fullEnd": 1126,
                                                        "start": 1125,
                                                        "end": 1126,
                                                        "fullWidth": 1,
                                                        "width": 1,
                                                        "text": ".",
                                                        "value": ".",
                                                        "valueText": "."
                                                    },
                                                    "name": {
                                                        "kind": "IdentifierName",
                                                        "fullStart": 1126,
                                                        "fullEnd": 1132,
                                                        "start": 1126,
                                                        "end": 1132,
                                                        "fullWidth": 6,
                                                        "width": 6,
                                                        "text": "create",
                                                        "value": "create",
                                                        "valueText": "create"
                                                    }
                                                },
                                                "argumentList": {
                                                    "kind": "ArgumentList",
                                                    "fullStart": 1132,
                                                    "fullEnd": 1177,
                                                    "start": 1132,
                                                    "end": 1177,
                                                    "fullWidth": 45,
                                                    "width": 45,
                                                    "openParenToken": {
                                                        "kind": "OpenParenToken",
                                                        "fullStart": 1132,
                                                        "fullEnd": 1133,
                                                        "start": 1132,
                                                        "end": 1133,
                                                        "fullWidth": 1,
                                                        "width": 1,
                                                        "text": "(",
                                                        "value": "(",
                                                        "valueText": "("
                                                    },
                                                    "arguments": [
                                                        {
                                                            "kind": "ObjectLiteralExpression",
                                                            "fullStart": 1133,
                                                            "fullEnd": 1135,
                                                            "start": 1133,
                                                            "end": 1135,
                                                            "fullWidth": 2,
                                                            "width": 2,
                                                            "openBraceToken": {
                                                                "kind": "OpenBraceToken",
                                                                "fullStart": 1133,
                                                                "fullEnd": 1134,
                                                                "start": 1133,
                                                                "end": 1134,
                                                                "fullWidth": 1,
                                                                "width": 1,
                                                                "text": "{",
                                                                "value": "{",
                                                                "valueText": "{"
                                                            },
                                                            "propertyAssignments": [],
                                                            "closeBraceToken": {
                                                                "kind": "CloseBraceToken",
                                                                "fullStart": 1134,
                                                                "fullEnd": 1135,
                                                                "start": 1134,
                                                                "end": 1135,
                                                                "fullWidth": 1,
                                                                "width": 1,
                                                                "text": "}",
                                                                "value": "}",
                                                                "valueText": "}"
                                                            }
                                                        },
                                                        {
                                                            "kind": "CommaToken",
                                                            "fullStart": 1135,
                                                            "fullEnd": 1137,
                                                            "start": 1135,
                                                            "end": 1136,
                                                            "fullWidth": 2,
                                                            "width": 1,
                                                            "text": ",",
                                                            "value": ",",
                                                            "valueText": ",",
                                                            "hasTrailingTrivia": true,
                                                            "trailingTrivia": [
                                                                {
                                                                    "kind": "WhitespaceTrivia",
                                                                    "text": " "
                                                                }
                                                            ]
                                                        },
                                                        {
                                                            "kind": "ObjectLiteralExpression",
                                                            "fullStart": 1137,
                                                            "fullEnd": 1176,
                                                            "start": 1137,
                                                            "end": 1176,
                                                            "fullWidth": 39,
                                                            "width": 39,
                                                            "openBraceToken": {
                                                                "kind": "OpenBraceToken",
                                                                "fullStart": 1137,
                                                                "fullEnd": 1140,
                                                                "start": 1137,
                                                                "end": 1138,
                                                                "fullWidth": 3,
                                                                "width": 1,
                                                                "text": "{",
                                                                "value": "{",
                                                                "valueText": "{",
                                                                "hasTrailingTrivia": true,
                                                                "hasTrailingNewLine": true,
                                                                "trailingTrivia": [
                                                                    {
                                                                        "kind": "NewLineTrivia",
                                                                        "text": "\r\n"
                                                                    }
                                                                ]
                                                            },
                                                            "propertyAssignments": [
                                                                {
                                                                    "kind": "SimplePropertyAssignment",
                                                                    "fullStart": 1140,
                                                                    "fullEnd": 1167,
                                                                    "start": 1152,
                                                                    "end": 1165,
                                                                    "fullWidth": 27,
                                                                    "width": 13,
                                                                    "propertyName": {
                                                                        "kind": "IdentifierName",
                                                                        "fullStart": 1140,
                                                                        "fullEnd": 1156,
                                                                        "start": 1152,
                                                                        "end": 1156,
                                                                        "fullWidth": 16,
                                                                        "width": 4,
                                                                        "text": "prop",
                                                                        "value": "prop",
                                                                        "valueText": "prop",
                                                                        "hasLeadingTrivia": true,
                                                                        "leadingTrivia": [
                                                                            {
                                                                                "kind": "WhitespaceTrivia",
                                                                                "text": "            "
                                                                            }
                                                                        ]
                                                                    },
                                                                    "colonToken": {
                                                                        "kind": "ColonToken",
                                                                        "fullStart": 1156,
                                                                        "fullEnd": 1158,
                                                                        "start": 1156,
                                                                        "end": 1157,
                                                                        "fullWidth": 2,
                                                                        "width": 1,
                                                                        "text": ":",
                                                                        "value": ":",
                                                                        "valueText": ":",
                                                                        "hasTrailingTrivia": true,
                                                                        "trailingTrivia": [
                                                                            {
                                                                                "kind": "WhitespaceTrivia",
                                                                                "text": " "
                                                                            }
                                                                        ]
                                                                    },
                                                                    "expression": {
                                                                        "kind": "IdentifierName",
                                                                        "fullStart": 1158,
                                                                        "fullEnd": 1167,
                                                                        "start": 1158,
                                                                        "end": 1165,
                                                                        "fullWidth": 9,
                                                                        "width": 7,
                                                                        "text": "descObj",
                                                                        "value": "descObj",
                                                                        "valueText": "descObj",
                                                                        "hasTrailingTrivia": true,
                                                                        "hasTrailingNewLine": true,
                                                                        "trailingTrivia": [
                                                                            {
                                                                                "kind": "NewLineTrivia",
                                                                                "text": "\r\n"
                                                                            }
                                                                        ]
                                                                    }
                                                                }
                                                            ],
                                                            "closeBraceToken": {
                                                                "kind": "CloseBraceToken",
                                                                "fullStart": 1167,
                                                                "fullEnd": 1176,
                                                                "start": 1175,
                                                                "end": 1176,
                                                                "fullWidth": 9,
                                                                "width": 1,
                                                                "text": "}",
                                                                "value": "}",
                                                                "valueText": "}",
                                                                "hasLeadingTrivia": true,
                                                                "leadingTrivia": [
                                                                    {
                                                                        "kind": "WhitespaceTrivia",
                                                                        "text": "        "
                                                                    }
                                                                ]
                                                            }
                                                        }
                                                    ],
                                                    "closeParenToken": {
                                                        "kind": "CloseParenToken",
                                                        "fullStart": 1176,
                                                        "fullEnd": 1177,
                                                        "start": 1176,
                                                        "end": 1177,
                                                        "fullWidth": 1,
                                                        "width": 1,
                                                        "text": ")",
                                                        "value": ")",
                                                        "valueText": ")"
                                                    }
                                                }
                                            }
                                        }
                                    }
                                ]
                            },
                            "semicolonToken": {
                                "kind": "SemicolonToken",
                                "fullStart": 1177,
                                "fullEnd": 1180,
                                "start": 1177,
                                "end": 1178,
                                "fullWidth": 3,
                                "width": 1,
                                "text": ";",
                                "value": ";",
                                "valueText": ";",
                                "hasTrailingTrivia": true,
                                "hasTrailingNewLine": true,
                                "trailingTrivia": [
                                    {
                                        "kind": "NewLineTrivia",
                                        "text": "\r\n"
                                    }
                                ]
                            }
                        },
                        {
                            "kind": "VariableStatement",
                            "fullStart": 1180,
                            "fullEnd": 1282,
                            "start": 1190,
                            "end": 1280,
                            "fullWidth": 102,
                            "width": 90,
                            "modifiers": [],
                            "variableDeclaration": {
                                "kind": "VariableDeclaration",
                                "fullStart": 1180,
                                "fullEnd": 1279,
                                "start": 1190,
                                "end": 1279,
                                "fullWidth": 99,
                                "width": 89,
                                "varKeyword": {
                                    "kind": "VarKeyword",
                                    "fullStart": 1180,
                                    "fullEnd": 1194,
                                    "start": 1190,
                                    "end": 1193,
                                    "fullWidth": 14,
                                    "width": 3,
                                    "text": "var",
                                    "value": "var",
                                    "valueText": "var",
                                    "hasLeadingTrivia": true,
                                    "hasLeadingNewLine": true,
                                    "hasTrailingTrivia": true,
                                    "leadingTrivia": [
                                        {
                                            "kind": "NewLineTrivia",
                                            "text": "\r\n"
                                        },
                                        {
                                            "kind": "WhitespaceTrivia",
                                            "text": "        "
                                        }
                                    ],
                                    "trailingTrivia": [
                                        {
                                            "kind": "WhitespaceTrivia",
                                            "text": " "
                                        }
                                    ]
                                },
                                "variableDeclarators": [
                                    {
                                        "kind": "VariableDeclarator",
                                        "fullStart": 1194,
                                        "fullEnd": 1279,
                                        "start": 1194,
                                        "end": 1279,
                                        "fullWidth": 85,
<<<<<<< HEAD
                                        "width": 85,
                                        "identifier": {
=======
                                        "propertyName": {
>>>>>>> 85e84683
                                            "kind": "IdentifierName",
                                            "fullStart": 1194,
                                            "fullEnd": 1206,
                                            "start": 1194,
                                            "end": 1205,
                                            "fullWidth": 12,
                                            "width": 11,
                                            "text": "beforeWrite",
                                            "value": "beforeWrite",
                                            "valueText": "beforeWrite",
                                            "hasTrailingTrivia": true,
                                            "trailingTrivia": [
                                                {
                                                    "kind": "WhitespaceTrivia",
                                                    "text": " "
                                                }
                                            ]
                                        },
                                        "equalsValueClause": {
                                            "kind": "EqualsValueClause",
                                            "fullStart": 1206,
                                            "fullEnd": 1279,
                                            "start": 1206,
                                            "end": 1279,
                                            "fullWidth": 73,
                                            "width": 73,
                                            "equalsToken": {
                                                "kind": "EqualsToken",
                                                "fullStart": 1206,
                                                "fullEnd": 1208,
                                                "start": 1206,
                                                "end": 1207,
                                                "fullWidth": 2,
                                                "width": 1,
                                                "text": "=",
                                                "value": "=",
                                                "valueText": "=",
                                                "hasTrailingTrivia": true,
                                                "trailingTrivia": [
                                                    {
                                                        "kind": "WhitespaceTrivia",
                                                        "text": " "
                                                    }
                                                ]
                                            },
                                            "value": {
                                                "kind": "ParenthesizedExpression",
                                                "fullStart": 1208,
                                                "fullEnd": 1279,
                                                "start": 1208,
                                                "end": 1279,
                                                "fullWidth": 71,
                                                "width": 71,
                                                "openParenToken": {
                                                    "kind": "OpenParenToken",
                                                    "fullStart": 1208,
                                                    "fullEnd": 1209,
                                                    "start": 1208,
                                                    "end": 1209,
                                                    "fullWidth": 1,
                                                    "width": 1,
                                                    "text": "(",
                                                    "value": "(",
                                                    "valueText": "("
                                                },
                                                "expression": {
                                                    "kind": "LogicalAndExpression",
                                                    "fullStart": 1209,
                                                    "fullEnd": 1278,
                                                    "start": 1209,
                                                    "end": 1278,
                                                    "fullWidth": 69,
                                                    "width": 69,
                                                    "left": {
                                                        "kind": "InvocationExpression",
                                                        "fullStart": 1209,
                                                        "fullEnd": 1239,
                                                        "start": 1209,
                                                        "end": 1238,
                                                        "fullWidth": 30,
                                                        "width": 29,
                                                        "expression": {
                                                            "kind": "MemberAccessExpression",
                                                            "fullStart": 1209,
                                                            "fullEnd": 1230,
                                                            "start": 1209,
                                                            "end": 1230,
                                                            "fullWidth": 21,
                                                            "width": 21,
                                                            "expression": {
                                                                "kind": "IdentifierName",
                                                                "fullStart": 1209,
                                                                "fullEnd": 1215,
                                                                "start": 1209,
                                                                "end": 1215,
                                                                "fullWidth": 6,
                                                                "width": 6,
                                                                "text": "newObj",
                                                                "value": "newObj",
                                                                "valueText": "newObj"
                                                            },
                                                            "dotToken": {
                                                                "kind": "DotToken",
                                                                "fullStart": 1215,
                                                                "fullEnd": 1216,
                                                                "start": 1215,
                                                                "end": 1216,
                                                                "fullWidth": 1,
                                                                "width": 1,
                                                                "text": ".",
                                                                "value": ".",
                                                                "valueText": "."
                                                            },
                                                            "name": {
                                                                "kind": "IdentifierName",
                                                                "fullStart": 1216,
                                                                "fullEnd": 1230,
                                                                "start": 1216,
                                                                "end": 1230,
                                                                "fullWidth": 14,
                                                                "width": 14,
                                                                "text": "hasOwnProperty",
                                                                "value": "hasOwnProperty",
                                                                "valueText": "hasOwnProperty"
                                                            }
                                                        },
                                                        "argumentList": {
                                                            "kind": "ArgumentList",
                                                            "fullStart": 1230,
                                                            "fullEnd": 1239,
                                                            "start": 1230,
                                                            "end": 1238,
                                                            "fullWidth": 9,
                                                            "width": 8,
                                                            "openParenToken": {
                                                                "kind": "OpenParenToken",
                                                                "fullStart": 1230,
                                                                "fullEnd": 1231,
                                                                "start": 1230,
                                                                "end": 1231,
                                                                "fullWidth": 1,
                                                                "width": 1,
                                                                "text": "(",
                                                                "value": "(",
                                                                "valueText": "("
                                                            },
                                                            "arguments": [
                                                                {
                                                                    "kind": "StringLiteral",
                                                                    "fullStart": 1231,
                                                                    "fullEnd": 1237,
                                                                    "start": 1231,
                                                                    "end": 1237,
                                                                    "fullWidth": 6,
                                                                    "width": 6,
                                                                    "text": "\"prop\"",
                                                                    "value": "prop",
                                                                    "valueText": "prop"
                                                                }
                                                            ],
                                                            "closeParenToken": {
                                                                "kind": "CloseParenToken",
                                                                "fullStart": 1237,
                                                                "fullEnd": 1239,
                                                                "start": 1237,
                                                                "end": 1238,
                                                                "fullWidth": 2,
                                                                "width": 1,
                                                                "text": ")",
                                                                "value": ")",
                                                                "valueText": ")",
                                                                "hasTrailingTrivia": true,
                                                                "trailingTrivia": [
                                                                    {
                                                                        "kind": "WhitespaceTrivia",
                                                                        "text": " "
                                                                    }
                                                                ]
                                                            }
                                                        }
                                                    },
                                                    "operatorToken": {
                                                        "kind": "AmpersandAmpersandToken",
                                                        "fullStart": 1239,
                                                        "fullEnd": 1242,
                                                        "start": 1239,
                                                        "end": 1241,
                                                        "fullWidth": 3,
                                                        "width": 2,
                                                        "text": "&&",
                                                        "value": "&&",
                                                        "valueText": "&&",
                                                        "hasTrailingTrivia": true,
                                                        "trailingTrivia": [
                                                            {
                                                                "kind": "WhitespaceTrivia",
                                                                "text": " "
                                                            }
                                                        ]
                                                    },
                                                    "right": {
                                                        "kind": "EqualsExpression",
                                                        "fullStart": 1242,
                                                        "fullEnd": 1278,
                                                        "start": 1242,
                                                        "end": 1278,
                                                        "fullWidth": 36,
                                                        "width": 36,
                                                        "left": {
                                                            "kind": "TypeOfExpression",
                                                            "fullStart": 1242,
                                                            "fullEnd": 1263,
                                                            "start": 1242,
                                                            "end": 1262,
                                                            "fullWidth": 21,
                                                            "width": 20,
                                                            "typeOfKeyword": {
                                                                "kind": "TypeOfKeyword",
                                                                "fullStart": 1242,
                                                                "fullEnd": 1249,
                                                                "start": 1242,
                                                                "end": 1248,
                                                                "fullWidth": 7,
                                                                "width": 6,
                                                                "text": "typeof",
                                                                "value": "typeof",
                                                                "valueText": "typeof",
                                                                "hasTrailingTrivia": true,
                                                                "trailingTrivia": [
                                                                    {
                                                                        "kind": "WhitespaceTrivia",
                                                                        "text": " "
                                                                    }
                                                                ]
                                                            },
                                                            "expression": {
                                                                "kind": "ParenthesizedExpression",
                                                                "fullStart": 1249,
                                                                "fullEnd": 1263,
                                                                "start": 1249,
                                                                "end": 1262,
                                                                "fullWidth": 14,
                                                                "width": 13,
                                                                "openParenToken": {
                                                                    "kind": "OpenParenToken",
                                                                    "fullStart": 1249,
                                                                    "fullEnd": 1250,
                                                                    "start": 1249,
                                                                    "end": 1250,
                                                                    "fullWidth": 1,
                                                                    "width": 1,
                                                                    "text": "(",
                                                                    "value": "(",
                                                                    "valueText": "("
                                                                },
                                                                "expression": {
                                                                    "kind": "MemberAccessExpression",
                                                                    "fullStart": 1250,
                                                                    "fullEnd": 1261,
                                                                    "start": 1250,
                                                                    "end": 1261,
                                                                    "fullWidth": 11,
                                                                    "width": 11,
                                                                    "expression": {
                                                                        "kind": "IdentifierName",
                                                                        "fullStart": 1250,
                                                                        "fullEnd": 1256,
                                                                        "start": 1250,
                                                                        "end": 1256,
                                                                        "fullWidth": 6,
                                                                        "width": 6,
                                                                        "text": "newObj",
                                                                        "value": "newObj",
                                                                        "valueText": "newObj"
                                                                    },
                                                                    "dotToken": {
                                                                        "kind": "DotToken",
                                                                        "fullStart": 1256,
                                                                        "fullEnd": 1257,
                                                                        "start": 1256,
                                                                        "end": 1257,
                                                                        "fullWidth": 1,
                                                                        "width": 1,
                                                                        "text": ".",
                                                                        "value": ".",
                                                                        "valueText": "."
                                                                    },
                                                                    "name": {
                                                                        "kind": "IdentifierName",
                                                                        "fullStart": 1257,
                                                                        "fullEnd": 1261,
                                                                        "start": 1257,
                                                                        "end": 1261,
                                                                        "fullWidth": 4,
                                                                        "width": 4,
                                                                        "text": "prop",
                                                                        "value": "prop",
                                                                        "valueText": "prop"
                                                                    }
                                                                },
                                                                "closeParenToken": {
                                                                    "kind": "CloseParenToken",
                                                                    "fullStart": 1261,
                                                                    "fullEnd": 1263,
                                                                    "start": 1261,
                                                                    "end": 1262,
                                                                    "fullWidth": 2,
                                                                    "width": 1,
                                                                    "text": ")",
                                                                    "value": ")",
                                                                    "valueText": ")",
                                                                    "hasTrailingTrivia": true,
                                                                    "trailingTrivia": [
                                                                        {
                                                                            "kind": "WhitespaceTrivia",
                                                                            "text": " "
                                                                        }
                                                                    ]
                                                                }
                                                            }
                                                        },
                                                        "operatorToken": {
                                                            "kind": "EqualsEqualsEqualsToken",
                                                            "fullStart": 1263,
                                                            "fullEnd": 1267,
                                                            "start": 1263,
                                                            "end": 1266,
                                                            "fullWidth": 4,
                                                            "width": 3,
                                                            "text": "===",
                                                            "value": "===",
                                                            "valueText": "===",
                                                            "hasTrailingTrivia": true,
                                                            "trailingTrivia": [
                                                                {
                                                                    "kind": "WhitespaceTrivia",
                                                                    "text": " "
                                                                }
                                                            ]
                                                        },
                                                        "right": {
                                                            "kind": "StringLiteral",
                                                            "fullStart": 1267,
                                                            "fullEnd": 1278,
                                                            "start": 1267,
                                                            "end": 1278,
                                                            "fullWidth": 11,
                                                            "width": 11,
                                                            "text": "\"undefined\"",
                                                            "value": "undefined",
                                                            "valueText": "undefined"
                                                        }
                                                    }
                                                },
                                                "closeParenToken": {
                                                    "kind": "CloseParenToken",
                                                    "fullStart": 1278,
                                                    "fullEnd": 1279,
                                                    "start": 1278,
                                                    "end": 1279,
                                                    "fullWidth": 1,
                                                    "width": 1,
                                                    "text": ")",
                                                    "value": ")",
                                                    "valueText": ")"
                                                }
                                            }
                                        }
                                    }
                                ]
                            },
                            "semicolonToken": {
                                "kind": "SemicolonToken",
                                "fullStart": 1279,
                                "fullEnd": 1282,
                                "start": 1279,
                                "end": 1280,
                                "fullWidth": 3,
                                "width": 1,
                                "text": ";",
                                "value": ";",
                                "valueText": ";",
                                "hasTrailingTrivia": true,
                                "hasTrailingNewLine": true,
                                "trailingTrivia": [
                                    {
                                        "kind": "NewLineTrivia",
                                        "text": "\r\n"
                                    }
                                ]
                            }
                        },
                        {
                            "kind": "ExpressionStatement",
                            "fullStart": 1282,
                            "fullEnd": 1321,
                            "start": 1292,
                            "end": 1319,
                            "fullWidth": 39,
                            "width": 27,
                            "expression": {
                                "kind": "AssignmentExpression",
                                "fullStart": 1282,
                                "fullEnd": 1318,
                                "start": 1292,
                                "end": 1318,
                                "fullWidth": 36,
                                "width": 26,
                                "left": {
                                    "kind": "MemberAccessExpression",
                                    "fullStart": 1282,
                                    "fullEnd": 1304,
                                    "start": 1292,
                                    "end": 1303,
                                    "fullWidth": 22,
                                    "width": 11,
                                    "expression": {
                                        "kind": "IdentifierName",
                                        "fullStart": 1282,
                                        "fullEnd": 1298,
                                        "start": 1292,
                                        "end": 1298,
                                        "fullWidth": 16,
                                        "width": 6,
                                        "text": "newObj",
                                        "value": "newObj",
                                        "valueText": "newObj",
                                        "hasLeadingTrivia": true,
                                        "hasLeadingNewLine": true,
                                        "leadingTrivia": [
                                            {
                                                "kind": "NewLineTrivia",
                                                "text": "\r\n"
                                            },
                                            {
                                                "kind": "WhitespaceTrivia",
                                                "text": "        "
                                            }
                                        ]
                                    },
                                    "dotToken": {
                                        "kind": "DotToken",
                                        "fullStart": 1298,
                                        "fullEnd": 1299,
                                        "start": 1298,
                                        "end": 1299,
                                        "fullWidth": 1,
                                        "width": 1,
                                        "text": ".",
                                        "value": ".",
                                        "valueText": "."
                                    },
                                    "name": {
                                        "kind": "IdentifierName",
                                        "fullStart": 1299,
                                        "fullEnd": 1304,
                                        "start": 1299,
                                        "end": 1303,
                                        "fullWidth": 5,
                                        "width": 4,
                                        "text": "prop",
                                        "value": "prop",
                                        "valueText": "prop",
                                        "hasTrailingTrivia": true,
                                        "trailingTrivia": [
                                            {
                                                "kind": "WhitespaceTrivia",
                                                "text": " "
                                            }
                                        ]
                                    }
                                },
                                "operatorToken": {
                                    "kind": "EqualsToken",
                                    "fullStart": 1304,
                                    "fullEnd": 1306,
                                    "start": 1304,
                                    "end": 1305,
                                    "fullWidth": 2,
                                    "width": 1,
                                    "text": "=",
                                    "value": "=",
                                    "valueText": "=",
                                    "hasTrailingTrivia": true,
                                    "trailingTrivia": [
                                        {
                                            "kind": "WhitespaceTrivia",
                                            "text": " "
                                        }
                                    ]
                                },
                                "right": {
                                    "kind": "StringLiteral",
                                    "fullStart": 1306,
                                    "fullEnd": 1318,
                                    "start": 1306,
                                    "end": 1318,
                                    "fullWidth": 12,
                                    "width": 12,
                                    "text": "\"isWritable\"",
                                    "value": "isWritable",
                                    "valueText": "isWritable"
                                }
                            },
                            "semicolonToken": {
                                "kind": "SemicolonToken",
                                "fullStart": 1318,
                                "fullEnd": 1321,
                                "start": 1318,
                                "end": 1319,
                                "fullWidth": 3,
                                "width": 1,
                                "text": ";",
                                "value": ";",
                                "valueText": ";",
                                "hasTrailingTrivia": true,
                                "hasTrailingNewLine": true,
                                "trailingTrivia": [
                                    {
                                        "kind": "NewLineTrivia",
                                        "text": "\r\n"
                                    }
                                ]
                            }
                        },
                        {
                            "kind": "VariableStatement",
                            "fullStart": 1321,
                            "fullEnd": 1381,
                            "start": 1331,
                            "end": 1379,
                            "fullWidth": 60,
                            "width": 48,
                            "modifiers": [],
                            "variableDeclaration": {
                                "kind": "VariableDeclaration",
                                "fullStart": 1321,
                                "fullEnd": 1378,
                                "start": 1331,
                                "end": 1378,
                                "fullWidth": 57,
                                "width": 47,
                                "varKeyword": {
                                    "kind": "VarKeyword",
                                    "fullStart": 1321,
                                    "fullEnd": 1335,
                                    "start": 1331,
                                    "end": 1334,
                                    "fullWidth": 14,
                                    "width": 3,
                                    "text": "var",
                                    "value": "var",
                                    "valueText": "var",
                                    "hasLeadingTrivia": true,
                                    "hasLeadingNewLine": true,
                                    "hasTrailingTrivia": true,
                                    "leadingTrivia": [
                                        {
                                            "kind": "NewLineTrivia",
                                            "text": "\r\n"
                                        },
                                        {
                                            "kind": "WhitespaceTrivia",
                                            "text": "        "
                                        }
                                    ],
                                    "trailingTrivia": [
                                        {
                                            "kind": "WhitespaceTrivia",
                                            "text": " "
                                        }
                                    ]
                                },
                                "variableDeclarators": [
                                    {
                                        "kind": "VariableDeclarator",
                                        "fullStart": 1335,
                                        "fullEnd": 1378,
                                        "start": 1335,
                                        "end": 1378,
                                        "fullWidth": 43,
<<<<<<< HEAD
                                        "width": 43,
                                        "identifier": {
=======
                                        "propertyName": {
>>>>>>> 85e84683
                                            "kind": "IdentifierName",
                                            "fullStart": 1335,
                                            "fullEnd": 1346,
                                            "start": 1335,
                                            "end": 1345,
                                            "fullWidth": 11,
                                            "width": 10,
                                            "text": "afterWrite",
                                            "value": "afterWrite",
                                            "valueText": "afterWrite",
                                            "hasTrailingTrivia": true,
                                            "trailingTrivia": [
                                                {
                                                    "kind": "WhitespaceTrivia",
                                                    "text": " "
                                                }
                                            ]
                                        },
                                        "equalsValueClause": {
                                            "kind": "EqualsValueClause",
                                            "fullStart": 1346,
                                            "fullEnd": 1378,
                                            "start": 1346,
                                            "end": 1378,
                                            "fullWidth": 32,
                                            "width": 32,
                                            "equalsToken": {
                                                "kind": "EqualsToken",
                                                "fullStart": 1346,
                                                "fullEnd": 1348,
                                                "start": 1346,
                                                "end": 1347,
                                                "fullWidth": 2,
                                                "width": 1,
                                                "text": "=",
                                                "value": "=",
                                                "valueText": "=",
                                                "hasTrailingTrivia": true,
                                                "trailingTrivia": [
                                                    {
                                                        "kind": "WhitespaceTrivia",
                                                        "text": " "
                                                    }
                                                ]
                                            },
                                            "value": {
                                                "kind": "ParenthesizedExpression",
                                                "fullStart": 1348,
                                                "fullEnd": 1378,
                                                "start": 1348,
                                                "end": 1378,
                                                "fullWidth": 30,
                                                "width": 30,
                                                "openParenToken": {
                                                    "kind": "OpenParenToken",
                                                    "fullStart": 1348,
                                                    "fullEnd": 1349,
                                                    "start": 1348,
                                                    "end": 1349,
                                                    "fullWidth": 1,
                                                    "width": 1,
                                                    "text": "(",
                                                    "value": "(",
                                                    "valueText": "("
                                                },
                                                "expression": {
                                                    "kind": "EqualsExpression",
                                                    "fullStart": 1349,
                                                    "fullEnd": 1377,
                                                    "start": 1349,
                                                    "end": 1377,
                                                    "fullWidth": 28,
                                                    "width": 28,
                                                    "left": {
                                                        "kind": "MemberAccessExpression",
                                                        "fullStart": 1349,
                                                        "fullEnd": 1361,
                                                        "start": 1349,
                                                        "end": 1360,
                                                        "fullWidth": 12,
                                                        "width": 11,
                                                        "expression": {
                                                            "kind": "IdentifierName",
                                                            "fullStart": 1349,
                                                            "fullEnd": 1355,
                                                            "start": 1349,
                                                            "end": 1355,
                                                            "fullWidth": 6,
                                                            "width": 6,
                                                            "text": "newObj",
                                                            "value": "newObj",
                                                            "valueText": "newObj"
                                                        },
                                                        "dotToken": {
                                                            "kind": "DotToken",
                                                            "fullStart": 1355,
                                                            "fullEnd": 1356,
                                                            "start": 1355,
                                                            "end": 1356,
                                                            "fullWidth": 1,
                                                            "width": 1,
                                                            "text": ".",
                                                            "value": ".",
                                                            "valueText": "."
                                                        },
                                                        "name": {
                                                            "kind": "IdentifierName",
                                                            "fullStart": 1356,
                                                            "fullEnd": 1361,
                                                            "start": 1356,
                                                            "end": 1360,
                                                            "fullWidth": 5,
                                                            "width": 4,
                                                            "text": "prop",
                                                            "value": "prop",
                                                            "valueText": "prop",
                                                            "hasTrailingTrivia": true,
                                                            "trailingTrivia": [
                                                                {
                                                                    "kind": "WhitespaceTrivia",
                                                                    "text": " "
                                                                }
                                                            ]
                                                        }
                                                    },
                                                    "operatorToken": {
                                                        "kind": "EqualsEqualsEqualsToken",
                                                        "fullStart": 1361,
                                                        "fullEnd": 1365,
                                                        "start": 1361,
                                                        "end": 1364,
                                                        "fullWidth": 4,
                                                        "width": 3,
                                                        "text": "===",
                                                        "value": "===",
                                                        "valueText": "===",
                                                        "hasTrailingTrivia": true,
                                                        "trailingTrivia": [
                                                            {
                                                                "kind": "WhitespaceTrivia",
                                                                "text": " "
                                                            }
                                                        ]
                                                    },
                                                    "right": {
                                                        "kind": "StringLiteral",
                                                        "fullStart": 1365,
                                                        "fullEnd": 1377,
                                                        "start": 1365,
                                                        "end": 1377,
                                                        "fullWidth": 12,
                                                        "width": 12,
                                                        "text": "\"isWritable\"",
                                                        "value": "isWritable",
                                                        "valueText": "isWritable"
                                                    }
                                                },
                                                "closeParenToken": {
                                                    "kind": "CloseParenToken",
                                                    "fullStart": 1377,
                                                    "fullEnd": 1378,
                                                    "start": 1377,
                                                    "end": 1378,
                                                    "fullWidth": 1,
                                                    "width": 1,
                                                    "text": ")",
                                                    "value": ")",
                                                    "valueText": ")"
                                                }
                                            }
                                        }
                                    }
                                ]
                            },
                            "semicolonToken": {
                                "kind": "SemicolonToken",
                                "fullStart": 1378,
                                "fullEnd": 1381,
                                "start": 1378,
                                "end": 1379,
                                "fullWidth": 3,
                                "width": 1,
                                "text": ";",
                                "value": ";",
                                "valueText": ";",
                                "hasTrailingTrivia": true,
                                "hasTrailingNewLine": true,
                                "trailingTrivia": [
                                    {
                                        "kind": "NewLineTrivia",
                                        "text": "\r\n"
                                    }
                                ]
                            }
                        },
                        {
                            "kind": "ReturnStatement",
                            "fullStart": 1381,
                            "fullEnd": 1444,
                            "start": 1391,
                            "end": 1442,
                            "fullWidth": 63,
                            "width": 51,
                            "returnKeyword": {
                                "kind": "ReturnKeyword",
                                "fullStart": 1381,
                                "fullEnd": 1398,
                                "start": 1391,
                                "end": 1397,
                                "fullWidth": 17,
                                "width": 6,
                                "text": "return",
                                "value": "return",
                                "valueText": "return",
                                "hasLeadingTrivia": true,
                                "hasLeadingNewLine": true,
                                "hasTrailingTrivia": true,
                                "leadingTrivia": [
                                    {
                                        "kind": "NewLineTrivia",
                                        "text": "\r\n"
                                    },
                                    {
                                        "kind": "WhitespaceTrivia",
                                        "text": "        "
                                    }
                                ],
                                "trailingTrivia": [
                                    {
                                        "kind": "WhitespaceTrivia",
                                        "text": " "
                                    }
                                ]
                            },
                            "expression": {
                                "kind": "LogicalAndExpression",
                                "fullStart": 1398,
                                "fullEnd": 1441,
                                "start": 1398,
                                "end": 1441,
                                "fullWidth": 43,
                                "width": 43,
                                "left": {
                                    "kind": "EqualsExpression",
                                    "fullStart": 1398,
                                    "fullEnd": 1419,
                                    "start": 1398,
                                    "end": 1418,
                                    "fullWidth": 21,
                                    "width": 20,
                                    "left": {
                                        "kind": "IdentifierName",
                                        "fullStart": 1398,
                                        "fullEnd": 1410,
                                        "start": 1398,
                                        "end": 1409,
                                        "fullWidth": 12,
                                        "width": 11,
                                        "text": "beforeWrite",
                                        "value": "beforeWrite",
                                        "valueText": "beforeWrite",
                                        "hasTrailingTrivia": true,
                                        "trailingTrivia": [
                                            {
                                                "kind": "WhitespaceTrivia",
                                                "text": " "
                                            }
                                        ]
                                    },
                                    "operatorToken": {
                                        "kind": "EqualsEqualsEqualsToken",
                                        "fullStart": 1410,
                                        "fullEnd": 1414,
                                        "start": 1410,
                                        "end": 1413,
                                        "fullWidth": 4,
                                        "width": 3,
                                        "text": "===",
                                        "value": "===",
                                        "valueText": "===",
                                        "hasTrailingTrivia": true,
                                        "trailingTrivia": [
                                            {
                                                "kind": "WhitespaceTrivia",
                                                "text": " "
                                            }
                                        ]
                                    },
                                    "right": {
                                        "kind": "TrueKeyword",
                                        "fullStart": 1414,
                                        "fullEnd": 1419,
                                        "start": 1414,
                                        "end": 1418,
                                        "fullWidth": 5,
                                        "width": 4,
                                        "text": "true",
                                        "value": true,
                                        "valueText": "true",
                                        "hasTrailingTrivia": true,
                                        "trailingTrivia": [
                                            {
                                                "kind": "WhitespaceTrivia",
                                                "text": " "
                                            }
                                        ]
                                    }
                                },
                                "operatorToken": {
                                    "kind": "AmpersandAmpersandToken",
                                    "fullStart": 1419,
                                    "fullEnd": 1422,
                                    "start": 1419,
                                    "end": 1421,
                                    "fullWidth": 3,
                                    "width": 2,
                                    "text": "&&",
                                    "value": "&&",
                                    "valueText": "&&",
                                    "hasTrailingTrivia": true,
                                    "trailingTrivia": [
                                        {
                                            "kind": "WhitespaceTrivia",
                                            "text": " "
                                        }
                                    ]
                                },
                                "right": {
                                    "kind": "EqualsExpression",
                                    "fullStart": 1422,
                                    "fullEnd": 1441,
                                    "start": 1422,
                                    "end": 1441,
                                    "fullWidth": 19,
                                    "width": 19,
                                    "left": {
                                        "kind": "IdentifierName",
                                        "fullStart": 1422,
                                        "fullEnd": 1433,
                                        "start": 1422,
                                        "end": 1432,
                                        "fullWidth": 11,
                                        "width": 10,
                                        "text": "afterWrite",
                                        "value": "afterWrite",
                                        "valueText": "afterWrite",
                                        "hasTrailingTrivia": true,
                                        "trailingTrivia": [
                                            {
                                                "kind": "WhitespaceTrivia",
                                                "text": " "
                                            }
                                        ]
                                    },
                                    "operatorToken": {
                                        "kind": "EqualsEqualsEqualsToken",
                                        "fullStart": 1433,
                                        "fullEnd": 1437,
                                        "start": 1433,
                                        "end": 1436,
                                        "fullWidth": 4,
                                        "width": 3,
                                        "text": "===",
                                        "value": "===",
                                        "valueText": "===",
                                        "hasTrailingTrivia": true,
                                        "trailingTrivia": [
                                            {
                                                "kind": "WhitespaceTrivia",
                                                "text": " "
                                            }
                                        ]
                                    },
                                    "right": {
                                        "kind": "TrueKeyword",
                                        "fullStart": 1437,
                                        "fullEnd": 1441,
                                        "start": 1437,
                                        "end": 1441,
                                        "fullWidth": 4,
                                        "width": 4,
                                        "text": "true",
                                        "value": true,
                                        "valueText": "true"
                                    }
                                }
                            },
                            "semicolonToken": {
                                "kind": "SemicolonToken",
                                "fullStart": 1441,
                                "fullEnd": 1444,
                                "start": 1441,
                                "end": 1442,
                                "fullWidth": 3,
                                "width": 1,
                                "text": ";",
                                "value": ";",
                                "valueText": ";",
                                "hasTrailingTrivia": true,
                                "hasTrailingNewLine": true,
                                "trailingTrivia": [
                                    {
                                        "kind": "NewLineTrivia",
                                        "text": "\r\n"
                                    }
                                ]
                            }
                        }
                    ],
                    "closeBraceToken": {
                        "kind": "CloseBraceToken",
                        "fullStart": 1444,
                        "fullEnd": 1451,
                        "start": 1448,
                        "end": 1449,
                        "fullWidth": 7,
                        "width": 1,
                        "text": "}",
                        "value": "}",
                        "valueText": "}",
                        "hasLeadingTrivia": true,
                        "hasTrailingTrivia": true,
                        "hasTrailingNewLine": true,
                        "leadingTrivia": [
                            {
                                "kind": "WhitespaceTrivia",
                                "text": "    "
                            }
                        ],
                        "trailingTrivia": [
                            {
                                "kind": "NewLineTrivia",
                                "text": "\r\n"
                            }
                        ]
                    }
                }
            },
            {
                "kind": "ExpressionStatement",
                "fullStart": 1451,
                "fullEnd": 1475,
                "start": 1451,
                "end": 1473,
                "fullWidth": 24,
                "width": 22,
                "expression": {
                    "kind": "InvocationExpression",
                    "fullStart": 1451,
                    "fullEnd": 1472,
                    "start": 1451,
                    "end": 1472,
                    "fullWidth": 21,
                    "width": 21,
                    "expression": {
                        "kind": "IdentifierName",
                        "fullStart": 1451,
                        "fullEnd": 1462,
                        "start": 1451,
                        "end": 1462,
                        "fullWidth": 11,
                        "width": 11,
                        "text": "runTestCase",
                        "value": "runTestCase",
                        "valueText": "runTestCase"
                    },
                    "argumentList": {
                        "kind": "ArgumentList",
                        "fullStart": 1462,
                        "fullEnd": 1472,
                        "start": 1462,
                        "end": 1472,
                        "fullWidth": 10,
                        "width": 10,
                        "openParenToken": {
                            "kind": "OpenParenToken",
                            "fullStart": 1462,
                            "fullEnd": 1463,
                            "start": 1462,
                            "end": 1463,
                            "fullWidth": 1,
                            "width": 1,
                            "text": "(",
                            "value": "(",
                            "valueText": "("
                        },
                        "arguments": [
                            {
                                "kind": "IdentifierName",
                                "fullStart": 1463,
                                "fullEnd": 1471,
                                "start": 1463,
                                "end": 1471,
                                "fullWidth": 8,
                                "width": 8,
                                "text": "testcase",
                                "value": "testcase",
                                "valueText": "testcase"
                            }
                        ],
                        "closeParenToken": {
                            "kind": "CloseParenToken",
                            "fullStart": 1471,
                            "fullEnd": 1472,
                            "start": 1471,
                            "end": 1472,
                            "fullWidth": 1,
                            "width": 1,
                            "text": ")",
                            "value": ")",
                            "valueText": ")"
                        }
                    }
                },
                "semicolonToken": {
                    "kind": "SemicolonToken",
                    "fullStart": 1472,
                    "fullEnd": 1475,
                    "start": 1472,
                    "end": 1473,
                    "fullWidth": 3,
                    "width": 1,
                    "text": ";",
                    "value": ";",
                    "valueText": ";",
                    "hasTrailingTrivia": true,
                    "hasTrailingNewLine": true,
                    "trailingTrivia": [
                        {
                            "kind": "NewLineTrivia",
                            "text": "\r\n"
                        }
                    ]
                }
            }
        ],
        "endOfFileToken": {
            "kind": "EndOfFileToken",
            "fullStart": 1475,
            "fullEnd": 1475,
            "start": 1475,
            "end": 1475,
            "fullWidth": 0,
            "width": 0,
            "text": ""
        }
    },
    "lineMap": {
        "lineStarts": [
            0,
            67,
            152,
            232,
            308,
            380,
            385,
            439,
            613,
            618,
            620,
            622,
            645,
            647,
            672,
            674,
            726,
            758,
            789,
            804,
            817,
            819,
            864,
            905,
            907,
            950,
            952,
            1006,
            1038,
            1068,
            1083,
            1096,
            1098,
            1140,
            1167,
            1180,
            1182,
            1282,
            1284,
            1321,
            1323,
            1381,
            1383,
            1444,
            1451,
            1475
        ],
        "length": 1475
    }
}<|MERGE_RESOLUTION|>--- conflicted
+++ resolved
@@ -252,12 +252,8 @@
                                         "start": 659,
                                         "end": 669,
                                         "fullWidth": 10,
-<<<<<<< HEAD
                                         "width": 10,
-                                        "identifier": {
-=======
                                         "propertyName": {
->>>>>>> 85e84683
                                             "kind": "IdentifierName",
                                             "fullStart": 659,
                                             "fullEnd": 665,
@@ -915,12 +911,8 @@
                                         "start": 831,
                                         "end": 861,
                                         "fullWidth": 30,
-<<<<<<< HEAD
                                         "width": 30,
-                                        "identifier": {
-=======
                                         "propertyName": {
->>>>>>> 85e84683
                                             "kind": "IdentifierName",
                                             "fullStart": 831,
                                             "fullEnd": 844,
@@ -1294,12 +1286,8 @@
                                         "start": 919,
                                         "end": 947,
                                         "fullWidth": 28,
-<<<<<<< HEAD
                                         "width": 28,
-                                        "identifier": {
-=======
                                         "propertyName": {
->>>>>>> 85e84683
                                             "kind": "IdentifierName",
                                             "fullStart": 919,
                                             "fullEnd": 927,
@@ -1997,12 +1985,8 @@
                                         "start": 1110,
                                         "end": 1177,
                                         "fullWidth": 67,
-<<<<<<< HEAD
                                         "width": 67,
-                                        "identifier": {
-=======
                                         "propertyName": {
->>>>>>> 85e84683
                                             "kind": "IdentifierName",
                                             "fullStart": 1110,
                                             "fullEnd": 1117,
@@ -2388,12 +2372,8 @@
                                         "start": 1194,
                                         "end": 1279,
                                         "fullWidth": 85,
-<<<<<<< HEAD
                                         "width": 85,
-                                        "identifier": {
-=======
                                         "propertyName": {
->>>>>>> 85e84683
                                             "kind": "IdentifierName",
                                             "fullStart": 1194,
                                             "fullEnd": 1206,
@@ -2975,12 +2955,8 @@
                                         "start": 1335,
                                         "end": 1378,
                                         "fullWidth": 43,
-<<<<<<< HEAD
                                         "width": 43,
-                                        "identifier": {
-=======
                                         "propertyName": {
->>>>>>> 85e84683
                                             "kind": "IdentifierName",
                                             "fullStart": 1335,
                                             "fullEnd": 1346,
