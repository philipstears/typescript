--- conflicted
+++ resolved
@@ -247,12 +247,8 @@
                                         "start": 647,
                                         "end": 660,
                                         "fullWidth": 13,
-<<<<<<< HEAD
                                         "width": 13,
-                                        "identifier": {
-=======
                                         "propertyName": {
->>>>>>> 85e84683
                                             "kind": "IdentifierName",
                                             "fullStart": 647,
                                             "fullEnd": 652,
@@ -869,12 +865,8 @@
                                                     "start": 800,
                                                     "end": 884,
                                                     "fullWidth": 84,
-<<<<<<< HEAD
                                                     "width": 84,
-                                                    "identifier": {
-=======
                                                     "propertyName": {
->>>>>>> 85e84683
                                                         "kind": "IdentifierName",
                                                         "fullStart": 800,
                                                         "fullEnd": 807,
@@ -1303,12 +1295,8 @@
                                                     "start": 905,
                                                     "end": 948,
                                                     "fullWidth": 43,
-<<<<<<< HEAD
                                                     "width": 43,
-                                                    "identifier": {
-=======
                                                     "propertyName": {
->>>>>>> 85e84683
                                                         "kind": "IdentifierName",
                                                         "fullStart": 905,
                                                         "fullEnd": 917,
