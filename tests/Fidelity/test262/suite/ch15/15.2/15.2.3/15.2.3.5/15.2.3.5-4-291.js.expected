--- conflicted
+++ resolved
@@ -604,11 +604,8 @@
                                                                 "start": 725,
                                                                 "end": 730,
                                                                 "fullWidth": 5,
-<<<<<<< HEAD
                                                                 "width": 5,
-=======
                                                                 "modifiers": [],
->>>>>>> e3c38734
                                                                 "identifier": {
                                                                     "kind": "IdentifierName",
                                                                     "fullStart": 725,
