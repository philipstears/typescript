{
    "isDeclaration": false,
    "languageVersion": "EcmaScript5",
    "parseOptions": {
        "allowAutomaticSemicolonInsertion": true
    },
    "sourceUnit": {
        "kind": "SourceUnit",
        "fullStart": 0,
        "fullEnd": 1304,
        "start": 622,
        "end": 1304,
        "fullWidth": 1304,
        "width": 682,
        "isIncrementallyUnusable": true,
        "moduleElements": [
            {
                "kind": "FunctionDeclaration",
                "fullStart": 0,
                "fullEnd": 1280,
                "start": 622,
                "end": 1278,
                "fullWidth": 1280,
                "width": 656,
                "isIncrementallyUnusable": true,
                "modifiers": [],
                "functionKeyword": {
                    "kind": "FunctionKeyword",
                    "fullStart": 0,
                    "fullEnd": 631,
                    "start": 622,
                    "end": 630,
                    "fullWidth": 631,
                    "width": 8,
                    "text": "function",
                    "value": "function",
                    "valueText": "function",
                    "hasLeadingTrivia": true,
                    "hasLeadingComment": true,
                    "hasLeadingNewLine": true,
                    "hasTrailingTrivia": true,
                    "leadingTrivia": [
                        {
                            "kind": "SingleLineCommentTrivia",
                            "text": "/// Copyright (c) 2012 Ecma International.  All rights reserved. "
                        },
                        {
                            "kind": "NewLineTrivia",
                            "text": "\r\n"
                        },
                        {
                            "kind": "SingleLineCommentTrivia",
                            "text": "/// Ecma International makes this code available under the terms and conditions set"
                        },
                        {
                            "kind": "NewLineTrivia",
                            "text": "\r\n"
                        },
                        {
                            "kind": "SingleLineCommentTrivia",
                            "text": "/// forth on http://hg.ecmascript.org/tests/test262/raw-file/tip/LICENSE (the "
                        },
                        {
                            "kind": "NewLineTrivia",
                            "text": "\r\n"
                        },
                        {
                            "kind": "SingleLineCommentTrivia",
                            "text": "/// \"Use Terms\").   Any redistribution of this code must retain the above "
                        },
                        {
                            "kind": "NewLineTrivia",
                            "text": "\r\n"
                        },
                        {
                            "kind": "SingleLineCommentTrivia",
                            "text": "/// copyright and this notice and otherwise comply with the Use Terms."
                        },
                        {
                            "kind": "NewLineTrivia",
                            "text": "\r\n"
                        },
                        {
                            "kind": "MultiLineCommentTrivia",
                            "text": "/**\r\n * @path ch15/15.2/15.2.3/15.2.3.5/15.2.3.5-4-107.js\r\n * @description Object.create - 'configurable' property of one property in 'Properties' is own accessor property that overrides an inherited data property (8.10.5 step 4.a)\r\n */"
                        },
                        {
                            "kind": "NewLineTrivia",
                            "text": "\r\n"
                        },
                        {
                            "kind": "NewLineTrivia",
                            "text": "\r\n"
                        },
                        {
                            "kind": "NewLineTrivia",
                            "text": "\r\n"
                        }
                    ],
                    "trailingTrivia": [
                        {
                            "kind": "WhitespaceTrivia",
                            "text": " "
                        }
                    ]
                },
                "identifier": {
                    "kind": "IdentifierName",
                    "fullStart": 631,
                    "fullEnd": 639,
                    "start": 631,
                    "end": 639,
                    "fullWidth": 8,
                    "width": 8,
                    "text": "testcase",
                    "value": "testcase",
                    "valueText": "testcase"
                },
                "callSignature": {
                    "kind": "CallSignature",
                    "fullStart": 639,
                    "fullEnd": 642,
                    "start": 639,
                    "end": 641,
                    "fullWidth": 3,
                    "width": 2,
                    "parameterList": {
                        "kind": "ParameterList",
                        "fullStart": 639,
                        "fullEnd": 642,
                        "start": 639,
                        "end": 641,
                        "fullWidth": 3,
                        "width": 2,
                        "openParenToken": {
                            "kind": "OpenParenToken",
                            "fullStart": 639,
                            "fullEnd": 640,
                            "start": 639,
                            "end": 640,
                            "fullWidth": 1,
                            "width": 1,
                            "text": "(",
                            "value": "(",
                            "valueText": "("
                        },
                        "parameters": [],
                        "closeParenToken": {
                            "kind": "CloseParenToken",
                            "fullStart": 640,
                            "fullEnd": 642,
                            "start": 640,
                            "end": 641,
                            "fullWidth": 2,
                            "width": 1,
                            "text": ")",
                            "value": ")",
                            "valueText": ")",
                            "hasTrailingTrivia": true,
                            "trailingTrivia": [
                                {
                                    "kind": "WhitespaceTrivia",
                                    "text": " "
                                }
                            ]
                        }
                    }
                },
                "block": {
                    "kind": "Block",
                    "fullStart": 642,
                    "fullEnd": 1280,
                    "start": 642,
                    "end": 1278,
                    "fullWidth": 638,
                    "width": 636,
                    "isIncrementallyUnusable": true,
                    "openBraceToken": {
                        "kind": "OpenBraceToken",
                        "fullStart": 642,
                        "fullEnd": 645,
                        "start": 642,
                        "end": 643,
                        "fullWidth": 3,
                        "width": 1,
                        "text": "{",
                        "value": "{",
                        "valueText": "{",
                        "hasTrailingTrivia": true,
                        "hasTrailingNewLine": true,
                        "trailingTrivia": [
                            {
                                "kind": "NewLineTrivia",
                                "text": "\r\n"
                            }
                        ]
                    },
                    "statements": [
                        {
                            "kind": "VariableStatement",
                            "fullStart": 645,
                            "fullEnd": 714,
                            "start": 655,
                            "end": 712,
                            "fullWidth": 69,
                            "width": 57,
                            "modifiers": [],
                            "variableDeclaration": {
                                "kind": "VariableDeclaration",
                                "fullStart": 645,
                                "fullEnd": 711,
                                "start": 655,
                                "end": 711,
                                "fullWidth": 66,
                                "width": 56,
                                "varKeyword": {
                                    "kind": "VarKeyword",
                                    "fullStart": 645,
                                    "fullEnd": 659,
                                    "start": 655,
                                    "end": 658,
                                    "fullWidth": 14,
                                    "width": 3,
                                    "text": "var",
                                    "value": "var",
                                    "valueText": "var",
                                    "hasLeadingTrivia": true,
                                    "hasLeadingNewLine": true,
                                    "hasTrailingTrivia": true,
                                    "leadingTrivia": [
                                        {
                                            "kind": "NewLineTrivia",
                                            "text": "\r\n"
                                        },
                                        {
                                            "kind": "WhitespaceTrivia",
                                            "text": "        "
                                        }
                                    ],
                                    "trailingTrivia": [
                                        {
                                            "kind": "WhitespaceTrivia",
                                            "text": " "
                                        }
                                    ]
                                },
                                "variableDeclarators": [
                                    {
                                        "kind": "VariableDeclarator",
                                        "fullStart": 659,
                                        "fullEnd": 711,
                                        "start": 659,
                                        "end": 711,
                                        "fullWidth": 52,
<<<<<<< HEAD
                                        "width": 52,
                                        "identifier": {
=======
                                        "propertyName": {
>>>>>>> 85e84683
                                            "kind": "IdentifierName",
                                            "fullStart": 659,
                                            "fullEnd": 665,
                                            "start": 659,
                                            "end": 664,
                                            "fullWidth": 6,
                                            "width": 5,
                                            "text": "proto",
                                            "value": "proto",
                                            "valueText": "proto",
                                            "hasTrailingTrivia": true,
                                            "trailingTrivia": [
                                                {
                                                    "kind": "WhitespaceTrivia",
                                                    "text": " "
                                                }
                                            ]
                                        },
                                        "equalsValueClause": {
                                            "kind": "EqualsValueClause",
                                            "fullStart": 665,
                                            "fullEnd": 711,
                                            "start": 665,
                                            "end": 711,
                                            "fullWidth": 46,
                                            "width": 46,
                                            "equalsToken": {
                                                "kind": "EqualsToken",
                                                "fullStart": 665,
                                                "fullEnd": 667,
                                                "start": 665,
                                                "end": 666,
                                                "fullWidth": 2,
                                                "width": 1,
                                                "text": "=",
                                                "value": "=",
                                                "valueText": "=",
                                                "hasTrailingTrivia": true,
                                                "trailingTrivia": [
                                                    {
                                                        "kind": "WhitespaceTrivia",
                                                        "text": " "
                                                    }
                                                ]
                                            },
                                            "value": {
                                                "kind": "ObjectLiteralExpression",
                                                "fullStart": 667,
                                                "fullEnd": 711,
                                                "start": 667,
                                                "end": 711,
                                                "fullWidth": 44,
                                                "width": 44,
                                                "openBraceToken": {
                                                    "kind": "OpenBraceToken",
                                                    "fullStart": 667,
                                                    "fullEnd": 670,
                                                    "start": 667,
                                                    "end": 668,
                                                    "fullWidth": 3,
                                                    "width": 1,
                                                    "text": "{",
                                                    "value": "{",
                                                    "valueText": "{",
                                                    "hasTrailingTrivia": true,
                                                    "hasTrailingNewLine": true,
                                                    "trailingTrivia": [
                                                        {
                                                            "kind": "NewLineTrivia",
                                                            "text": "\r\n"
                                                        }
                                                    ]
                                                },
                                                "propertyAssignments": [
                                                    {
                                                        "kind": "SimplePropertyAssignment",
                                                        "fullStart": 670,
                                                        "fullEnd": 702,
                                                        "start": 682,
                                                        "end": 700,
                                                        "fullWidth": 32,
                                                        "width": 18,
                                                        "propertyName": {
                                                            "kind": "IdentifierName",
                                                            "fullStart": 670,
                                                            "fullEnd": 694,
                                                            "start": 682,
                                                            "end": 694,
                                                            "fullWidth": 24,
                                                            "width": 12,
                                                            "text": "configurable",
                                                            "value": "configurable",
                                                            "valueText": "configurable",
                                                            "hasLeadingTrivia": true,
                                                            "leadingTrivia": [
                                                                {
                                                                    "kind": "WhitespaceTrivia",
                                                                    "text": "            "
                                                                }
                                                            ]
                                                        },
                                                        "colonToken": {
                                                            "kind": "ColonToken",
                                                            "fullStart": 694,
                                                            "fullEnd": 696,
                                                            "start": 694,
                                                            "end": 695,
                                                            "fullWidth": 2,
                                                            "width": 1,
                                                            "text": ":",
                                                            "value": ":",
                                                            "valueText": ":",
                                                            "hasTrailingTrivia": true,
                                                            "trailingTrivia": [
                                                                {
                                                                    "kind": "WhitespaceTrivia",
                                                                    "text": " "
                                                                }
                                                            ]
                                                        },
                                                        "expression": {
                                                            "kind": "TrueKeyword",
                                                            "fullStart": 696,
                                                            "fullEnd": 702,
                                                            "start": 696,
                                                            "end": 700,
                                                            "fullWidth": 6,
                                                            "width": 4,
                                                            "text": "true",
                                                            "value": true,
                                                            "valueText": "true",
                                                            "hasTrailingTrivia": true,
                                                            "hasTrailingNewLine": true,
                                                            "trailingTrivia": [
                                                                {
                                                                    "kind": "NewLineTrivia",
                                                                    "text": "\r\n"
                                                                }
                                                            ]
                                                        }
                                                    }
                                                ],
                                                "closeBraceToken": {
                                                    "kind": "CloseBraceToken",
                                                    "fullStart": 702,
                                                    "fullEnd": 711,
                                                    "start": 710,
                                                    "end": 711,
                                                    "fullWidth": 9,
                                                    "width": 1,
                                                    "text": "}",
                                                    "value": "}",
                                                    "valueText": "}",
                                                    "hasLeadingTrivia": true,
                                                    "leadingTrivia": [
                                                        {
                                                            "kind": "WhitespaceTrivia",
                                                            "text": "        "
                                                        }
                                                    ]
                                                }
                                            }
                                        }
                                    }
                                ]
                            },
                            "semicolonToken": {
                                "kind": "SemicolonToken",
                                "fullStart": 711,
                                "fullEnd": 714,
                                "start": 711,
                                "end": 712,
                                "fullWidth": 3,
                                "width": 1,
                                "text": ";",
                                "value": ";",
                                "valueText": ";",
                                "hasTrailingTrivia": true,
                                "hasTrailingNewLine": true,
                                "trailingTrivia": [
                                    {
                                        "kind": "NewLineTrivia",
                                        "text": "\r\n"
                                    }
                                ]
                            }
                        },
                        {
                            "kind": "VariableStatement",
                            "fullStart": 714,
                            "fullEnd": 761,
                            "start": 724,
                            "end": 759,
                            "fullWidth": 47,
                            "width": 35,
                            "modifiers": [],
                            "variableDeclaration": {
                                "kind": "VariableDeclaration",
                                "fullStart": 714,
                                "fullEnd": 758,
                                "start": 724,
                                "end": 758,
                                "fullWidth": 44,
                                "width": 34,
                                "varKeyword": {
                                    "kind": "VarKeyword",
                                    "fullStart": 714,
                                    "fullEnd": 728,
                                    "start": 724,
                                    "end": 727,
                                    "fullWidth": 14,
                                    "width": 3,
                                    "text": "var",
                                    "value": "var",
                                    "valueText": "var",
                                    "hasLeadingTrivia": true,
                                    "hasLeadingNewLine": true,
                                    "hasTrailingTrivia": true,
                                    "leadingTrivia": [
                                        {
                                            "kind": "NewLineTrivia",
                                            "text": "\r\n"
                                        },
                                        {
                                            "kind": "WhitespaceTrivia",
                                            "text": "        "
                                        }
                                    ],
                                    "trailingTrivia": [
                                        {
                                            "kind": "WhitespaceTrivia",
                                            "text": " "
                                        }
                                    ]
                                },
                                "variableDeclarators": [
                                    {
                                        "kind": "VariableDeclarator",
                                        "fullStart": 728,
                                        "fullEnd": 758,
                                        "start": 728,
                                        "end": 758,
                                        "fullWidth": 30,
<<<<<<< HEAD
                                        "width": 30,
                                        "identifier": {
=======
                                        "propertyName": {
>>>>>>> 85e84683
                                            "kind": "IdentifierName",
                                            "fullStart": 728,
                                            "fullEnd": 741,
                                            "start": 728,
                                            "end": 740,
                                            "fullWidth": 13,
                                            "width": 12,
                                            "text": "ConstructFun",
                                            "value": "ConstructFun",
                                            "valueText": "ConstructFun",
                                            "hasTrailingTrivia": true,
                                            "trailingTrivia": [
                                                {
                                                    "kind": "WhitespaceTrivia",
                                                    "text": " "
                                                }
                                            ]
                                        },
                                        "equalsValueClause": {
                                            "kind": "EqualsValueClause",
                                            "fullStart": 741,
                                            "fullEnd": 758,
                                            "start": 741,
                                            "end": 758,
                                            "fullWidth": 17,
                                            "width": 17,
                                            "equalsToken": {
                                                "kind": "EqualsToken",
                                                "fullStart": 741,
                                                "fullEnd": 743,
                                                "start": 741,
                                                "end": 742,
                                                "fullWidth": 2,
                                                "width": 1,
                                                "text": "=",
                                                "value": "=",
                                                "valueText": "=",
                                                "hasTrailingTrivia": true,
                                                "trailingTrivia": [
                                                    {
                                                        "kind": "WhitespaceTrivia",
                                                        "text": " "
                                                    }
                                                ]
                                            },
                                            "value": {
                                                "kind": "FunctionExpression",
                                                "fullStart": 743,
                                                "fullEnd": 758,
                                                "start": 743,
                                                "end": 758,
                                                "fullWidth": 15,
                                                "width": 15,
                                                "functionKeyword": {
                                                    "kind": "FunctionKeyword",
                                                    "fullStart": 743,
                                                    "fullEnd": 752,
                                                    "start": 743,
                                                    "end": 751,
                                                    "fullWidth": 9,
                                                    "width": 8,
                                                    "text": "function",
                                                    "value": "function",
                                                    "valueText": "function",
                                                    "hasTrailingTrivia": true,
                                                    "trailingTrivia": [
                                                        {
                                                            "kind": "WhitespaceTrivia",
                                                            "text": " "
                                                        }
                                                    ]
                                                },
                                                "callSignature": {
                                                    "kind": "CallSignature",
                                                    "fullStart": 752,
                                                    "fullEnd": 755,
                                                    "start": 752,
                                                    "end": 754,
                                                    "fullWidth": 3,
                                                    "width": 2,
                                                    "parameterList": {
                                                        "kind": "ParameterList",
                                                        "fullStart": 752,
                                                        "fullEnd": 755,
                                                        "start": 752,
                                                        "end": 754,
                                                        "fullWidth": 3,
                                                        "width": 2,
                                                        "openParenToken": {
                                                            "kind": "OpenParenToken",
                                                            "fullStart": 752,
                                                            "fullEnd": 753,
                                                            "start": 752,
                                                            "end": 753,
                                                            "fullWidth": 1,
                                                            "width": 1,
                                                            "text": "(",
                                                            "value": "(",
                                                            "valueText": "("
                                                        },
                                                        "parameters": [],
                                                        "closeParenToken": {
                                                            "kind": "CloseParenToken",
                                                            "fullStart": 753,
                                                            "fullEnd": 755,
                                                            "start": 753,
                                                            "end": 754,
                                                            "fullWidth": 2,
                                                            "width": 1,
                                                            "text": ")",
                                                            "value": ")",
                                                            "valueText": ")",
                                                            "hasTrailingTrivia": true,
                                                            "trailingTrivia": [
                                                                {
                                                                    "kind": "WhitespaceTrivia",
                                                                    "text": " "
                                                                }
                                                            ]
                                                        }
                                                    }
                                                },
                                                "block": {
                                                    "kind": "Block",
                                                    "fullStart": 755,
                                                    "fullEnd": 758,
                                                    "start": 755,
                                                    "end": 758,
                                                    "fullWidth": 3,
                                                    "width": 3,
                                                    "openBraceToken": {
                                                        "kind": "OpenBraceToken",
                                                        "fullStart": 755,
                                                        "fullEnd": 757,
                                                        "start": 755,
                                                        "end": 756,
                                                        "fullWidth": 2,
                                                        "width": 1,
                                                        "text": "{",
                                                        "value": "{",
                                                        "valueText": "{",
                                                        "hasTrailingTrivia": true,
                                                        "trailingTrivia": [
                                                            {
                                                                "kind": "WhitespaceTrivia",
                                                                "text": " "
                                                            }
                                                        ]
                                                    },
                                                    "statements": [],
                                                    "closeBraceToken": {
                                                        "kind": "CloseBraceToken",
                                                        "fullStart": 757,
                                                        "fullEnd": 758,
                                                        "start": 757,
                                                        "end": 758,
                                                        "fullWidth": 1,
                                                        "width": 1,
                                                        "text": "}",
                                                        "value": "}",
                                                        "valueText": "}"
                                                    }
                                                }
                                            }
                                        }
                                    }
                                ]
                            },
                            "semicolonToken": {
                                "kind": "SemicolonToken",
                                "fullStart": 758,
                                "fullEnd": 761,
                                "start": 758,
                                "end": 759,
                                "fullWidth": 3,
                                "width": 1,
                                "text": ";",
                                "value": ";",
                                "valueText": ";",
                                "hasTrailingTrivia": true,
                                "hasTrailingNewLine": true,
                                "trailingTrivia": [
                                    {
                                        "kind": "NewLineTrivia",
                                        "text": "\r\n"
                                    }
                                ]
                            }
                        },
                        {
                            "kind": "ExpressionStatement",
                            "fullStart": 761,
                            "fullEnd": 802,
                            "start": 769,
                            "end": 800,
                            "fullWidth": 41,
                            "width": 31,
                            "expression": {
                                "kind": "AssignmentExpression",
                                "fullStart": 761,
                                "fullEnd": 799,
                                "start": 769,
                                "end": 799,
                                "fullWidth": 38,
                                "width": 30,
                                "left": {
                                    "kind": "MemberAccessExpression",
                                    "fullStart": 761,
                                    "fullEnd": 792,
                                    "start": 769,
                                    "end": 791,
                                    "fullWidth": 31,
                                    "width": 22,
                                    "expression": {
                                        "kind": "IdentifierName",
                                        "fullStart": 761,
                                        "fullEnd": 781,
                                        "start": 769,
                                        "end": 781,
                                        "fullWidth": 20,
                                        "width": 12,
                                        "text": "ConstructFun",
                                        "value": "ConstructFun",
                                        "valueText": "ConstructFun",
                                        "hasLeadingTrivia": true,
                                        "leadingTrivia": [
                                            {
                                                "kind": "WhitespaceTrivia",
                                                "text": "        "
                                            }
                                        ]
                                    },
                                    "dotToken": {
                                        "kind": "DotToken",
                                        "fullStart": 781,
                                        "fullEnd": 782,
                                        "start": 781,
                                        "end": 782,
                                        "fullWidth": 1,
                                        "width": 1,
                                        "text": ".",
                                        "value": ".",
                                        "valueText": "."
                                    },
                                    "name": {
                                        "kind": "IdentifierName",
                                        "fullStart": 782,
                                        "fullEnd": 792,
                                        "start": 782,
                                        "end": 791,
                                        "fullWidth": 10,
                                        "width": 9,
                                        "text": "prototype",
                                        "value": "prototype",
                                        "valueText": "prototype",
                                        "hasTrailingTrivia": true,
                                        "trailingTrivia": [
                                            {
                                                "kind": "WhitespaceTrivia",
                                                "text": " "
                                            }
                                        ]
                                    }
                                },
                                "operatorToken": {
                                    "kind": "EqualsToken",
                                    "fullStart": 792,
                                    "fullEnd": 794,
                                    "start": 792,
                                    "end": 793,
                                    "fullWidth": 2,
                                    "width": 1,
                                    "text": "=",
                                    "value": "=",
                                    "valueText": "=",
                                    "hasTrailingTrivia": true,
                                    "trailingTrivia": [
                                        {
                                            "kind": "WhitespaceTrivia",
                                            "text": " "
                                        }
                                    ]
                                },
                                "right": {
                                    "kind": "IdentifierName",
                                    "fullStart": 794,
                                    "fullEnd": 799,
                                    "start": 794,
                                    "end": 799,
                                    "fullWidth": 5,
                                    "width": 5,
                                    "text": "proto",
                                    "value": "proto",
                                    "valueText": "proto"
                                }
                            },
                            "semicolonToken": {
                                "kind": "SemicolonToken",
                                "fullStart": 799,
                                "fullEnd": 802,
                                "start": 799,
                                "end": 800,
                                "fullWidth": 3,
                                "width": 1,
                                "text": ";",
                                "value": ";",
                                "valueText": ";",
                                "hasTrailingTrivia": true,
                                "hasTrailingNewLine": true,
                                "trailingTrivia": [
                                    {
                                        "kind": "NewLineTrivia",
                                        "text": "\r\n"
                                    }
                                ]
                            }
                        },
                        {
                            "kind": "VariableStatement",
                            "fullStart": 802,
                            "fullEnd": 845,
                            "start": 810,
                            "end": 843,
                            "fullWidth": 43,
                            "width": 33,
                            "modifiers": [],
                            "variableDeclaration": {
                                "kind": "VariableDeclaration",
                                "fullStart": 802,
                                "fullEnd": 842,
                                "start": 810,
                                "end": 842,
                                "fullWidth": 40,
                                "width": 32,
                                "varKeyword": {
                                    "kind": "VarKeyword",
                                    "fullStart": 802,
                                    "fullEnd": 814,
                                    "start": 810,
                                    "end": 813,
                                    "fullWidth": 12,
                                    "width": 3,
                                    "text": "var",
                                    "value": "var",
                                    "valueText": "var",
                                    "hasLeadingTrivia": true,
                                    "hasTrailingTrivia": true,
                                    "leadingTrivia": [
                                        {
                                            "kind": "WhitespaceTrivia",
                                            "text": "        "
                                        }
                                    ],
                                    "trailingTrivia": [
                                        {
                                            "kind": "WhitespaceTrivia",
                                            "text": " "
                                        }
                                    ]
                                },
                                "variableDeclarators": [
                                    {
                                        "kind": "VariableDeclarator",
                                        "fullStart": 814,
                                        "fullEnd": 842,
                                        "start": 814,
                                        "end": 842,
                                        "fullWidth": 28,
<<<<<<< HEAD
                                        "width": 28,
                                        "identifier": {
=======
                                        "propertyName": {
>>>>>>> 85e84683
                                            "kind": "IdentifierName",
                                            "fullStart": 814,
                                            "fullEnd": 822,
                                            "start": 814,
                                            "end": 821,
                                            "fullWidth": 8,
                                            "width": 7,
                                            "text": "descObj",
                                            "value": "descObj",
                                            "valueText": "descObj",
                                            "hasTrailingTrivia": true,
                                            "trailingTrivia": [
                                                {
                                                    "kind": "WhitespaceTrivia",
                                                    "text": " "
                                                }
                                            ]
                                        },
                                        "equalsValueClause": {
                                            "kind": "EqualsValueClause",
                                            "fullStart": 822,
                                            "fullEnd": 842,
                                            "start": 822,
                                            "end": 842,
                                            "fullWidth": 20,
                                            "width": 20,
                                            "equalsToken": {
                                                "kind": "EqualsToken",
                                                "fullStart": 822,
                                                "fullEnd": 824,
                                                "start": 822,
                                                "end": 823,
                                                "fullWidth": 2,
                                                "width": 1,
                                                "text": "=",
                                                "value": "=",
                                                "valueText": "=",
                                                "hasTrailingTrivia": true,
                                                "trailingTrivia": [
                                                    {
                                                        "kind": "WhitespaceTrivia",
                                                        "text": " "
                                                    }
                                                ]
                                            },
                                            "value": {
                                                "kind": "ObjectCreationExpression",
                                                "fullStart": 824,
                                                "fullEnd": 842,
                                                "start": 824,
                                                "end": 842,
                                                "fullWidth": 18,
                                                "width": 18,
                                                "newKeyword": {
                                                    "kind": "NewKeyword",
                                                    "fullStart": 824,
                                                    "fullEnd": 828,
                                                    "start": 824,
                                                    "end": 827,
                                                    "fullWidth": 4,
                                                    "width": 3,
                                                    "text": "new",
                                                    "value": "new",
                                                    "valueText": "new",
                                                    "hasTrailingTrivia": true,
                                                    "trailingTrivia": [
                                                        {
                                                            "kind": "WhitespaceTrivia",
                                                            "text": " "
                                                        }
                                                    ]
                                                },
                                                "expression": {
                                                    "kind": "IdentifierName",
                                                    "fullStart": 828,
                                                    "fullEnd": 840,
                                                    "start": 828,
                                                    "end": 840,
                                                    "fullWidth": 12,
                                                    "width": 12,
                                                    "text": "ConstructFun",
                                                    "value": "ConstructFun",
                                                    "valueText": "ConstructFun"
                                                },
                                                "argumentList": {
                                                    "kind": "ArgumentList",
                                                    "fullStart": 840,
                                                    "fullEnd": 842,
                                                    "start": 840,
                                                    "end": 842,
                                                    "fullWidth": 2,
                                                    "width": 2,
                                                    "openParenToken": {
                                                        "kind": "OpenParenToken",
                                                        "fullStart": 840,
                                                        "fullEnd": 841,
                                                        "start": 840,
                                                        "end": 841,
                                                        "fullWidth": 1,
                                                        "width": 1,
                                                        "text": "(",
                                                        "value": "(",
                                                        "valueText": "("
                                                    },
                                                    "arguments": [],
                                                    "closeParenToken": {
                                                        "kind": "CloseParenToken",
                                                        "fullStart": 841,
                                                        "fullEnd": 842,
                                                        "start": 841,
                                                        "end": 842,
                                                        "fullWidth": 1,
                                                        "width": 1,
                                                        "text": ")",
                                                        "value": ")",
                                                        "valueText": ")"
                                                    }
                                                }
                                            }
                                        }
                                    }
                                ]
                            },
                            "semicolonToken": {
                                "kind": "SemicolonToken",
                                "fullStart": 842,
                                "fullEnd": 845,
                                "start": 842,
                                "end": 843,
                                "fullWidth": 3,
                                "width": 1,
                                "text": ";",
                                "value": ";",
                                "valueText": ";",
                                "hasTrailingTrivia": true,
                                "hasTrailingNewLine": true,
                                "trailingTrivia": [
                                    {
                                        "kind": "NewLineTrivia",
                                        "text": "\r\n"
                                    }
                                ]
                            }
                        },
                        {
                            "kind": "ExpressionStatement",
                            "fullStart": 845,
                            "fullEnd": 996,
                            "start": 855,
                            "end": 994,
                            "fullWidth": 151,
                            "width": 139,
                            "isIncrementallyUnusable": true,
                            "expression": {
                                "kind": "InvocationExpression",
                                "fullStart": 845,
                                "fullEnd": 993,
                                "start": 855,
                                "end": 993,
                                "fullWidth": 148,
                                "width": 138,
                                "isIncrementallyUnusable": true,
                                "expression": {
                                    "kind": "MemberAccessExpression",
                                    "fullStart": 845,
                                    "fullEnd": 876,
                                    "start": 855,
                                    "end": 876,
                                    "fullWidth": 31,
                                    "width": 21,
                                    "expression": {
                                        "kind": "IdentifierName",
                                        "fullStart": 845,
                                        "fullEnd": 861,
                                        "start": 855,
                                        "end": 861,
                                        "fullWidth": 16,
                                        "width": 6,
                                        "text": "Object",
                                        "value": "Object",
                                        "valueText": "Object",
                                        "hasLeadingTrivia": true,
                                        "hasLeadingNewLine": true,
                                        "leadingTrivia": [
                                            {
                                                "kind": "NewLineTrivia",
                                                "text": "\r\n"
                                            },
                                            {
                                                "kind": "WhitespaceTrivia",
                                                "text": "        "
                                            }
                                        ]
                                    },
                                    "dotToken": {
                                        "kind": "DotToken",
                                        "fullStart": 861,
                                        "fullEnd": 862,
                                        "start": 861,
                                        "end": 862,
                                        "fullWidth": 1,
                                        "width": 1,
                                        "text": ".",
                                        "value": ".",
                                        "valueText": "."
                                    },
                                    "name": {
                                        "kind": "IdentifierName",
                                        "fullStart": 862,
                                        "fullEnd": 876,
                                        "start": 862,
                                        "end": 876,
                                        "fullWidth": 14,
                                        "width": 14,
                                        "text": "defineProperty",
                                        "value": "defineProperty",
                                        "valueText": "defineProperty"
                                    }
                                },
                                "argumentList": {
                                    "kind": "ArgumentList",
                                    "fullStart": 876,
                                    "fullEnd": 993,
                                    "start": 876,
                                    "end": 993,
                                    "fullWidth": 117,
                                    "width": 117,
                                    "isIncrementallyUnusable": true,
                                    "openParenToken": {
                                        "kind": "OpenParenToken",
                                        "fullStart": 876,
                                        "fullEnd": 877,
                                        "start": 876,
                                        "end": 877,
                                        "fullWidth": 1,
                                        "width": 1,
                                        "text": "(",
                                        "value": "(",
                                        "valueText": "("
                                    },
                                    "arguments": [
                                        {
                                            "kind": "IdentifierName",
                                            "fullStart": 877,
                                            "fullEnd": 884,
                                            "start": 877,
                                            "end": 884,
                                            "fullWidth": 7,
                                            "width": 7,
                                            "text": "descObj",
                                            "value": "descObj",
                                            "valueText": "descObj"
                                        },
                                        {
                                            "kind": "CommaToken",
                                            "fullStart": 884,
                                            "fullEnd": 886,
                                            "start": 884,
                                            "end": 885,
                                            "fullWidth": 2,
                                            "width": 1,
                                            "text": ",",
                                            "value": ",",
                                            "valueText": ",",
                                            "hasTrailingTrivia": true,
                                            "trailingTrivia": [
                                                {
                                                    "kind": "WhitespaceTrivia",
                                                    "text": " "
                                                }
                                            ]
                                        },
                                        {
                                            "kind": "StringLiteral",
                                            "fullStart": 886,
                                            "fullEnd": 900,
                                            "start": 886,
                                            "end": 900,
                                            "fullWidth": 14,
                                            "width": 14,
                                            "text": "\"configurable\"",
                                            "value": "configurable",
                                            "valueText": "configurable"
                                        },
                                        {
                                            "kind": "CommaToken",
                                            "fullStart": 900,
                                            "fullEnd": 902,
                                            "start": 900,
                                            "end": 901,
                                            "fullWidth": 2,
                                            "width": 1,
                                            "text": ",",
                                            "value": ",",
                                            "valueText": ",",
                                            "hasTrailingTrivia": true,
                                            "trailingTrivia": [
                                                {
                                                    "kind": "WhitespaceTrivia",
                                                    "text": " "
                                                }
                                            ]
                                        },
                                        {
                                            "kind": "ObjectLiteralExpression",
                                            "fullStart": 902,
                                            "fullEnd": 992,
                                            "start": 902,
                                            "end": 992,
                                            "fullWidth": 90,
                                            "width": 90,
                                            "isIncrementallyUnusable": true,
                                            "openBraceToken": {
                                                "kind": "OpenBraceToken",
                                                "fullStart": 902,
                                                "fullEnd": 905,
                                                "start": 902,
                                                "end": 903,
                                                "fullWidth": 3,
                                                "width": 1,
                                                "text": "{",
                                                "value": "{",
                                                "valueText": "{",
                                                "hasTrailingTrivia": true,
                                                "hasTrailingNewLine": true,
                                                "trailingTrivia": [
                                                    {
                                                        "kind": "NewLineTrivia",
                                                        "text": "\r\n"
                                                    }
                                                ]
                                            },
                                            "propertyAssignments": [
                                                {
                                                    "kind": "SimplePropertyAssignment",
                                                    "fullStart": 905,
                                                    "fullEnd": 983,
                                                    "start": 917,
                                                    "end": 981,
                                                    "fullWidth": 78,
                                                    "width": 64,
                                                    "isIncrementallyUnusable": true,
                                                    "propertyName": {
                                                        "kind": "IdentifierName",
                                                        "fullStart": 905,
                                                        "fullEnd": 920,
                                                        "start": 917,
                                                        "end": 920,
                                                        "fullWidth": 15,
                                                        "width": 3,
                                                        "text": "get",
                                                        "value": "get",
                                                        "valueText": "get",
                                                        "hasLeadingTrivia": true,
                                                        "leadingTrivia": [
                                                            {
                                                                "kind": "WhitespaceTrivia",
                                                                "text": "            "
                                                            }
                                                        ]
                                                    },
                                                    "colonToken": {
                                                        "kind": "ColonToken",
                                                        "fullStart": 920,
                                                        "fullEnd": 922,
                                                        "start": 920,
                                                        "end": 921,
                                                        "fullWidth": 2,
                                                        "width": 1,
                                                        "text": ":",
                                                        "value": ":",
                                                        "valueText": ":",
                                                        "hasTrailingTrivia": true,
                                                        "trailingTrivia": [
                                                            {
                                                                "kind": "WhitespaceTrivia",
                                                                "text": " "
                                                            }
                                                        ]
                                                    },
                                                    "expression": {
                                                        "kind": "FunctionExpression",
                                                        "fullStart": 922,
                                                        "fullEnd": 983,
                                                        "start": 922,
                                                        "end": 981,
                                                        "fullWidth": 61,
                                                        "width": 59,
                                                        "functionKeyword": {
                                                            "kind": "FunctionKeyword",
                                                            "fullStart": 922,
                                                            "fullEnd": 931,
                                                            "start": 922,
                                                            "end": 930,
                                                            "fullWidth": 9,
                                                            "width": 8,
                                                            "text": "function",
                                                            "value": "function",
                                                            "valueText": "function",
                                                            "hasTrailingTrivia": true,
                                                            "trailingTrivia": [
                                                                {
                                                                    "kind": "WhitespaceTrivia",
                                                                    "text": " "
                                                                }
                                                            ]
                                                        },
                                                        "callSignature": {
                                                            "kind": "CallSignature",
                                                            "fullStart": 931,
                                                            "fullEnd": 934,
                                                            "start": 931,
                                                            "end": 933,
                                                            "fullWidth": 3,
                                                            "width": 2,
                                                            "parameterList": {
                                                                "kind": "ParameterList",
                                                                "fullStart": 931,
                                                                "fullEnd": 934,
                                                                "start": 931,
                                                                "end": 933,
                                                                "fullWidth": 3,
                                                                "width": 2,
                                                                "openParenToken": {
                                                                    "kind": "OpenParenToken",
                                                                    "fullStart": 931,
                                                                    "fullEnd": 932,
                                                                    "start": 931,
                                                                    "end": 932,
                                                                    "fullWidth": 1,
                                                                    "width": 1,
                                                                    "text": "(",
                                                                    "value": "(",
                                                                    "valueText": "("
                                                                },
                                                                "parameters": [],
                                                                "closeParenToken": {
                                                                    "kind": "CloseParenToken",
                                                                    "fullStart": 932,
                                                                    "fullEnd": 934,
                                                                    "start": 932,
                                                                    "end": 933,
                                                                    "fullWidth": 2,
                                                                    "width": 1,
                                                                    "text": ")",
                                                                    "value": ")",
                                                                    "valueText": ")",
                                                                    "hasTrailingTrivia": true,
                                                                    "trailingTrivia": [
                                                                        {
                                                                            "kind": "WhitespaceTrivia",
                                                                            "text": " "
                                                                        }
                                                                    ]
                                                                }
                                                            }
                                                        },
                                                        "block": {
                                                            "kind": "Block",
                                                            "fullStart": 934,
                                                            "fullEnd": 983,
                                                            "start": 934,
                                                            "end": 981,
                                                            "fullWidth": 49,
                                                            "width": 47,
                                                            "openBraceToken": {
                                                                "kind": "OpenBraceToken",
                                                                "fullStart": 934,
                                                                "fullEnd": 937,
                                                                "start": 934,
                                                                "end": 935,
                                                                "fullWidth": 3,
                                                                "width": 1,
                                                                "text": "{",
                                                                "value": "{",
                                                                "valueText": "{",
                                                                "hasTrailingTrivia": true,
                                                                "hasTrailingNewLine": true,
                                                                "trailingTrivia": [
                                                                    {
                                                                        "kind": "NewLineTrivia",
                                                                        "text": "\r\n"
                                                                    }
                                                                ]
                                                            },
                                                            "statements": [
                                                                {
                                                                    "kind": "ReturnStatement",
                                                                    "fullStart": 937,
                                                                    "fullEnd": 968,
                                                                    "start": 953,
                                                                    "end": 966,
                                                                    "fullWidth": 31,
                                                                    "width": 13,
                                                                    "returnKeyword": {
                                                                        "kind": "ReturnKeyword",
                                                                        "fullStart": 937,
                                                                        "fullEnd": 960,
                                                                        "start": 953,
                                                                        "end": 959,
                                                                        "fullWidth": 23,
                                                                        "width": 6,
                                                                        "text": "return",
                                                                        "value": "return",
                                                                        "valueText": "return",
                                                                        "hasLeadingTrivia": true,
                                                                        "hasTrailingTrivia": true,
                                                                        "leadingTrivia": [
                                                                            {
                                                                                "kind": "WhitespaceTrivia",
                                                                                "text": "                "
                                                                            }
                                                                        ],
                                                                        "trailingTrivia": [
                                                                            {
                                                                                "kind": "WhitespaceTrivia",
                                                                                "text": " "
                                                                            }
                                                                        ]
                                                                    },
                                                                    "expression": {
                                                                        "kind": "FalseKeyword",
                                                                        "fullStart": 960,
                                                                        "fullEnd": 965,
                                                                        "start": 960,
                                                                        "end": 965,
                                                                        "fullWidth": 5,
                                                                        "width": 5,
                                                                        "text": "false",
                                                                        "value": false,
                                                                        "valueText": "false"
                                                                    },
                                                                    "semicolonToken": {
                                                                        "kind": "SemicolonToken",
                                                                        "fullStart": 965,
                                                                        "fullEnd": 968,
                                                                        "start": 965,
                                                                        "end": 966,
                                                                        "fullWidth": 3,
                                                                        "width": 1,
                                                                        "text": ";",
                                                                        "value": ";",
                                                                        "valueText": ";",
                                                                        "hasTrailingTrivia": true,
                                                                        "hasTrailingNewLine": true,
                                                                        "trailingTrivia": [
                                                                            {
                                                                                "kind": "NewLineTrivia",
                                                                                "text": "\r\n"
                                                                            }
                                                                        ]
                                                                    }
                                                                }
                                                            ],
                                                            "closeBraceToken": {
                                                                "kind": "CloseBraceToken",
                                                                "fullStart": 968,
                                                                "fullEnd": 983,
                                                                "start": 980,
                                                                "end": 981,
                                                                "fullWidth": 15,
                                                                "width": 1,
                                                                "text": "}",
                                                                "value": "}",
                                                                "valueText": "}",
                                                                "hasLeadingTrivia": true,
                                                                "hasTrailingTrivia": true,
                                                                "hasTrailingNewLine": true,
                                                                "leadingTrivia": [
                                                                    {
                                                                        "kind": "WhitespaceTrivia",
                                                                        "text": "            "
                                                                    }
                                                                ],
                                                                "trailingTrivia": [
                                                                    {
                                                                        "kind": "NewLineTrivia",
                                                                        "text": "\r\n"
                                                                    }
                                                                ]
                                                            }
                                                        }
                                                    }
                                                }
                                            ],
                                            "closeBraceToken": {
                                                "kind": "CloseBraceToken",
                                                "fullStart": 983,
                                                "fullEnd": 992,
                                                "start": 991,
                                                "end": 992,
                                                "fullWidth": 9,
                                                "width": 1,
                                                "text": "}",
                                                "value": "}",
                                                "valueText": "}",
                                                "hasLeadingTrivia": true,
                                                "leadingTrivia": [
                                                    {
                                                        "kind": "WhitespaceTrivia",
                                                        "text": "        "
                                                    }
                                                ]
                                            }
                                        }
                                    ],
                                    "closeParenToken": {
                                        "kind": "CloseParenToken",
                                        "fullStart": 992,
                                        "fullEnd": 993,
                                        "start": 992,
                                        "end": 993,
                                        "fullWidth": 1,
                                        "width": 1,
                                        "text": ")",
                                        "value": ")",
                                        "valueText": ")"
                                    }
                                }
                            },
                            "semicolonToken": {
                                "kind": "SemicolonToken",
                                "fullStart": 993,
                                "fullEnd": 996,
                                "start": 993,
                                "end": 994,
                                "fullWidth": 3,
                                "width": 1,
                                "text": ";",
                                "value": ";",
                                "valueText": ";",
                                "hasTrailingTrivia": true,
                                "hasTrailingNewLine": true,
                                "trailingTrivia": [
                                    {
                                        "kind": "NewLineTrivia",
                                        "text": "\r\n"
                                    }
                                ]
                            }
                        },
                        {
                            "kind": "VariableStatement",
                            "fullStart": 996,
                            "fullEnd": 1080,
                            "start": 1006,
                            "end": 1078,
                            "fullWidth": 84,
                            "width": 72,
                            "modifiers": [],
                            "variableDeclaration": {
                                "kind": "VariableDeclaration",
                                "fullStart": 996,
                                "fullEnd": 1077,
                                "start": 1006,
                                "end": 1077,
                                "fullWidth": 81,
                                "width": 71,
                                "varKeyword": {
                                    "kind": "VarKeyword",
                                    "fullStart": 996,
                                    "fullEnd": 1010,
                                    "start": 1006,
                                    "end": 1009,
                                    "fullWidth": 14,
                                    "width": 3,
                                    "text": "var",
                                    "value": "var",
                                    "valueText": "var",
                                    "hasLeadingTrivia": true,
                                    "hasLeadingNewLine": true,
                                    "hasTrailingTrivia": true,
                                    "leadingTrivia": [
                                        {
                                            "kind": "NewLineTrivia",
                                            "text": "\r\n"
                                        },
                                        {
                                            "kind": "WhitespaceTrivia",
                                            "text": "        "
                                        }
                                    ],
                                    "trailingTrivia": [
                                        {
                                            "kind": "WhitespaceTrivia",
                                            "text": " "
                                        }
                                    ]
                                },
                                "variableDeclarators": [
                                    {
                                        "kind": "VariableDeclarator",
                                        "fullStart": 1010,
                                        "fullEnd": 1077,
                                        "start": 1010,
                                        "end": 1077,
                                        "fullWidth": 67,
<<<<<<< HEAD
                                        "width": 67,
                                        "identifier": {
=======
                                        "propertyName": {
>>>>>>> 85e84683
                                            "kind": "IdentifierName",
                                            "fullStart": 1010,
                                            "fullEnd": 1017,
                                            "start": 1010,
                                            "end": 1016,
                                            "fullWidth": 7,
                                            "width": 6,
                                            "text": "newObj",
                                            "value": "newObj",
                                            "valueText": "newObj",
                                            "hasTrailingTrivia": true,
                                            "trailingTrivia": [
                                                {
                                                    "kind": "WhitespaceTrivia",
                                                    "text": " "
                                                }
                                            ]
                                        },
                                        "equalsValueClause": {
                                            "kind": "EqualsValueClause",
                                            "fullStart": 1017,
                                            "fullEnd": 1077,
                                            "start": 1017,
                                            "end": 1077,
                                            "fullWidth": 60,
                                            "width": 60,
                                            "equalsToken": {
                                                "kind": "EqualsToken",
                                                "fullStart": 1017,
                                                "fullEnd": 1019,
                                                "start": 1017,
                                                "end": 1018,
                                                "fullWidth": 2,
                                                "width": 1,
                                                "text": "=",
                                                "value": "=",
                                                "valueText": "=",
                                                "hasTrailingTrivia": true,
                                                "trailingTrivia": [
                                                    {
                                                        "kind": "WhitespaceTrivia",
                                                        "text": " "
                                                    }
                                                ]
                                            },
                                            "value": {
                                                "kind": "InvocationExpression",
                                                "fullStart": 1019,
                                                "fullEnd": 1077,
                                                "start": 1019,
                                                "end": 1077,
                                                "fullWidth": 58,
                                                "width": 58,
                                                "expression": {
                                                    "kind": "MemberAccessExpression",
                                                    "fullStart": 1019,
                                                    "fullEnd": 1032,
                                                    "start": 1019,
                                                    "end": 1032,
                                                    "fullWidth": 13,
                                                    "width": 13,
                                                    "expression": {
                                                        "kind": "IdentifierName",
                                                        "fullStart": 1019,
                                                        "fullEnd": 1025,
                                                        "start": 1019,
                                                        "end": 1025,
                                                        "fullWidth": 6,
                                                        "width": 6,
                                                        "text": "Object",
                                                        "value": "Object",
                                                        "valueText": "Object"
                                                    },
                                                    "dotToken": {
                                                        "kind": "DotToken",
                                                        "fullStart": 1025,
                                                        "fullEnd": 1026,
                                                        "start": 1025,
                                                        "end": 1026,
                                                        "fullWidth": 1,
                                                        "width": 1,
                                                        "text": ".",
                                                        "value": ".",
                                                        "valueText": "."
                                                    },
                                                    "name": {
                                                        "kind": "IdentifierName",
                                                        "fullStart": 1026,
                                                        "fullEnd": 1032,
                                                        "start": 1026,
                                                        "end": 1032,
                                                        "fullWidth": 6,
                                                        "width": 6,
                                                        "text": "create",
                                                        "value": "create",
                                                        "valueText": "create"
                                                    }
                                                },
                                                "argumentList": {
                                                    "kind": "ArgumentList",
                                                    "fullStart": 1032,
                                                    "fullEnd": 1077,
                                                    "start": 1032,
                                                    "end": 1077,
                                                    "fullWidth": 45,
                                                    "width": 45,
                                                    "openParenToken": {
                                                        "kind": "OpenParenToken",
                                                        "fullStart": 1032,
                                                        "fullEnd": 1033,
                                                        "start": 1032,
                                                        "end": 1033,
                                                        "fullWidth": 1,
                                                        "width": 1,
                                                        "text": "(",
                                                        "value": "(",
                                                        "valueText": "("
                                                    },
                                                    "arguments": [
                                                        {
                                                            "kind": "ObjectLiteralExpression",
                                                            "fullStart": 1033,
                                                            "fullEnd": 1035,
                                                            "start": 1033,
                                                            "end": 1035,
                                                            "fullWidth": 2,
                                                            "width": 2,
                                                            "openBraceToken": {
                                                                "kind": "OpenBraceToken",
                                                                "fullStart": 1033,
                                                                "fullEnd": 1034,
                                                                "start": 1033,
                                                                "end": 1034,
                                                                "fullWidth": 1,
                                                                "width": 1,
                                                                "text": "{",
                                                                "value": "{",
                                                                "valueText": "{"
                                                            },
                                                            "propertyAssignments": [],
                                                            "closeBraceToken": {
                                                                "kind": "CloseBraceToken",
                                                                "fullStart": 1034,
                                                                "fullEnd": 1035,
                                                                "start": 1034,
                                                                "end": 1035,
                                                                "fullWidth": 1,
                                                                "width": 1,
                                                                "text": "}",
                                                                "value": "}",
                                                                "valueText": "}"
                                                            }
                                                        },
                                                        {
                                                            "kind": "CommaToken",
                                                            "fullStart": 1035,
                                                            "fullEnd": 1037,
                                                            "start": 1035,
                                                            "end": 1036,
                                                            "fullWidth": 2,
                                                            "width": 1,
                                                            "text": ",",
                                                            "value": ",",
                                                            "valueText": ",",
                                                            "hasTrailingTrivia": true,
                                                            "trailingTrivia": [
                                                                {
                                                                    "kind": "WhitespaceTrivia",
                                                                    "text": " "
                                                                }
                                                            ]
                                                        },
                                                        {
                                                            "kind": "ObjectLiteralExpression",
                                                            "fullStart": 1037,
                                                            "fullEnd": 1076,
                                                            "start": 1037,
                                                            "end": 1076,
                                                            "fullWidth": 39,
                                                            "width": 39,
                                                            "openBraceToken": {
                                                                "kind": "OpenBraceToken",
                                                                "fullStart": 1037,
                                                                "fullEnd": 1040,
                                                                "start": 1037,
                                                                "end": 1038,
                                                                "fullWidth": 3,
                                                                "width": 1,
                                                                "text": "{",
                                                                "value": "{",
                                                                "valueText": "{",
                                                                "hasTrailingTrivia": true,
                                                                "hasTrailingNewLine": true,
                                                                "trailingTrivia": [
                                                                    {
                                                                        "kind": "NewLineTrivia",
                                                                        "text": "\r\n"
                                                                    }
                                                                ]
                                                            },
                                                            "propertyAssignments": [
                                                                {
                                                                    "kind": "SimplePropertyAssignment",
                                                                    "fullStart": 1040,
                                                                    "fullEnd": 1067,
                                                                    "start": 1052,
                                                                    "end": 1065,
                                                                    "fullWidth": 27,
                                                                    "width": 13,
                                                                    "propertyName": {
                                                                        "kind": "IdentifierName",
                                                                        "fullStart": 1040,
                                                                        "fullEnd": 1056,
                                                                        "start": 1052,
                                                                        "end": 1056,
                                                                        "fullWidth": 16,
                                                                        "width": 4,
                                                                        "text": "prop",
                                                                        "value": "prop",
                                                                        "valueText": "prop",
                                                                        "hasLeadingTrivia": true,
                                                                        "leadingTrivia": [
                                                                            {
                                                                                "kind": "WhitespaceTrivia",
                                                                                "text": "            "
                                                                            }
                                                                        ]
                                                                    },
                                                                    "colonToken": {
                                                                        "kind": "ColonToken",
                                                                        "fullStart": 1056,
                                                                        "fullEnd": 1058,
                                                                        "start": 1056,
                                                                        "end": 1057,
                                                                        "fullWidth": 2,
                                                                        "width": 1,
                                                                        "text": ":",
                                                                        "value": ":",
                                                                        "valueText": ":",
                                                                        "hasTrailingTrivia": true,
                                                                        "trailingTrivia": [
                                                                            {
                                                                                "kind": "WhitespaceTrivia",
                                                                                "text": " "
                                                                            }
                                                                        ]
                                                                    },
                                                                    "expression": {
                                                                        "kind": "IdentifierName",
                                                                        "fullStart": 1058,
                                                                        "fullEnd": 1067,
                                                                        "start": 1058,
                                                                        "end": 1065,
                                                                        "fullWidth": 9,
                                                                        "width": 7,
                                                                        "text": "descObj",
                                                                        "value": "descObj",
                                                                        "valueText": "descObj",
                                                                        "hasTrailingTrivia": true,
                                                                        "hasTrailingNewLine": true,
                                                                        "trailingTrivia": [
                                                                            {
                                                                                "kind": "NewLineTrivia",
                                                                                "text": "\r\n"
                                                                            }
                                                                        ]
                                                                    }
                                                                }
                                                            ],
                                                            "closeBraceToken": {
                                                                "kind": "CloseBraceToken",
                                                                "fullStart": 1067,
                                                                "fullEnd": 1076,
                                                                "start": 1075,
                                                                "end": 1076,
                                                                "fullWidth": 9,
                                                                "width": 1,
                                                                "text": "}",
                                                                "value": "}",
                                                                "valueText": "}",
                                                                "hasLeadingTrivia": true,
                                                                "leadingTrivia": [
                                                                    {
                                                                        "kind": "WhitespaceTrivia",
                                                                        "text": "        "
                                                                    }
                                                                ]
                                                            }
                                                        }
                                                    ],
                                                    "closeParenToken": {
                                                        "kind": "CloseParenToken",
                                                        "fullStart": 1076,
                                                        "fullEnd": 1077,
                                                        "start": 1076,
                                                        "end": 1077,
                                                        "fullWidth": 1,
                                                        "width": 1,
                                                        "text": ")",
                                                        "value": ")",
                                                        "valueText": ")"
                                                    }
                                                }
                                            }
                                        }
                                    }
                                ]
                            },
                            "semicolonToken": {
                                "kind": "SemicolonToken",
                                "fullStart": 1077,
                                "fullEnd": 1080,
                                "start": 1077,
                                "end": 1078,
                                "fullWidth": 3,
                                "width": 1,
                                "text": ";",
                                "value": ";",
                                "valueText": ";",
                                "hasTrailingTrivia": true,
                                "hasTrailingNewLine": true,
                                "trailingTrivia": [
                                    {
                                        "kind": "NewLineTrivia",
                                        "text": "\r\n"
                                    }
                                ]
                            }
                        },
                        {
                            "kind": "VariableStatement",
                            "fullStart": 1080,
                            "fullEnd": 1134,
                            "start": 1088,
                            "end": 1132,
                            "fullWidth": 54,
                            "width": 44,
                            "modifiers": [],
                            "variableDeclaration": {
                                "kind": "VariableDeclaration",
                                "fullStart": 1080,
                                "fullEnd": 1131,
                                "start": 1088,
                                "end": 1131,
                                "fullWidth": 51,
                                "width": 43,
                                "varKeyword": {
                                    "kind": "VarKeyword",
                                    "fullStart": 1080,
                                    "fullEnd": 1092,
                                    "start": 1088,
                                    "end": 1091,
                                    "fullWidth": 12,
                                    "width": 3,
                                    "text": "var",
                                    "value": "var",
                                    "valueText": "var",
                                    "hasLeadingTrivia": true,
                                    "hasTrailingTrivia": true,
                                    "leadingTrivia": [
                                        {
                                            "kind": "WhitespaceTrivia",
                                            "text": "        "
                                        }
                                    ],
                                    "trailingTrivia": [
                                        {
                                            "kind": "WhitespaceTrivia",
                                            "text": " "
                                        }
                                    ]
                                },
                                "variableDeclarators": [
                                    {
                                        "kind": "VariableDeclarator",
                                        "fullStart": 1092,
                                        "fullEnd": 1131,
                                        "start": 1092,
                                        "end": 1131,
                                        "fullWidth": 39,
<<<<<<< HEAD
                                        "width": 39,
                                        "identifier": {
=======
                                        "propertyName": {
>>>>>>> 85e84683
                                            "kind": "IdentifierName",
                                            "fullStart": 1092,
                                            "fullEnd": 1100,
                                            "start": 1092,
                                            "end": 1099,
                                            "fullWidth": 8,
                                            "width": 7,
                                            "text": "result1",
                                            "value": "result1",
                                            "valueText": "result1",
                                            "hasTrailingTrivia": true,
                                            "trailingTrivia": [
                                                {
                                                    "kind": "WhitespaceTrivia",
                                                    "text": " "
                                                }
                                            ]
                                        },
                                        "equalsValueClause": {
                                            "kind": "EqualsValueClause",
                                            "fullStart": 1100,
                                            "fullEnd": 1131,
                                            "start": 1100,
                                            "end": 1131,
                                            "fullWidth": 31,
                                            "width": 31,
                                            "equalsToken": {
                                                "kind": "EqualsToken",
                                                "fullStart": 1100,
                                                "fullEnd": 1102,
                                                "start": 1100,
                                                "end": 1101,
                                                "fullWidth": 2,
                                                "width": 1,
                                                "text": "=",
                                                "value": "=",
                                                "valueText": "=",
                                                "hasTrailingTrivia": true,
                                                "trailingTrivia": [
                                                    {
                                                        "kind": "WhitespaceTrivia",
                                                        "text": " "
                                                    }
                                                ]
                                            },
                                            "value": {
                                                "kind": "InvocationExpression",
                                                "fullStart": 1102,
                                                "fullEnd": 1131,
                                                "start": 1102,
                                                "end": 1131,
                                                "fullWidth": 29,
                                                "width": 29,
                                                "expression": {
                                                    "kind": "MemberAccessExpression",
                                                    "fullStart": 1102,
                                                    "fullEnd": 1123,
                                                    "start": 1102,
                                                    "end": 1123,
                                                    "fullWidth": 21,
                                                    "width": 21,
                                                    "expression": {
                                                        "kind": "IdentifierName",
                                                        "fullStart": 1102,
                                                        "fullEnd": 1108,
                                                        "start": 1102,
                                                        "end": 1108,
                                                        "fullWidth": 6,
                                                        "width": 6,
                                                        "text": "newObj",
                                                        "value": "newObj",
                                                        "valueText": "newObj"
                                                    },
                                                    "dotToken": {
                                                        "kind": "DotToken",
                                                        "fullStart": 1108,
                                                        "fullEnd": 1109,
                                                        "start": 1108,
                                                        "end": 1109,
                                                        "fullWidth": 1,
                                                        "width": 1,
                                                        "text": ".",
                                                        "value": ".",
                                                        "valueText": "."
                                                    },
                                                    "name": {
                                                        "kind": "IdentifierName",
                                                        "fullStart": 1109,
                                                        "fullEnd": 1123,
                                                        "start": 1109,
                                                        "end": 1123,
                                                        "fullWidth": 14,
                                                        "width": 14,
                                                        "text": "hasOwnProperty",
                                                        "value": "hasOwnProperty",
                                                        "valueText": "hasOwnProperty"
                                                    }
                                                },
                                                "argumentList": {
                                                    "kind": "ArgumentList",
                                                    "fullStart": 1123,
                                                    "fullEnd": 1131,
                                                    "start": 1123,
                                                    "end": 1131,
                                                    "fullWidth": 8,
                                                    "width": 8,
                                                    "openParenToken": {
                                                        "kind": "OpenParenToken",
                                                        "fullStart": 1123,
                                                        "fullEnd": 1124,
                                                        "start": 1123,
                                                        "end": 1124,
                                                        "fullWidth": 1,
                                                        "width": 1,
                                                        "text": "(",
                                                        "value": "(",
                                                        "valueText": "("
                                                    },
                                                    "arguments": [
                                                        {
                                                            "kind": "StringLiteral",
                                                            "fullStart": 1124,
                                                            "fullEnd": 1130,
                                                            "start": 1124,
                                                            "end": 1130,
                                                            "fullWidth": 6,
                                                            "width": 6,
                                                            "text": "\"prop\"",
                                                            "value": "prop",
                                                            "valueText": "prop"
                                                        }
                                                    ],
                                                    "closeParenToken": {
                                                        "kind": "CloseParenToken",
                                                        "fullStart": 1130,
                                                        "fullEnd": 1131,
                                                        "start": 1130,
                                                        "end": 1131,
                                                        "fullWidth": 1,
                                                        "width": 1,
                                                        "text": ")",
                                                        "value": ")",
                                                        "valueText": ")"
                                                    }
                                                }
                                            }
                                        }
                                    }
                                ]
                            },
                            "semicolonToken": {
                                "kind": "SemicolonToken",
                                "fullStart": 1131,
                                "fullEnd": 1134,
                                "start": 1131,
                                "end": 1132,
                                "fullWidth": 3,
                                "width": 1,
                                "text": ";",
                                "value": ";",
                                "valueText": ";",
                                "hasTrailingTrivia": true,
                                "hasTrailingNewLine": true,
                                "trailingTrivia": [
                                    {
                                        "kind": "NewLineTrivia",
                                        "text": "\r\n"
                                    }
                                ]
                            }
                        },
                        {
                            "kind": "ExpressionStatement",
                            "fullStart": 1134,
                            "fullEnd": 1163,
                            "start": 1142,
                            "end": 1161,
                            "fullWidth": 29,
                            "width": 19,
                            "expression": {
                                "kind": "DeleteExpression",
                                "fullStart": 1134,
                                "fullEnd": 1160,
                                "start": 1142,
                                "end": 1160,
                                "fullWidth": 26,
                                "width": 18,
                                "deleteKeyword": {
                                    "kind": "DeleteKeyword",
                                    "fullStart": 1134,
                                    "fullEnd": 1149,
                                    "start": 1142,
                                    "end": 1148,
                                    "fullWidth": 15,
                                    "width": 6,
                                    "text": "delete",
                                    "value": "delete",
                                    "valueText": "delete",
                                    "hasLeadingTrivia": true,
                                    "hasTrailingTrivia": true,
                                    "leadingTrivia": [
                                        {
                                            "kind": "WhitespaceTrivia",
                                            "text": "        "
                                        }
                                    ],
                                    "trailingTrivia": [
                                        {
                                            "kind": "WhitespaceTrivia",
                                            "text": " "
                                        }
                                    ]
                                },
                                "expression": {
                                    "kind": "MemberAccessExpression",
                                    "fullStart": 1149,
                                    "fullEnd": 1160,
                                    "start": 1149,
                                    "end": 1160,
                                    "fullWidth": 11,
                                    "width": 11,
                                    "expression": {
                                        "kind": "IdentifierName",
                                        "fullStart": 1149,
                                        "fullEnd": 1155,
                                        "start": 1149,
                                        "end": 1155,
                                        "fullWidth": 6,
                                        "width": 6,
                                        "text": "newObj",
                                        "value": "newObj",
                                        "valueText": "newObj"
                                    },
                                    "dotToken": {
                                        "kind": "DotToken",
                                        "fullStart": 1155,
                                        "fullEnd": 1156,
                                        "start": 1155,
                                        "end": 1156,
                                        "fullWidth": 1,
                                        "width": 1,
                                        "text": ".",
                                        "value": ".",
                                        "valueText": "."
                                    },
                                    "name": {
                                        "kind": "IdentifierName",
                                        "fullStart": 1156,
                                        "fullEnd": 1160,
                                        "start": 1156,
                                        "end": 1160,
                                        "fullWidth": 4,
                                        "width": 4,
                                        "text": "prop",
                                        "value": "prop",
                                        "valueText": "prop"
                                    }
                                }
                            },
                            "semicolonToken": {
                                "kind": "SemicolonToken",
                                "fullStart": 1160,
                                "fullEnd": 1163,
                                "start": 1160,
                                "end": 1161,
                                "fullWidth": 3,
                                "width": 1,
                                "text": ";",
                                "value": ";",
                                "valueText": ";",
                                "hasTrailingTrivia": true,
                                "hasTrailingNewLine": true,
                                "trailingTrivia": [
                                    {
                                        "kind": "NewLineTrivia",
                                        "text": "\r\n"
                                    }
                                ]
                            }
                        },
                        {
                            "kind": "VariableStatement",
                            "fullStart": 1163,
                            "fullEnd": 1217,
                            "start": 1171,
                            "end": 1215,
                            "fullWidth": 54,
                            "width": 44,
                            "modifiers": [],
                            "variableDeclaration": {
                                "kind": "VariableDeclaration",
                                "fullStart": 1163,
                                "fullEnd": 1214,
                                "start": 1171,
                                "end": 1214,
                                "fullWidth": 51,
                                "width": 43,
                                "varKeyword": {
                                    "kind": "VarKeyword",
                                    "fullStart": 1163,
                                    "fullEnd": 1175,
                                    "start": 1171,
                                    "end": 1174,
                                    "fullWidth": 12,
                                    "width": 3,
                                    "text": "var",
                                    "value": "var",
                                    "valueText": "var",
                                    "hasLeadingTrivia": true,
                                    "hasTrailingTrivia": true,
                                    "leadingTrivia": [
                                        {
                                            "kind": "WhitespaceTrivia",
                                            "text": "        "
                                        }
                                    ],
                                    "trailingTrivia": [
                                        {
                                            "kind": "WhitespaceTrivia",
                                            "text": " "
                                        }
                                    ]
                                },
                                "variableDeclarators": [
                                    {
                                        "kind": "VariableDeclarator",
                                        "fullStart": 1175,
                                        "fullEnd": 1214,
                                        "start": 1175,
                                        "end": 1214,
                                        "fullWidth": 39,
<<<<<<< HEAD
                                        "width": 39,
                                        "identifier": {
=======
                                        "propertyName": {
>>>>>>> 85e84683
                                            "kind": "IdentifierName",
                                            "fullStart": 1175,
                                            "fullEnd": 1183,
                                            "start": 1175,
                                            "end": 1182,
                                            "fullWidth": 8,
                                            "width": 7,
                                            "text": "result2",
                                            "value": "result2",
                                            "valueText": "result2",
                                            "hasTrailingTrivia": true,
                                            "trailingTrivia": [
                                                {
                                                    "kind": "WhitespaceTrivia",
                                                    "text": " "
                                                }
                                            ]
                                        },
                                        "equalsValueClause": {
                                            "kind": "EqualsValueClause",
                                            "fullStart": 1183,
                                            "fullEnd": 1214,
                                            "start": 1183,
                                            "end": 1214,
                                            "fullWidth": 31,
                                            "width": 31,
                                            "equalsToken": {
                                                "kind": "EqualsToken",
                                                "fullStart": 1183,
                                                "fullEnd": 1185,
                                                "start": 1183,
                                                "end": 1184,
                                                "fullWidth": 2,
                                                "width": 1,
                                                "text": "=",
                                                "value": "=",
                                                "valueText": "=",
                                                "hasTrailingTrivia": true,
                                                "trailingTrivia": [
                                                    {
                                                        "kind": "WhitespaceTrivia",
                                                        "text": " "
                                                    }
                                                ]
                                            },
                                            "value": {
                                                "kind": "InvocationExpression",
                                                "fullStart": 1185,
                                                "fullEnd": 1214,
                                                "start": 1185,
                                                "end": 1214,
                                                "fullWidth": 29,
                                                "width": 29,
                                                "expression": {
                                                    "kind": "MemberAccessExpression",
                                                    "fullStart": 1185,
                                                    "fullEnd": 1206,
                                                    "start": 1185,
                                                    "end": 1206,
                                                    "fullWidth": 21,
                                                    "width": 21,
                                                    "expression": {
                                                        "kind": "IdentifierName",
                                                        "fullStart": 1185,
                                                        "fullEnd": 1191,
                                                        "start": 1185,
                                                        "end": 1191,
                                                        "fullWidth": 6,
                                                        "width": 6,
                                                        "text": "newObj",
                                                        "value": "newObj",
                                                        "valueText": "newObj"
                                                    },
                                                    "dotToken": {
                                                        "kind": "DotToken",
                                                        "fullStart": 1191,
                                                        "fullEnd": 1192,
                                                        "start": 1191,
                                                        "end": 1192,
                                                        "fullWidth": 1,
                                                        "width": 1,
                                                        "text": ".",
                                                        "value": ".",
                                                        "valueText": "."
                                                    },
                                                    "name": {
                                                        "kind": "IdentifierName",
                                                        "fullStart": 1192,
                                                        "fullEnd": 1206,
                                                        "start": 1192,
                                                        "end": 1206,
                                                        "fullWidth": 14,
                                                        "width": 14,
                                                        "text": "hasOwnProperty",
                                                        "value": "hasOwnProperty",
                                                        "valueText": "hasOwnProperty"
                                                    }
                                                },
                                                "argumentList": {
                                                    "kind": "ArgumentList",
                                                    "fullStart": 1206,
                                                    "fullEnd": 1214,
                                                    "start": 1206,
                                                    "end": 1214,
                                                    "fullWidth": 8,
                                                    "width": 8,
                                                    "openParenToken": {
                                                        "kind": "OpenParenToken",
                                                        "fullStart": 1206,
                                                        "fullEnd": 1207,
                                                        "start": 1206,
                                                        "end": 1207,
                                                        "fullWidth": 1,
                                                        "width": 1,
                                                        "text": "(",
                                                        "value": "(",
                                                        "valueText": "("
                                                    },
                                                    "arguments": [
                                                        {
                                                            "kind": "StringLiteral",
                                                            "fullStart": 1207,
                                                            "fullEnd": 1213,
                                                            "start": 1207,
                                                            "end": 1213,
                                                            "fullWidth": 6,
                                                            "width": 6,
                                                            "text": "\"prop\"",
                                                            "value": "prop",
                                                            "valueText": "prop"
                                                        }
                                                    ],
                                                    "closeParenToken": {
                                                        "kind": "CloseParenToken",
                                                        "fullStart": 1213,
                                                        "fullEnd": 1214,
                                                        "start": 1213,
                                                        "end": 1214,
                                                        "fullWidth": 1,
                                                        "width": 1,
                                                        "text": ")",
                                                        "value": ")",
                                                        "valueText": ")"
                                                    }
                                                }
                                            }
                                        }
                                    }
                                ]
                            },
                            "semicolonToken": {
                                "kind": "SemicolonToken",
                                "fullStart": 1214,
                                "fullEnd": 1217,
                                "start": 1214,
                                "end": 1215,
                                "fullWidth": 3,
                                "width": 1,
                                "text": ";",
                                "value": ";",
                                "valueText": ";",
                                "hasTrailingTrivia": true,
                                "hasTrailingNewLine": true,
                                "trailingTrivia": [
                                    {
                                        "kind": "NewLineTrivia",
                                        "text": "\r\n"
                                    }
                                ]
                            }
                        },
                        {
                            "kind": "ReturnStatement",
                            "fullStart": 1217,
                            "fullEnd": 1273,
                            "start": 1227,
                            "end": 1271,
                            "fullWidth": 56,
                            "width": 44,
                            "returnKeyword": {
                                "kind": "ReturnKeyword",
                                "fullStart": 1217,
                                "fullEnd": 1234,
                                "start": 1227,
                                "end": 1233,
                                "fullWidth": 17,
                                "width": 6,
                                "text": "return",
                                "value": "return",
                                "valueText": "return",
                                "hasLeadingTrivia": true,
                                "hasLeadingNewLine": true,
                                "hasTrailingTrivia": true,
                                "leadingTrivia": [
                                    {
                                        "kind": "NewLineTrivia",
                                        "text": "\r\n"
                                    },
                                    {
                                        "kind": "WhitespaceTrivia",
                                        "text": "        "
                                    }
                                ],
                                "trailingTrivia": [
                                    {
                                        "kind": "WhitespaceTrivia",
                                        "text": " "
                                    }
                                ]
                            },
                            "expression": {
                                "kind": "LogicalAndExpression",
                                "fullStart": 1234,
                                "fullEnd": 1270,
                                "start": 1234,
                                "end": 1270,
                                "fullWidth": 36,
                                "width": 36,
                                "left": {
                                    "kind": "EqualsExpression",
                                    "fullStart": 1234,
                                    "fullEnd": 1251,
                                    "start": 1234,
                                    "end": 1250,
                                    "fullWidth": 17,
                                    "width": 16,
                                    "left": {
                                        "kind": "IdentifierName",
                                        "fullStart": 1234,
                                        "fullEnd": 1242,
                                        "start": 1234,
                                        "end": 1241,
                                        "fullWidth": 8,
                                        "width": 7,
                                        "text": "result1",
                                        "value": "result1",
                                        "valueText": "result1",
                                        "hasTrailingTrivia": true,
                                        "trailingTrivia": [
                                            {
                                                "kind": "WhitespaceTrivia",
                                                "text": " "
                                            }
                                        ]
                                    },
                                    "operatorToken": {
                                        "kind": "EqualsEqualsEqualsToken",
                                        "fullStart": 1242,
                                        "fullEnd": 1246,
                                        "start": 1242,
                                        "end": 1245,
                                        "fullWidth": 4,
                                        "width": 3,
                                        "text": "===",
                                        "value": "===",
                                        "valueText": "===",
                                        "hasTrailingTrivia": true,
                                        "trailingTrivia": [
                                            {
                                                "kind": "WhitespaceTrivia",
                                                "text": " "
                                            }
                                        ]
                                    },
                                    "right": {
                                        "kind": "TrueKeyword",
                                        "fullStart": 1246,
                                        "fullEnd": 1251,
                                        "start": 1246,
                                        "end": 1250,
                                        "fullWidth": 5,
                                        "width": 4,
                                        "text": "true",
                                        "value": true,
                                        "valueText": "true",
                                        "hasTrailingTrivia": true,
                                        "trailingTrivia": [
                                            {
                                                "kind": "WhitespaceTrivia",
                                                "text": " "
                                            }
                                        ]
                                    }
                                },
                                "operatorToken": {
                                    "kind": "AmpersandAmpersandToken",
                                    "fullStart": 1251,
                                    "fullEnd": 1254,
                                    "start": 1251,
                                    "end": 1253,
                                    "fullWidth": 3,
                                    "width": 2,
                                    "text": "&&",
                                    "value": "&&",
                                    "valueText": "&&",
                                    "hasTrailingTrivia": true,
                                    "trailingTrivia": [
                                        {
                                            "kind": "WhitespaceTrivia",
                                            "text": " "
                                        }
                                    ]
                                },
                                "right": {
                                    "kind": "EqualsExpression",
                                    "fullStart": 1254,
                                    "fullEnd": 1270,
                                    "start": 1254,
                                    "end": 1270,
                                    "fullWidth": 16,
                                    "width": 16,
                                    "left": {
                                        "kind": "IdentifierName",
                                        "fullStart": 1254,
                                        "fullEnd": 1262,
                                        "start": 1254,
                                        "end": 1261,
                                        "fullWidth": 8,
                                        "width": 7,
                                        "text": "result2",
                                        "value": "result2",
                                        "valueText": "result2",
                                        "hasTrailingTrivia": true,
                                        "trailingTrivia": [
                                            {
                                                "kind": "WhitespaceTrivia",
                                                "text": " "
                                            }
                                        ]
                                    },
                                    "operatorToken": {
                                        "kind": "EqualsEqualsEqualsToken",
                                        "fullStart": 1262,
                                        "fullEnd": 1266,
                                        "start": 1262,
                                        "end": 1265,
                                        "fullWidth": 4,
                                        "width": 3,
                                        "text": "===",
                                        "value": "===",
                                        "valueText": "===",
                                        "hasTrailingTrivia": true,
                                        "trailingTrivia": [
                                            {
                                                "kind": "WhitespaceTrivia",
                                                "text": " "
                                            }
                                        ]
                                    },
                                    "right": {
                                        "kind": "TrueKeyword",
                                        "fullStart": 1266,
                                        "fullEnd": 1270,
                                        "start": 1266,
                                        "end": 1270,
                                        "fullWidth": 4,
                                        "width": 4,
                                        "text": "true",
                                        "value": true,
                                        "valueText": "true"
                                    }
                                }
                            },
                            "semicolonToken": {
                                "kind": "SemicolonToken",
                                "fullStart": 1270,
                                "fullEnd": 1273,
                                "start": 1270,
                                "end": 1271,
                                "fullWidth": 3,
                                "width": 1,
                                "text": ";",
                                "value": ";",
                                "valueText": ";",
                                "hasTrailingTrivia": true,
                                "hasTrailingNewLine": true,
                                "trailingTrivia": [
                                    {
                                        "kind": "NewLineTrivia",
                                        "text": "\r\n"
                                    }
                                ]
                            }
                        }
                    ],
                    "closeBraceToken": {
                        "kind": "CloseBraceToken",
                        "fullStart": 1273,
                        "fullEnd": 1280,
                        "start": 1277,
                        "end": 1278,
                        "fullWidth": 7,
                        "width": 1,
                        "text": "}",
                        "value": "}",
                        "valueText": "}",
                        "hasLeadingTrivia": true,
                        "hasTrailingTrivia": true,
                        "hasTrailingNewLine": true,
                        "leadingTrivia": [
                            {
                                "kind": "WhitespaceTrivia",
                                "text": "    "
                            }
                        ],
                        "trailingTrivia": [
                            {
                                "kind": "NewLineTrivia",
                                "text": "\r\n"
                            }
                        ]
                    }
                }
            },
            {
                "kind": "ExpressionStatement",
                "fullStart": 1280,
                "fullEnd": 1304,
                "start": 1280,
                "end": 1302,
                "fullWidth": 24,
                "width": 22,
                "expression": {
                    "kind": "InvocationExpression",
                    "fullStart": 1280,
                    "fullEnd": 1301,
                    "start": 1280,
                    "end": 1301,
                    "fullWidth": 21,
                    "width": 21,
                    "expression": {
                        "kind": "IdentifierName",
                        "fullStart": 1280,
                        "fullEnd": 1291,
                        "start": 1280,
                        "end": 1291,
                        "fullWidth": 11,
                        "width": 11,
                        "text": "runTestCase",
                        "value": "runTestCase",
                        "valueText": "runTestCase"
                    },
                    "argumentList": {
                        "kind": "ArgumentList",
                        "fullStart": 1291,
                        "fullEnd": 1301,
                        "start": 1291,
                        "end": 1301,
                        "fullWidth": 10,
                        "width": 10,
                        "openParenToken": {
                            "kind": "OpenParenToken",
                            "fullStart": 1291,
                            "fullEnd": 1292,
                            "start": 1291,
                            "end": 1292,
                            "fullWidth": 1,
                            "width": 1,
                            "text": "(",
                            "value": "(",
                            "valueText": "("
                        },
                        "arguments": [
                            {
                                "kind": "IdentifierName",
                                "fullStart": 1292,
                                "fullEnd": 1300,
                                "start": 1292,
                                "end": 1300,
                                "fullWidth": 8,
                                "width": 8,
                                "text": "testcase",
                                "value": "testcase",
                                "valueText": "testcase"
                            }
                        ],
                        "closeParenToken": {
                            "kind": "CloseParenToken",
                            "fullStart": 1300,
                            "fullEnd": 1301,
                            "start": 1300,
                            "end": 1301,
                            "fullWidth": 1,
                            "width": 1,
                            "text": ")",
                            "value": ")",
                            "valueText": ")"
                        }
                    }
                },
                "semicolonToken": {
                    "kind": "SemicolonToken",
                    "fullStart": 1301,
                    "fullEnd": 1304,
                    "start": 1301,
                    "end": 1302,
                    "fullWidth": 3,
                    "width": 1,
                    "text": ";",
                    "value": ";",
                    "valueText": ";",
                    "hasTrailingTrivia": true,
                    "hasTrailingNewLine": true,
                    "trailingTrivia": [
                        {
                            "kind": "NewLineTrivia",
                            "text": "\r\n"
                        }
                    ]
                }
            }
        ],
        "endOfFileToken": {
            "kind": "EndOfFileToken",
            "fullStart": 1304,
            "fullEnd": 1304,
            "start": 1304,
            "end": 1304,
            "fullWidth": 0,
            "width": 0,
            "text": ""
        }
    },
    "lineMap": {
        "lineStarts": [
            0,
            67,
            152,
            232,
            308,
            380,
            385,
            439,
            613,
            618,
            620,
            622,
            645,
            647,
            670,
            702,
            714,
            716,
            761,
            802,
            845,
            847,
            905,
            937,
            968,
            983,
            996,
            998,
            1040,
            1067,
            1080,
            1134,
            1163,
            1217,
            1219,
            1273,
            1280,
            1304
        ],
        "length": 1304
    }
}<|MERGE_RESOLUTION|>--- conflicted
+++ resolved
@@ -252,12 +252,8 @@
                                         "start": 659,
                                         "end": 711,
                                         "fullWidth": 52,
-<<<<<<< HEAD
                                         "width": 52,
-                                        "identifier": {
-=======
                                         "propertyName": {
->>>>>>> 85e84683
                                             "kind": "IdentifierName",
                                             "fullStart": 659,
                                             "fullEnd": 665,
@@ -501,12 +497,8 @@
                                         "start": 728,
                                         "end": 758,
                                         "fullWidth": 30,
-<<<<<<< HEAD
                                         "width": 30,
-                                        "identifier": {
-=======
                                         "propertyName": {
->>>>>>> 85e84683
                                             "kind": "IdentifierName",
                                             "fullStart": 728,
                                             "fullEnd": 741,
@@ -875,12 +867,8 @@
                                         "start": 814,
                                         "end": 842,
                                         "fullWidth": 28,
-<<<<<<< HEAD
                                         "width": 28,
-                                        "identifier": {
-=======
                                         "propertyName": {
->>>>>>> 85e84683
                                             "kind": "IdentifierName",
                                             "fullStart": 814,
                                             "fullEnd": 822,
@@ -1578,12 +1566,8 @@
                                         "start": 1010,
                                         "end": 1077,
                                         "fullWidth": 67,
-<<<<<<< HEAD
                                         "width": 67,
-                                        "identifier": {
-=======
                                         "propertyName": {
->>>>>>> 85e84683
                                             "kind": "IdentifierName",
                                             "fullStart": 1010,
                                             "fullEnd": 1017,
@@ -1964,12 +1948,8 @@
                                         "start": 1092,
                                         "end": 1131,
                                         "fullWidth": 39,
-<<<<<<< HEAD
                                         "width": 39,
-                                        "identifier": {
-=======
                                         "propertyName": {
->>>>>>> 85e84683
                                             "kind": "IdentifierName",
                                             "fullStart": 1092,
                                             "fullEnd": 1100,
@@ -2301,12 +2281,8 @@
                                         "start": 1175,
                                         "end": 1214,
                                         "fullWidth": 39,
-<<<<<<< HEAD
                                         "width": 39,
-                                        "identifier": {
-=======
                                         "propertyName": {
->>>>>>> 85e84683
                                             "kind": "IdentifierName",
                                             "fullStart": 1175,
                                             "fullEnd": 1183,
