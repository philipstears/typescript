--- conflicted
+++ resolved
@@ -250,12 +250,8 @@
                                         "start": 607,
                                         "end": 713,
                                         "fullWidth": 106,
-<<<<<<< HEAD
                                         "width": 106,
-                                        "identifier": {
-=======
                                         "propertyName": {
->>>>>>> 85e84683
                                             "kind": "IdentifierName",
                                             "fullStart": 607,
                                             "fullEnd": 614,
@@ -763,12 +759,8 @@
                                         "start": 728,
                                         "end": 771,
                                         "fullWidth": 43,
-<<<<<<< HEAD
                                         "width": 43,
-                                        "identifier": {
-=======
                                         "propertyName": {
->>>>>>> 85e84683
                                             "kind": "IdentifierName",
                                             "fullStart": 728,
                                             "fullEnd": 740,
