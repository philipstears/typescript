{
    "isDeclaration": false,
    "languageVersion": "EcmaScript5",
    "parseOptions": {
        "allowAutomaticSemicolonInsertion": true
    },
    "sourceUnit": {
        "kind": "SourceUnit",
        "fullStart": 0,
        "fullEnd": 1184,
        "start": 615,
        "end": 1184,
        "fullWidth": 1184,
        "width": 569,
        "isIncrementallyUnusable": true,
        "moduleElements": [
            {
                "kind": "FunctionDeclaration",
                "fullStart": 0,
                "fullEnd": 1160,
                "start": 615,
                "end": 1158,
                "fullWidth": 1160,
                "width": 543,
                "isIncrementallyUnusable": true,
                "modifiers": [],
                "functionKeyword": {
                    "kind": "FunctionKeyword",
                    "fullStart": 0,
                    "fullEnd": 624,
                    "start": 615,
                    "end": 623,
                    "fullWidth": 624,
                    "width": 8,
                    "text": "function",
                    "value": "function",
                    "valueText": "function",
                    "hasLeadingTrivia": true,
                    "hasLeadingComment": true,
                    "hasLeadingNewLine": true,
                    "hasTrailingTrivia": true,
                    "leadingTrivia": [
                        {
                            "kind": "SingleLineCommentTrivia",
                            "text": "/// Copyright (c) 2012 Ecma International.  All rights reserved. "
                        },
                        {
                            "kind": "NewLineTrivia",
                            "text": "\r\n"
                        },
                        {
                            "kind": "SingleLineCommentTrivia",
                            "text": "/// Ecma International makes this code available under the terms and conditions set"
                        },
                        {
                            "kind": "NewLineTrivia",
                            "text": "\r\n"
                        },
                        {
                            "kind": "SingleLineCommentTrivia",
                            "text": "/// forth on http://hg.ecmascript.org/tests/test262/raw-file/tip/LICENSE (the "
                        },
                        {
                            "kind": "NewLineTrivia",
                            "text": "\r\n"
                        },
                        {
                            "kind": "SingleLineCommentTrivia",
                            "text": "/// \"Use Terms\").   Any redistribution of this code must retain the above "
                        },
                        {
                            "kind": "NewLineTrivia",
                            "text": "\r\n"
                        },
                        {
                            "kind": "SingleLineCommentTrivia",
                            "text": "/// copyright and this notice and otherwise comply with the Use Terms."
                        },
                        {
                            "kind": "NewLineTrivia",
                            "text": "\r\n"
                        },
                        {
                            "kind": "MultiLineCommentTrivia",
                            "text": "/**\r\n * @path ch15/15.2/15.2.3/15.2.3.5/15.2.3.5-4-160.js\r\n * @description Object.create - 'value' property of one property in 'Properties' is own accessor property that overrides an inherited data property (8.10.5 step 5.a)\r\n */"
                        },
                        {
                            "kind": "NewLineTrivia",
                            "text": "\r\n"
                        },
                        {
                            "kind": "NewLineTrivia",
                            "text": "\r\n"
                        },
                        {
                            "kind": "NewLineTrivia",
                            "text": "\r\n"
                        }
                    ],
                    "trailingTrivia": [
                        {
                            "kind": "WhitespaceTrivia",
                            "text": " "
                        }
                    ]
                },
                "identifier": {
                    "kind": "IdentifierName",
                    "fullStart": 624,
                    "fullEnd": 632,
                    "start": 624,
                    "end": 632,
                    "fullWidth": 8,
                    "width": 8,
                    "text": "testcase",
                    "value": "testcase",
                    "valueText": "testcase"
                },
                "callSignature": {
                    "kind": "CallSignature",
                    "fullStart": 632,
                    "fullEnd": 635,
                    "start": 632,
                    "end": 634,
                    "fullWidth": 3,
                    "width": 2,
                    "parameterList": {
                        "kind": "ParameterList",
                        "fullStart": 632,
                        "fullEnd": 635,
                        "start": 632,
                        "end": 634,
                        "fullWidth": 3,
                        "width": 2,
                        "openParenToken": {
                            "kind": "OpenParenToken",
                            "fullStart": 632,
                            "fullEnd": 633,
                            "start": 632,
                            "end": 633,
                            "fullWidth": 1,
                            "width": 1,
                            "text": "(",
                            "value": "(",
                            "valueText": "("
                        },
                        "parameters": [],
                        "closeParenToken": {
                            "kind": "CloseParenToken",
                            "fullStart": 633,
                            "fullEnd": 635,
                            "start": 633,
                            "end": 634,
                            "fullWidth": 2,
                            "width": 1,
                            "text": ")",
                            "value": ")",
                            "valueText": ")",
                            "hasTrailingTrivia": true,
                            "trailingTrivia": [
                                {
                                    "kind": "WhitespaceTrivia",
                                    "text": " "
                                }
                            ]
                        }
                    }
                },
                "block": {
                    "kind": "Block",
                    "fullStart": 635,
                    "fullEnd": 1160,
                    "start": 635,
                    "end": 1158,
                    "fullWidth": 525,
                    "width": 523,
                    "isIncrementallyUnusable": true,
                    "openBraceToken": {
                        "kind": "OpenBraceToken",
                        "fullStart": 635,
                        "fullEnd": 638,
                        "start": 635,
                        "end": 636,
                        "fullWidth": 3,
                        "width": 1,
                        "text": "{",
                        "value": "{",
                        "valueText": "{",
                        "hasTrailingTrivia": true,
                        "hasTrailingNewLine": true,
                        "trailingTrivia": [
                            {
                                "kind": "NewLineTrivia",
                                "text": "\r\n"
                            }
                        ]
                    },
                    "statements": [
                        {
                            "kind": "VariableStatement",
                            "fullStart": 638,
                            "fullEnd": 719,
                            "start": 648,
                            "end": 717,
                            "fullWidth": 81,
                            "width": 69,
                            "modifiers": [],
                            "variableDeclaration": {
                                "kind": "VariableDeclaration",
                                "fullStart": 638,
                                "fullEnd": 716,
                                "start": 648,
                                "end": 716,
                                "fullWidth": 78,
                                "width": 68,
                                "varKeyword": {
                                    "kind": "VarKeyword",
                                    "fullStart": 638,
                                    "fullEnd": 652,
                                    "start": 648,
                                    "end": 651,
                                    "fullWidth": 14,
                                    "width": 3,
                                    "text": "var",
                                    "value": "var",
                                    "valueText": "var",
                                    "hasLeadingTrivia": true,
                                    "hasLeadingNewLine": true,
                                    "hasTrailingTrivia": true,
                                    "leadingTrivia": [
                                        {
                                            "kind": "NewLineTrivia",
                                            "text": "\r\n"
                                        },
                                        {
                                            "kind": "WhitespaceTrivia",
                                            "text": "        "
                                        }
                                    ],
                                    "trailingTrivia": [
                                        {
                                            "kind": "WhitespaceTrivia",
                                            "text": " "
                                        }
                                    ]
                                },
                                "variableDeclarators": [
                                    {
                                        "kind": "VariableDeclarator",
                                        "fullStart": 652,
                                        "fullEnd": 716,
                                        "start": 652,
                                        "end": 716,
                                        "fullWidth": 64,
<<<<<<< HEAD
                                        "width": 64,
                                        "identifier": {
=======
                                        "propertyName": {
>>>>>>> 85e84683
                                            "kind": "IdentifierName",
                                            "fullStart": 652,
                                            "fullEnd": 658,
                                            "start": 652,
                                            "end": 657,
                                            "fullWidth": 6,
                                            "width": 5,
                                            "text": "proto",
                                            "value": "proto",
                                            "valueText": "proto",
                                            "hasTrailingTrivia": true,
                                            "trailingTrivia": [
                                                {
                                                    "kind": "WhitespaceTrivia",
                                                    "text": " "
                                                }
                                            ]
                                        },
                                        "equalsValueClause": {
                                            "kind": "EqualsValueClause",
                                            "fullStart": 658,
                                            "fullEnd": 716,
                                            "start": 658,
                                            "end": 716,
                                            "fullWidth": 58,
                                            "width": 58,
                                            "equalsToken": {
                                                "kind": "EqualsToken",
                                                "fullStart": 658,
                                                "fullEnd": 660,
                                                "start": 658,
                                                "end": 659,
                                                "fullWidth": 2,
                                                "width": 1,
                                                "text": "=",
                                                "value": "=",
                                                "valueText": "=",
                                                "hasTrailingTrivia": true,
                                                "trailingTrivia": [
                                                    {
                                                        "kind": "WhitespaceTrivia",
                                                        "text": " "
                                                    }
                                                ]
                                            },
                                            "value": {
                                                "kind": "ObjectLiteralExpression",
                                                "fullStart": 660,
                                                "fullEnd": 716,
                                                "start": 660,
                                                "end": 716,
                                                "fullWidth": 56,
                                                "width": 56,
                                                "openBraceToken": {
                                                    "kind": "OpenBraceToken",
                                                    "fullStart": 660,
                                                    "fullEnd": 663,
                                                    "start": 660,
                                                    "end": 661,
                                                    "fullWidth": 3,
                                                    "width": 1,
                                                    "text": "{",
                                                    "value": "{",
                                                    "valueText": "{",
                                                    "hasTrailingTrivia": true,
                                                    "hasTrailingNewLine": true,
                                                    "trailingTrivia": [
                                                        {
                                                            "kind": "NewLineTrivia",
                                                            "text": "\r\n"
                                                        }
                                                    ]
                                                },
                                                "propertyAssignments": [
                                                    {
                                                        "kind": "SimplePropertyAssignment",
                                                        "fullStart": 663,
                                                        "fullEnd": 707,
                                                        "start": 675,
                                                        "end": 705,
                                                        "fullWidth": 44,
                                                        "width": 30,
                                                        "propertyName": {
                                                            "kind": "IdentifierName",
                                                            "fullStart": 663,
                                                            "fullEnd": 680,
                                                            "start": 675,
                                                            "end": 680,
                                                            "fullWidth": 17,
                                                            "width": 5,
                                                            "text": "value",
                                                            "value": "value",
                                                            "valueText": "value",
                                                            "hasLeadingTrivia": true,
                                                            "leadingTrivia": [
                                                                {
                                                                    "kind": "WhitespaceTrivia",
                                                                    "text": "            "
                                                                }
                                                            ]
                                                        },
                                                        "colonToken": {
                                                            "kind": "ColonToken",
                                                            "fullStart": 680,
                                                            "fullEnd": 682,
                                                            "start": 680,
                                                            "end": 681,
                                                            "fullWidth": 2,
                                                            "width": 1,
                                                            "text": ":",
                                                            "value": ":",
                                                            "valueText": ":",
                                                            "hasTrailingTrivia": true,
                                                            "trailingTrivia": [
                                                                {
                                                                    "kind": "WhitespaceTrivia",
                                                                    "text": " "
                                                                }
                                                            ]
                                                        },
                                                        "expression": {
                                                            "kind": "StringLiteral",
                                                            "fullStart": 682,
                                                            "fullEnd": 707,
                                                            "start": 682,
                                                            "end": 705,
                                                            "fullWidth": 25,
                                                            "width": 23,
                                                            "text": "\"inheritedDataProperty\"",
                                                            "value": "inheritedDataProperty",
                                                            "valueText": "inheritedDataProperty",
                                                            "hasTrailingTrivia": true,
                                                            "hasTrailingNewLine": true,
                                                            "trailingTrivia": [
                                                                {
                                                                    "kind": "NewLineTrivia",
                                                                    "text": "\r\n"
                                                                }
                                                            ]
                                                        }
                                                    }
                                                ],
                                                "closeBraceToken": {
                                                    "kind": "CloseBraceToken",
                                                    "fullStart": 707,
                                                    "fullEnd": 716,
                                                    "start": 715,
                                                    "end": 716,
                                                    "fullWidth": 9,
                                                    "width": 1,
                                                    "text": "}",
                                                    "value": "}",
                                                    "valueText": "}",
                                                    "hasLeadingTrivia": true,
                                                    "leadingTrivia": [
                                                        {
                                                            "kind": "WhitespaceTrivia",
                                                            "text": "        "
                                                        }
                                                    ]
                                                }
                                            }
                                        }
                                    }
                                ]
                            },
                            "semicolonToken": {
                                "kind": "SemicolonToken",
                                "fullStart": 716,
                                "fullEnd": 719,
                                "start": 716,
                                "end": 717,
                                "fullWidth": 3,
                                "width": 1,
                                "text": ";",
                                "value": ";",
                                "valueText": ";",
                                "hasTrailingTrivia": true,
                                "hasTrailingNewLine": true,
                                "trailingTrivia": [
                                    {
                                        "kind": "NewLineTrivia",
                                        "text": "\r\n"
                                    }
                                ]
                            }
                        },
                        {
                            "kind": "VariableStatement",
                            "fullStart": 719,
                            "fullEnd": 766,
                            "start": 729,
                            "end": 764,
                            "fullWidth": 47,
                            "width": 35,
                            "modifiers": [],
                            "variableDeclaration": {
                                "kind": "VariableDeclaration",
                                "fullStart": 719,
                                "fullEnd": 763,
                                "start": 729,
                                "end": 763,
                                "fullWidth": 44,
                                "width": 34,
                                "varKeyword": {
                                    "kind": "VarKeyword",
                                    "fullStart": 719,
                                    "fullEnd": 733,
                                    "start": 729,
                                    "end": 732,
                                    "fullWidth": 14,
                                    "width": 3,
                                    "text": "var",
                                    "value": "var",
                                    "valueText": "var",
                                    "hasLeadingTrivia": true,
                                    "hasLeadingNewLine": true,
                                    "hasTrailingTrivia": true,
                                    "leadingTrivia": [
                                        {
                                            "kind": "NewLineTrivia",
                                            "text": "\r\n"
                                        },
                                        {
                                            "kind": "WhitespaceTrivia",
                                            "text": "        "
                                        }
                                    ],
                                    "trailingTrivia": [
                                        {
                                            "kind": "WhitespaceTrivia",
                                            "text": " "
                                        }
                                    ]
                                },
                                "variableDeclarators": [
                                    {
                                        "kind": "VariableDeclarator",
                                        "fullStart": 733,
                                        "fullEnd": 763,
                                        "start": 733,
                                        "end": 763,
                                        "fullWidth": 30,
<<<<<<< HEAD
                                        "width": 30,
                                        "identifier": {
=======
                                        "propertyName": {
>>>>>>> 85e84683
                                            "kind": "IdentifierName",
                                            "fullStart": 733,
                                            "fullEnd": 746,
                                            "start": 733,
                                            "end": 745,
                                            "fullWidth": 13,
                                            "width": 12,
                                            "text": "ConstructFun",
                                            "value": "ConstructFun",
                                            "valueText": "ConstructFun",
                                            "hasTrailingTrivia": true,
                                            "trailingTrivia": [
                                                {
                                                    "kind": "WhitespaceTrivia",
                                                    "text": " "
                                                }
                                            ]
                                        },
                                        "equalsValueClause": {
                                            "kind": "EqualsValueClause",
                                            "fullStart": 746,
                                            "fullEnd": 763,
                                            "start": 746,
                                            "end": 763,
                                            "fullWidth": 17,
                                            "width": 17,
                                            "equalsToken": {
                                                "kind": "EqualsToken",
                                                "fullStart": 746,
                                                "fullEnd": 748,
                                                "start": 746,
                                                "end": 747,
                                                "fullWidth": 2,
                                                "width": 1,
                                                "text": "=",
                                                "value": "=",
                                                "valueText": "=",
                                                "hasTrailingTrivia": true,
                                                "trailingTrivia": [
                                                    {
                                                        "kind": "WhitespaceTrivia",
                                                        "text": " "
                                                    }
                                                ]
                                            },
                                            "value": {
                                                "kind": "FunctionExpression",
                                                "fullStart": 748,
                                                "fullEnd": 763,
                                                "start": 748,
                                                "end": 763,
                                                "fullWidth": 15,
                                                "width": 15,
                                                "functionKeyword": {
                                                    "kind": "FunctionKeyword",
                                                    "fullStart": 748,
                                                    "fullEnd": 757,
                                                    "start": 748,
                                                    "end": 756,
                                                    "fullWidth": 9,
                                                    "width": 8,
                                                    "text": "function",
                                                    "value": "function",
                                                    "valueText": "function",
                                                    "hasTrailingTrivia": true,
                                                    "trailingTrivia": [
                                                        {
                                                            "kind": "WhitespaceTrivia",
                                                            "text": " "
                                                        }
                                                    ]
                                                },
                                                "callSignature": {
                                                    "kind": "CallSignature",
                                                    "fullStart": 757,
                                                    "fullEnd": 760,
                                                    "start": 757,
                                                    "end": 759,
                                                    "fullWidth": 3,
                                                    "width": 2,
                                                    "parameterList": {
                                                        "kind": "ParameterList",
                                                        "fullStart": 757,
                                                        "fullEnd": 760,
                                                        "start": 757,
                                                        "end": 759,
                                                        "fullWidth": 3,
                                                        "width": 2,
                                                        "openParenToken": {
                                                            "kind": "OpenParenToken",
                                                            "fullStart": 757,
                                                            "fullEnd": 758,
                                                            "start": 757,
                                                            "end": 758,
                                                            "fullWidth": 1,
                                                            "width": 1,
                                                            "text": "(",
                                                            "value": "(",
                                                            "valueText": "("
                                                        },
                                                        "parameters": [],
                                                        "closeParenToken": {
                                                            "kind": "CloseParenToken",
                                                            "fullStart": 758,
                                                            "fullEnd": 760,
                                                            "start": 758,
                                                            "end": 759,
                                                            "fullWidth": 2,
                                                            "width": 1,
                                                            "text": ")",
                                                            "value": ")",
                                                            "valueText": ")",
                                                            "hasTrailingTrivia": true,
                                                            "trailingTrivia": [
                                                                {
                                                                    "kind": "WhitespaceTrivia",
                                                                    "text": " "
                                                                }
                                                            ]
                                                        }
                                                    }
                                                },
                                                "block": {
                                                    "kind": "Block",
                                                    "fullStart": 760,
                                                    "fullEnd": 763,
                                                    "start": 760,
                                                    "end": 763,
                                                    "fullWidth": 3,
                                                    "width": 3,
                                                    "openBraceToken": {
                                                        "kind": "OpenBraceToken",
                                                        "fullStart": 760,
                                                        "fullEnd": 762,
                                                        "start": 760,
                                                        "end": 761,
                                                        "fullWidth": 2,
                                                        "width": 1,
                                                        "text": "{",
                                                        "value": "{",
                                                        "valueText": "{",
                                                        "hasTrailingTrivia": true,
                                                        "trailingTrivia": [
                                                            {
                                                                "kind": "WhitespaceTrivia",
                                                                "text": " "
                                                            }
                                                        ]
                                                    },
                                                    "statements": [],
                                                    "closeBraceToken": {
                                                        "kind": "CloseBraceToken",
                                                        "fullStart": 762,
                                                        "fullEnd": 763,
                                                        "start": 762,
                                                        "end": 763,
                                                        "fullWidth": 1,
                                                        "width": 1,
                                                        "text": "}",
                                                        "value": "}",
                                                        "valueText": "}"
                                                    }
                                                }
                                            }
                                        }
                                    }
                                ]
                            },
                            "semicolonToken": {
                                "kind": "SemicolonToken",
                                "fullStart": 763,
                                "fullEnd": 766,
                                "start": 763,
                                "end": 764,
                                "fullWidth": 3,
                                "width": 1,
                                "text": ";",
                                "value": ";",
                                "valueText": ";",
                                "hasTrailingTrivia": true,
                                "hasTrailingNewLine": true,
                                "trailingTrivia": [
                                    {
                                        "kind": "NewLineTrivia",
                                        "text": "\r\n"
                                    }
                                ]
                            }
                        },
                        {
                            "kind": "ExpressionStatement",
                            "fullStart": 766,
                            "fullEnd": 807,
                            "start": 774,
                            "end": 805,
                            "fullWidth": 41,
                            "width": 31,
                            "expression": {
                                "kind": "AssignmentExpression",
                                "fullStart": 766,
                                "fullEnd": 804,
                                "start": 774,
                                "end": 804,
                                "fullWidth": 38,
                                "width": 30,
                                "left": {
                                    "kind": "MemberAccessExpression",
                                    "fullStart": 766,
                                    "fullEnd": 797,
                                    "start": 774,
                                    "end": 796,
                                    "fullWidth": 31,
                                    "width": 22,
                                    "expression": {
                                        "kind": "IdentifierName",
                                        "fullStart": 766,
                                        "fullEnd": 786,
                                        "start": 774,
                                        "end": 786,
                                        "fullWidth": 20,
                                        "width": 12,
                                        "text": "ConstructFun",
                                        "value": "ConstructFun",
                                        "valueText": "ConstructFun",
                                        "hasLeadingTrivia": true,
                                        "leadingTrivia": [
                                            {
                                                "kind": "WhitespaceTrivia",
                                                "text": "        "
                                            }
                                        ]
                                    },
                                    "dotToken": {
                                        "kind": "DotToken",
                                        "fullStart": 786,
                                        "fullEnd": 787,
                                        "start": 786,
                                        "end": 787,
                                        "fullWidth": 1,
                                        "width": 1,
                                        "text": ".",
                                        "value": ".",
                                        "valueText": "."
                                    },
                                    "name": {
                                        "kind": "IdentifierName",
                                        "fullStart": 787,
                                        "fullEnd": 797,
                                        "start": 787,
                                        "end": 796,
                                        "fullWidth": 10,
                                        "width": 9,
                                        "text": "prototype",
                                        "value": "prototype",
                                        "valueText": "prototype",
                                        "hasTrailingTrivia": true,
                                        "trailingTrivia": [
                                            {
                                                "kind": "WhitespaceTrivia",
                                                "text": " "
                                            }
                                        ]
                                    }
                                },
                                "operatorToken": {
                                    "kind": "EqualsToken",
                                    "fullStart": 797,
                                    "fullEnd": 799,
                                    "start": 797,
                                    "end": 798,
                                    "fullWidth": 2,
                                    "width": 1,
                                    "text": "=",
                                    "value": "=",
                                    "valueText": "=",
                                    "hasTrailingTrivia": true,
                                    "trailingTrivia": [
                                        {
                                            "kind": "WhitespaceTrivia",
                                            "text": " "
                                        }
                                    ]
                                },
                                "right": {
                                    "kind": "IdentifierName",
                                    "fullStart": 799,
                                    "fullEnd": 804,
                                    "start": 799,
                                    "end": 804,
                                    "fullWidth": 5,
                                    "width": 5,
                                    "text": "proto",
                                    "value": "proto",
                                    "valueText": "proto"
                                }
                            },
                            "semicolonToken": {
                                "kind": "SemicolonToken",
                                "fullStart": 804,
                                "fullEnd": 807,
                                "start": 804,
                                "end": 805,
                                "fullWidth": 3,
                                "width": 1,
                                "text": ";",
                                "value": ";",
                                "valueText": ";",
                                "hasTrailingTrivia": true,
                                "hasTrailingNewLine": true,
                                "trailingTrivia": [
                                    {
                                        "kind": "NewLineTrivia",
                                        "text": "\r\n"
                                    }
                                ]
                            }
                        },
                        {
                            "kind": "VariableStatement",
                            "fullStart": 807,
                            "fullEnd": 852,
                            "start": 817,
                            "end": 850,
                            "fullWidth": 45,
                            "width": 33,
                            "modifiers": [],
                            "variableDeclaration": {
                                "kind": "VariableDeclaration",
                                "fullStart": 807,
                                "fullEnd": 849,
                                "start": 817,
                                "end": 849,
                                "fullWidth": 42,
                                "width": 32,
                                "varKeyword": {
                                    "kind": "VarKeyword",
                                    "fullStart": 807,
                                    "fullEnd": 821,
                                    "start": 817,
                                    "end": 820,
                                    "fullWidth": 14,
                                    "width": 3,
                                    "text": "var",
                                    "value": "var",
                                    "valueText": "var",
                                    "hasLeadingTrivia": true,
                                    "hasLeadingNewLine": true,
                                    "hasTrailingTrivia": true,
                                    "leadingTrivia": [
                                        {
                                            "kind": "NewLineTrivia",
                                            "text": "\r\n"
                                        },
                                        {
                                            "kind": "WhitespaceTrivia",
                                            "text": "        "
                                        }
                                    ],
                                    "trailingTrivia": [
                                        {
                                            "kind": "WhitespaceTrivia",
                                            "text": " "
                                        }
                                    ]
                                },
                                "variableDeclarators": [
                                    {
                                        "kind": "VariableDeclarator",
                                        "fullStart": 821,
                                        "fullEnd": 849,
                                        "start": 821,
                                        "end": 849,
                                        "fullWidth": 28,
<<<<<<< HEAD
                                        "width": 28,
                                        "identifier": {
=======
                                        "propertyName": {
>>>>>>> 85e84683
                                            "kind": "IdentifierName",
                                            "fullStart": 821,
                                            "fullEnd": 829,
                                            "start": 821,
                                            "end": 828,
                                            "fullWidth": 8,
                                            "width": 7,
                                            "text": "descObj",
                                            "value": "descObj",
                                            "valueText": "descObj",
                                            "hasTrailingTrivia": true,
                                            "trailingTrivia": [
                                                {
                                                    "kind": "WhitespaceTrivia",
                                                    "text": " "
                                                }
                                            ]
                                        },
                                        "equalsValueClause": {
                                            "kind": "EqualsValueClause",
                                            "fullStart": 829,
                                            "fullEnd": 849,
                                            "start": 829,
                                            "end": 849,
                                            "fullWidth": 20,
                                            "width": 20,
                                            "equalsToken": {
                                                "kind": "EqualsToken",
                                                "fullStart": 829,
                                                "fullEnd": 831,
                                                "start": 829,
                                                "end": 830,
                                                "fullWidth": 2,
                                                "width": 1,
                                                "text": "=",
                                                "value": "=",
                                                "valueText": "=",
                                                "hasTrailingTrivia": true,
                                                "trailingTrivia": [
                                                    {
                                                        "kind": "WhitespaceTrivia",
                                                        "text": " "
                                                    }
                                                ]
                                            },
                                            "value": {
                                                "kind": "ObjectCreationExpression",
                                                "fullStart": 831,
                                                "fullEnd": 849,
                                                "start": 831,
                                                "end": 849,
                                                "fullWidth": 18,
                                                "width": 18,
                                                "newKeyword": {
                                                    "kind": "NewKeyword",
                                                    "fullStart": 831,
                                                    "fullEnd": 835,
                                                    "start": 831,
                                                    "end": 834,
                                                    "fullWidth": 4,
                                                    "width": 3,
                                                    "text": "new",
                                                    "value": "new",
                                                    "valueText": "new",
                                                    "hasTrailingTrivia": true,
                                                    "trailingTrivia": [
                                                        {
                                                            "kind": "WhitespaceTrivia",
                                                            "text": " "
                                                        }
                                                    ]
                                                },
                                                "expression": {
                                                    "kind": "IdentifierName",
                                                    "fullStart": 835,
                                                    "fullEnd": 847,
                                                    "start": 835,
                                                    "end": 847,
                                                    "fullWidth": 12,
                                                    "width": 12,
                                                    "text": "ConstructFun",
                                                    "value": "ConstructFun",
                                                    "valueText": "ConstructFun"
                                                },
                                                "argumentList": {
                                                    "kind": "ArgumentList",
                                                    "fullStart": 847,
                                                    "fullEnd": 849,
                                                    "start": 847,
                                                    "end": 849,
                                                    "fullWidth": 2,
                                                    "width": 2,
                                                    "openParenToken": {
                                                        "kind": "OpenParenToken",
                                                        "fullStart": 847,
                                                        "fullEnd": 848,
                                                        "start": 847,
                                                        "end": 848,
                                                        "fullWidth": 1,
                                                        "width": 1,
                                                        "text": "(",
                                                        "value": "(",
                                                        "valueText": "("
                                                    },
                                                    "arguments": [],
                                                    "closeParenToken": {
                                                        "kind": "CloseParenToken",
                                                        "fullStart": 848,
                                                        "fullEnd": 849,
                                                        "start": 848,
                                                        "end": 849,
                                                        "fullWidth": 1,
                                                        "width": 1,
                                                        "text": ")",
                                                        "value": ")",
                                                        "valueText": ")"
                                                    }
                                                }
                                            }
                                        }
                                    }
                                ]
                            },
                            "semicolonToken": {
                                "kind": "SemicolonToken",
                                "fullStart": 849,
                                "fullEnd": 852,
                                "start": 849,
                                "end": 850,
                                "fullWidth": 3,
                                "width": 1,
                                "text": ";",
                                "value": ";",
                                "valueText": ";",
                                "hasTrailingTrivia": true,
                                "hasTrailingNewLine": true,
                                "trailingTrivia": [
                                    {
                                        "kind": "NewLineTrivia",
                                        "text": "\r\n"
                                    }
                                ]
                            }
                        },
                        {
                            "kind": "ExpressionStatement",
                            "fullStart": 852,
                            "fullEnd": 1012,
                            "start": 862,
                            "end": 1010,
                            "fullWidth": 160,
                            "width": 148,
                            "isIncrementallyUnusable": true,
                            "expression": {
                                "kind": "InvocationExpression",
                                "fullStart": 852,
                                "fullEnd": 1009,
                                "start": 862,
                                "end": 1009,
                                "fullWidth": 157,
                                "width": 147,
                                "isIncrementallyUnusable": true,
                                "expression": {
                                    "kind": "MemberAccessExpression",
                                    "fullStart": 852,
                                    "fullEnd": 883,
                                    "start": 862,
                                    "end": 883,
                                    "fullWidth": 31,
                                    "width": 21,
                                    "expression": {
                                        "kind": "IdentifierName",
                                        "fullStart": 852,
                                        "fullEnd": 868,
                                        "start": 862,
                                        "end": 868,
                                        "fullWidth": 16,
                                        "width": 6,
                                        "text": "Object",
                                        "value": "Object",
                                        "valueText": "Object",
                                        "hasLeadingTrivia": true,
                                        "hasLeadingNewLine": true,
                                        "leadingTrivia": [
                                            {
                                                "kind": "NewLineTrivia",
                                                "text": "\r\n"
                                            },
                                            {
                                                "kind": "WhitespaceTrivia",
                                                "text": "        "
                                            }
                                        ]
                                    },
                                    "dotToken": {
                                        "kind": "DotToken",
                                        "fullStart": 868,
                                        "fullEnd": 869,
                                        "start": 868,
                                        "end": 869,
                                        "fullWidth": 1,
                                        "width": 1,
                                        "text": ".",
                                        "value": ".",
                                        "valueText": "."
                                    },
                                    "name": {
                                        "kind": "IdentifierName",
                                        "fullStart": 869,
                                        "fullEnd": 883,
                                        "start": 869,
                                        "end": 883,
                                        "fullWidth": 14,
                                        "width": 14,
                                        "text": "defineProperty",
                                        "value": "defineProperty",
                                        "valueText": "defineProperty"
                                    }
                                },
                                "argumentList": {
                                    "kind": "ArgumentList",
                                    "fullStart": 883,
                                    "fullEnd": 1009,
                                    "start": 883,
                                    "end": 1009,
                                    "fullWidth": 126,
                                    "width": 126,
                                    "isIncrementallyUnusable": true,
                                    "openParenToken": {
                                        "kind": "OpenParenToken",
                                        "fullStart": 883,
                                        "fullEnd": 884,
                                        "start": 883,
                                        "end": 884,
                                        "fullWidth": 1,
                                        "width": 1,
                                        "text": "(",
                                        "value": "(",
                                        "valueText": "("
                                    },
                                    "arguments": [
                                        {
                                            "kind": "IdentifierName",
                                            "fullStart": 884,
                                            "fullEnd": 891,
                                            "start": 884,
                                            "end": 891,
                                            "fullWidth": 7,
                                            "width": 7,
                                            "text": "descObj",
                                            "value": "descObj",
                                            "valueText": "descObj"
                                        },
                                        {
                                            "kind": "CommaToken",
                                            "fullStart": 891,
                                            "fullEnd": 893,
                                            "start": 891,
                                            "end": 892,
                                            "fullWidth": 2,
                                            "width": 1,
                                            "text": ",",
                                            "value": ",",
                                            "valueText": ",",
                                            "hasTrailingTrivia": true,
                                            "trailingTrivia": [
                                                {
                                                    "kind": "WhitespaceTrivia",
                                                    "text": " "
                                                }
                                            ]
                                        },
                                        {
                                            "kind": "StringLiteral",
                                            "fullStart": 893,
                                            "fullEnd": 900,
                                            "start": 893,
                                            "end": 900,
                                            "fullWidth": 7,
                                            "width": 7,
                                            "text": "\"value\"",
                                            "value": "value",
                                            "valueText": "value"
                                        },
                                        {
                                            "kind": "CommaToken",
                                            "fullStart": 900,
                                            "fullEnd": 902,
                                            "start": 900,
                                            "end": 901,
                                            "fullWidth": 2,
                                            "width": 1,
                                            "text": ",",
                                            "value": ",",
                                            "valueText": ",",
                                            "hasTrailingTrivia": true,
                                            "trailingTrivia": [
                                                {
                                                    "kind": "WhitespaceTrivia",
                                                    "text": " "
                                                }
                                            ]
                                        },
                                        {
                                            "kind": "ObjectLiteralExpression",
                                            "fullStart": 902,
                                            "fullEnd": 1008,
                                            "start": 902,
                                            "end": 1008,
                                            "fullWidth": 106,
                                            "width": 106,
                                            "isIncrementallyUnusable": true,
                                            "openBraceToken": {
                                                "kind": "OpenBraceToken",
                                                "fullStart": 902,
                                                "fullEnd": 905,
                                                "start": 902,
                                                "end": 903,
                                                "fullWidth": 3,
                                                "width": 1,
                                                "text": "{",
                                                "value": "{",
                                                "valueText": "{",
                                                "hasTrailingTrivia": true,
                                                "hasTrailingNewLine": true,
                                                "trailingTrivia": [
                                                    {
                                                        "kind": "NewLineTrivia",
                                                        "text": "\r\n"
                                                    }
                                                ]
                                            },
                                            "propertyAssignments": [
                                                {
                                                    "kind": "SimplePropertyAssignment",
                                                    "fullStart": 905,
                                                    "fullEnd": 999,
                                                    "start": 917,
                                                    "end": 997,
                                                    "fullWidth": 94,
                                                    "width": 80,
                                                    "isIncrementallyUnusable": true,
                                                    "propertyName": {
                                                        "kind": "IdentifierName",
                                                        "fullStart": 905,
                                                        "fullEnd": 920,
                                                        "start": 917,
                                                        "end": 920,
                                                        "fullWidth": 15,
                                                        "width": 3,
                                                        "text": "get",
                                                        "value": "get",
                                                        "valueText": "get",
                                                        "hasLeadingTrivia": true,
                                                        "leadingTrivia": [
                                                            {
                                                                "kind": "WhitespaceTrivia",
                                                                "text": "            "
                                                            }
                                                        ]
                                                    },
                                                    "colonToken": {
                                                        "kind": "ColonToken",
                                                        "fullStart": 920,
                                                        "fullEnd": 922,
                                                        "start": 920,
                                                        "end": 921,
                                                        "fullWidth": 2,
                                                        "width": 1,
                                                        "text": ":",
                                                        "value": ":",
                                                        "valueText": ":",
                                                        "hasTrailingTrivia": true,
                                                        "trailingTrivia": [
                                                            {
                                                                "kind": "WhitespaceTrivia",
                                                                "text": " "
                                                            }
                                                        ]
                                                    },
                                                    "expression": {
                                                        "kind": "FunctionExpression",
                                                        "fullStart": 922,
                                                        "fullEnd": 999,
                                                        "start": 922,
                                                        "end": 997,
                                                        "fullWidth": 77,
                                                        "width": 75,
                                                        "functionKeyword": {
                                                            "kind": "FunctionKeyword",
                                                            "fullStart": 922,
                                                            "fullEnd": 931,
                                                            "start": 922,
                                                            "end": 930,
                                                            "fullWidth": 9,
                                                            "width": 8,
                                                            "text": "function",
                                                            "value": "function",
                                                            "valueText": "function",
                                                            "hasTrailingTrivia": true,
                                                            "trailingTrivia": [
                                                                {
                                                                    "kind": "WhitespaceTrivia",
                                                                    "text": " "
                                                                }
                                                            ]
                                                        },
                                                        "callSignature": {
                                                            "kind": "CallSignature",
                                                            "fullStart": 931,
                                                            "fullEnd": 934,
                                                            "start": 931,
                                                            "end": 933,
                                                            "fullWidth": 3,
                                                            "width": 2,
                                                            "parameterList": {
                                                                "kind": "ParameterList",
                                                                "fullStart": 931,
                                                                "fullEnd": 934,
                                                                "start": 931,
                                                                "end": 933,
                                                                "fullWidth": 3,
                                                                "width": 2,
                                                                "openParenToken": {
                                                                    "kind": "OpenParenToken",
                                                                    "fullStart": 931,
                                                                    "fullEnd": 932,
                                                                    "start": 931,
                                                                    "end": 932,
                                                                    "fullWidth": 1,
                                                                    "width": 1,
                                                                    "text": "(",
                                                                    "value": "(",
                                                                    "valueText": "("
                                                                },
                                                                "parameters": [],
                                                                "closeParenToken": {
                                                                    "kind": "CloseParenToken",
                                                                    "fullStart": 932,
                                                                    "fullEnd": 934,
                                                                    "start": 932,
                                                                    "end": 933,
                                                                    "fullWidth": 2,
                                                                    "width": 1,
                                                                    "text": ")",
                                                                    "value": ")",
                                                                    "valueText": ")",
                                                                    "hasTrailingTrivia": true,
                                                                    "trailingTrivia": [
                                                                        {
                                                                            "kind": "WhitespaceTrivia",
                                                                            "text": " "
                                                                        }
                                                                    ]
                                                                }
                                                            }
                                                        },
                                                        "block": {
                                                            "kind": "Block",
                                                            "fullStart": 934,
                                                            "fullEnd": 999,
                                                            "start": 934,
                                                            "end": 997,
                                                            "fullWidth": 65,
                                                            "width": 63,
                                                            "openBraceToken": {
                                                                "kind": "OpenBraceToken",
                                                                "fullStart": 934,
                                                                "fullEnd": 937,
                                                                "start": 934,
                                                                "end": 935,
                                                                "fullWidth": 3,
                                                                "width": 1,
                                                                "text": "{",
                                                                "value": "{",
                                                                "valueText": "{",
                                                                "hasTrailingTrivia": true,
                                                                "hasTrailingNewLine": true,
                                                                "trailingTrivia": [
                                                                    {
                                                                        "kind": "NewLineTrivia",
                                                                        "text": "\r\n"
                                                                    }
                                                                ]
                                                            },
                                                            "statements": [
                                                                {
                                                                    "kind": "ReturnStatement",
                                                                    "fullStart": 937,
                                                                    "fullEnd": 984,
                                                                    "start": 953,
                                                                    "end": 982,
                                                                    "fullWidth": 47,
                                                                    "width": 29,
                                                                    "returnKeyword": {
                                                                        "kind": "ReturnKeyword",
                                                                        "fullStart": 937,
                                                                        "fullEnd": 960,
                                                                        "start": 953,
                                                                        "end": 959,
                                                                        "fullWidth": 23,
                                                                        "width": 6,
                                                                        "text": "return",
                                                                        "value": "return",
                                                                        "valueText": "return",
                                                                        "hasLeadingTrivia": true,
                                                                        "hasTrailingTrivia": true,
                                                                        "leadingTrivia": [
                                                                            {
                                                                                "kind": "WhitespaceTrivia",
                                                                                "text": "                "
                                                                            }
                                                                        ],
                                                                        "trailingTrivia": [
                                                                            {
                                                                                "kind": "WhitespaceTrivia",
                                                                                "text": " "
                                                                            }
                                                                        ]
                                                                    },
                                                                    "expression": {
                                                                        "kind": "StringLiteral",
                                                                        "fullStart": 960,
                                                                        "fullEnd": 981,
                                                                        "start": 960,
                                                                        "end": 981,
                                                                        "fullWidth": 21,
                                                                        "width": 21,
                                                                        "text": "\"ownAccessorProperty\"",
                                                                        "value": "ownAccessorProperty",
                                                                        "valueText": "ownAccessorProperty"
                                                                    },
                                                                    "semicolonToken": {
                                                                        "kind": "SemicolonToken",
                                                                        "fullStart": 981,
                                                                        "fullEnd": 984,
                                                                        "start": 981,
                                                                        "end": 982,
                                                                        "fullWidth": 3,
                                                                        "width": 1,
                                                                        "text": ";",
                                                                        "value": ";",
                                                                        "valueText": ";",
                                                                        "hasTrailingTrivia": true,
                                                                        "hasTrailingNewLine": true,
                                                                        "trailingTrivia": [
                                                                            {
                                                                                "kind": "NewLineTrivia",
                                                                                "text": "\r\n"
                                                                            }
                                                                        ]
                                                                    }
                                                                }
                                                            ],
                                                            "closeBraceToken": {
                                                                "kind": "CloseBraceToken",
                                                                "fullStart": 984,
                                                                "fullEnd": 999,
                                                                "start": 996,
                                                                "end": 997,
                                                                "fullWidth": 15,
                                                                "width": 1,
                                                                "text": "}",
                                                                "value": "}",
                                                                "valueText": "}",
                                                                "hasLeadingTrivia": true,
                                                                "hasTrailingTrivia": true,
                                                                "hasTrailingNewLine": true,
                                                                "leadingTrivia": [
                                                                    {
                                                                        "kind": "WhitespaceTrivia",
                                                                        "text": "            "
                                                                    }
                                                                ],
                                                                "trailingTrivia": [
                                                                    {
                                                                        "kind": "NewLineTrivia",
                                                                        "text": "\r\n"
                                                                    }
                                                                ]
                                                            }
                                                        }
                                                    }
                                                }
                                            ],
                                            "closeBraceToken": {
                                                "kind": "CloseBraceToken",
                                                "fullStart": 999,
                                                "fullEnd": 1008,
                                                "start": 1007,
                                                "end": 1008,
                                                "fullWidth": 9,
                                                "width": 1,
                                                "text": "}",
                                                "value": "}",
                                                "valueText": "}",
                                                "hasLeadingTrivia": true,
                                                "leadingTrivia": [
                                                    {
                                                        "kind": "WhitespaceTrivia",
                                                        "text": "        "
                                                    }
                                                ]
                                            }
                                        }
                                    ],
                                    "closeParenToken": {
                                        "kind": "CloseParenToken",
                                        "fullStart": 1008,
                                        "fullEnd": 1009,
                                        "start": 1008,
                                        "end": 1009,
                                        "fullWidth": 1,
                                        "width": 1,
                                        "text": ")",
                                        "value": ")",
                                        "valueText": ")"
                                    }
                                }
                            },
                            "semicolonToken": {
                                "kind": "SemicolonToken",
                                "fullStart": 1009,
                                "fullEnd": 1012,
                                "start": 1009,
                                "end": 1010,
                                "fullWidth": 3,
                                "width": 1,
                                "text": ";",
                                "value": ";",
                                "valueText": ";",
                                "hasTrailingTrivia": true,
                                "hasTrailingNewLine": true,
                                "trailingTrivia": [
                                    {
                                        "kind": "NewLineTrivia",
                                        "text": "\r\n"
                                    }
                                ]
                            }
                        },
                        {
                            "kind": "VariableStatement",
                            "fullStart": 1012,
                            "fullEnd": 1096,
                            "start": 1022,
                            "end": 1094,
                            "fullWidth": 84,
                            "width": 72,
                            "modifiers": [],
                            "variableDeclaration": {
                                "kind": "VariableDeclaration",
                                "fullStart": 1012,
                                "fullEnd": 1093,
                                "start": 1022,
                                "end": 1093,
                                "fullWidth": 81,
                                "width": 71,
                                "varKeyword": {
                                    "kind": "VarKeyword",
                                    "fullStart": 1012,
                                    "fullEnd": 1026,
                                    "start": 1022,
                                    "end": 1025,
                                    "fullWidth": 14,
                                    "width": 3,
                                    "text": "var",
                                    "value": "var",
                                    "valueText": "var",
                                    "hasLeadingTrivia": true,
                                    "hasLeadingNewLine": true,
                                    "hasTrailingTrivia": true,
                                    "leadingTrivia": [
                                        {
                                            "kind": "NewLineTrivia",
                                            "text": "\r\n"
                                        },
                                        {
                                            "kind": "WhitespaceTrivia",
                                            "text": "        "
                                        }
                                    ],
                                    "trailingTrivia": [
                                        {
                                            "kind": "WhitespaceTrivia",
                                            "text": " "
                                        }
                                    ]
                                },
                                "variableDeclarators": [
                                    {
                                        "kind": "VariableDeclarator",
                                        "fullStart": 1026,
                                        "fullEnd": 1093,
                                        "start": 1026,
                                        "end": 1093,
                                        "fullWidth": 67,
<<<<<<< HEAD
                                        "width": 67,
                                        "identifier": {
=======
                                        "propertyName": {
>>>>>>> 85e84683
                                            "kind": "IdentifierName",
                                            "fullStart": 1026,
                                            "fullEnd": 1033,
                                            "start": 1026,
                                            "end": 1032,
                                            "fullWidth": 7,
                                            "width": 6,
                                            "text": "newObj",
                                            "value": "newObj",
                                            "valueText": "newObj",
                                            "hasTrailingTrivia": true,
                                            "trailingTrivia": [
                                                {
                                                    "kind": "WhitespaceTrivia",
                                                    "text": " "
                                                }
                                            ]
                                        },
                                        "equalsValueClause": {
                                            "kind": "EqualsValueClause",
                                            "fullStart": 1033,
                                            "fullEnd": 1093,
                                            "start": 1033,
                                            "end": 1093,
                                            "fullWidth": 60,
                                            "width": 60,
                                            "equalsToken": {
                                                "kind": "EqualsToken",
                                                "fullStart": 1033,
                                                "fullEnd": 1035,
                                                "start": 1033,
                                                "end": 1034,
                                                "fullWidth": 2,
                                                "width": 1,
                                                "text": "=",
                                                "value": "=",
                                                "valueText": "=",
                                                "hasTrailingTrivia": true,
                                                "trailingTrivia": [
                                                    {
                                                        "kind": "WhitespaceTrivia",
                                                        "text": " "
                                                    }
                                                ]
                                            },
                                            "value": {
                                                "kind": "InvocationExpression",
                                                "fullStart": 1035,
                                                "fullEnd": 1093,
                                                "start": 1035,
                                                "end": 1093,
                                                "fullWidth": 58,
                                                "width": 58,
                                                "expression": {
                                                    "kind": "MemberAccessExpression",
                                                    "fullStart": 1035,
                                                    "fullEnd": 1048,
                                                    "start": 1035,
                                                    "end": 1048,
                                                    "fullWidth": 13,
                                                    "width": 13,
                                                    "expression": {
                                                        "kind": "IdentifierName",
                                                        "fullStart": 1035,
                                                        "fullEnd": 1041,
                                                        "start": 1035,
                                                        "end": 1041,
                                                        "fullWidth": 6,
                                                        "width": 6,
                                                        "text": "Object",
                                                        "value": "Object",
                                                        "valueText": "Object"
                                                    },
                                                    "dotToken": {
                                                        "kind": "DotToken",
                                                        "fullStart": 1041,
                                                        "fullEnd": 1042,
                                                        "start": 1041,
                                                        "end": 1042,
                                                        "fullWidth": 1,
                                                        "width": 1,
                                                        "text": ".",
                                                        "value": ".",
                                                        "valueText": "."
                                                    },
                                                    "name": {
                                                        "kind": "IdentifierName",
                                                        "fullStart": 1042,
                                                        "fullEnd": 1048,
                                                        "start": 1042,
                                                        "end": 1048,
                                                        "fullWidth": 6,
                                                        "width": 6,
                                                        "text": "create",
                                                        "value": "create",
                                                        "valueText": "create"
                                                    }
                                                },
                                                "argumentList": {
                                                    "kind": "ArgumentList",
                                                    "fullStart": 1048,
                                                    "fullEnd": 1093,
                                                    "start": 1048,
                                                    "end": 1093,
                                                    "fullWidth": 45,
                                                    "width": 45,
                                                    "openParenToken": {
                                                        "kind": "OpenParenToken",
                                                        "fullStart": 1048,
                                                        "fullEnd": 1049,
                                                        "start": 1048,
                                                        "end": 1049,
                                                        "fullWidth": 1,
                                                        "width": 1,
                                                        "text": "(",
                                                        "value": "(",
                                                        "valueText": "("
                                                    },
                                                    "arguments": [
                                                        {
                                                            "kind": "ObjectLiteralExpression",
                                                            "fullStart": 1049,
                                                            "fullEnd": 1051,
                                                            "start": 1049,
                                                            "end": 1051,
                                                            "fullWidth": 2,
                                                            "width": 2,
                                                            "openBraceToken": {
                                                                "kind": "OpenBraceToken",
                                                                "fullStart": 1049,
                                                                "fullEnd": 1050,
                                                                "start": 1049,
                                                                "end": 1050,
                                                                "fullWidth": 1,
                                                                "width": 1,
                                                                "text": "{",
                                                                "value": "{",
                                                                "valueText": "{"
                                                            },
                                                            "propertyAssignments": [],
                                                            "closeBraceToken": {
                                                                "kind": "CloseBraceToken",
                                                                "fullStart": 1050,
                                                                "fullEnd": 1051,
                                                                "start": 1050,
                                                                "end": 1051,
                                                                "fullWidth": 1,
                                                                "width": 1,
                                                                "text": "}",
                                                                "value": "}",
                                                                "valueText": "}"
                                                            }
                                                        },
                                                        {
                                                            "kind": "CommaToken",
                                                            "fullStart": 1051,
                                                            "fullEnd": 1053,
                                                            "start": 1051,
                                                            "end": 1052,
                                                            "fullWidth": 2,
                                                            "width": 1,
                                                            "text": ",",
                                                            "value": ",",
                                                            "valueText": ",",
                                                            "hasTrailingTrivia": true,
                                                            "trailingTrivia": [
                                                                {
                                                                    "kind": "WhitespaceTrivia",
                                                                    "text": " "
                                                                }
                                                            ]
                                                        },
                                                        {
                                                            "kind": "ObjectLiteralExpression",
                                                            "fullStart": 1053,
                                                            "fullEnd": 1092,
                                                            "start": 1053,
                                                            "end": 1092,
                                                            "fullWidth": 39,
                                                            "width": 39,
                                                            "openBraceToken": {
                                                                "kind": "OpenBraceToken",
                                                                "fullStart": 1053,
                                                                "fullEnd": 1056,
                                                                "start": 1053,
                                                                "end": 1054,
                                                                "fullWidth": 3,
                                                                "width": 1,
                                                                "text": "{",
                                                                "value": "{",
                                                                "valueText": "{",
                                                                "hasTrailingTrivia": true,
                                                                "hasTrailingNewLine": true,
                                                                "trailingTrivia": [
                                                                    {
                                                                        "kind": "NewLineTrivia",
                                                                        "text": "\r\n"
                                                                    }
                                                                ]
                                                            },
                                                            "propertyAssignments": [
                                                                {
                                                                    "kind": "SimplePropertyAssignment",
                                                                    "fullStart": 1056,
                                                                    "fullEnd": 1083,
                                                                    "start": 1068,
                                                                    "end": 1081,
                                                                    "fullWidth": 27,
                                                                    "width": 13,
                                                                    "propertyName": {
                                                                        "kind": "IdentifierName",
                                                                        "fullStart": 1056,
                                                                        "fullEnd": 1072,
                                                                        "start": 1068,
                                                                        "end": 1072,
                                                                        "fullWidth": 16,
                                                                        "width": 4,
                                                                        "text": "prop",
                                                                        "value": "prop",
                                                                        "valueText": "prop",
                                                                        "hasLeadingTrivia": true,
                                                                        "leadingTrivia": [
                                                                            {
                                                                                "kind": "WhitespaceTrivia",
                                                                                "text": "            "
                                                                            }
                                                                        ]
                                                                    },
                                                                    "colonToken": {
                                                                        "kind": "ColonToken",
                                                                        "fullStart": 1072,
                                                                        "fullEnd": 1074,
                                                                        "start": 1072,
                                                                        "end": 1073,
                                                                        "fullWidth": 2,
                                                                        "width": 1,
                                                                        "text": ":",
                                                                        "value": ":",
                                                                        "valueText": ":",
                                                                        "hasTrailingTrivia": true,
                                                                        "trailingTrivia": [
                                                                            {
                                                                                "kind": "WhitespaceTrivia",
                                                                                "text": " "
                                                                            }
                                                                        ]
                                                                    },
                                                                    "expression": {
                                                                        "kind": "IdentifierName",
                                                                        "fullStart": 1074,
                                                                        "fullEnd": 1083,
                                                                        "start": 1074,
                                                                        "end": 1081,
                                                                        "fullWidth": 9,
                                                                        "width": 7,
                                                                        "text": "descObj",
                                                                        "value": "descObj",
                                                                        "valueText": "descObj",
                                                                        "hasTrailingTrivia": true,
                                                                        "hasTrailingNewLine": true,
                                                                        "trailingTrivia": [
                                                                            {
                                                                                "kind": "NewLineTrivia",
                                                                                "text": "\r\n"
                                                                            }
                                                                        ]
                                                                    }
                                                                }
                                                            ],
                                                            "closeBraceToken": {
                                                                "kind": "CloseBraceToken",
                                                                "fullStart": 1083,
                                                                "fullEnd": 1092,
                                                                "start": 1091,
                                                                "end": 1092,
                                                                "fullWidth": 9,
                                                                "width": 1,
                                                                "text": "}",
                                                                "value": "}",
                                                                "valueText": "}",
                                                                "hasLeadingTrivia": true,
                                                                "leadingTrivia": [
                                                                    {
                                                                        "kind": "WhitespaceTrivia",
                                                                        "text": "        "
                                                                    }
                                                                ]
                                                            }
                                                        }
                                                    ],
                                                    "closeParenToken": {
                                                        "kind": "CloseParenToken",
                                                        "fullStart": 1092,
                                                        "fullEnd": 1093,
                                                        "start": 1092,
                                                        "end": 1093,
                                                        "fullWidth": 1,
                                                        "width": 1,
                                                        "text": ")",
                                                        "value": ")",
                                                        "valueText": ")"
                                                    }
                                                }
                                            }
                                        }
                                    }
                                ]
                            },
                            "semicolonToken": {
                                "kind": "SemicolonToken",
                                "fullStart": 1093,
                                "fullEnd": 1096,
                                "start": 1093,
                                "end": 1094,
                                "fullWidth": 3,
                                "width": 1,
                                "text": ";",
                                "value": ";",
                                "valueText": ";",
                                "hasTrailingTrivia": true,
                                "hasTrailingNewLine": true,
                                "trailingTrivia": [
                                    {
                                        "kind": "NewLineTrivia",
                                        "text": "\r\n"
                                    }
                                ]
                            }
                        },
                        {
                            "kind": "ReturnStatement",
                            "fullStart": 1096,
                            "fullEnd": 1153,
                            "start": 1106,
                            "end": 1151,
                            "fullWidth": 57,
                            "width": 45,
                            "returnKeyword": {
                                "kind": "ReturnKeyword",
                                "fullStart": 1096,
                                "fullEnd": 1113,
                                "start": 1106,
                                "end": 1112,
                                "fullWidth": 17,
                                "width": 6,
                                "text": "return",
                                "value": "return",
                                "valueText": "return",
                                "hasLeadingTrivia": true,
                                "hasLeadingNewLine": true,
                                "hasTrailingTrivia": true,
                                "leadingTrivia": [
                                    {
                                        "kind": "NewLineTrivia",
                                        "text": "\r\n"
                                    },
                                    {
                                        "kind": "WhitespaceTrivia",
                                        "text": "        "
                                    }
                                ],
                                "trailingTrivia": [
                                    {
                                        "kind": "WhitespaceTrivia",
                                        "text": " "
                                    }
                                ]
                            },
                            "expression": {
                                "kind": "EqualsExpression",
                                "fullStart": 1113,
                                "fullEnd": 1150,
                                "start": 1113,
                                "end": 1150,
                                "fullWidth": 37,
                                "width": 37,
                                "left": {
                                    "kind": "MemberAccessExpression",
                                    "fullStart": 1113,
                                    "fullEnd": 1125,
                                    "start": 1113,
                                    "end": 1124,
                                    "fullWidth": 12,
                                    "width": 11,
                                    "expression": {
                                        "kind": "IdentifierName",
                                        "fullStart": 1113,
                                        "fullEnd": 1119,
                                        "start": 1113,
                                        "end": 1119,
                                        "fullWidth": 6,
                                        "width": 6,
                                        "text": "newObj",
                                        "value": "newObj",
                                        "valueText": "newObj"
                                    },
                                    "dotToken": {
                                        "kind": "DotToken",
                                        "fullStart": 1119,
                                        "fullEnd": 1120,
                                        "start": 1119,
                                        "end": 1120,
                                        "fullWidth": 1,
                                        "width": 1,
                                        "text": ".",
                                        "value": ".",
                                        "valueText": "."
                                    },
                                    "name": {
                                        "kind": "IdentifierName",
                                        "fullStart": 1120,
                                        "fullEnd": 1125,
                                        "start": 1120,
                                        "end": 1124,
                                        "fullWidth": 5,
                                        "width": 4,
                                        "text": "prop",
                                        "value": "prop",
                                        "valueText": "prop",
                                        "hasTrailingTrivia": true,
                                        "trailingTrivia": [
                                            {
                                                "kind": "WhitespaceTrivia",
                                                "text": " "
                                            }
                                        ]
                                    }
                                },
                                "operatorToken": {
                                    "kind": "EqualsEqualsEqualsToken",
                                    "fullStart": 1125,
                                    "fullEnd": 1129,
                                    "start": 1125,
                                    "end": 1128,
                                    "fullWidth": 4,
                                    "width": 3,
                                    "text": "===",
                                    "value": "===",
                                    "valueText": "===",
                                    "hasTrailingTrivia": true,
                                    "trailingTrivia": [
                                        {
                                            "kind": "WhitespaceTrivia",
                                            "text": " "
                                        }
                                    ]
                                },
                                "right": {
                                    "kind": "StringLiteral",
                                    "fullStart": 1129,
                                    "fullEnd": 1150,
                                    "start": 1129,
                                    "end": 1150,
                                    "fullWidth": 21,
                                    "width": 21,
                                    "text": "\"ownAccessorProperty\"",
                                    "value": "ownAccessorProperty",
                                    "valueText": "ownAccessorProperty"
                                }
                            },
                            "semicolonToken": {
                                "kind": "SemicolonToken",
                                "fullStart": 1150,
                                "fullEnd": 1153,
                                "start": 1150,
                                "end": 1151,
                                "fullWidth": 3,
                                "width": 1,
                                "text": ";",
                                "value": ";",
                                "valueText": ";",
                                "hasTrailingTrivia": true,
                                "hasTrailingNewLine": true,
                                "trailingTrivia": [
                                    {
                                        "kind": "NewLineTrivia",
                                        "text": "\r\n"
                                    }
                                ]
                            }
                        }
                    ],
                    "closeBraceToken": {
                        "kind": "CloseBraceToken",
                        "fullStart": 1153,
                        "fullEnd": 1160,
                        "start": 1157,
                        "end": 1158,
                        "fullWidth": 7,
                        "width": 1,
                        "text": "}",
                        "value": "}",
                        "valueText": "}",
                        "hasLeadingTrivia": true,
                        "hasTrailingTrivia": true,
                        "hasTrailingNewLine": true,
                        "leadingTrivia": [
                            {
                                "kind": "WhitespaceTrivia",
                                "text": "    "
                            }
                        ],
                        "trailingTrivia": [
                            {
                                "kind": "NewLineTrivia",
                                "text": "\r\n"
                            }
                        ]
                    }
                }
            },
            {
                "kind": "ExpressionStatement",
                "fullStart": 1160,
                "fullEnd": 1184,
                "start": 1160,
                "end": 1182,
                "fullWidth": 24,
                "width": 22,
                "expression": {
                    "kind": "InvocationExpression",
                    "fullStart": 1160,
                    "fullEnd": 1181,
                    "start": 1160,
                    "end": 1181,
                    "fullWidth": 21,
                    "width": 21,
                    "expression": {
                        "kind": "IdentifierName",
                        "fullStart": 1160,
                        "fullEnd": 1171,
                        "start": 1160,
                        "end": 1171,
                        "fullWidth": 11,
                        "width": 11,
                        "text": "runTestCase",
                        "value": "runTestCase",
                        "valueText": "runTestCase"
                    },
                    "argumentList": {
                        "kind": "ArgumentList",
                        "fullStart": 1171,
                        "fullEnd": 1181,
                        "start": 1171,
                        "end": 1181,
                        "fullWidth": 10,
                        "width": 10,
                        "openParenToken": {
                            "kind": "OpenParenToken",
                            "fullStart": 1171,
                            "fullEnd": 1172,
                            "start": 1171,
                            "end": 1172,
                            "fullWidth": 1,
                            "width": 1,
                            "text": "(",
                            "value": "(",
                            "valueText": "("
                        },
                        "arguments": [
                            {
                                "kind": "IdentifierName",
                                "fullStart": 1172,
                                "fullEnd": 1180,
                                "start": 1172,
                                "end": 1180,
                                "fullWidth": 8,
                                "width": 8,
                                "text": "testcase",
                                "value": "testcase",
                                "valueText": "testcase"
                            }
                        ],
                        "closeParenToken": {
                            "kind": "CloseParenToken",
                            "fullStart": 1180,
                            "fullEnd": 1181,
                            "start": 1180,
                            "end": 1181,
                            "fullWidth": 1,
                            "width": 1,
                            "text": ")",
                            "value": ")",
                            "valueText": ")"
                        }
                    }
                },
                "semicolonToken": {
                    "kind": "SemicolonToken",
                    "fullStart": 1181,
                    "fullEnd": 1184,
                    "start": 1181,
                    "end": 1182,
                    "fullWidth": 3,
                    "width": 1,
                    "text": ";",
                    "value": ";",
                    "valueText": ";",
                    "hasTrailingTrivia": true,
                    "hasTrailingNewLine": true,
                    "trailingTrivia": [
                        {
                            "kind": "NewLineTrivia",
                            "text": "\r\n"
                        }
                    ]
                }
            }
        ],
        "endOfFileToken": {
            "kind": "EndOfFileToken",
            "fullStart": 1184,
            "fullEnd": 1184,
            "start": 1184,
            "end": 1184,
            "fullWidth": 0,
            "width": 0,
            "text": ""
        }
    },
    "lineMap": {
        "lineStarts": [
            0,
            67,
            152,
            232,
            308,
            380,
            385,
            439,
            606,
            611,
            613,
            615,
            638,
            640,
            663,
            707,
            719,
            721,
            766,
            807,
            809,
            852,
            854,
            905,
            937,
            984,
            999,
            1012,
            1014,
            1056,
            1083,
            1096,
            1098,
            1153,
            1160,
            1184
        ],
        "length": 1184
    }
}<|MERGE_RESOLUTION|>--- conflicted
+++ resolved
@@ -252,12 +252,8 @@
                                         "start": 652,
                                         "end": 716,
                                         "fullWidth": 64,
-<<<<<<< HEAD
                                         "width": 64,
-                                        "identifier": {
-=======
                                         "propertyName": {
->>>>>>> 85e84683
                                             "kind": "IdentifierName",
                                             "fullStart": 652,
                                             "fullEnd": 658,
@@ -501,12 +497,8 @@
                                         "start": 733,
                                         "end": 763,
                                         "fullWidth": 30,
-<<<<<<< HEAD
                                         "width": 30,
-                                        "identifier": {
-=======
                                         "propertyName": {
->>>>>>> 85e84683
                                             "kind": "IdentifierName",
                                             "fullStart": 733,
                                             "fullEnd": 746,
@@ -880,12 +872,8 @@
                                         "start": 821,
                                         "end": 849,
                                         "fullWidth": 28,
-<<<<<<< HEAD
                                         "width": 28,
-                                        "identifier": {
-=======
                                         "propertyName": {
->>>>>>> 85e84683
                                             "kind": "IdentifierName",
                                             "fullStart": 821,
                                             "fullEnd": 829,
@@ -1583,12 +1571,8 @@
                                         "start": 1026,
                                         "end": 1093,
                                         "fullWidth": 67,
-<<<<<<< HEAD
                                         "width": 67,
-                                        "identifier": {
-=======
                                         "propertyName": {
->>>>>>> 85e84683
                                             "kind": "IdentifierName",
                                             "fullStart": 1026,
                                             "fullEnd": 1033,
