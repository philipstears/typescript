--- conflicted
+++ resolved
@@ -250,12 +250,8 @@
                                         "start": 649,
                                         "end": 671,
                                         "fullWidth": 22,
-<<<<<<< HEAD
                                         "width": 22,
-                                        "identifier": {
-=======
                                         "propertyName": {
->>>>>>> 85e84683
                                             "kind": "IdentifierName",
                                             "fullStart": 649,
                                             "fullEnd": 658,
@@ -589,12 +585,8 @@
                                         "start": 730,
                                         "end": 798,
                                         "fullWidth": 68,
-<<<<<<< HEAD
                                         "width": 68,
-                                        "identifier": {
-=======
                                         "propertyName": {
->>>>>>> 85e84683
                                             "kind": "IdentifierName",
                                             "fullStart": 730,
                                             "fullEnd": 737,
