{
    "isDeclaration": false,
    "languageVersion": "EcmaScript5",
    "parseOptions": {
        "allowAutomaticSemicolonInsertion": true
    },
    "sourceUnit": {
        "kind": "SourceUnit",
        "fullStart": 0,
        "fullEnd": 943,
        "start": 620,
        "end": 943,
        "fullWidth": 943,
        "width": 323,
        "isIncrementallyUnusable": true,
        "moduleElements": [
            {
                "kind": "FunctionDeclaration",
                "fullStart": 0,
                "fullEnd": 919,
                "start": 620,
                "end": 917,
                "fullWidth": 919,
                "width": 297,
                "modifiers": [],
                "functionKeyword": {
                    "kind": "FunctionKeyword",
                    "fullStart": 0,
                    "fullEnd": 629,
                    "start": 620,
                    "end": 628,
                    "fullWidth": 629,
                    "width": 8,
                    "text": "function",
                    "value": "function",
                    "valueText": "function",
                    "hasLeadingTrivia": true,
                    "hasLeadingComment": true,
                    "hasLeadingNewLine": true,
                    "hasTrailingTrivia": true,
                    "leadingTrivia": [
                        {
                            "kind": "SingleLineCommentTrivia",
                            "text": "/// Copyright (c) 2012 Ecma International.  All rights reserved. "
                        },
                        {
                            "kind": "NewLineTrivia",
                            "text": "\r\n"
                        },
                        {
                            "kind": "SingleLineCommentTrivia",
                            "text": "/// Ecma International makes this code available under the terms and conditions set"
                        },
                        {
                            "kind": "NewLineTrivia",
                            "text": "\r\n"
                        },
                        {
                            "kind": "SingleLineCommentTrivia",
                            "text": "/// forth on http://hg.ecmascript.org/tests/test262/raw-file/tip/LICENSE (the "
                        },
                        {
                            "kind": "NewLineTrivia",
                            "text": "\r\n"
                        },
                        {
                            "kind": "SingleLineCommentTrivia",
                            "text": "/// \"Use Terms\").   Any redistribution of this code must retain the above "
                        },
                        {
                            "kind": "NewLineTrivia",
                            "text": "\r\n"
                        },
                        {
                            "kind": "SingleLineCommentTrivia",
                            "text": "/// copyright and this notice and otherwise comply with the Use Terms."
                        },
                        {
                            "kind": "NewLineTrivia",
                            "text": "\r\n"
                        },
                        {
                            "kind": "MultiLineCommentTrivia",
                            "text": "/**\r\n * @path ch15/15.2/15.2.3/15.2.3.5/15.2.3.5-4-165.js\r\n * @description Object.create - one property in 'Properties' is a Function object which implements its own [[Get]] method to access the 'value' property (8.10.5 step 5.a)\r\n */"
                        },
                        {
                            "kind": "NewLineTrivia",
                            "text": "\r\n"
                        },
                        {
                            "kind": "NewLineTrivia",
                            "text": "\r\n"
                        },
                        {
                            "kind": "NewLineTrivia",
                            "text": "\r\n"
                        }
                    ],
                    "trailingTrivia": [
                        {
                            "kind": "WhitespaceTrivia",
                            "text": " "
                        }
                    ]
                },
                "identifier": {
                    "kind": "IdentifierName",
                    "fullStart": 629,
                    "fullEnd": 637,
                    "start": 629,
                    "end": 637,
                    "fullWidth": 8,
                    "width": 8,
                    "text": "testcase",
                    "value": "testcase",
                    "valueText": "testcase"
                },
                "callSignature": {
                    "kind": "CallSignature",
                    "fullStart": 637,
                    "fullEnd": 640,
                    "start": 637,
                    "end": 639,
                    "fullWidth": 3,
                    "width": 2,
                    "parameterList": {
                        "kind": "ParameterList",
                        "fullStart": 637,
                        "fullEnd": 640,
                        "start": 637,
                        "end": 639,
                        "fullWidth": 3,
                        "width": 2,
                        "openParenToken": {
                            "kind": "OpenParenToken",
                            "fullStart": 637,
                            "fullEnd": 638,
                            "start": 637,
                            "end": 638,
                            "fullWidth": 1,
                            "width": 1,
                            "text": "(",
                            "value": "(",
                            "valueText": "("
                        },
                        "parameters": [],
                        "closeParenToken": {
                            "kind": "CloseParenToken",
                            "fullStart": 638,
                            "fullEnd": 640,
                            "start": 638,
                            "end": 639,
                            "fullWidth": 2,
                            "width": 1,
                            "text": ")",
                            "value": ")",
                            "valueText": ")",
                            "hasTrailingTrivia": true,
                            "trailingTrivia": [
                                {
                                    "kind": "WhitespaceTrivia",
                                    "text": " "
                                }
                            ]
                        }
                    }
                },
                "block": {
                    "kind": "Block",
                    "fullStart": 640,
                    "fullEnd": 919,
                    "start": 640,
                    "end": 917,
                    "fullWidth": 279,
                    "width": 277,
                    "openBraceToken": {
                        "kind": "OpenBraceToken",
                        "fullStart": 640,
                        "fullEnd": 643,
                        "start": 640,
                        "end": 641,
                        "fullWidth": 3,
                        "width": 1,
                        "text": "{",
                        "value": "{",
                        "valueText": "{",
                        "hasTrailingTrivia": true,
                        "hasTrailingNewLine": true,
                        "trailingTrivia": [
                            {
                                "kind": "NewLineTrivia",
                                "text": "\r\n"
                            }
                        ]
                    },
                    "statements": [
                        {
                            "kind": "VariableStatement",
                            "fullStart": 643,
                            "fullEnd": 722,
                            "start": 653,
                            "end": 720,
                            "fullWidth": 79,
                            "width": 67,
                            "modifiers": [],
                            "variableDeclaration": {
                                "kind": "VariableDeclaration",
                                "fullStart": 643,
                                "fullEnd": 719,
                                "start": 653,
                                "end": 719,
                                "fullWidth": 76,
                                "width": 66,
                                "varKeyword": {
                                    "kind": "VarKeyword",
                                    "fullStart": 643,
                                    "fullEnd": 657,
                                    "start": 653,
                                    "end": 656,
                                    "fullWidth": 14,
                                    "width": 3,
                                    "text": "var",
                                    "value": "var",
                                    "valueText": "var",
                                    "hasLeadingTrivia": true,
                                    "hasLeadingNewLine": true,
                                    "hasTrailingTrivia": true,
                                    "leadingTrivia": [
                                        {
                                            "kind": "NewLineTrivia",
                                            "text": "\r\n"
                                        },
                                        {
                                            "kind": "WhitespaceTrivia",
                                            "text": "        "
                                        }
                                    ],
                                    "trailingTrivia": [
                                        {
                                            "kind": "WhitespaceTrivia",
                                            "text": " "
                                        }
                                    ]
                                },
                                "variableDeclarators": [
                                    {
                                        "kind": "VariableDeclarator",
                                        "fullStart": 657,
                                        "fullEnd": 719,
                                        "start": 657,
                                        "end": 719,
                                        "fullWidth": 62,
<<<<<<< HEAD
                                        "width": 62,
                                        "identifier": {
=======
                                        "propertyName": {
>>>>>>> 85e84683
                                            "kind": "IdentifierName",
                                            "fullStart": 657,
                                            "fullEnd": 662,
                                            "start": 657,
                                            "end": 661,
                                            "fullWidth": 5,
                                            "width": 4,
                                            "text": "Func",
                                            "value": "Func",
                                            "valueText": "Func",
                                            "hasTrailingTrivia": true,
                                            "trailingTrivia": [
                                                {
                                                    "kind": "WhitespaceTrivia",
                                                    "text": " "
                                                }
                                            ]
                                        },
                                        "equalsValueClause": {
                                            "kind": "EqualsValueClause",
                                            "fullStart": 662,
                                            "fullEnd": 719,
                                            "start": 662,
                                            "end": 719,
                                            "fullWidth": 57,
                                            "width": 57,
                                            "equalsToken": {
                                                "kind": "EqualsToken",
                                                "fullStart": 662,
                                                "fullEnd": 664,
                                                "start": 662,
                                                "end": 663,
                                                "fullWidth": 2,
                                                "width": 1,
                                                "text": "=",
                                                "value": "=",
                                                "valueText": "=",
                                                "hasTrailingTrivia": true,
                                                "trailingTrivia": [
                                                    {
                                                        "kind": "WhitespaceTrivia",
                                                        "text": " "
                                                    }
                                                ]
                                            },
                                            "value": {
                                                "kind": "FunctionExpression",
                                                "fullStart": 664,
                                                "fullEnd": 719,
                                                "start": 664,
                                                "end": 719,
                                                "fullWidth": 55,
                                                "width": 55,
                                                "functionKeyword": {
                                                    "kind": "FunctionKeyword",
                                                    "fullStart": 664,
                                                    "fullEnd": 673,
                                                    "start": 664,
                                                    "end": 672,
                                                    "fullWidth": 9,
                                                    "width": 8,
                                                    "text": "function",
                                                    "value": "function",
                                                    "valueText": "function",
                                                    "hasTrailingTrivia": true,
                                                    "trailingTrivia": [
                                                        {
                                                            "kind": "WhitespaceTrivia",
                                                            "text": " "
                                                        }
                                                    ]
                                                },
                                                "callSignature": {
                                                    "kind": "CallSignature",
                                                    "fullStart": 673,
                                                    "fullEnd": 680,
                                                    "start": 673,
                                                    "end": 679,
                                                    "fullWidth": 7,
                                                    "width": 6,
                                                    "parameterList": {
                                                        "kind": "ParameterList",
                                                        "fullStart": 673,
                                                        "fullEnd": 680,
                                                        "start": 673,
                                                        "end": 679,
                                                        "fullWidth": 7,
                                                        "width": 6,
                                                        "openParenToken": {
                                                            "kind": "OpenParenToken",
                                                            "fullStart": 673,
                                                            "fullEnd": 674,
                                                            "start": 673,
                                                            "end": 674,
                                                            "fullWidth": 1,
                                                            "width": 1,
                                                            "text": "(",
                                                            "value": "(",
                                                            "valueText": "("
                                                        },
                                                        "parameters": [
                                                            {
                                                                "kind": "Parameter",
                                                                "fullStart": 674,
                                                                "fullEnd": 675,
                                                                "start": 674,
                                                                "end": 675,
                                                                "fullWidth": 1,
                                                                "width": 1,
                                                                "modifiers": [],
                                                                "identifier": {
                                                                    "kind": "IdentifierName",
                                                                    "fullStart": 674,
                                                                    "fullEnd": 675,
                                                                    "start": 674,
                                                                    "end": 675,
                                                                    "fullWidth": 1,
                                                                    "width": 1,
                                                                    "text": "a",
                                                                    "value": "a",
                                                                    "valueText": "a"
                                                                }
                                                            },
                                                            {
                                                                "kind": "CommaToken",
                                                                "fullStart": 675,
                                                                "fullEnd": 677,
                                                                "start": 675,
                                                                "end": 676,
                                                                "fullWidth": 2,
                                                                "width": 1,
                                                                "text": ",",
                                                                "value": ",",
                                                                "valueText": ",",
                                                                "hasTrailingTrivia": true,
                                                                "trailingTrivia": [
                                                                    {
                                                                        "kind": "WhitespaceTrivia",
                                                                        "text": " "
                                                                    }
                                                                ]
                                                            },
                                                            {
                                                                "kind": "Parameter",
                                                                "fullStart": 677,
                                                                "fullEnd": 678,
                                                                "start": 677,
                                                                "end": 678,
                                                                "fullWidth": 1,
                                                                "width": 1,
                                                                "modifiers": [],
                                                                "identifier": {
                                                                    "kind": "IdentifierName",
                                                                    "fullStart": 677,
                                                                    "fullEnd": 678,
                                                                    "start": 677,
                                                                    "end": 678,
                                                                    "fullWidth": 1,
                                                                    "width": 1,
                                                                    "text": "b",
                                                                    "value": "b",
                                                                    "valueText": "b"
                                                                }
                                                            }
                                                        ],
                                                        "closeParenToken": {
                                                            "kind": "CloseParenToken",
                                                            "fullStart": 678,
                                                            "fullEnd": 680,
                                                            "start": 678,
                                                            "end": 679,
                                                            "fullWidth": 2,
                                                            "width": 1,
                                                            "text": ")",
                                                            "value": ")",
                                                            "valueText": ")",
                                                            "hasTrailingTrivia": true,
                                                            "trailingTrivia": [
                                                                {
                                                                    "kind": "WhitespaceTrivia",
                                                                    "text": " "
                                                                }
                                                            ]
                                                        }
                                                    }
                                                },
                                                "block": {
                                                    "kind": "Block",
                                                    "fullStart": 680,
                                                    "fullEnd": 719,
                                                    "start": 680,
                                                    "end": 719,
                                                    "fullWidth": 39,
                                                    "width": 39,
                                                    "openBraceToken": {
                                                        "kind": "OpenBraceToken",
                                                        "fullStart": 680,
                                                        "fullEnd": 683,
                                                        "start": 680,
                                                        "end": 681,
                                                        "fullWidth": 3,
                                                        "width": 1,
                                                        "text": "{",
                                                        "value": "{",
                                                        "valueText": "{",
                                                        "hasTrailingTrivia": true,
                                                        "hasTrailingNewLine": true,
                                                        "trailingTrivia": [
                                                            {
                                                                "kind": "NewLineTrivia",
                                                                "text": "\r\n"
                                                            }
                                                        ]
                                                    },
                                                    "statements": [
                                                        {
                                                            "kind": "ReturnStatement",
                                                            "fullStart": 683,
                                                            "fullEnd": 710,
                                                            "start": 695,
                                                            "end": 708,
                                                            "fullWidth": 27,
                                                            "width": 13,
                                                            "returnKeyword": {
                                                                "kind": "ReturnKeyword",
                                                                "fullStart": 683,
                                                                "fullEnd": 702,
                                                                "start": 695,
                                                                "end": 701,
                                                                "fullWidth": 19,
                                                                "width": 6,
                                                                "text": "return",
                                                                "value": "return",
                                                                "valueText": "return",
                                                                "hasLeadingTrivia": true,
                                                                "hasTrailingTrivia": true,
                                                                "leadingTrivia": [
                                                                    {
                                                                        "kind": "WhitespaceTrivia",
                                                                        "text": "            "
                                                                    }
                                                                ],
                                                                "trailingTrivia": [
                                                                    {
                                                                        "kind": "WhitespaceTrivia",
                                                                        "text": " "
                                                                    }
                                                                ]
                                                            },
                                                            "expression": {
                                                                "kind": "AddExpression",
                                                                "fullStart": 702,
                                                                "fullEnd": 707,
                                                                "start": 702,
                                                                "end": 707,
                                                                "fullWidth": 5,
                                                                "width": 5,
                                                                "left": {
                                                                    "kind": "IdentifierName",
                                                                    "fullStart": 702,
                                                                    "fullEnd": 704,
                                                                    "start": 702,
                                                                    "end": 703,
                                                                    "fullWidth": 2,
                                                                    "width": 1,
                                                                    "text": "a",
                                                                    "value": "a",
                                                                    "valueText": "a",
                                                                    "hasTrailingTrivia": true,
                                                                    "trailingTrivia": [
                                                                        {
                                                                            "kind": "WhitespaceTrivia",
                                                                            "text": " "
                                                                        }
                                                                    ]
                                                                },
                                                                "operatorToken": {
                                                                    "kind": "PlusToken",
                                                                    "fullStart": 704,
                                                                    "fullEnd": 706,
                                                                    "start": 704,
                                                                    "end": 705,
                                                                    "fullWidth": 2,
                                                                    "width": 1,
                                                                    "text": "+",
                                                                    "value": "+",
                                                                    "valueText": "+",
                                                                    "hasTrailingTrivia": true,
                                                                    "trailingTrivia": [
                                                                        {
                                                                            "kind": "WhitespaceTrivia",
                                                                            "text": " "
                                                                        }
                                                                    ]
                                                                },
                                                                "right": {
                                                                    "kind": "IdentifierName",
                                                                    "fullStart": 706,
                                                                    "fullEnd": 707,
                                                                    "start": 706,
                                                                    "end": 707,
                                                                    "fullWidth": 1,
                                                                    "width": 1,
                                                                    "text": "b",
                                                                    "value": "b",
                                                                    "valueText": "b"
                                                                }
                                                            },
                                                            "semicolonToken": {
                                                                "kind": "SemicolonToken",
                                                                "fullStart": 707,
                                                                "fullEnd": 710,
                                                                "start": 707,
                                                                "end": 708,
                                                                "fullWidth": 3,
                                                                "width": 1,
                                                                "text": ";",
                                                                "value": ";",
                                                                "valueText": ";",
                                                                "hasTrailingTrivia": true,
                                                                "hasTrailingNewLine": true,
                                                                "trailingTrivia": [
                                                                    {
                                                                        "kind": "NewLineTrivia",
                                                                        "text": "\r\n"
                                                                    }
                                                                ]
                                                            }
                                                        }
                                                    ],
                                                    "closeBraceToken": {
                                                        "kind": "CloseBraceToken",
                                                        "fullStart": 710,
                                                        "fullEnd": 719,
                                                        "start": 718,
                                                        "end": 719,
                                                        "fullWidth": 9,
                                                        "width": 1,
                                                        "text": "}",
                                                        "value": "}",
                                                        "valueText": "}",
                                                        "hasLeadingTrivia": true,
                                                        "leadingTrivia": [
                                                            {
                                                                "kind": "WhitespaceTrivia",
                                                                "text": "        "
                                                            }
                                                        ]
                                                    }
                                                }
                                            }
                                        }
                                    }
                                ]
                            },
                            "semicolonToken": {
                                "kind": "SemicolonToken",
                                "fullStart": 719,
                                "fullEnd": 722,
                                "start": 719,
                                "end": 720,
                                "fullWidth": 3,
                                "width": 1,
                                "text": ";",
                                "value": ";",
                                "valueText": ";",
                                "hasTrailingTrivia": true,
                                "hasTrailingNewLine": true,
                                "trailingTrivia": [
                                    {
                                        "kind": "NewLineTrivia",
                                        "text": "\r\n"
                                    }
                                ]
                            }
                        },
                        {
                            "kind": "VariableStatement",
                            "fullStart": 722,
                            "fullEnd": 755,
                            "start": 732,
                            "end": 753,
                            "fullWidth": 33,
                            "width": 21,
                            "modifiers": [],
                            "variableDeclaration": {
                                "kind": "VariableDeclaration",
                                "fullStart": 722,
                                "fullEnd": 752,
                                "start": 732,
                                "end": 752,
                                "fullWidth": 30,
                                "width": 20,
                                "varKeyword": {
                                    "kind": "VarKeyword",
                                    "fullStart": 722,
                                    "fullEnd": 736,
                                    "start": 732,
                                    "end": 735,
                                    "fullWidth": 14,
                                    "width": 3,
                                    "text": "var",
                                    "value": "var",
                                    "valueText": "var",
                                    "hasLeadingTrivia": true,
                                    "hasLeadingNewLine": true,
                                    "hasTrailingTrivia": true,
                                    "leadingTrivia": [
                                        {
                                            "kind": "NewLineTrivia",
                                            "text": "\r\n"
                                        },
                                        {
                                            "kind": "WhitespaceTrivia",
                                            "text": "        "
                                        }
                                    ],
                                    "trailingTrivia": [
                                        {
                                            "kind": "WhitespaceTrivia",
                                            "text": " "
                                        }
                                    ]
                                },
                                "variableDeclarators": [
                                    {
                                        "kind": "VariableDeclarator",
                                        "fullStart": 736,
                                        "fullEnd": 752,
                                        "start": 736,
                                        "end": 752,
                                        "fullWidth": 16,
<<<<<<< HEAD
                                        "width": 16,
                                        "identifier": {
=======
                                        "propertyName": {
>>>>>>> 85e84683
                                            "kind": "IdentifierName",
                                            "fullStart": 736,
                                            "fullEnd": 740,
                                            "start": 736,
                                            "end": 739,
                                            "fullWidth": 4,
                                            "width": 3,
                                            "text": "fun",
                                            "value": "fun",
                                            "valueText": "fun",
                                            "hasTrailingTrivia": true,
                                            "trailingTrivia": [
                                                {
                                                    "kind": "WhitespaceTrivia",
                                                    "text": " "
                                                }
                                            ]
                                        },
                                        "equalsValueClause": {
                                            "kind": "EqualsValueClause",
                                            "fullStart": 740,
                                            "fullEnd": 752,
                                            "start": 740,
                                            "end": 752,
                                            "fullWidth": 12,
                                            "width": 12,
                                            "equalsToken": {
                                                "kind": "EqualsToken",
                                                "fullStart": 740,
                                                "fullEnd": 742,
                                                "start": 740,
                                                "end": 741,
                                                "fullWidth": 2,
                                                "width": 1,
                                                "text": "=",
                                                "value": "=",
                                                "valueText": "=",
                                                "hasTrailingTrivia": true,
                                                "trailingTrivia": [
                                                    {
                                                        "kind": "WhitespaceTrivia",
                                                        "text": " "
                                                    }
                                                ]
                                            },
                                            "value": {
                                                "kind": "ObjectCreationExpression",
                                                "fullStart": 742,
                                                "fullEnd": 752,
                                                "start": 742,
                                                "end": 752,
                                                "fullWidth": 10,
                                                "width": 10,
                                                "newKeyword": {
                                                    "kind": "NewKeyword",
                                                    "fullStart": 742,
                                                    "fullEnd": 746,
                                                    "start": 742,
                                                    "end": 745,
                                                    "fullWidth": 4,
                                                    "width": 3,
                                                    "text": "new",
                                                    "value": "new",
                                                    "valueText": "new",
                                                    "hasTrailingTrivia": true,
                                                    "trailingTrivia": [
                                                        {
                                                            "kind": "WhitespaceTrivia",
                                                            "text": " "
                                                        }
                                                    ]
                                                },
                                                "expression": {
                                                    "kind": "IdentifierName",
                                                    "fullStart": 746,
                                                    "fullEnd": 750,
                                                    "start": 746,
                                                    "end": 750,
                                                    "fullWidth": 4,
                                                    "width": 4,
                                                    "text": "Func",
                                                    "value": "Func",
                                                    "valueText": "Func"
                                                },
                                                "argumentList": {
                                                    "kind": "ArgumentList",
                                                    "fullStart": 750,
                                                    "fullEnd": 752,
                                                    "start": 750,
                                                    "end": 752,
                                                    "fullWidth": 2,
                                                    "width": 2,
                                                    "openParenToken": {
                                                        "kind": "OpenParenToken",
                                                        "fullStart": 750,
                                                        "fullEnd": 751,
                                                        "start": 750,
                                                        "end": 751,
                                                        "fullWidth": 1,
                                                        "width": 1,
                                                        "text": "(",
                                                        "value": "(",
                                                        "valueText": "("
                                                    },
                                                    "arguments": [],
                                                    "closeParenToken": {
                                                        "kind": "CloseParenToken",
                                                        "fullStart": 751,
                                                        "fullEnd": 752,
                                                        "start": 751,
                                                        "end": 752,
                                                        "fullWidth": 1,
                                                        "width": 1,
                                                        "text": ")",
                                                        "value": ")",
                                                        "valueText": ")"
                                                    }
                                                }
                                            }
                                        }
                                    }
                                ]
                            },
                            "semicolonToken": {
                                "kind": "SemicolonToken",
                                "fullStart": 752,
                                "fullEnd": 755,
                                "start": 752,
                                "end": 753,
                                "fullWidth": 3,
                                "width": 1,
                                "text": ";",
                                "value": ";",
                                "valueText": ";",
                                "hasTrailingTrivia": true,
                                "hasTrailingNewLine": true,
                                "trailingTrivia": [
                                    {
                                        "kind": "NewLineTrivia",
                                        "text": "\r\n"
                                    }
                                ]
                            }
                        },
                        {
                            "kind": "ExpressionStatement",
                            "fullStart": 755,
                            "fullEnd": 788,
                            "start": 763,
                            "end": 786,
                            "fullWidth": 33,
                            "width": 23,
                            "expression": {
                                "kind": "AssignmentExpression",
                                "fullStart": 755,
                                "fullEnd": 785,
                                "start": 763,
                                "end": 785,
                                "fullWidth": 30,
                                "width": 22,
                                "left": {
                                    "kind": "MemberAccessExpression",
                                    "fullStart": 755,
                                    "fullEnd": 773,
                                    "start": 763,
                                    "end": 772,
                                    "fullWidth": 18,
                                    "width": 9,
                                    "expression": {
                                        "kind": "IdentifierName",
                                        "fullStart": 755,
                                        "fullEnd": 766,
                                        "start": 763,
                                        "end": 766,
                                        "fullWidth": 11,
                                        "width": 3,
                                        "text": "fun",
                                        "value": "fun",
                                        "valueText": "fun",
                                        "hasLeadingTrivia": true,
                                        "leadingTrivia": [
                                            {
                                                "kind": "WhitespaceTrivia",
                                                "text": "        "
                                            }
                                        ]
                                    },
                                    "dotToken": {
                                        "kind": "DotToken",
                                        "fullStart": 766,
                                        "fullEnd": 767,
                                        "start": 766,
                                        "end": 767,
                                        "fullWidth": 1,
                                        "width": 1,
                                        "text": ".",
                                        "value": ".",
                                        "valueText": "."
                                    },
                                    "name": {
                                        "kind": "IdentifierName",
                                        "fullStart": 767,
                                        "fullEnd": 773,
                                        "start": 767,
                                        "end": 772,
                                        "fullWidth": 6,
                                        "width": 5,
                                        "text": "value",
                                        "value": "value",
                                        "valueText": "value",
                                        "hasTrailingTrivia": true,
                                        "trailingTrivia": [
                                            {
                                                "kind": "WhitespaceTrivia",
                                                "text": " "
                                            }
                                        ]
                                    }
                                },
                                "operatorToken": {
                                    "kind": "EqualsToken",
                                    "fullStart": 773,
                                    "fullEnd": 775,
                                    "start": 773,
                                    "end": 774,
                                    "fullWidth": 2,
                                    "width": 1,
                                    "text": "=",
                                    "value": "=",
                                    "valueText": "=",
                                    "hasTrailingTrivia": true,
                                    "trailingTrivia": [
                                        {
                                            "kind": "WhitespaceTrivia",
                                            "text": " "
                                        }
                                    ]
                                },
                                "right": {
                                    "kind": "StringLiteral",
                                    "fullStart": 775,
                                    "fullEnd": 785,
                                    "start": 775,
                                    "end": 785,
                                    "fullWidth": 10,
                                    "width": 10,
                                    "text": "\"FunValue\"",
                                    "value": "FunValue",
                                    "valueText": "FunValue"
                                }
                            },
                            "semicolonToken": {
                                "kind": "SemicolonToken",
                                "fullStart": 785,
                                "fullEnd": 788,
                                "start": 785,
                                "end": 786,
                                "fullWidth": 3,
                                "width": 1,
                                "text": ";",
                                "value": ";",
                                "valueText": ";",
                                "hasTrailingTrivia": true,
                                "hasTrailingNewLine": true,
                                "trailingTrivia": [
                                    {
                                        "kind": "NewLineTrivia",
                                        "text": "\r\n"
                                    }
                                ]
                            }
                        },
                        {
                            "kind": "VariableStatement",
                            "fullStart": 788,
                            "fullEnd": 868,
                            "start": 798,
                            "end": 866,
                            "fullWidth": 80,
                            "width": 68,
                            "modifiers": [],
                            "variableDeclaration": {
                                "kind": "VariableDeclaration",
                                "fullStart": 788,
                                "fullEnd": 865,
                                "start": 798,
                                "end": 865,
                                "fullWidth": 77,
                                "width": 67,
                                "varKeyword": {
                                    "kind": "VarKeyword",
                                    "fullStart": 788,
                                    "fullEnd": 802,
                                    "start": 798,
                                    "end": 801,
                                    "fullWidth": 14,
                                    "width": 3,
                                    "text": "var",
                                    "value": "var",
                                    "valueText": "var",
                                    "hasLeadingTrivia": true,
                                    "hasLeadingNewLine": true,
                                    "hasTrailingTrivia": true,
                                    "leadingTrivia": [
                                        {
                                            "kind": "NewLineTrivia",
                                            "text": "\r\n"
                                        },
                                        {
                                            "kind": "WhitespaceTrivia",
                                            "text": "        "
                                        }
                                    ],
                                    "trailingTrivia": [
                                        {
                                            "kind": "WhitespaceTrivia",
                                            "text": " "
                                        }
                                    ]
                                },
                                "variableDeclarators": [
                                    {
                                        "kind": "VariableDeclarator",
                                        "fullStart": 802,
                                        "fullEnd": 865,
                                        "start": 802,
                                        "end": 865,
                                        "fullWidth": 63,
<<<<<<< HEAD
                                        "width": 63,
                                        "identifier": {
=======
                                        "propertyName": {
>>>>>>> 85e84683
                                            "kind": "IdentifierName",
                                            "fullStart": 802,
                                            "fullEnd": 809,
                                            "start": 802,
                                            "end": 808,
                                            "fullWidth": 7,
                                            "width": 6,
                                            "text": "newObj",
                                            "value": "newObj",
                                            "valueText": "newObj",
                                            "hasTrailingTrivia": true,
                                            "trailingTrivia": [
                                                {
                                                    "kind": "WhitespaceTrivia",
                                                    "text": " "
                                                }
                                            ]
                                        },
                                        "equalsValueClause": {
                                            "kind": "EqualsValueClause",
                                            "fullStart": 809,
                                            "fullEnd": 865,
                                            "start": 809,
                                            "end": 865,
                                            "fullWidth": 56,
                                            "width": 56,
                                            "equalsToken": {
                                                "kind": "EqualsToken",
                                                "fullStart": 809,
                                                "fullEnd": 811,
                                                "start": 809,
                                                "end": 810,
                                                "fullWidth": 2,
                                                "width": 1,
                                                "text": "=",
                                                "value": "=",
                                                "valueText": "=",
                                                "hasTrailingTrivia": true,
                                                "trailingTrivia": [
                                                    {
                                                        "kind": "WhitespaceTrivia",
                                                        "text": " "
                                                    }
                                                ]
                                            },
                                            "value": {
                                                "kind": "InvocationExpression",
                                                "fullStart": 811,
                                                "fullEnd": 865,
                                                "start": 811,
                                                "end": 865,
                                                "fullWidth": 54,
                                                "width": 54,
                                                "expression": {
                                                    "kind": "MemberAccessExpression",
                                                    "fullStart": 811,
                                                    "fullEnd": 824,
                                                    "start": 811,
                                                    "end": 824,
                                                    "fullWidth": 13,
                                                    "width": 13,
                                                    "expression": {
                                                        "kind": "IdentifierName",
                                                        "fullStart": 811,
                                                        "fullEnd": 817,
                                                        "start": 811,
                                                        "end": 817,
                                                        "fullWidth": 6,
                                                        "width": 6,
                                                        "text": "Object",
                                                        "value": "Object",
                                                        "valueText": "Object"
                                                    },
                                                    "dotToken": {
                                                        "kind": "DotToken",
                                                        "fullStart": 817,
                                                        "fullEnd": 818,
                                                        "start": 817,
                                                        "end": 818,
                                                        "fullWidth": 1,
                                                        "width": 1,
                                                        "text": ".",
                                                        "value": ".",
                                                        "valueText": "."
                                                    },
                                                    "name": {
                                                        "kind": "IdentifierName",
                                                        "fullStart": 818,
                                                        "fullEnd": 824,
                                                        "start": 818,
                                                        "end": 824,
                                                        "fullWidth": 6,
                                                        "width": 6,
                                                        "text": "create",
                                                        "value": "create",
                                                        "valueText": "create"
                                                    }
                                                },
                                                "argumentList": {
                                                    "kind": "ArgumentList",
                                                    "fullStart": 824,
                                                    "fullEnd": 865,
                                                    "start": 824,
                                                    "end": 865,
                                                    "fullWidth": 41,
                                                    "width": 41,
                                                    "openParenToken": {
                                                        "kind": "OpenParenToken",
                                                        "fullStart": 824,
                                                        "fullEnd": 825,
                                                        "start": 824,
                                                        "end": 825,
                                                        "fullWidth": 1,
                                                        "width": 1,
                                                        "text": "(",
                                                        "value": "(",
                                                        "valueText": "("
                                                    },
                                                    "arguments": [
                                                        {
                                                            "kind": "ObjectLiteralExpression",
                                                            "fullStart": 825,
                                                            "fullEnd": 827,
                                                            "start": 825,
                                                            "end": 827,
                                                            "fullWidth": 2,
                                                            "width": 2,
                                                            "openBraceToken": {
                                                                "kind": "OpenBraceToken",
                                                                "fullStart": 825,
                                                                "fullEnd": 826,
                                                                "start": 825,
                                                                "end": 826,
                                                                "fullWidth": 1,
                                                                "width": 1,
                                                                "text": "{",
                                                                "value": "{",
                                                                "valueText": "{"
                                                            },
                                                            "propertyAssignments": [],
                                                            "closeBraceToken": {
                                                                "kind": "CloseBraceToken",
                                                                "fullStart": 826,
                                                                "fullEnd": 827,
                                                                "start": 826,
                                                                "end": 827,
                                                                "fullWidth": 1,
                                                                "width": 1,
                                                                "text": "}",
                                                                "value": "}",
                                                                "valueText": "}"
                                                            }
                                                        },
                                                        {
                                                            "kind": "CommaToken",
                                                            "fullStart": 827,
                                                            "fullEnd": 829,
                                                            "start": 827,
                                                            "end": 828,
                                                            "fullWidth": 2,
                                                            "width": 1,
                                                            "text": ",",
                                                            "value": ",",
                                                            "valueText": ",",
                                                            "hasTrailingTrivia": true,
                                                            "trailingTrivia": [
                                                                {
                                                                    "kind": "WhitespaceTrivia",
                                                                    "text": " "
                                                                }
                                                            ]
                                                        },
                                                        {
                                                            "kind": "ObjectLiteralExpression",
                                                            "fullStart": 829,
                                                            "fullEnd": 864,
                                                            "start": 829,
                                                            "end": 864,
                                                            "fullWidth": 35,
                                                            "width": 35,
                                                            "openBraceToken": {
                                                                "kind": "OpenBraceToken",
                                                                "fullStart": 829,
                                                                "fullEnd": 832,
                                                                "start": 829,
                                                                "end": 830,
                                                                "fullWidth": 3,
                                                                "width": 1,
                                                                "text": "{",
                                                                "value": "{",
                                                                "valueText": "{",
                                                                "hasTrailingTrivia": true,
                                                                "hasTrailingNewLine": true,
                                                                "trailingTrivia": [
                                                                    {
                                                                        "kind": "NewLineTrivia",
                                                                        "text": "\r\n"
                                                                    }
                                                                ]
                                                            },
                                                            "propertyAssignments": [
                                                                {
                                                                    "kind": "SimplePropertyAssignment",
                                                                    "fullStart": 832,
                                                                    "fullEnd": 855,
                                                                    "start": 844,
                                                                    "end": 853,
                                                                    "fullWidth": 23,
                                                                    "width": 9,
                                                                    "propertyName": {
                                                                        "kind": "IdentifierName",
                                                                        "fullStart": 832,
                                                                        "fullEnd": 848,
                                                                        "start": 844,
                                                                        "end": 848,
                                                                        "fullWidth": 16,
                                                                        "width": 4,
                                                                        "text": "prop",
                                                                        "value": "prop",
                                                                        "valueText": "prop",
                                                                        "hasLeadingTrivia": true,
                                                                        "leadingTrivia": [
                                                                            {
                                                                                "kind": "WhitespaceTrivia",
                                                                                "text": "            "
                                                                            }
                                                                        ]
                                                                    },
                                                                    "colonToken": {
                                                                        "kind": "ColonToken",
                                                                        "fullStart": 848,
                                                                        "fullEnd": 850,
                                                                        "start": 848,
                                                                        "end": 849,
                                                                        "fullWidth": 2,
                                                                        "width": 1,
                                                                        "text": ":",
                                                                        "value": ":",
                                                                        "valueText": ":",
                                                                        "hasTrailingTrivia": true,
                                                                        "trailingTrivia": [
                                                                            {
                                                                                "kind": "WhitespaceTrivia",
                                                                                "text": " "
                                                                            }
                                                                        ]
                                                                    },
                                                                    "expression": {
                                                                        "kind": "IdentifierName",
                                                                        "fullStart": 850,
                                                                        "fullEnd": 855,
                                                                        "start": 850,
                                                                        "end": 853,
                                                                        "fullWidth": 5,
                                                                        "width": 3,
                                                                        "text": "fun",
                                                                        "value": "fun",
                                                                        "valueText": "fun",
                                                                        "hasTrailingTrivia": true,
                                                                        "hasTrailingNewLine": true,
                                                                        "trailingTrivia": [
                                                                            {
                                                                                "kind": "NewLineTrivia",
                                                                                "text": "\r\n"
                                                                            }
                                                                        ]
                                                                    }
                                                                }
                                                            ],
                                                            "closeBraceToken": {
                                                                "kind": "CloseBraceToken",
                                                                "fullStart": 855,
                                                                "fullEnd": 864,
                                                                "start": 863,
                                                                "end": 864,
                                                                "fullWidth": 9,
                                                                "width": 1,
                                                                "text": "}",
                                                                "value": "}",
                                                                "valueText": "}",
                                                                "hasLeadingTrivia": true,
                                                                "leadingTrivia": [
                                                                    {
                                                                        "kind": "WhitespaceTrivia",
                                                                        "text": "        "
                                                                    }
                                                                ]
                                                            }
                                                        }
                                                    ],
                                                    "closeParenToken": {
                                                        "kind": "CloseParenToken",
                                                        "fullStart": 864,
                                                        "fullEnd": 865,
                                                        "start": 864,
                                                        "end": 865,
                                                        "fullWidth": 1,
                                                        "width": 1,
                                                        "text": ")",
                                                        "value": ")",
                                                        "valueText": ")"
                                                    }
                                                }
                                            }
                                        }
                                    }
                                ]
                            },
                            "semicolonToken": {
                                "kind": "SemicolonToken",
                                "fullStart": 865,
                                "fullEnd": 868,
                                "start": 865,
                                "end": 866,
                                "fullWidth": 3,
                                "width": 1,
                                "text": ";",
                                "value": ";",
                                "valueText": ";",
                                "hasTrailingTrivia": true,
                                "hasTrailingNewLine": true,
                                "trailingTrivia": [
                                    {
                                        "kind": "NewLineTrivia",
                                        "text": "\r\n"
                                    }
                                ]
                            }
                        },
                        {
                            "kind": "ReturnStatement",
                            "fullStart": 868,
                            "fullEnd": 912,
                            "start": 876,
                            "end": 910,
                            "fullWidth": 44,
                            "width": 34,
                            "returnKeyword": {
                                "kind": "ReturnKeyword",
                                "fullStart": 868,
                                "fullEnd": 883,
                                "start": 876,
                                "end": 882,
                                "fullWidth": 15,
                                "width": 6,
                                "text": "return",
                                "value": "return",
                                "valueText": "return",
                                "hasLeadingTrivia": true,
                                "hasTrailingTrivia": true,
                                "leadingTrivia": [
                                    {
                                        "kind": "WhitespaceTrivia",
                                        "text": "        "
                                    }
                                ],
                                "trailingTrivia": [
                                    {
                                        "kind": "WhitespaceTrivia",
                                        "text": " "
                                    }
                                ]
                            },
                            "expression": {
                                "kind": "EqualsExpression",
                                "fullStart": 883,
                                "fullEnd": 909,
                                "start": 883,
                                "end": 909,
                                "fullWidth": 26,
                                "width": 26,
                                "left": {
                                    "kind": "MemberAccessExpression",
                                    "fullStart": 883,
                                    "fullEnd": 895,
                                    "start": 883,
                                    "end": 894,
                                    "fullWidth": 12,
                                    "width": 11,
                                    "expression": {
                                        "kind": "IdentifierName",
                                        "fullStart": 883,
                                        "fullEnd": 889,
                                        "start": 883,
                                        "end": 889,
                                        "fullWidth": 6,
                                        "width": 6,
                                        "text": "newObj",
                                        "value": "newObj",
                                        "valueText": "newObj"
                                    },
                                    "dotToken": {
                                        "kind": "DotToken",
                                        "fullStart": 889,
                                        "fullEnd": 890,
                                        "start": 889,
                                        "end": 890,
                                        "fullWidth": 1,
                                        "width": 1,
                                        "text": ".",
                                        "value": ".",
                                        "valueText": "."
                                    },
                                    "name": {
                                        "kind": "IdentifierName",
                                        "fullStart": 890,
                                        "fullEnd": 895,
                                        "start": 890,
                                        "end": 894,
                                        "fullWidth": 5,
                                        "width": 4,
                                        "text": "prop",
                                        "value": "prop",
                                        "valueText": "prop",
                                        "hasTrailingTrivia": true,
                                        "trailingTrivia": [
                                            {
                                                "kind": "WhitespaceTrivia",
                                                "text": " "
                                            }
                                        ]
                                    }
                                },
                                "operatorToken": {
                                    "kind": "EqualsEqualsEqualsToken",
                                    "fullStart": 895,
                                    "fullEnd": 899,
                                    "start": 895,
                                    "end": 898,
                                    "fullWidth": 4,
                                    "width": 3,
                                    "text": "===",
                                    "value": "===",
                                    "valueText": "===",
                                    "hasTrailingTrivia": true,
                                    "trailingTrivia": [
                                        {
                                            "kind": "WhitespaceTrivia",
                                            "text": " "
                                        }
                                    ]
                                },
                                "right": {
                                    "kind": "StringLiteral",
                                    "fullStart": 899,
                                    "fullEnd": 909,
                                    "start": 899,
                                    "end": 909,
                                    "fullWidth": 10,
                                    "width": 10,
                                    "text": "\"FunValue\"",
                                    "value": "FunValue",
                                    "valueText": "FunValue"
                                }
                            },
                            "semicolonToken": {
                                "kind": "SemicolonToken",
                                "fullStart": 909,
                                "fullEnd": 912,
                                "start": 909,
                                "end": 910,
                                "fullWidth": 3,
                                "width": 1,
                                "text": ";",
                                "value": ";",
                                "valueText": ";",
                                "hasTrailingTrivia": true,
                                "hasTrailingNewLine": true,
                                "trailingTrivia": [
                                    {
                                        "kind": "NewLineTrivia",
                                        "text": "\r\n"
                                    }
                                ]
                            }
                        }
                    ],
                    "closeBraceToken": {
                        "kind": "CloseBraceToken",
                        "fullStart": 912,
                        "fullEnd": 919,
                        "start": 916,
                        "end": 917,
                        "fullWidth": 7,
                        "width": 1,
                        "text": "}",
                        "value": "}",
                        "valueText": "}",
                        "hasLeadingTrivia": true,
                        "hasTrailingTrivia": true,
                        "hasTrailingNewLine": true,
                        "leadingTrivia": [
                            {
                                "kind": "WhitespaceTrivia",
                                "text": "    "
                            }
                        ],
                        "trailingTrivia": [
                            {
                                "kind": "NewLineTrivia",
                                "text": "\r\n"
                            }
                        ]
                    }
                }
            },
            {
                "kind": "ExpressionStatement",
                "fullStart": 919,
                "fullEnd": 943,
                "start": 919,
                "end": 941,
                "fullWidth": 24,
                "width": 22,
                "expression": {
                    "kind": "InvocationExpression",
                    "fullStart": 919,
                    "fullEnd": 940,
                    "start": 919,
                    "end": 940,
                    "fullWidth": 21,
                    "width": 21,
                    "expression": {
                        "kind": "IdentifierName",
                        "fullStart": 919,
                        "fullEnd": 930,
                        "start": 919,
                        "end": 930,
                        "fullWidth": 11,
                        "width": 11,
                        "text": "runTestCase",
                        "value": "runTestCase",
                        "valueText": "runTestCase"
                    },
                    "argumentList": {
                        "kind": "ArgumentList",
                        "fullStart": 930,
                        "fullEnd": 940,
                        "start": 930,
                        "end": 940,
                        "fullWidth": 10,
                        "width": 10,
                        "openParenToken": {
                            "kind": "OpenParenToken",
                            "fullStart": 930,
                            "fullEnd": 931,
                            "start": 930,
                            "end": 931,
                            "fullWidth": 1,
                            "width": 1,
                            "text": "(",
                            "value": "(",
                            "valueText": "("
                        },
                        "arguments": [
                            {
                                "kind": "IdentifierName",
                                "fullStart": 931,
                                "fullEnd": 939,
                                "start": 931,
                                "end": 939,
                                "fullWidth": 8,
                                "width": 8,
                                "text": "testcase",
                                "value": "testcase",
                                "valueText": "testcase"
                            }
                        ],
                        "closeParenToken": {
                            "kind": "CloseParenToken",
                            "fullStart": 939,
                            "fullEnd": 940,
                            "start": 939,
                            "end": 940,
                            "fullWidth": 1,
                            "width": 1,
                            "text": ")",
                            "value": ")",
                            "valueText": ")"
                        }
                    }
                },
                "semicolonToken": {
                    "kind": "SemicolonToken",
                    "fullStart": 940,
                    "fullEnd": 943,
                    "start": 940,
                    "end": 941,
                    "fullWidth": 3,
                    "width": 1,
                    "text": ";",
                    "value": ";",
                    "valueText": ";",
                    "hasTrailingTrivia": true,
                    "hasTrailingNewLine": true,
                    "trailingTrivia": [
                        {
                            "kind": "NewLineTrivia",
                            "text": "\r\n"
                        }
                    ]
                }
            }
        ],
        "endOfFileToken": {
            "kind": "EndOfFileToken",
            "fullStart": 943,
            "fullEnd": 943,
            "start": 943,
            "end": 943,
            "fullWidth": 0,
            "width": 0,
            "text": ""
        }
    },
    "lineMap": {
        "lineStarts": [
            0,
            67,
            152,
            232,
            308,
            380,
            385,
            439,
            611,
            616,
            618,
            620,
            643,
            645,
            683,
            710,
            722,
            724,
            755,
            788,
            790,
            832,
            855,
            868,
            912,
            919,
            943
        ],
        "length": 943
    }
}<|MERGE_RESOLUTION|>--- conflicted
+++ resolved
@@ -250,12 +250,8 @@
                                         "start": 657,
                                         "end": 719,
                                         "fullWidth": 62,
-<<<<<<< HEAD
                                         "width": 62,
-                                        "identifier": {
-=======
                                         "propertyName": {
->>>>>>> 85e84683
                                             "kind": "IdentifierName",
                                             "fullStart": 657,
                                             "fullEnd": 662,
@@ -688,12 +684,8 @@
                                         "start": 736,
                                         "end": 752,
                                         "fullWidth": 16,
-<<<<<<< HEAD
                                         "width": 16,
-                                        "identifier": {
-=======
                                         "propertyName": {
->>>>>>> 85e84683
                                             "kind": "IdentifierName",
                                             "fullStart": 736,
                                             "fullEnd": 740,
@@ -1022,12 +1014,8 @@
                                         "start": 802,
                                         "end": 865,
                                         "fullWidth": 63,
-<<<<<<< HEAD
                                         "width": 63,
-                                        "identifier": {
-=======
                                         "propertyName": {
->>>>>>> 85e84683
                                             "kind": "IdentifierName",
                                             "fullStart": 802,
                                             "fullEnd": 809,
