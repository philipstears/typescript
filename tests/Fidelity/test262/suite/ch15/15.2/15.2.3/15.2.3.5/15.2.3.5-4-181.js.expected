{
    "isDeclaration": false,
    "languageVersion": "EcmaScript5",
    "parseOptions": {
        "allowAutomaticSemicolonInsertion": true
    },
    "sourceUnit": {
        "kind": "SourceUnit",
        "fullStart": 0,
        "fullEnd": 1181,
        "start": 581,
        "end": 1181,
        "fullWidth": 1181,
        "width": 600,
        "isIncrementallyUnusable": true,
        "moduleElements": [
            {
                "kind": "FunctionDeclaration",
                "fullStart": 0,
                "fullEnd": 1157,
                "start": 581,
                "end": 1155,
                "fullWidth": 1157,
                "width": 574,
                "modifiers": [],
                "functionKeyword": {
                    "kind": "FunctionKeyword",
                    "fullStart": 0,
                    "fullEnd": 590,
                    "start": 581,
                    "end": 589,
                    "fullWidth": 590,
                    "width": 8,
                    "text": "function",
                    "value": "function",
                    "valueText": "function",
                    "hasLeadingTrivia": true,
                    "hasLeadingComment": true,
                    "hasLeadingNewLine": true,
                    "hasTrailingTrivia": true,
                    "leadingTrivia": [
                        {
                            "kind": "SingleLineCommentTrivia",
                            "text": "/// Copyright (c) 2012 Ecma International.  All rights reserved. "
                        },
                        {
                            "kind": "NewLineTrivia",
                            "text": "\r\n"
                        },
                        {
                            "kind": "SingleLineCommentTrivia",
                            "text": "/// Ecma International makes this code available under the terms and conditions set"
                        },
                        {
                            "kind": "NewLineTrivia",
                            "text": "\r\n"
                        },
                        {
                            "kind": "SingleLineCommentTrivia",
                            "text": "/// forth on http://hg.ecmascript.org/tests/test262/raw-file/tip/LICENSE (the "
                        },
                        {
                            "kind": "NewLineTrivia",
                            "text": "\r\n"
                        },
                        {
                            "kind": "SingleLineCommentTrivia",
                            "text": "/// \"Use Terms\").   Any redistribution of this code must retain the above "
                        },
                        {
                            "kind": "NewLineTrivia",
                            "text": "\r\n"
                        },
                        {
                            "kind": "SingleLineCommentTrivia",
                            "text": "/// copyright and this notice and otherwise comply with the Use Terms."
                        },
                        {
                            "kind": "NewLineTrivia",
                            "text": "\r\n"
                        },
                        {
                            "kind": "MultiLineCommentTrivia",
                            "text": "/**\r\n * @path ch15/15.2/15.2.3/15.2.3.5/15.2.3.5-4-181.js\r\n * @description Object.create - 'writable' property of one property in 'Properties' is an inherited data property (8.10.5 step 6.a)\r\n */"
                        },
                        {
                            "kind": "NewLineTrivia",
                            "text": "\r\n"
                        },
                        {
                            "kind": "NewLineTrivia",
                            "text": "\r\n"
                        },
                        {
                            "kind": "NewLineTrivia",
                            "text": "\r\n"
                        }
                    ],
                    "trailingTrivia": [
                        {
                            "kind": "WhitespaceTrivia",
                            "text": " "
                        }
                    ]
                },
                "identifier": {
                    "kind": "IdentifierName",
                    "fullStart": 590,
                    "fullEnd": 598,
                    "start": 590,
                    "end": 598,
                    "fullWidth": 8,
                    "width": 8,
                    "text": "testcase",
                    "value": "testcase",
                    "valueText": "testcase"
                },
                "callSignature": {
                    "kind": "CallSignature",
                    "fullStart": 598,
                    "fullEnd": 601,
                    "start": 598,
                    "end": 600,
                    "fullWidth": 3,
                    "width": 2,
                    "parameterList": {
                        "kind": "ParameterList",
                        "fullStart": 598,
                        "fullEnd": 601,
                        "start": 598,
                        "end": 600,
                        "fullWidth": 3,
                        "width": 2,
                        "openParenToken": {
                            "kind": "OpenParenToken",
                            "fullStart": 598,
                            "fullEnd": 599,
                            "start": 598,
                            "end": 599,
                            "fullWidth": 1,
                            "width": 1,
                            "text": "(",
                            "value": "(",
                            "valueText": "("
                        },
                        "parameters": [],
                        "closeParenToken": {
                            "kind": "CloseParenToken",
                            "fullStart": 599,
                            "fullEnd": 601,
                            "start": 599,
                            "end": 600,
                            "fullWidth": 2,
                            "width": 1,
                            "text": ")",
                            "value": ")",
                            "valueText": ")",
                            "hasTrailingTrivia": true,
                            "trailingTrivia": [
                                {
                                    "kind": "WhitespaceTrivia",
                                    "text": " "
                                }
                            ]
                        }
                    }
                },
                "block": {
                    "kind": "Block",
                    "fullStart": 601,
                    "fullEnd": 1157,
                    "start": 601,
                    "end": 1155,
                    "fullWidth": 556,
                    "width": 554,
                    "openBraceToken": {
                        "kind": "OpenBraceToken",
                        "fullStart": 601,
                        "fullEnd": 604,
                        "start": 601,
                        "end": 602,
                        "fullWidth": 3,
                        "width": 1,
                        "text": "{",
                        "value": "{",
                        "valueText": "{",
                        "hasTrailingTrivia": true,
                        "hasTrailingNewLine": true,
                        "trailingTrivia": [
                            {
                                "kind": "NewLineTrivia",
                                "text": "\r\n"
                            }
                        ]
                    },
                    "statements": [
                        {
                            "kind": "VariableStatement",
                            "fullStart": 604,
                            "fullEnd": 669,
                            "start": 614,
                            "end": 667,
                            "fullWidth": 65,
                            "width": 53,
                            "modifiers": [],
                            "variableDeclaration": {
                                "kind": "VariableDeclaration",
                                "fullStart": 604,
                                "fullEnd": 666,
                                "start": 614,
                                "end": 666,
                                "fullWidth": 62,
                                "width": 52,
                                "varKeyword": {
                                    "kind": "VarKeyword",
                                    "fullStart": 604,
                                    "fullEnd": 618,
                                    "start": 614,
                                    "end": 617,
                                    "fullWidth": 14,
                                    "width": 3,
                                    "text": "var",
                                    "value": "var",
                                    "valueText": "var",
                                    "hasLeadingTrivia": true,
                                    "hasLeadingNewLine": true,
                                    "hasTrailingTrivia": true,
                                    "leadingTrivia": [
                                        {
                                            "kind": "NewLineTrivia",
                                            "text": "\r\n"
                                        },
                                        {
                                            "kind": "WhitespaceTrivia",
                                            "text": "        "
                                        }
                                    ],
                                    "trailingTrivia": [
                                        {
                                            "kind": "WhitespaceTrivia",
                                            "text": " "
                                        }
                                    ]
                                },
                                "variableDeclarators": [
                                    {
                                        "kind": "VariableDeclarator",
                                        "fullStart": 618,
                                        "fullEnd": 666,
                                        "start": 618,
                                        "end": 666,
                                        "fullWidth": 48,
<<<<<<< HEAD
                                        "width": 48,
                                        "identifier": {
=======
                                        "propertyName": {
>>>>>>> 85e84683
                                            "kind": "IdentifierName",
                                            "fullStart": 618,
                                            "fullEnd": 624,
                                            "start": 618,
                                            "end": 623,
                                            "fullWidth": 6,
                                            "width": 5,
                                            "text": "proto",
                                            "value": "proto",
                                            "valueText": "proto",
                                            "hasTrailingTrivia": true,
                                            "trailingTrivia": [
                                                {
                                                    "kind": "WhitespaceTrivia",
                                                    "text": " "
                                                }
                                            ]
                                        },
                                        "equalsValueClause": {
                                            "kind": "EqualsValueClause",
                                            "fullStart": 624,
                                            "fullEnd": 666,
                                            "start": 624,
                                            "end": 666,
                                            "fullWidth": 42,
                                            "width": 42,
                                            "equalsToken": {
                                                "kind": "EqualsToken",
                                                "fullStart": 624,
                                                "fullEnd": 626,
                                                "start": 624,
                                                "end": 625,
                                                "fullWidth": 2,
                                                "width": 1,
                                                "text": "=",
                                                "value": "=",
                                                "valueText": "=",
                                                "hasTrailingTrivia": true,
                                                "trailingTrivia": [
                                                    {
                                                        "kind": "WhitespaceTrivia",
                                                        "text": " "
                                                    }
                                                ]
                                            },
                                            "value": {
                                                "kind": "ObjectLiteralExpression",
                                                "fullStart": 626,
                                                "fullEnd": 666,
                                                "start": 626,
                                                "end": 666,
                                                "fullWidth": 40,
                                                "width": 40,
                                                "openBraceToken": {
                                                    "kind": "OpenBraceToken",
                                                    "fullStart": 626,
                                                    "fullEnd": 629,
                                                    "start": 626,
                                                    "end": 627,
                                                    "fullWidth": 3,
                                                    "width": 1,
                                                    "text": "{",
                                                    "value": "{",
                                                    "valueText": "{",
                                                    "hasTrailingTrivia": true,
                                                    "hasTrailingNewLine": true,
                                                    "trailingTrivia": [
                                                        {
                                                            "kind": "NewLineTrivia",
                                                            "text": "\r\n"
                                                        }
                                                    ]
                                                },
                                                "propertyAssignments": [
                                                    {
                                                        "kind": "SimplePropertyAssignment",
                                                        "fullStart": 629,
                                                        "fullEnd": 657,
                                                        "start": 641,
                                                        "end": 655,
                                                        "fullWidth": 28,
                                                        "width": 14,
                                                        "propertyName": {
                                                            "kind": "IdentifierName",
                                                            "fullStart": 629,
                                                            "fullEnd": 649,
                                                            "start": 641,
                                                            "end": 649,
                                                            "fullWidth": 20,
                                                            "width": 8,
                                                            "text": "writable",
                                                            "value": "writable",
                                                            "valueText": "writable",
                                                            "hasLeadingTrivia": true,
                                                            "leadingTrivia": [
                                                                {
                                                                    "kind": "WhitespaceTrivia",
                                                                    "text": "            "
                                                                }
                                                            ]
                                                        },
                                                        "colonToken": {
                                                            "kind": "ColonToken",
                                                            "fullStart": 649,
                                                            "fullEnd": 651,
                                                            "start": 649,
                                                            "end": 650,
                                                            "fullWidth": 2,
                                                            "width": 1,
                                                            "text": ":",
                                                            "value": ":",
                                                            "valueText": ":",
                                                            "hasTrailingTrivia": true,
                                                            "trailingTrivia": [
                                                                {
                                                                    "kind": "WhitespaceTrivia",
                                                                    "text": " "
                                                                }
                                                            ]
                                                        },
                                                        "expression": {
                                                            "kind": "TrueKeyword",
                                                            "fullStart": 651,
                                                            "fullEnd": 657,
                                                            "start": 651,
                                                            "end": 655,
                                                            "fullWidth": 6,
                                                            "width": 4,
                                                            "text": "true",
                                                            "value": true,
                                                            "valueText": "true",
                                                            "hasTrailingTrivia": true,
                                                            "hasTrailingNewLine": true,
                                                            "trailingTrivia": [
                                                                {
                                                                    "kind": "NewLineTrivia",
                                                                    "text": "\r\n"
                                                                }
                                                            ]
                                                        }
                                                    }
                                                ],
                                                "closeBraceToken": {
                                                    "kind": "CloseBraceToken",
                                                    "fullStart": 657,
                                                    "fullEnd": 666,
                                                    "start": 665,
                                                    "end": 666,
                                                    "fullWidth": 9,
                                                    "width": 1,
                                                    "text": "}",
                                                    "value": "}",
                                                    "valueText": "}",
                                                    "hasLeadingTrivia": true,
                                                    "leadingTrivia": [
                                                        {
                                                            "kind": "WhitespaceTrivia",
                                                            "text": "        "
                                                        }
                                                    ]
                                                }
                                            }
                                        }
                                    }
                                ]
                            },
                            "semicolonToken": {
                                "kind": "SemicolonToken",
                                "fullStart": 666,
                                "fullEnd": 669,
                                "start": 666,
                                "end": 667,
                                "fullWidth": 3,
                                "width": 1,
                                "text": ";",
                                "value": ";",
                                "valueText": ";",
                                "hasTrailingTrivia": true,
                                "hasTrailingNewLine": true,
                                "trailingTrivia": [
                                    {
                                        "kind": "NewLineTrivia",
                                        "text": "\r\n"
                                    }
                                ]
                            }
                        },
                        {
                            "kind": "VariableStatement",
                            "fullStart": 669,
                            "fullEnd": 716,
                            "start": 679,
                            "end": 714,
                            "fullWidth": 47,
                            "width": 35,
                            "modifiers": [],
                            "variableDeclaration": {
                                "kind": "VariableDeclaration",
                                "fullStart": 669,
                                "fullEnd": 713,
                                "start": 679,
                                "end": 713,
                                "fullWidth": 44,
                                "width": 34,
                                "varKeyword": {
                                    "kind": "VarKeyword",
                                    "fullStart": 669,
                                    "fullEnd": 683,
                                    "start": 679,
                                    "end": 682,
                                    "fullWidth": 14,
                                    "width": 3,
                                    "text": "var",
                                    "value": "var",
                                    "valueText": "var",
                                    "hasLeadingTrivia": true,
                                    "hasLeadingNewLine": true,
                                    "hasTrailingTrivia": true,
                                    "leadingTrivia": [
                                        {
                                            "kind": "NewLineTrivia",
                                            "text": "\r\n"
                                        },
                                        {
                                            "kind": "WhitespaceTrivia",
                                            "text": "        "
                                        }
                                    ],
                                    "trailingTrivia": [
                                        {
                                            "kind": "WhitespaceTrivia",
                                            "text": " "
                                        }
                                    ]
                                },
                                "variableDeclarators": [
                                    {
                                        "kind": "VariableDeclarator",
                                        "fullStart": 683,
                                        "fullEnd": 713,
                                        "start": 683,
                                        "end": 713,
                                        "fullWidth": 30,
<<<<<<< HEAD
                                        "width": 30,
                                        "identifier": {
=======
                                        "propertyName": {
>>>>>>> 85e84683
                                            "kind": "IdentifierName",
                                            "fullStart": 683,
                                            "fullEnd": 696,
                                            "start": 683,
                                            "end": 695,
                                            "fullWidth": 13,
                                            "width": 12,
                                            "text": "ConstructFun",
                                            "value": "ConstructFun",
                                            "valueText": "ConstructFun",
                                            "hasTrailingTrivia": true,
                                            "trailingTrivia": [
                                                {
                                                    "kind": "WhitespaceTrivia",
                                                    "text": " "
                                                }
                                            ]
                                        },
                                        "equalsValueClause": {
                                            "kind": "EqualsValueClause",
                                            "fullStart": 696,
                                            "fullEnd": 713,
                                            "start": 696,
                                            "end": 713,
                                            "fullWidth": 17,
                                            "width": 17,
                                            "equalsToken": {
                                                "kind": "EqualsToken",
                                                "fullStart": 696,
                                                "fullEnd": 698,
                                                "start": 696,
                                                "end": 697,
                                                "fullWidth": 2,
                                                "width": 1,
                                                "text": "=",
                                                "value": "=",
                                                "valueText": "=",
                                                "hasTrailingTrivia": true,
                                                "trailingTrivia": [
                                                    {
                                                        "kind": "WhitespaceTrivia",
                                                        "text": " "
                                                    }
                                                ]
                                            },
                                            "value": {
                                                "kind": "FunctionExpression",
                                                "fullStart": 698,
                                                "fullEnd": 713,
                                                "start": 698,
                                                "end": 713,
                                                "fullWidth": 15,
                                                "width": 15,
                                                "functionKeyword": {
                                                    "kind": "FunctionKeyword",
                                                    "fullStart": 698,
                                                    "fullEnd": 707,
                                                    "start": 698,
                                                    "end": 706,
                                                    "fullWidth": 9,
                                                    "width": 8,
                                                    "text": "function",
                                                    "value": "function",
                                                    "valueText": "function",
                                                    "hasTrailingTrivia": true,
                                                    "trailingTrivia": [
                                                        {
                                                            "kind": "WhitespaceTrivia",
                                                            "text": " "
                                                        }
                                                    ]
                                                },
                                                "callSignature": {
                                                    "kind": "CallSignature",
                                                    "fullStart": 707,
                                                    "fullEnd": 710,
                                                    "start": 707,
                                                    "end": 709,
                                                    "fullWidth": 3,
                                                    "width": 2,
                                                    "parameterList": {
                                                        "kind": "ParameterList",
                                                        "fullStart": 707,
                                                        "fullEnd": 710,
                                                        "start": 707,
                                                        "end": 709,
                                                        "fullWidth": 3,
                                                        "width": 2,
                                                        "openParenToken": {
                                                            "kind": "OpenParenToken",
                                                            "fullStart": 707,
                                                            "fullEnd": 708,
                                                            "start": 707,
                                                            "end": 708,
                                                            "fullWidth": 1,
                                                            "width": 1,
                                                            "text": "(",
                                                            "value": "(",
                                                            "valueText": "("
                                                        },
                                                        "parameters": [],
                                                        "closeParenToken": {
                                                            "kind": "CloseParenToken",
                                                            "fullStart": 708,
                                                            "fullEnd": 710,
                                                            "start": 708,
                                                            "end": 709,
                                                            "fullWidth": 2,
                                                            "width": 1,
                                                            "text": ")",
                                                            "value": ")",
                                                            "valueText": ")",
                                                            "hasTrailingTrivia": true,
                                                            "trailingTrivia": [
                                                                {
                                                                    "kind": "WhitespaceTrivia",
                                                                    "text": " "
                                                                }
                                                            ]
                                                        }
                                                    }
                                                },
                                                "block": {
                                                    "kind": "Block",
                                                    "fullStart": 710,
                                                    "fullEnd": 713,
                                                    "start": 710,
                                                    "end": 713,
                                                    "fullWidth": 3,
                                                    "width": 3,
                                                    "openBraceToken": {
                                                        "kind": "OpenBraceToken",
                                                        "fullStart": 710,
                                                        "fullEnd": 712,
                                                        "start": 710,
                                                        "end": 711,
                                                        "fullWidth": 2,
                                                        "width": 1,
                                                        "text": "{",
                                                        "value": "{",
                                                        "valueText": "{",
                                                        "hasTrailingTrivia": true,
                                                        "trailingTrivia": [
                                                            {
                                                                "kind": "WhitespaceTrivia",
                                                                "text": " "
                                                            }
                                                        ]
                                                    },
                                                    "statements": [],
                                                    "closeBraceToken": {
                                                        "kind": "CloseBraceToken",
                                                        "fullStart": 712,
                                                        "fullEnd": 713,
                                                        "start": 712,
                                                        "end": 713,
                                                        "fullWidth": 1,
                                                        "width": 1,
                                                        "text": "}",
                                                        "value": "}",
                                                        "valueText": "}"
                                                    }
                                                }
                                            }
                                        }
                                    }
                                ]
                            },
                            "semicolonToken": {
                                "kind": "SemicolonToken",
                                "fullStart": 713,
                                "fullEnd": 716,
                                "start": 713,
                                "end": 714,
                                "fullWidth": 3,
                                "width": 1,
                                "text": ";",
                                "value": ";",
                                "valueText": ";",
                                "hasTrailingTrivia": true,
                                "hasTrailingNewLine": true,
                                "trailingTrivia": [
                                    {
                                        "kind": "NewLineTrivia",
                                        "text": "\r\n"
                                    }
                                ]
                            }
                        },
                        {
                            "kind": "ExpressionStatement",
                            "fullStart": 716,
                            "fullEnd": 757,
                            "start": 724,
                            "end": 755,
                            "fullWidth": 41,
                            "width": 31,
                            "expression": {
                                "kind": "AssignmentExpression",
                                "fullStart": 716,
                                "fullEnd": 754,
                                "start": 724,
                                "end": 754,
                                "fullWidth": 38,
                                "width": 30,
                                "left": {
                                    "kind": "MemberAccessExpression",
                                    "fullStart": 716,
                                    "fullEnd": 747,
                                    "start": 724,
                                    "end": 746,
                                    "fullWidth": 31,
                                    "width": 22,
                                    "expression": {
                                        "kind": "IdentifierName",
                                        "fullStart": 716,
                                        "fullEnd": 736,
                                        "start": 724,
                                        "end": 736,
                                        "fullWidth": 20,
                                        "width": 12,
                                        "text": "ConstructFun",
                                        "value": "ConstructFun",
                                        "valueText": "ConstructFun",
                                        "hasLeadingTrivia": true,
                                        "leadingTrivia": [
                                            {
                                                "kind": "WhitespaceTrivia",
                                                "text": "        "
                                            }
                                        ]
                                    },
                                    "dotToken": {
                                        "kind": "DotToken",
                                        "fullStart": 736,
                                        "fullEnd": 737,
                                        "start": 736,
                                        "end": 737,
                                        "fullWidth": 1,
                                        "width": 1,
                                        "text": ".",
                                        "value": ".",
                                        "valueText": "."
                                    },
                                    "name": {
                                        "kind": "IdentifierName",
                                        "fullStart": 737,
                                        "fullEnd": 747,
                                        "start": 737,
                                        "end": 746,
                                        "fullWidth": 10,
                                        "width": 9,
                                        "text": "prototype",
                                        "value": "prototype",
                                        "valueText": "prototype",
                                        "hasTrailingTrivia": true,
                                        "trailingTrivia": [
                                            {
                                                "kind": "WhitespaceTrivia",
                                                "text": " "
                                            }
                                        ]
                                    }
                                },
                                "operatorToken": {
                                    "kind": "EqualsToken",
                                    "fullStart": 747,
                                    "fullEnd": 749,
                                    "start": 747,
                                    "end": 748,
                                    "fullWidth": 2,
                                    "width": 1,
                                    "text": "=",
                                    "value": "=",
                                    "valueText": "=",
                                    "hasTrailingTrivia": true,
                                    "trailingTrivia": [
                                        {
                                            "kind": "WhitespaceTrivia",
                                            "text": " "
                                        }
                                    ]
                                },
                                "right": {
                                    "kind": "IdentifierName",
                                    "fullStart": 749,
                                    "fullEnd": 754,
                                    "start": 749,
                                    "end": 754,
                                    "fullWidth": 5,
                                    "width": 5,
                                    "text": "proto",
                                    "value": "proto",
                                    "valueText": "proto"
                                }
                            },
                            "semicolonToken": {
                                "kind": "SemicolonToken",
                                "fullStart": 754,
                                "fullEnd": 757,
                                "start": 754,
                                "end": 755,
                                "fullWidth": 3,
                                "width": 1,
                                "text": ";",
                                "value": ";",
                                "valueText": ";",
                                "hasTrailingTrivia": true,
                                "hasTrailingNewLine": true,
                                "trailingTrivia": [
                                    {
                                        "kind": "NewLineTrivia",
                                        "text": "\r\n"
                                    }
                                ]
                            }
                        },
                        {
                            "kind": "VariableStatement",
                            "fullStart": 757,
                            "fullEnd": 802,
                            "start": 767,
                            "end": 800,
                            "fullWidth": 45,
                            "width": 33,
                            "modifiers": [],
                            "variableDeclaration": {
                                "kind": "VariableDeclaration",
                                "fullStart": 757,
                                "fullEnd": 799,
                                "start": 767,
                                "end": 799,
                                "fullWidth": 42,
                                "width": 32,
                                "varKeyword": {
                                    "kind": "VarKeyword",
                                    "fullStart": 757,
                                    "fullEnd": 771,
                                    "start": 767,
                                    "end": 770,
                                    "fullWidth": 14,
                                    "width": 3,
                                    "text": "var",
                                    "value": "var",
                                    "valueText": "var",
                                    "hasLeadingTrivia": true,
                                    "hasLeadingNewLine": true,
                                    "hasTrailingTrivia": true,
                                    "leadingTrivia": [
                                        {
                                            "kind": "NewLineTrivia",
                                            "text": "\r\n"
                                        },
                                        {
                                            "kind": "WhitespaceTrivia",
                                            "text": "        "
                                        }
                                    ],
                                    "trailingTrivia": [
                                        {
                                            "kind": "WhitespaceTrivia",
                                            "text": " "
                                        }
                                    ]
                                },
                                "variableDeclarators": [
                                    {
                                        "kind": "VariableDeclarator",
                                        "fullStart": 771,
                                        "fullEnd": 799,
                                        "start": 771,
                                        "end": 799,
                                        "fullWidth": 28,
<<<<<<< HEAD
                                        "width": 28,
                                        "identifier": {
=======
                                        "propertyName": {
>>>>>>> 85e84683
                                            "kind": "IdentifierName",
                                            "fullStart": 771,
                                            "fullEnd": 779,
                                            "start": 771,
                                            "end": 778,
                                            "fullWidth": 8,
                                            "width": 7,
                                            "text": "descObj",
                                            "value": "descObj",
                                            "valueText": "descObj",
                                            "hasTrailingTrivia": true,
                                            "trailingTrivia": [
                                                {
                                                    "kind": "WhitespaceTrivia",
                                                    "text": " "
                                                }
                                            ]
                                        },
                                        "equalsValueClause": {
                                            "kind": "EqualsValueClause",
                                            "fullStart": 779,
                                            "fullEnd": 799,
                                            "start": 779,
                                            "end": 799,
                                            "fullWidth": 20,
                                            "width": 20,
                                            "equalsToken": {
                                                "kind": "EqualsToken",
                                                "fullStart": 779,
                                                "fullEnd": 781,
                                                "start": 779,
                                                "end": 780,
                                                "fullWidth": 2,
                                                "width": 1,
                                                "text": "=",
                                                "value": "=",
                                                "valueText": "=",
                                                "hasTrailingTrivia": true,
                                                "trailingTrivia": [
                                                    {
                                                        "kind": "WhitespaceTrivia",
                                                        "text": " "
                                                    }
                                                ]
                                            },
                                            "value": {
                                                "kind": "ObjectCreationExpression",
                                                "fullStart": 781,
                                                "fullEnd": 799,
                                                "start": 781,
                                                "end": 799,
                                                "fullWidth": 18,
                                                "width": 18,
                                                "newKeyword": {
                                                    "kind": "NewKeyword",
                                                    "fullStart": 781,
                                                    "fullEnd": 785,
                                                    "start": 781,
                                                    "end": 784,
                                                    "fullWidth": 4,
                                                    "width": 3,
                                                    "text": "new",
                                                    "value": "new",
                                                    "valueText": "new",
                                                    "hasTrailingTrivia": true,
                                                    "trailingTrivia": [
                                                        {
                                                            "kind": "WhitespaceTrivia",
                                                            "text": " "
                                                        }
                                                    ]
                                                },
                                                "expression": {
                                                    "kind": "IdentifierName",
                                                    "fullStart": 785,
                                                    "fullEnd": 797,
                                                    "start": 785,
                                                    "end": 797,
                                                    "fullWidth": 12,
                                                    "width": 12,
                                                    "text": "ConstructFun",
                                                    "value": "ConstructFun",
                                                    "valueText": "ConstructFun"
                                                },
                                                "argumentList": {
                                                    "kind": "ArgumentList",
                                                    "fullStart": 797,
                                                    "fullEnd": 799,
                                                    "start": 797,
                                                    "end": 799,
                                                    "fullWidth": 2,
                                                    "width": 2,
                                                    "openParenToken": {
                                                        "kind": "OpenParenToken",
                                                        "fullStart": 797,
                                                        "fullEnd": 798,
                                                        "start": 797,
                                                        "end": 798,
                                                        "fullWidth": 1,
                                                        "width": 1,
                                                        "text": "(",
                                                        "value": "(",
                                                        "valueText": "("
                                                    },
                                                    "arguments": [],
                                                    "closeParenToken": {
                                                        "kind": "CloseParenToken",
                                                        "fullStart": 798,
                                                        "fullEnd": 799,
                                                        "start": 798,
                                                        "end": 799,
                                                        "fullWidth": 1,
                                                        "width": 1,
                                                        "text": ")",
                                                        "value": ")",
                                                        "valueText": ")"
                                                    }
                                                }
                                            }
                                        }
                                    }
                                ]
                            },
                            "semicolonToken": {
                                "kind": "SemicolonToken",
                                "fullStart": 799,
                                "fullEnd": 802,
                                "start": 799,
                                "end": 800,
                                "fullWidth": 3,
                                "width": 1,
                                "text": ";",
                                "value": ";",
                                "valueText": ";",
                                "hasTrailingTrivia": true,
                                "hasTrailingNewLine": true,
                                "trailingTrivia": [
                                    {
                                        "kind": "NewLineTrivia",
                                        "text": "\r\n"
                                    }
                                ]
                            }
                        },
                        {
                            "kind": "VariableStatement",
                            "fullStart": 802,
                            "fullEnd": 886,
                            "start": 812,
                            "end": 884,
                            "fullWidth": 84,
                            "width": 72,
                            "modifiers": [],
                            "variableDeclaration": {
                                "kind": "VariableDeclaration",
                                "fullStart": 802,
                                "fullEnd": 883,
                                "start": 812,
                                "end": 883,
                                "fullWidth": 81,
                                "width": 71,
                                "varKeyword": {
                                    "kind": "VarKeyword",
                                    "fullStart": 802,
                                    "fullEnd": 816,
                                    "start": 812,
                                    "end": 815,
                                    "fullWidth": 14,
                                    "width": 3,
                                    "text": "var",
                                    "value": "var",
                                    "valueText": "var",
                                    "hasLeadingTrivia": true,
                                    "hasLeadingNewLine": true,
                                    "hasTrailingTrivia": true,
                                    "leadingTrivia": [
                                        {
                                            "kind": "NewLineTrivia",
                                            "text": "\r\n"
                                        },
                                        {
                                            "kind": "WhitespaceTrivia",
                                            "text": "        "
                                        }
                                    ],
                                    "trailingTrivia": [
                                        {
                                            "kind": "WhitespaceTrivia",
                                            "text": " "
                                        }
                                    ]
                                },
                                "variableDeclarators": [
                                    {
                                        "kind": "VariableDeclarator",
                                        "fullStart": 816,
                                        "fullEnd": 883,
                                        "start": 816,
                                        "end": 883,
                                        "fullWidth": 67,
<<<<<<< HEAD
                                        "width": 67,
                                        "identifier": {
=======
                                        "propertyName": {
>>>>>>> 85e84683
                                            "kind": "IdentifierName",
                                            "fullStart": 816,
                                            "fullEnd": 823,
                                            "start": 816,
                                            "end": 822,
                                            "fullWidth": 7,
                                            "width": 6,
                                            "text": "newObj",
                                            "value": "newObj",
                                            "valueText": "newObj",
                                            "hasTrailingTrivia": true,
                                            "trailingTrivia": [
                                                {
                                                    "kind": "WhitespaceTrivia",
                                                    "text": " "
                                                }
                                            ]
                                        },
                                        "equalsValueClause": {
                                            "kind": "EqualsValueClause",
                                            "fullStart": 823,
                                            "fullEnd": 883,
                                            "start": 823,
                                            "end": 883,
                                            "fullWidth": 60,
                                            "width": 60,
                                            "equalsToken": {
                                                "kind": "EqualsToken",
                                                "fullStart": 823,
                                                "fullEnd": 825,
                                                "start": 823,
                                                "end": 824,
                                                "fullWidth": 2,
                                                "width": 1,
                                                "text": "=",
                                                "value": "=",
                                                "valueText": "=",
                                                "hasTrailingTrivia": true,
                                                "trailingTrivia": [
                                                    {
                                                        "kind": "WhitespaceTrivia",
                                                        "text": " "
                                                    }
                                                ]
                                            },
                                            "value": {
                                                "kind": "InvocationExpression",
                                                "fullStart": 825,
                                                "fullEnd": 883,
                                                "start": 825,
                                                "end": 883,
                                                "fullWidth": 58,
                                                "width": 58,
                                                "expression": {
                                                    "kind": "MemberAccessExpression",
                                                    "fullStart": 825,
                                                    "fullEnd": 838,
                                                    "start": 825,
                                                    "end": 838,
                                                    "fullWidth": 13,
                                                    "width": 13,
                                                    "expression": {
                                                        "kind": "IdentifierName",
                                                        "fullStart": 825,
                                                        "fullEnd": 831,
                                                        "start": 825,
                                                        "end": 831,
                                                        "fullWidth": 6,
                                                        "width": 6,
                                                        "text": "Object",
                                                        "value": "Object",
                                                        "valueText": "Object"
                                                    },
                                                    "dotToken": {
                                                        "kind": "DotToken",
                                                        "fullStart": 831,
                                                        "fullEnd": 832,
                                                        "start": 831,
                                                        "end": 832,
                                                        "fullWidth": 1,
                                                        "width": 1,
                                                        "text": ".",
                                                        "value": ".",
                                                        "valueText": "."
                                                    },
                                                    "name": {
                                                        "kind": "IdentifierName",
                                                        "fullStart": 832,
                                                        "fullEnd": 838,
                                                        "start": 832,
                                                        "end": 838,
                                                        "fullWidth": 6,
                                                        "width": 6,
                                                        "text": "create",
                                                        "value": "create",
                                                        "valueText": "create"
                                                    }
                                                },
                                                "argumentList": {
                                                    "kind": "ArgumentList",
                                                    "fullStart": 838,
                                                    "fullEnd": 883,
                                                    "start": 838,
                                                    "end": 883,
                                                    "fullWidth": 45,
                                                    "width": 45,
                                                    "openParenToken": {
                                                        "kind": "OpenParenToken",
                                                        "fullStart": 838,
                                                        "fullEnd": 839,
                                                        "start": 838,
                                                        "end": 839,
                                                        "fullWidth": 1,
                                                        "width": 1,
                                                        "text": "(",
                                                        "value": "(",
                                                        "valueText": "("
                                                    },
                                                    "arguments": [
                                                        {
                                                            "kind": "ObjectLiteralExpression",
                                                            "fullStart": 839,
                                                            "fullEnd": 841,
                                                            "start": 839,
                                                            "end": 841,
                                                            "fullWidth": 2,
                                                            "width": 2,
                                                            "openBraceToken": {
                                                                "kind": "OpenBraceToken",
                                                                "fullStart": 839,
                                                                "fullEnd": 840,
                                                                "start": 839,
                                                                "end": 840,
                                                                "fullWidth": 1,
                                                                "width": 1,
                                                                "text": "{",
                                                                "value": "{",
                                                                "valueText": "{"
                                                            },
                                                            "propertyAssignments": [],
                                                            "closeBraceToken": {
                                                                "kind": "CloseBraceToken",
                                                                "fullStart": 840,
                                                                "fullEnd": 841,
                                                                "start": 840,
                                                                "end": 841,
                                                                "fullWidth": 1,
                                                                "width": 1,
                                                                "text": "}",
                                                                "value": "}",
                                                                "valueText": "}"
                                                            }
                                                        },
                                                        {
                                                            "kind": "CommaToken",
                                                            "fullStart": 841,
                                                            "fullEnd": 843,
                                                            "start": 841,
                                                            "end": 842,
                                                            "fullWidth": 2,
                                                            "width": 1,
                                                            "text": ",",
                                                            "value": ",",
                                                            "valueText": ",",
                                                            "hasTrailingTrivia": true,
                                                            "trailingTrivia": [
                                                                {
                                                                    "kind": "WhitespaceTrivia",
                                                                    "text": " "
                                                                }
                                                            ]
                                                        },
                                                        {
                                                            "kind": "ObjectLiteralExpression",
                                                            "fullStart": 843,
                                                            "fullEnd": 882,
                                                            "start": 843,
                                                            "end": 882,
                                                            "fullWidth": 39,
                                                            "width": 39,
                                                            "openBraceToken": {
                                                                "kind": "OpenBraceToken",
                                                                "fullStart": 843,
                                                                "fullEnd": 846,
                                                                "start": 843,
                                                                "end": 844,
                                                                "fullWidth": 3,
                                                                "width": 1,
                                                                "text": "{",
                                                                "value": "{",
                                                                "valueText": "{",
                                                                "hasTrailingTrivia": true,
                                                                "hasTrailingNewLine": true,
                                                                "trailingTrivia": [
                                                                    {
                                                                        "kind": "NewLineTrivia",
                                                                        "text": "\r\n"
                                                                    }
                                                                ]
                                                            },
                                                            "propertyAssignments": [
                                                                {
                                                                    "kind": "SimplePropertyAssignment",
                                                                    "fullStart": 846,
                                                                    "fullEnd": 873,
                                                                    "start": 858,
                                                                    "end": 871,
                                                                    "fullWidth": 27,
                                                                    "width": 13,
                                                                    "propertyName": {
                                                                        "kind": "IdentifierName",
                                                                        "fullStart": 846,
                                                                        "fullEnd": 862,
                                                                        "start": 858,
                                                                        "end": 862,
                                                                        "fullWidth": 16,
                                                                        "width": 4,
                                                                        "text": "prop",
                                                                        "value": "prop",
                                                                        "valueText": "prop",
                                                                        "hasLeadingTrivia": true,
                                                                        "leadingTrivia": [
                                                                            {
                                                                                "kind": "WhitespaceTrivia",
                                                                                "text": "            "
                                                                            }
                                                                        ]
                                                                    },
                                                                    "colonToken": {
                                                                        "kind": "ColonToken",
                                                                        "fullStart": 862,
                                                                        "fullEnd": 864,
                                                                        "start": 862,
                                                                        "end": 863,
                                                                        "fullWidth": 2,
                                                                        "width": 1,
                                                                        "text": ":",
                                                                        "value": ":",
                                                                        "valueText": ":",
                                                                        "hasTrailingTrivia": true,
                                                                        "trailingTrivia": [
                                                                            {
                                                                                "kind": "WhitespaceTrivia",
                                                                                "text": " "
                                                                            }
                                                                        ]
                                                                    },
                                                                    "expression": {
                                                                        "kind": "IdentifierName",
                                                                        "fullStart": 864,
                                                                        "fullEnd": 873,
                                                                        "start": 864,
                                                                        "end": 871,
                                                                        "fullWidth": 9,
                                                                        "width": 7,
                                                                        "text": "descObj",
                                                                        "value": "descObj",
                                                                        "valueText": "descObj",
                                                                        "hasTrailingTrivia": true,
                                                                        "hasTrailingNewLine": true,
                                                                        "trailingTrivia": [
                                                                            {
                                                                                "kind": "NewLineTrivia",
                                                                                "text": "\r\n"
                                                                            }
                                                                        ]
                                                                    }
                                                                }
                                                            ],
                                                            "closeBraceToken": {
                                                                "kind": "CloseBraceToken",
                                                                "fullStart": 873,
                                                                "fullEnd": 882,
                                                                "start": 881,
                                                                "end": 882,
                                                                "fullWidth": 9,
                                                                "width": 1,
                                                                "text": "}",
                                                                "value": "}",
                                                                "valueText": "}",
                                                                "hasLeadingTrivia": true,
                                                                "leadingTrivia": [
                                                                    {
                                                                        "kind": "WhitespaceTrivia",
                                                                        "text": "        "
                                                                    }
                                                                ]
                                                            }
                                                        }
                                                    ],
                                                    "closeParenToken": {
                                                        "kind": "CloseParenToken",
                                                        "fullStart": 882,
                                                        "fullEnd": 883,
                                                        "start": 882,
                                                        "end": 883,
                                                        "fullWidth": 1,
                                                        "width": 1,
                                                        "text": ")",
                                                        "value": ")",
                                                        "valueText": ")"
                                                    }
                                                }
                                            }
                                        }
                                    }
                                ]
                            },
                            "semicolonToken": {
                                "kind": "SemicolonToken",
                                "fullStart": 883,
                                "fullEnd": 886,
                                "start": 883,
                                "end": 884,
                                "fullWidth": 3,
                                "width": 1,
                                "text": ";",
                                "value": ";",
                                "valueText": ";",
                                "hasTrailingTrivia": true,
                                "hasTrailingNewLine": true,
                                "trailingTrivia": [
                                    {
                                        "kind": "NewLineTrivia",
                                        "text": "\r\n"
                                    }
                                ]
                            }
                        },
                        {
                            "kind": "VariableStatement",
                            "fullStart": 886,
                            "fullEnd": 988,
                            "start": 896,
                            "end": 986,
                            "fullWidth": 102,
                            "width": 90,
                            "modifiers": [],
                            "variableDeclaration": {
                                "kind": "VariableDeclaration",
                                "fullStart": 886,
                                "fullEnd": 985,
                                "start": 896,
                                "end": 985,
                                "fullWidth": 99,
                                "width": 89,
                                "varKeyword": {
                                    "kind": "VarKeyword",
                                    "fullStart": 886,
                                    "fullEnd": 900,
                                    "start": 896,
                                    "end": 899,
                                    "fullWidth": 14,
                                    "width": 3,
                                    "text": "var",
                                    "value": "var",
                                    "valueText": "var",
                                    "hasLeadingTrivia": true,
                                    "hasLeadingNewLine": true,
                                    "hasTrailingTrivia": true,
                                    "leadingTrivia": [
                                        {
                                            "kind": "NewLineTrivia",
                                            "text": "\r\n"
                                        },
                                        {
                                            "kind": "WhitespaceTrivia",
                                            "text": "        "
                                        }
                                    ],
                                    "trailingTrivia": [
                                        {
                                            "kind": "WhitespaceTrivia",
                                            "text": " "
                                        }
                                    ]
                                },
                                "variableDeclarators": [
                                    {
                                        "kind": "VariableDeclarator",
                                        "fullStart": 900,
                                        "fullEnd": 985,
                                        "start": 900,
                                        "end": 985,
                                        "fullWidth": 85,
<<<<<<< HEAD
                                        "width": 85,
                                        "identifier": {
=======
                                        "propertyName": {
>>>>>>> 85e84683
                                            "kind": "IdentifierName",
                                            "fullStart": 900,
                                            "fullEnd": 912,
                                            "start": 900,
                                            "end": 911,
                                            "fullWidth": 12,
                                            "width": 11,
                                            "text": "beforeWrite",
                                            "value": "beforeWrite",
                                            "valueText": "beforeWrite",
                                            "hasTrailingTrivia": true,
                                            "trailingTrivia": [
                                                {
                                                    "kind": "WhitespaceTrivia",
                                                    "text": " "
                                                }
                                            ]
                                        },
                                        "equalsValueClause": {
                                            "kind": "EqualsValueClause",
                                            "fullStart": 912,
                                            "fullEnd": 985,
                                            "start": 912,
                                            "end": 985,
                                            "fullWidth": 73,
                                            "width": 73,
                                            "equalsToken": {
                                                "kind": "EqualsToken",
                                                "fullStart": 912,
                                                "fullEnd": 914,
                                                "start": 912,
                                                "end": 913,
                                                "fullWidth": 2,
                                                "width": 1,
                                                "text": "=",
                                                "value": "=",
                                                "valueText": "=",
                                                "hasTrailingTrivia": true,
                                                "trailingTrivia": [
                                                    {
                                                        "kind": "WhitespaceTrivia",
                                                        "text": " "
                                                    }
                                                ]
                                            },
                                            "value": {
                                                "kind": "ParenthesizedExpression",
                                                "fullStart": 914,
                                                "fullEnd": 985,
                                                "start": 914,
                                                "end": 985,
                                                "fullWidth": 71,
                                                "width": 71,
                                                "openParenToken": {
                                                    "kind": "OpenParenToken",
                                                    "fullStart": 914,
                                                    "fullEnd": 915,
                                                    "start": 914,
                                                    "end": 915,
                                                    "fullWidth": 1,
                                                    "width": 1,
                                                    "text": "(",
                                                    "value": "(",
                                                    "valueText": "("
                                                },
                                                "expression": {
                                                    "kind": "LogicalAndExpression",
                                                    "fullStart": 915,
                                                    "fullEnd": 984,
                                                    "start": 915,
                                                    "end": 984,
                                                    "fullWidth": 69,
                                                    "width": 69,
                                                    "left": {
                                                        "kind": "InvocationExpression",
                                                        "fullStart": 915,
                                                        "fullEnd": 945,
                                                        "start": 915,
                                                        "end": 944,
                                                        "fullWidth": 30,
                                                        "width": 29,
                                                        "expression": {
                                                            "kind": "MemberAccessExpression",
                                                            "fullStart": 915,
                                                            "fullEnd": 936,
                                                            "start": 915,
                                                            "end": 936,
                                                            "fullWidth": 21,
                                                            "width": 21,
                                                            "expression": {
                                                                "kind": "IdentifierName",
                                                                "fullStart": 915,
                                                                "fullEnd": 921,
                                                                "start": 915,
                                                                "end": 921,
                                                                "fullWidth": 6,
                                                                "width": 6,
                                                                "text": "newObj",
                                                                "value": "newObj",
                                                                "valueText": "newObj"
                                                            },
                                                            "dotToken": {
                                                                "kind": "DotToken",
                                                                "fullStart": 921,
                                                                "fullEnd": 922,
                                                                "start": 921,
                                                                "end": 922,
                                                                "fullWidth": 1,
                                                                "width": 1,
                                                                "text": ".",
                                                                "value": ".",
                                                                "valueText": "."
                                                            },
                                                            "name": {
                                                                "kind": "IdentifierName",
                                                                "fullStart": 922,
                                                                "fullEnd": 936,
                                                                "start": 922,
                                                                "end": 936,
                                                                "fullWidth": 14,
                                                                "width": 14,
                                                                "text": "hasOwnProperty",
                                                                "value": "hasOwnProperty",
                                                                "valueText": "hasOwnProperty"
                                                            }
                                                        },
                                                        "argumentList": {
                                                            "kind": "ArgumentList",
                                                            "fullStart": 936,
                                                            "fullEnd": 945,
                                                            "start": 936,
                                                            "end": 944,
                                                            "fullWidth": 9,
                                                            "width": 8,
                                                            "openParenToken": {
                                                                "kind": "OpenParenToken",
                                                                "fullStart": 936,
                                                                "fullEnd": 937,
                                                                "start": 936,
                                                                "end": 937,
                                                                "fullWidth": 1,
                                                                "width": 1,
                                                                "text": "(",
                                                                "value": "(",
                                                                "valueText": "("
                                                            },
                                                            "arguments": [
                                                                {
                                                                    "kind": "StringLiteral",
                                                                    "fullStart": 937,
                                                                    "fullEnd": 943,
                                                                    "start": 937,
                                                                    "end": 943,
                                                                    "fullWidth": 6,
                                                                    "width": 6,
                                                                    "text": "\"prop\"",
                                                                    "value": "prop",
                                                                    "valueText": "prop"
                                                                }
                                                            ],
                                                            "closeParenToken": {
                                                                "kind": "CloseParenToken",
                                                                "fullStart": 943,
                                                                "fullEnd": 945,
                                                                "start": 943,
                                                                "end": 944,
                                                                "fullWidth": 2,
                                                                "width": 1,
                                                                "text": ")",
                                                                "value": ")",
                                                                "valueText": ")",
                                                                "hasTrailingTrivia": true,
                                                                "trailingTrivia": [
                                                                    {
                                                                        "kind": "WhitespaceTrivia",
                                                                        "text": " "
                                                                    }
                                                                ]
                                                            }
                                                        }
                                                    },
                                                    "operatorToken": {
                                                        "kind": "AmpersandAmpersandToken",
                                                        "fullStart": 945,
                                                        "fullEnd": 948,
                                                        "start": 945,
                                                        "end": 947,
                                                        "fullWidth": 3,
                                                        "width": 2,
                                                        "text": "&&",
                                                        "value": "&&",
                                                        "valueText": "&&",
                                                        "hasTrailingTrivia": true,
                                                        "trailingTrivia": [
                                                            {
                                                                "kind": "WhitespaceTrivia",
                                                                "text": " "
                                                            }
                                                        ]
                                                    },
                                                    "right": {
                                                        "kind": "EqualsExpression",
                                                        "fullStart": 948,
                                                        "fullEnd": 984,
                                                        "start": 948,
                                                        "end": 984,
                                                        "fullWidth": 36,
                                                        "width": 36,
                                                        "left": {
                                                            "kind": "TypeOfExpression",
                                                            "fullStart": 948,
                                                            "fullEnd": 969,
                                                            "start": 948,
                                                            "end": 968,
                                                            "fullWidth": 21,
                                                            "width": 20,
                                                            "typeOfKeyword": {
                                                                "kind": "TypeOfKeyword",
                                                                "fullStart": 948,
                                                                "fullEnd": 955,
                                                                "start": 948,
                                                                "end": 954,
                                                                "fullWidth": 7,
                                                                "width": 6,
                                                                "text": "typeof",
                                                                "value": "typeof",
                                                                "valueText": "typeof",
                                                                "hasTrailingTrivia": true,
                                                                "trailingTrivia": [
                                                                    {
                                                                        "kind": "WhitespaceTrivia",
                                                                        "text": " "
                                                                    }
                                                                ]
                                                            },
                                                            "expression": {
                                                                "kind": "ParenthesizedExpression",
                                                                "fullStart": 955,
                                                                "fullEnd": 969,
                                                                "start": 955,
                                                                "end": 968,
                                                                "fullWidth": 14,
                                                                "width": 13,
                                                                "openParenToken": {
                                                                    "kind": "OpenParenToken",
                                                                    "fullStart": 955,
                                                                    "fullEnd": 956,
                                                                    "start": 955,
                                                                    "end": 956,
                                                                    "fullWidth": 1,
                                                                    "width": 1,
                                                                    "text": "(",
                                                                    "value": "(",
                                                                    "valueText": "("
                                                                },
                                                                "expression": {
                                                                    "kind": "MemberAccessExpression",
                                                                    "fullStart": 956,
                                                                    "fullEnd": 967,
                                                                    "start": 956,
                                                                    "end": 967,
                                                                    "fullWidth": 11,
                                                                    "width": 11,
                                                                    "expression": {
                                                                        "kind": "IdentifierName",
                                                                        "fullStart": 956,
                                                                        "fullEnd": 962,
                                                                        "start": 956,
                                                                        "end": 962,
                                                                        "fullWidth": 6,
                                                                        "width": 6,
                                                                        "text": "newObj",
                                                                        "value": "newObj",
                                                                        "valueText": "newObj"
                                                                    },
                                                                    "dotToken": {
                                                                        "kind": "DotToken",
                                                                        "fullStart": 962,
                                                                        "fullEnd": 963,
                                                                        "start": 962,
                                                                        "end": 963,
                                                                        "fullWidth": 1,
                                                                        "width": 1,
                                                                        "text": ".",
                                                                        "value": ".",
                                                                        "valueText": "."
                                                                    },
                                                                    "name": {
                                                                        "kind": "IdentifierName",
                                                                        "fullStart": 963,
                                                                        "fullEnd": 967,
                                                                        "start": 963,
                                                                        "end": 967,
                                                                        "fullWidth": 4,
                                                                        "width": 4,
                                                                        "text": "prop",
                                                                        "value": "prop",
                                                                        "valueText": "prop"
                                                                    }
                                                                },
                                                                "closeParenToken": {
                                                                    "kind": "CloseParenToken",
                                                                    "fullStart": 967,
                                                                    "fullEnd": 969,
                                                                    "start": 967,
                                                                    "end": 968,
                                                                    "fullWidth": 2,
                                                                    "width": 1,
                                                                    "text": ")",
                                                                    "value": ")",
                                                                    "valueText": ")",
                                                                    "hasTrailingTrivia": true,
                                                                    "trailingTrivia": [
                                                                        {
                                                                            "kind": "WhitespaceTrivia",
                                                                            "text": " "
                                                                        }
                                                                    ]
                                                                }
                                                            }
                                                        },
                                                        "operatorToken": {
                                                            "kind": "EqualsEqualsEqualsToken",
                                                            "fullStart": 969,
                                                            "fullEnd": 973,
                                                            "start": 969,
                                                            "end": 972,
                                                            "fullWidth": 4,
                                                            "width": 3,
                                                            "text": "===",
                                                            "value": "===",
                                                            "valueText": "===",
                                                            "hasTrailingTrivia": true,
                                                            "trailingTrivia": [
                                                                {
                                                                    "kind": "WhitespaceTrivia",
                                                                    "text": " "
                                                                }
                                                            ]
                                                        },
                                                        "right": {
                                                            "kind": "StringLiteral",
                                                            "fullStart": 973,
                                                            "fullEnd": 984,
                                                            "start": 973,
                                                            "end": 984,
                                                            "fullWidth": 11,
                                                            "width": 11,
                                                            "text": "\"undefined\"",
                                                            "value": "undefined",
                                                            "valueText": "undefined"
                                                        }
                                                    }
                                                },
                                                "closeParenToken": {
                                                    "kind": "CloseParenToken",
                                                    "fullStart": 984,
                                                    "fullEnd": 985,
                                                    "start": 984,
                                                    "end": 985,
                                                    "fullWidth": 1,
                                                    "width": 1,
                                                    "text": ")",
                                                    "value": ")",
                                                    "valueText": ")"
                                                }
                                            }
                                        }
                                    }
                                ]
                            },
                            "semicolonToken": {
                                "kind": "SemicolonToken",
                                "fullStart": 985,
                                "fullEnd": 988,
                                "start": 985,
                                "end": 986,
                                "fullWidth": 3,
                                "width": 1,
                                "text": ";",
                                "value": ";",
                                "valueText": ";",
                                "hasTrailingTrivia": true,
                                "hasTrailingNewLine": true,
                                "trailingTrivia": [
                                    {
                                        "kind": "NewLineTrivia",
                                        "text": "\r\n"
                                    }
                                ]
                            }
                        },
                        {
                            "kind": "ExpressionStatement",
                            "fullStart": 988,
                            "fullEnd": 1027,
                            "start": 998,
                            "end": 1025,
                            "fullWidth": 39,
                            "width": 27,
                            "expression": {
                                "kind": "AssignmentExpression",
                                "fullStart": 988,
                                "fullEnd": 1024,
                                "start": 998,
                                "end": 1024,
                                "fullWidth": 36,
                                "width": 26,
                                "left": {
                                    "kind": "MemberAccessExpression",
                                    "fullStart": 988,
                                    "fullEnd": 1010,
                                    "start": 998,
                                    "end": 1009,
                                    "fullWidth": 22,
                                    "width": 11,
                                    "expression": {
                                        "kind": "IdentifierName",
                                        "fullStart": 988,
                                        "fullEnd": 1004,
                                        "start": 998,
                                        "end": 1004,
                                        "fullWidth": 16,
                                        "width": 6,
                                        "text": "newObj",
                                        "value": "newObj",
                                        "valueText": "newObj",
                                        "hasLeadingTrivia": true,
                                        "hasLeadingNewLine": true,
                                        "leadingTrivia": [
                                            {
                                                "kind": "NewLineTrivia",
                                                "text": "\r\n"
                                            },
                                            {
                                                "kind": "WhitespaceTrivia",
                                                "text": "        "
                                            }
                                        ]
                                    },
                                    "dotToken": {
                                        "kind": "DotToken",
                                        "fullStart": 1004,
                                        "fullEnd": 1005,
                                        "start": 1004,
                                        "end": 1005,
                                        "fullWidth": 1,
                                        "width": 1,
                                        "text": ".",
                                        "value": ".",
                                        "valueText": "."
                                    },
                                    "name": {
                                        "kind": "IdentifierName",
                                        "fullStart": 1005,
                                        "fullEnd": 1010,
                                        "start": 1005,
                                        "end": 1009,
                                        "fullWidth": 5,
                                        "width": 4,
                                        "text": "prop",
                                        "value": "prop",
                                        "valueText": "prop",
                                        "hasTrailingTrivia": true,
                                        "trailingTrivia": [
                                            {
                                                "kind": "WhitespaceTrivia",
                                                "text": " "
                                            }
                                        ]
                                    }
                                },
                                "operatorToken": {
                                    "kind": "EqualsToken",
                                    "fullStart": 1010,
                                    "fullEnd": 1012,
                                    "start": 1010,
                                    "end": 1011,
                                    "fullWidth": 2,
                                    "width": 1,
                                    "text": "=",
                                    "value": "=",
                                    "valueText": "=",
                                    "hasTrailingTrivia": true,
                                    "trailingTrivia": [
                                        {
                                            "kind": "WhitespaceTrivia",
                                            "text": " "
                                        }
                                    ]
                                },
                                "right": {
                                    "kind": "StringLiteral",
                                    "fullStart": 1012,
                                    "fullEnd": 1024,
                                    "start": 1012,
                                    "end": 1024,
                                    "fullWidth": 12,
                                    "width": 12,
                                    "text": "\"isWritable\"",
                                    "value": "isWritable",
                                    "valueText": "isWritable"
                                }
                            },
                            "semicolonToken": {
                                "kind": "SemicolonToken",
                                "fullStart": 1024,
                                "fullEnd": 1027,
                                "start": 1024,
                                "end": 1025,
                                "fullWidth": 3,
                                "width": 1,
                                "text": ";",
                                "value": ";",
                                "valueText": ";",
                                "hasTrailingTrivia": true,
                                "hasTrailingNewLine": true,
                                "trailingTrivia": [
                                    {
                                        "kind": "NewLineTrivia",
                                        "text": "\r\n"
                                    }
                                ]
                            }
                        },
                        {
                            "kind": "VariableStatement",
                            "fullStart": 1027,
                            "fullEnd": 1087,
                            "start": 1037,
                            "end": 1085,
                            "fullWidth": 60,
                            "width": 48,
                            "modifiers": [],
                            "variableDeclaration": {
                                "kind": "VariableDeclaration",
                                "fullStart": 1027,
                                "fullEnd": 1084,
                                "start": 1037,
                                "end": 1084,
                                "fullWidth": 57,
                                "width": 47,
                                "varKeyword": {
                                    "kind": "VarKeyword",
                                    "fullStart": 1027,
                                    "fullEnd": 1041,
                                    "start": 1037,
                                    "end": 1040,
                                    "fullWidth": 14,
                                    "width": 3,
                                    "text": "var",
                                    "value": "var",
                                    "valueText": "var",
                                    "hasLeadingTrivia": true,
                                    "hasLeadingNewLine": true,
                                    "hasTrailingTrivia": true,
                                    "leadingTrivia": [
                                        {
                                            "kind": "NewLineTrivia",
                                            "text": "\r\n"
                                        },
                                        {
                                            "kind": "WhitespaceTrivia",
                                            "text": "        "
                                        }
                                    ],
                                    "trailingTrivia": [
                                        {
                                            "kind": "WhitespaceTrivia",
                                            "text": " "
                                        }
                                    ]
                                },
                                "variableDeclarators": [
                                    {
                                        "kind": "VariableDeclarator",
                                        "fullStart": 1041,
                                        "fullEnd": 1084,
                                        "start": 1041,
                                        "end": 1084,
                                        "fullWidth": 43,
<<<<<<< HEAD
                                        "width": 43,
                                        "identifier": {
=======
                                        "propertyName": {
>>>>>>> 85e84683
                                            "kind": "IdentifierName",
                                            "fullStart": 1041,
                                            "fullEnd": 1052,
                                            "start": 1041,
                                            "end": 1051,
                                            "fullWidth": 11,
                                            "width": 10,
                                            "text": "afterWrite",
                                            "value": "afterWrite",
                                            "valueText": "afterWrite",
                                            "hasTrailingTrivia": true,
                                            "trailingTrivia": [
                                                {
                                                    "kind": "WhitespaceTrivia",
                                                    "text": " "
                                                }
                                            ]
                                        },
                                        "equalsValueClause": {
                                            "kind": "EqualsValueClause",
                                            "fullStart": 1052,
                                            "fullEnd": 1084,
                                            "start": 1052,
                                            "end": 1084,
                                            "fullWidth": 32,
                                            "width": 32,
                                            "equalsToken": {
                                                "kind": "EqualsToken",
                                                "fullStart": 1052,
                                                "fullEnd": 1054,
                                                "start": 1052,
                                                "end": 1053,
                                                "fullWidth": 2,
                                                "width": 1,
                                                "text": "=",
                                                "value": "=",
                                                "valueText": "=",
                                                "hasTrailingTrivia": true,
                                                "trailingTrivia": [
                                                    {
                                                        "kind": "WhitespaceTrivia",
                                                        "text": " "
                                                    }
                                                ]
                                            },
                                            "value": {
                                                "kind": "ParenthesizedExpression",
                                                "fullStart": 1054,
                                                "fullEnd": 1084,
                                                "start": 1054,
                                                "end": 1084,
                                                "fullWidth": 30,
                                                "width": 30,
                                                "openParenToken": {
                                                    "kind": "OpenParenToken",
                                                    "fullStart": 1054,
                                                    "fullEnd": 1055,
                                                    "start": 1054,
                                                    "end": 1055,
                                                    "fullWidth": 1,
                                                    "width": 1,
                                                    "text": "(",
                                                    "value": "(",
                                                    "valueText": "("
                                                },
                                                "expression": {
                                                    "kind": "EqualsExpression",
                                                    "fullStart": 1055,
                                                    "fullEnd": 1083,
                                                    "start": 1055,
                                                    "end": 1083,
                                                    "fullWidth": 28,
                                                    "width": 28,
                                                    "left": {
                                                        "kind": "MemberAccessExpression",
                                                        "fullStart": 1055,
                                                        "fullEnd": 1067,
                                                        "start": 1055,
                                                        "end": 1066,
                                                        "fullWidth": 12,
                                                        "width": 11,
                                                        "expression": {
                                                            "kind": "IdentifierName",
                                                            "fullStart": 1055,
                                                            "fullEnd": 1061,
                                                            "start": 1055,
                                                            "end": 1061,
                                                            "fullWidth": 6,
                                                            "width": 6,
                                                            "text": "newObj",
                                                            "value": "newObj",
                                                            "valueText": "newObj"
                                                        },
                                                        "dotToken": {
                                                            "kind": "DotToken",
                                                            "fullStart": 1061,
                                                            "fullEnd": 1062,
                                                            "start": 1061,
                                                            "end": 1062,
                                                            "fullWidth": 1,
                                                            "width": 1,
                                                            "text": ".",
                                                            "value": ".",
                                                            "valueText": "."
                                                        },
                                                        "name": {
                                                            "kind": "IdentifierName",
                                                            "fullStart": 1062,
                                                            "fullEnd": 1067,
                                                            "start": 1062,
                                                            "end": 1066,
                                                            "fullWidth": 5,
                                                            "width": 4,
                                                            "text": "prop",
                                                            "value": "prop",
                                                            "valueText": "prop",
                                                            "hasTrailingTrivia": true,
                                                            "trailingTrivia": [
                                                                {
                                                                    "kind": "WhitespaceTrivia",
                                                                    "text": " "
                                                                }
                                                            ]
                                                        }
                                                    },
                                                    "operatorToken": {
                                                        "kind": "EqualsEqualsEqualsToken",
                                                        "fullStart": 1067,
                                                        "fullEnd": 1071,
                                                        "start": 1067,
                                                        "end": 1070,
                                                        "fullWidth": 4,
                                                        "width": 3,
                                                        "text": "===",
                                                        "value": "===",
                                                        "valueText": "===",
                                                        "hasTrailingTrivia": true,
                                                        "trailingTrivia": [
                                                            {
                                                                "kind": "WhitespaceTrivia",
                                                                "text": " "
                                                            }
                                                        ]
                                                    },
                                                    "right": {
                                                        "kind": "StringLiteral",
                                                        "fullStart": 1071,
                                                        "fullEnd": 1083,
                                                        "start": 1071,
                                                        "end": 1083,
                                                        "fullWidth": 12,
                                                        "width": 12,
                                                        "text": "\"isWritable\"",
                                                        "value": "isWritable",
                                                        "valueText": "isWritable"
                                                    }
                                                },
                                                "closeParenToken": {
                                                    "kind": "CloseParenToken",
                                                    "fullStart": 1083,
                                                    "fullEnd": 1084,
                                                    "start": 1083,
                                                    "end": 1084,
                                                    "fullWidth": 1,
                                                    "width": 1,
                                                    "text": ")",
                                                    "value": ")",
                                                    "valueText": ")"
                                                }
                                            }
                                        }
                                    }
                                ]
                            },
                            "semicolonToken": {
                                "kind": "SemicolonToken",
                                "fullStart": 1084,
                                "fullEnd": 1087,
                                "start": 1084,
                                "end": 1085,
                                "fullWidth": 3,
                                "width": 1,
                                "text": ";",
                                "value": ";",
                                "valueText": ";",
                                "hasTrailingTrivia": true,
                                "hasTrailingNewLine": true,
                                "trailingTrivia": [
                                    {
                                        "kind": "NewLineTrivia",
                                        "text": "\r\n"
                                    }
                                ]
                            }
                        },
                        {
                            "kind": "ReturnStatement",
                            "fullStart": 1087,
                            "fullEnd": 1150,
                            "start": 1097,
                            "end": 1148,
                            "fullWidth": 63,
                            "width": 51,
                            "returnKeyword": {
                                "kind": "ReturnKeyword",
                                "fullStart": 1087,
                                "fullEnd": 1104,
                                "start": 1097,
                                "end": 1103,
                                "fullWidth": 17,
                                "width": 6,
                                "text": "return",
                                "value": "return",
                                "valueText": "return",
                                "hasLeadingTrivia": true,
                                "hasLeadingNewLine": true,
                                "hasTrailingTrivia": true,
                                "leadingTrivia": [
                                    {
                                        "kind": "NewLineTrivia",
                                        "text": "\r\n"
                                    },
                                    {
                                        "kind": "WhitespaceTrivia",
                                        "text": "        "
                                    }
                                ],
                                "trailingTrivia": [
                                    {
                                        "kind": "WhitespaceTrivia",
                                        "text": " "
                                    }
                                ]
                            },
                            "expression": {
                                "kind": "LogicalAndExpression",
                                "fullStart": 1104,
                                "fullEnd": 1147,
                                "start": 1104,
                                "end": 1147,
                                "fullWidth": 43,
                                "width": 43,
                                "left": {
                                    "kind": "EqualsExpression",
                                    "fullStart": 1104,
                                    "fullEnd": 1125,
                                    "start": 1104,
                                    "end": 1124,
                                    "fullWidth": 21,
                                    "width": 20,
                                    "left": {
                                        "kind": "IdentifierName",
                                        "fullStart": 1104,
                                        "fullEnd": 1116,
                                        "start": 1104,
                                        "end": 1115,
                                        "fullWidth": 12,
                                        "width": 11,
                                        "text": "beforeWrite",
                                        "value": "beforeWrite",
                                        "valueText": "beforeWrite",
                                        "hasTrailingTrivia": true,
                                        "trailingTrivia": [
                                            {
                                                "kind": "WhitespaceTrivia",
                                                "text": " "
                                            }
                                        ]
                                    },
                                    "operatorToken": {
                                        "kind": "EqualsEqualsEqualsToken",
                                        "fullStart": 1116,
                                        "fullEnd": 1120,
                                        "start": 1116,
                                        "end": 1119,
                                        "fullWidth": 4,
                                        "width": 3,
                                        "text": "===",
                                        "value": "===",
                                        "valueText": "===",
                                        "hasTrailingTrivia": true,
                                        "trailingTrivia": [
                                            {
                                                "kind": "WhitespaceTrivia",
                                                "text": " "
                                            }
                                        ]
                                    },
                                    "right": {
                                        "kind": "TrueKeyword",
                                        "fullStart": 1120,
                                        "fullEnd": 1125,
                                        "start": 1120,
                                        "end": 1124,
                                        "fullWidth": 5,
                                        "width": 4,
                                        "text": "true",
                                        "value": true,
                                        "valueText": "true",
                                        "hasTrailingTrivia": true,
                                        "trailingTrivia": [
                                            {
                                                "kind": "WhitespaceTrivia",
                                                "text": " "
                                            }
                                        ]
                                    }
                                },
                                "operatorToken": {
                                    "kind": "AmpersandAmpersandToken",
                                    "fullStart": 1125,
                                    "fullEnd": 1128,
                                    "start": 1125,
                                    "end": 1127,
                                    "fullWidth": 3,
                                    "width": 2,
                                    "text": "&&",
                                    "value": "&&",
                                    "valueText": "&&",
                                    "hasTrailingTrivia": true,
                                    "trailingTrivia": [
                                        {
                                            "kind": "WhitespaceTrivia",
                                            "text": " "
                                        }
                                    ]
                                },
                                "right": {
                                    "kind": "EqualsExpression",
                                    "fullStart": 1128,
                                    "fullEnd": 1147,
                                    "start": 1128,
                                    "end": 1147,
                                    "fullWidth": 19,
                                    "width": 19,
                                    "left": {
                                        "kind": "IdentifierName",
                                        "fullStart": 1128,
                                        "fullEnd": 1139,
                                        "start": 1128,
                                        "end": 1138,
                                        "fullWidth": 11,
                                        "width": 10,
                                        "text": "afterWrite",
                                        "value": "afterWrite",
                                        "valueText": "afterWrite",
                                        "hasTrailingTrivia": true,
                                        "trailingTrivia": [
                                            {
                                                "kind": "WhitespaceTrivia",
                                                "text": " "
                                            }
                                        ]
                                    },
                                    "operatorToken": {
                                        "kind": "EqualsEqualsEqualsToken",
                                        "fullStart": 1139,
                                        "fullEnd": 1143,
                                        "start": 1139,
                                        "end": 1142,
                                        "fullWidth": 4,
                                        "width": 3,
                                        "text": "===",
                                        "value": "===",
                                        "valueText": "===",
                                        "hasTrailingTrivia": true,
                                        "trailingTrivia": [
                                            {
                                                "kind": "WhitespaceTrivia",
                                                "text": " "
                                            }
                                        ]
                                    },
                                    "right": {
                                        "kind": "TrueKeyword",
                                        "fullStart": 1143,
                                        "fullEnd": 1147,
                                        "start": 1143,
                                        "end": 1147,
                                        "fullWidth": 4,
                                        "width": 4,
                                        "text": "true",
                                        "value": true,
                                        "valueText": "true"
                                    }
                                }
                            },
                            "semicolonToken": {
                                "kind": "SemicolonToken",
                                "fullStart": 1147,
                                "fullEnd": 1150,
                                "start": 1147,
                                "end": 1148,
                                "fullWidth": 3,
                                "width": 1,
                                "text": ";",
                                "value": ";",
                                "valueText": ";",
                                "hasTrailingTrivia": true,
                                "hasTrailingNewLine": true,
                                "trailingTrivia": [
                                    {
                                        "kind": "NewLineTrivia",
                                        "text": "\r\n"
                                    }
                                ]
                            }
                        }
                    ],
                    "closeBraceToken": {
                        "kind": "CloseBraceToken",
                        "fullStart": 1150,
                        "fullEnd": 1157,
                        "start": 1154,
                        "end": 1155,
                        "fullWidth": 7,
                        "width": 1,
                        "text": "}",
                        "value": "}",
                        "valueText": "}",
                        "hasLeadingTrivia": true,
                        "hasTrailingTrivia": true,
                        "hasTrailingNewLine": true,
                        "leadingTrivia": [
                            {
                                "kind": "WhitespaceTrivia",
                                "text": "    "
                            }
                        ],
                        "trailingTrivia": [
                            {
                                "kind": "NewLineTrivia",
                                "text": "\r\n"
                            }
                        ]
                    }
                }
            },
            {
                "kind": "ExpressionStatement",
                "fullStart": 1157,
                "fullEnd": 1181,
                "start": 1157,
                "end": 1179,
                "fullWidth": 24,
                "width": 22,
                "expression": {
                    "kind": "InvocationExpression",
                    "fullStart": 1157,
                    "fullEnd": 1178,
                    "start": 1157,
                    "end": 1178,
                    "fullWidth": 21,
                    "width": 21,
                    "expression": {
                        "kind": "IdentifierName",
                        "fullStart": 1157,
                        "fullEnd": 1168,
                        "start": 1157,
                        "end": 1168,
                        "fullWidth": 11,
                        "width": 11,
                        "text": "runTestCase",
                        "value": "runTestCase",
                        "valueText": "runTestCase"
                    },
                    "argumentList": {
                        "kind": "ArgumentList",
                        "fullStart": 1168,
                        "fullEnd": 1178,
                        "start": 1168,
                        "end": 1178,
                        "fullWidth": 10,
                        "width": 10,
                        "openParenToken": {
                            "kind": "OpenParenToken",
                            "fullStart": 1168,
                            "fullEnd": 1169,
                            "start": 1168,
                            "end": 1169,
                            "fullWidth": 1,
                            "width": 1,
                            "text": "(",
                            "value": "(",
                            "valueText": "("
                        },
                        "arguments": [
                            {
                                "kind": "IdentifierName",
                                "fullStart": 1169,
                                "fullEnd": 1177,
                                "start": 1169,
                                "end": 1177,
                                "fullWidth": 8,
                                "width": 8,
                                "text": "testcase",
                                "value": "testcase",
                                "valueText": "testcase"
                            }
                        ],
                        "closeParenToken": {
                            "kind": "CloseParenToken",
                            "fullStart": 1177,
                            "fullEnd": 1178,
                            "start": 1177,
                            "end": 1178,
                            "fullWidth": 1,
                            "width": 1,
                            "text": ")",
                            "value": ")",
                            "valueText": ")"
                        }
                    }
                },
                "semicolonToken": {
                    "kind": "SemicolonToken",
                    "fullStart": 1178,
                    "fullEnd": 1181,
                    "start": 1178,
                    "end": 1179,
                    "fullWidth": 3,
                    "width": 1,
                    "text": ";",
                    "value": ";",
                    "valueText": ";",
                    "hasTrailingTrivia": true,
                    "hasTrailingNewLine": true,
                    "trailingTrivia": [
                        {
                            "kind": "NewLineTrivia",
                            "text": "\r\n"
                        }
                    ]
                }
            }
        ],
        "endOfFileToken": {
            "kind": "EndOfFileToken",
            "fullStart": 1181,
            "fullEnd": 1181,
            "start": 1181,
            "end": 1181,
            "fullWidth": 0,
            "width": 0,
            "text": ""
        }
    },
    "lineMap": {
        "lineStarts": [
            0,
            67,
            152,
            232,
            308,
            380,
            385,
            439,
            572,
            577,
            579,
            581,
            604,
            606,
            629,
            657,
            669,
            671,
            716,
            757,
            759,
            802,
            804,
            846,
            873,
            886,
            888,
            988,
            990,
            1027,
            1029,
            1087,
            1089,
            1150,
            1157,
            1181
        ],
        "length": 1181
    }
}<|MERGE_RESOLUTION|>--- conflicted
+++ resolved
@@ -250,12 +250,8 @@
                                         "start": 618,
                                         "end": 666,
                                         "fullWidth": 48,
-<<<<<<< HEAD
                                         "width": 48,
-                                        "identifier": {
-=======
                                         "propertyName": {
->>>>>>> 85e84683
                                             "kind": "IdentifierName",
                                             "fullStart": 618,
                                             "fullEnd": 624,
@@ -499,12 +495,8 @@
                                         "start": 683,
                                         "end": 713,
                                         "fullWidth": 30,
-<<<<<<< HEAD
                                         "width": 30,
-                                        "identifier": {
-=======
                                         "propertyName": {
->>>>>>> 85e84683
                                             "kind": "IdentifierName",
                                             "fullStart": 683,
                                             "fullEnd": 696,
@@ -878,12 +870,8 @@
                                         "start": 771,
                                         "end": 799,
                                         "fullWidth": 28,
-<<<<<<< HEAD
                                         "width": 28,
-                                        "identifier": {
-=======
                                         "propertyName": {
->>>>>>> 85e84683
                                             "kind": "IdentifierName",
                                             "fullStart": 771,
                                             "fullEnd": 779,
@@ -1084,12 +1072,8 @@
                                         "start": 816,
                                         "end": 883,
                                         "fullWidth": 67,
-<<<<<<< HEAD
                                         "width": 67,
-                                        "identifier": {
-=======
                                         "propertyName": {
->>>>>>> 85e84683
                                             "kind": "IdentifierName",
                                             "fullStart": 816,
                                             "fullEnd": 823,
@@ -1475,12 +1459,8 @@
                                         "start": 900,
                                         "end": 985,
                                         "fullWidth": 85,
-<<<<<<< HEAD
                                         "width": 85,
-                                        "identifier": {
-=======
                                         "propertyName": {
->>>>>>> 85e84683
                                             "kind": "IdentifierName",
                                             "fullStart": 900,
                                             "fullEnd": 912,
@@ -2062,12 +2042,8 @@
                                         "start": 1041,
                                         "end": 1084,
                                         "fullWidth": 43,
-<<<<<<< HEAD
                                         "width": 43,
-                                        "identifier": {
-=======
                                         "propertyName": {
->>>>>>> 85e84683
                                             "kind": "IdentifierName",
                                             "fullStart": 1041,
                                             "fullEnd": 1052,
