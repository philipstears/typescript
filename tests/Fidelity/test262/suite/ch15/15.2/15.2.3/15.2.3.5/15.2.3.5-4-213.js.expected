--- conflicted
+++ resolved
@@ -250,12 +250,8 @@
                                         "start": 619,
                                         "end": 725,
                                         "fullWidth": 106,
-<<<<<<< HEAD
                                         "width": 106,
-                                        "identifier": {
-=======
                                         "propertyName": {
->>>>>>> 85e84683
                                             "kind": "IdentifierName",
                                             "fullStart": 619,
                                             "fullEnd": 626,
@@ -762,12 +758,8 @@
                                         "start": 740,
                                         "end": 783,
                                         "fullWidth": 43,
-<<<<<<< HEAD
                                         "width": 43,
-                                        "identifier": {
-=======
                                         "propertyName": {
->>>>>>> 85e84683
                                             "kind": "IdentifierName",
                                             "fullStart": 740,
                                             "fullEnd": 752,
