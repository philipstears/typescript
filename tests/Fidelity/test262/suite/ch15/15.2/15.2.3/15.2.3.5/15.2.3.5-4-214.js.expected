--- conflicted
+++ resolved
@@ -245,12 +245,8 @@
                                         "start": 605,
                                         "end": 653,
                                         "fullWidth": 48,
-<<<<<<< HEAD
                                         "width": 48,
-                                        "identifier": {
-=======
                                         "propertyName": {
->>>>>>> 85e84683
                                             "kind": "IdentifierName",
                                             "fullStart": 605,
                                             "fullEnd": 613,
@@ -494,12 +490,8 @@
                                         "start": 670,
                                         "end": 737,
                                         "fullWidth": 67,
-<<<<<<< HEAD
                                         "width": 67,
-                                        "identifier": {
-=======
                                         "propertyName": {
->>>>>>> 85e84683
                                             "kind": "IdentifierName",
                                             "fullStart": 670,
                                             "fullEnd": 677,
@@ -880,12 +872,8 @@
                                         "start": 752,
                                         "end": 833,
                                         "fullWidth": 81,
-<<<<<<< HEAD
                                         "width": 81,
-                                        "identifier": {
-=======
                                         "propertyName": {
->>>>>>> 85e84683
                                             "kind": "IdentifierName",
                                             "fullStart": 752,
                                             "fullEnd": 764,
