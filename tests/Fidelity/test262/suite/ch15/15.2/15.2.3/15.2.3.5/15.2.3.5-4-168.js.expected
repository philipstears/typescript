--- conflicted
+++ resolved
@@ -250,12 +250,8 @@
                                         "start": 650,
                                         "end": 681,
                                         "fullWidth": 31,
-<<<<<<< HEAD
                                         "width": 31,
-                                        "identifier": {
-=======
                                         "propertyName": {
->>>>>>> 85e84683
                                             "kind": "IdentifierName",
                                             "fullStart": 650,
                                             "fullEnd": 661,
@@ -602,12 +598,8 @@
                                         "start": 744,
                                         "end": 814,
                                         "fullWidth": 70,
-<<<<<<< HEAD
                                         "width": 70,
-                                        "identifier": {
-=======
                                         "propertyName": {
->>>>>>> 85e84683
                                             "kind": "IdentifierName",
                                             "fullStart": 744,
                                             "fullEnd": 751,
