--- conflicted
+++ resolved
@@ -247,12 +247,8 @@
                                         "start": 595,
                                         "end": 608,
                                         "fullWidth": 13,
-<<<<<<< HEAD
                                         "width": 13,
-                                        "identifier": {
-=======
                                         "propertyName": {
->>>>>>> 85e84683
                                             "kind": "IdentifierName",
                                             "fullStart": 595,
                                             "fullEnd": 600,
