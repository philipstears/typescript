{
    "isDeclaration": false,
    "languageVersion": "EcmaScript5",
    "parseOptions": {
        "allowAutomaticSemicolonInsertion": true
    },
    "sourceUnit": {
        "kind": "SourceUnit",
        "fullStart": 0,
        "fullEnd": 947,
        "start": 560,
        "end": 947,
        "fullWidth": 947,
        "width": 387,
        "isIncrementallyUnusable": true,
        "moduleElements": [
            {
                "kind": "FunctionDeclaration",
                "fullStart": 0,
                "fullEnd": 923,
                "start": 560,
                "end": 921,
                "fullWidth": 923,
                "width": 361,
                "isIncrementallyUnusable": true,
                "modifiers": [],
                "functionKeyword": {
                    "kind": "FunctionKeyword",
                    "fullStart": 0,
                    "fullEnd": 569,
                    "start": 560,
                    "end": 568,
                    "fullWidth": 569,
                    "width": 8,
                    "text": "function",
                    "value": "function",
                    "valueText": "function",
                    "hasLeadingTrivia": true,
                    "hasLeadingComment": true,
                    "hasLeadingNewLine": true,
                    "hasTrailingTrivia": true,
                    "leadingTrivia": [
                        {
                            "kind": "SingleLineCommentTrivia",
                            "text": "/// Copyright (c) 2012 Ecma International.  All rights reserved. "
                        },
                        {
                            "kind": "NewLineTrivia",
                            "text": "\r\n"
                        },
                        {
                            "kind": "SingleLineCommentTrivia",
                            "text": "/// Ecma International makes this code available under the terms and conditions set"
                        },
                        {
                            "kind": "NewLineTrivia",
                            "text": "\r\n"
                        },
                        {
                            "kind": "SingleLineCommentTrivia",
                            "text": "/// forth on http://hg.ecmascript.org/tests/test262/raw-file/tip/LICENSE (the "
                        },
                        {
                            "kind": "NewLineTrivia",
                            "text": "\r\n"
                        },
                        {
                            "kind": "SingleLineCommentTrivia",
                            "text": "/// \"Use Terms\").   Any redistribution of this code must retain the above "
                        },
                        {
                            "kind": "NewLineTrivia",
                            "text": "\r\n"
                        },
                        {
                            "kind": "SingleLineCommentTrivia",
                            "text": "/// copyright and this notice and otherwise comply with the Use Terms."
                        },
                        {
                            "kind": "NewLineTrivia",
                            "text": "\r\n"
                        },
                        {
                            "kind": "MultiLineCommentTrivia",
                            "text": "/**\r\n * @path ch15/15.2/15.2.3/15.2.3.5/15.2.3.5-4-298.js\r\n * @description Object.create - 'set' property of one property in 'Properties' is a function (8.10.5 step 8.b)\r\n */"
                        },
                        {
                            "kind": "NewLineTrivia",
                            "text": "\r\n"
                        },
                        {
                            "kind": "NewLineTrivia",
                            "text": "\r\n"
                        },
                        {
                            "kind": "NewLineTrivia",
                            "text": "\r\n"
                        }
                    ],
                    "trailingTrivia": [
                        {
                            "kind": "WhitespaceTrivia",
                            "text": " "
                        }
                    ]
                },
                "identifier": {
                    "kind": "IdentifierName",
                    "fullStart": 569,
                    "fullEnd": 577,
                    "start": 569,
                    "end": 577,
                    "fullWidth": 8,
                    "width": 8,
                    "text": "testcase",
                    "value": "testcase",
                    "valueText": "testcase"
                },
                "callSignature": {
                    "kind": "CallSignature",
                    "fullStart": 577,
                    "fullEnd": 580,
                    "start": 577,
                    "end": 579,
                    "fullWidth": 3,
                    "width": 2,
                    "parameterList": {
                        "kind": "ParameterList",
                        "fullStart": 577,
                        "fullEnd": 580,
                        "start": 577,
                        "end": 579,
                        "fullWidth": 3,
                        "width": 2,
                        "openParenToken": {
                            "kind": "OpenParenToken",
                            "fullStart": 577,
                            "fullEnd": 578,
                            "start": 577,
                            "end": 578,
                            "fullWidth": 1,
                            "width": 1,
                            "text": "(",
                            "value": "(",
                            "valueText": "("
                        },
                        "parameters": [],
                        "closeParenToken": {
                            "kind": "CloseParenToken",
                            "fullStart": 578,
                            "fullEnd": 580,
                            "start": 578,
                            "end": 579,
                            "fullWidth": 2,
                            "width": 1,
                            "text": ")",
                            "value": ")",
                            "valueText": ")",
                            "hasTrailingTrivia": true,
                            "trailingTrivia": [
                                {
                                    "kind": "WhitespaceTrivia",
                                    "text": " "
                                }
                            ]
                        }
                    }
                },
                "block": {
                    "kind": "Block",
                    "fullStart": 580,
                    "fullEnd": 923,
                    "start": 580,
                    "end": 921,
                    "fullWidth": 343,
                    "width": 341,
                    "isIncrementallyUnusable": true,
                    "openBraceToken": {
                        "kind": "OpenBraceToken",
                        "fullStart": 580,
                        "fullEnd": 583,
                        "start": 580,
                        "end": 581,
                        "fullWidth": 3,
                        "width": 1,
                        "text": "{",
                        "value": "{",
                        "valueText": "{",
                        "hasTrailingTrivia": true,
                        "hasTrailingNewLine": true,
                        "trailingTrivia": [
                            {
                                "kind": "NewLineTrivia",
                                "text": "\r\n"
                            }
                        ]
                    },
                    "statements": [
                        {
                            "kind": "VariableStatement",
                            "fullStart": 583,
                            "fullEnd": 611,
                            "start": 591,
                            "end": 609,
                            "fullWidth": 28,
                            "width": 18,
                            "modifiers": [],
                            "variableDeclaration": {
                                "kind": "VariableDeclaration",
                                "fullStart": 583,
                                "fullEnd": 608,
                                "start": 591,
                                "end": 608,
                                "fullWidth": 25,
                                "width": 17,
                                "varKeyword": {
                                    "kind": "VarKeyword",
                                    "fullStart": 583,
                                    "fullEnd": 595,
                                    "start": 591,
                                    "end": 594,
                                    "fullWidth": 12,
                                    "width": 3,
                                    "text": "var",
                                    "value": "var",
                                    "valueText": "var",
                                    "hasLeadingTrivia": true,
                                    "hasTrailingTrivia": true,
                                    "leadingTrivia": [
                                        {
                                            "kind": "WhitespaceTrivia",
                                            "text": "        "
                                        }
                                    ],
                                    "trailingTrivia": [
                                        {
                                            "kind": "WhitespaceTrivia",
                                            "text": " "
                                        }
                                    ]
                                },
                                "variableDeclarators": [
                                    {
                                        "kind": "VariableDeclarator",
                                        "fullStart": 595,
                                        "fullEnd": 608,
                                        "start": 595,
                                        "end": 608,
                                        "fullWidth": 13,
                                        "width": 13,
                                        "identifier": {
                                            "kind": "IdentifierName",
                                            "fullStart": 595,
                                            "fullEnd": 600,
                                            "start": 595,
                                            "end": 599,
                                            "fullWidth": 5,
                                            "width": 4,
                                            "text": "data",
                                            "value": "data",
                                            "valueText": "data",
                                            "hasTrailingTrivia": true,
                                            "trailingTrivia": [
                                                {
                                                    "kind": "WhitespaceTrivia",
                                                    "text": " "
                                                }
                                            ]
                                        },
                                        "equalsValueClause": {
                                            "kind": "EqualsValueClause",
                                            "fullStart": 600,
                                            "fullEnd": 608,
                                            "start": 600,
                                            "end": 608,
                                            "fullWidth": 8,
                                            "width": 8,
                                            "equalsToken": {
                                                "kind": "EqualsToken",
                                                "fullStart": 600,
                                                "fullEnd": 602,
                                                "start": 600,
                                                "end": 601,
                                                "fullWidth": 2,
                                                "width": 1,
                                                "text": "=",
                                                "value": "=",
                                                "valueText": "=",
                                                "hasTrailingTrivia": true,
                                                "trailingTrivia": [
                                                    {
                                                        "kind": "WhitespaceTrivia",
                                                        "text": " "
                                                    }
                                                ]
                                            },
                                            "value": {
                                                "kind": "StringLiteral",
                                                "fullStart": 602,
                                                "fullEnd": 608,
                                                "start": 602,
                                                "end": 608,
                                                "fullWidth": 6,
                                                "width": 6,
                                                "text": "\"data\"",
                                                "value": "data",
                                                "valueText": "data"
                                            }
                                        }
                                    }
                                ]
                            },
                            "semicolonToken": {
                                "kind": "SemicolonToken",
                                "fullStart": 608,
                                "fullEnd": 611,
                                "start": 608,
                                "end": 609,
                                "fullWidth": 3,
                                "width": 1,
                                "text": ";",
                                "value": ";",
                                "valueText": ";",
                                "hasTrailingTrivia": true,
                                "hasTrailingNewLine": true,
                                "trailingTrivia": [
                                    {
                                        "kind": "NewLineTrivia",
                                        "text": "\r\n"
                                    }
                                ]
                            }
                        },
                        {
                            "kind": "VariableStatement",
                            "fullStart": 611,
                            "fullEnd": 799,
                            "start": 621,
                            "end": 797,
                            "fullWidth": 188,
                            "width": 176,
                            "isIncrementallyUnusable": true,
                            "modifiers": [],
                            "variableDeclaration": {
                                "kind": "VariableDeclaration",
                                "fullStart": 611,
                                "fullEnd": 796,
                                "start": 621,
                                "end": 796,
                                "fullWidth": 185,
                                "width": 175,
                                "isIncrementallyUnusable": true,
                                "varKeyword": {
                                    "kind": "VarKeyword",
                                    "fullStart": 611,
                                    "fullEnd": 625,
                                    "start": 621,
                                    "end": 624,
                                    "fullWidth": 14,
                                    "width": 3,
                                    "text": "var",
                                    "value": "var",
                                    "valueText": "var",
                                    "hasLeadingTrivia": true,
                                    "hasLeadingNewLine": true,
                                    "hasTrailingTrivia": true,
                                    "leadingTrivia": [
                                        {
                                            "kind": "NewLineTrivia",
                                            "text": "\r\n"
                                        },
                                        {
                                            "kind": "WhitespaceTrivia",
                                            "text": "        "
                                        }
                                    ],
                                    "trailingTrivia": [
                                        {
                                            "kind": "WhitespaceTrivia",
                                            "text": " "
                                        }
                                    ]
                                },
                                "variableDeclarators": [
                                    {
                                        "kind": "VariableDeclarator",
                                        "fullStart": 625,
                                        "fullEnd": 796,
                                        "start": 625,
                                        "end": 796,
                                        "fullWidth": 171,
                                        "width": 171,
                                        "isIncrementallyUnusable": true,
                                        "identifier": {
                                            "kind": "IdentifierName",
                                            "fullStart": 625,
                                            "fullEnd": 632,
                                            "start": 625,
                                            "end": 631,
                                            "fullWidth": 7,
                                            "width": 6,
                                            "text": "newObj",
                                            "value": "newObj",
                                            "valueText": "newObj",
                                            "hasTrailingTrivia": true,
                                            "trailingTrivia": [
                                                {
                                                    "kind": "WhitespaceTrivia",
                                                    "text": " "
                                                }
                                            ]
                                        },
                                        "equalsValueClause": {
                                            "kind": "EqualsValueClause",
                                            "fullStart": 632,
                                            "fullEnd": 796,
                                            "start": 632,
                                            "end": 796,
                                            "fullWidth": 164,
                                            "width": 164,
                                            "isIncrementallyUnusable": true,
                                            "equalsToken": {
                                                "kind": "EqualsToken",
                                                "fullStart": 632,
                                                "fullEnd": 634,
                                                "start": 632,
                                                "end": 633,
                                                "fullWidth": 2,
                                                "width": 1,
                                                "text": "=",
                                                "value": "=",
                                                "valueText": "=",
                                                "hasTrailingTrivia": true,
                                                "trailingTrivia": [
                                                    {
                                                        "kind": "WhitespaceTrivia",
                                                        "text": " "
                                                    }
                                                ]
                                            },
                                            "value": {
                                                "kind": "InvocationExpression",
                                                "fullStart": 634,
                                                "fullEnd": 796,
                                                "start": 634,
                                                "end": 796,
                                                "fullWidth": 162,
                                                "width": 162,
                                                "isIncrementallyUnusable": true,
                                                "expression": {
                                                    "kind": "MemberAccessExpression",
                                                    "fullStart": 634,
                                                    "fullEnd": 647,
                                                    "start": 634,
                                                    "end": 647,
                                                    "fullWidth": 13,
                                                    "width": 13,
                                                    "expression": {
                                                        "kind": "IdentifierName",
                                                        "fullStart": 634,
                                                        "fullEnd": 640,
                                                        "start": 634,
                                                        "end": 640,
                                                        "fullWidth": 6,
                                                        "width": 6,
                                                        "text": "Object",
                                                        "value": "Object",
                                                        "valueText": "Object"
                                                    },
                                                    "dotToken": {
                                                        "kind": "DotToken",
                                                        "fullStart": 640,
                                                        "fullEnd": 641,
                                                        "start": 640,
                                                        "end": 641,
                                                        "fullWidth": 1,
                                                        "width": 1,
                                                        "text": ".",
                                                        "value": ".",
                                                        "valueText": "."
                                                    },
                                                    "name": {
                                                        "kind": "IdentifierName",
                                                        "fullStart": 641,
                                                        "fullEnd": 647,
                                                        "start": 641,
                                                        "end": 647,
                                                        "fullWidth": 6,
                                                        "width": 6,
                                                        "text": "create",
                                                        "value": "create",
                                                        "valueText": "create"
                                                    }
                                                },
                                                "argumentList": {
                                                    "kind": "ArgumentList",
                                                    "fullStart": 647,
                                                    "fullEnd": 796,
                                                    "start": 647,
                                                    "end": 796,
                                                    "fullWidth": 149,
                                                    "width": 149,
                                                    "isIncrementallyUnusable": true,
                                                    "openParenToken": {
                                                        "kind": "OpenParenToken",
                                                        "fullStart": 647,
                                                        "fullEnd": 648,
                                                        "start": 647,
                                                        "end": 648,
                                                        "fullWidth": 1,
                                                        "width": 1,
                                                        "text": "(",
                                                        "value": "(",
                                                        "valueText": "("
                                                    },
                                                    "arguments": [
                                                        {
                                                            "kind": "ObjectLiteralExpression",
                                                            "fullStart": 648,
                                                            "fullEnd": 650,
                                                            "start": 648,
                                                            "end": 650,
                                                            "fullWidth": 2,
                                                            "width": 2,
                                                            "openBraceToken": {
                                                                "kind": "OpenBraceToken",
                                                                "fullStart": 648,
                                                                "fullEnd": 649,
                                                                "start": 648,
                                                                "end": 649,
                                                                "fullWidth": 1,
                                                                "width": 1,
                                                                "text": "{",
                                                                "value": "{",
                                                                "valueText": "{"
                                                            },
                                                            "propertyAssignments": [],
                                                            "closeBraceToken": {
                                                                "kind": "CloseBraceToken",
                                                                "fullStart": 649,
                                                                "fullEnd": 650,
                                                                "start": 649,
                                                                "end": 650,
                                                                "fullWidth": 1,
                                                                "width": 1,
                                                                "text": "}",
                                                                "value": "}",
                                                                "valueText": "}"
                                                            }
                                                        },
                                                        {
                                                            "kind": "CommaToken",
                                                            "fullStart": 650,
                                                            "fullEnd": 652,
                                                            "start": 650,
                                                            "end": 651,
                                                            "fullWidth": 2,
                                                            "width": 1,
                                                            "text": ",",
                                                            "value": ",",
                                                            "valueText": ",",
                                                            "hasTrailingTrivia": true,
                                                            "trailingTrivia": [
                                                                {
                                                                    "kind": "WhitespaceTrivia",
                                                                    "text": " "
                                                                }
                                                            ]
                                                        },
                                                        {
                                                            "kind": "ObjectLiteralExpression",
                                                            "fullStart": 652,
                                                            "fullEnd": 795,
                                                            "start": 652,
                                                            "end": 795,
                                                            "fullWidth": 143,
                                                            "width": 143,
                                                            "isIncrementallyUnusable": true,
                                                            "openBraceToken": {
                                                                "kind": "OpenBraceToken",
                                                                "fullStart": 652,
                                                                "fullEnd": 655,
                                                                "start": 652,
                                                                "end": 653,
                                                                "fullWidth": 3,
                                                                "width": 1,
                                                                "text": "{",
                                                                "value": "{",
                                                                "valueText": "{",
                                                                "hasTrailingTrivia": true,
                                                                "hasTrailingNewLine": true,
                                                                "trailingTrivia": [
                                                                    {
                                                                        "kind": "NewLineTrivia",
                                                                        "text": "\r\n"
                                                                    }
                                                                ]
                                                            },
                                                            "propertyAssignments": [
                                                                {
                                                                    "kind": "SimplePropertyAssignment",
                                                                    "fullStart": 655,
                                                                    "fullEnd": 786,
                                                                    "start": 667,
                                                                    "end": 784,
                                                                    "fullWidth": 131,
                                                                    "width": 117,
                                                                    "isIncrementallyUnusable": true,
                                                                    "propertyName": {
                                                                        "kind": "IdentifierName",
                                                                        "fullStart": 655,
                                                                        "fullEnd": 671,
                                                                        "start": 667,
                                                                        "end": 671,
                                                                        "fullWidth": 16,
                                                                        "width": 4,
                                                                        "text": "prop",
                                                                        "value": "prop",
                                                                        "valueText": "prop",
                                                                        "hasLeadingTrivia": true,
                                                                        "leadingTrivia": [
                                                                            {
                                                                                "kind": "WhitespaceTrivia",
                                                                                "text": "            "
                                                                            }
                                                                        ]
                                                                    },
                                                                    "colonToken": {
                                                                        "kind": "ColonToken",
                                                                        "fullStart": 671,
                                                                        "fullEnd": 673,
                                                                        "start": 671,
                                                                        "end": 672,
                                                                        "fullWidth": 2,
                                                                        "width": 1,
                                                                        "text": ":",
                                                                        "value": ":",
                                                                        "valueText": ":",
                                                                        "hasTrailingTrivia": true,
                                                                        "trailingTrivia": [
                                                                            {
                                                                                "kind": "WhitespaceTrivia",
                                                                                "text": " "
                                                                            }
                                                                        ]
                                                                    },
                                                                    "expression": {
                                                                        "kind": "ObjectLiteralExpression",
                                                                        "fullStart": 673,
                                                                        "fullEnd": 786,
                                                                        "start": 673,
                                                                        "end": 784,
                                                                        "fullWidth": 113,
                                                                        "width": 111,
                                                                        "isIncrementallyUnusable": true,
                                                                        "openBraceToken": {
                                                                            "kind": "OpenBraceToken",
                                                                            "fullStart": 673,
                                                                            "fullEnd": 676,
                                                                            "start": 673,
                                                                            "end": 674,
                                                                            "fullWidth": 3,
                                                                            "width": 1,
                                                                            "text": "{",
                                                                            "value": "{",
                                                                            "valueText": "{",
                                                                            "hasTrailingTrivia": true,
                                                                            "hasTrailingNewLine": true,
                                                                            "trailingTrivia": [
                                                                                {
                                                                                    "kind": "NewLineTrivia",
                                                                                    "text": "\r\n"
                                                                                }
                                                                            ]
                                                                        },
                                                                        "propertyAssignments": [
                                                                            {
                                                                                "kind": "SimplePropertyAssignment",
                                                                                "fullStart": 676,
                                                                                "fullEnd": 771,
                                                                                "start": 692,
                                                                                "end": 769,
                                                                                "fullWidth": 95,
                                                                                "width": 77,
                                                                                "isIncrementallyUnusable": true,
                                                                                "propertyName": {
                                                                                    "kind": "IdentifierName",
                                                                                    "fullStart": 676,
                                                                                    "fullEnd": 695,
                                                                                    "start": 692,
                                                                                    "end": 695,
                                                                                    "fullWidth": 19,
                                                                                    "width": 3,
                                                                                    "text": "set",
                                                                                    "value": "set",
                                                                                    "valueText": "set",
                                                                                    "hasLeadingTrivia": true,
                                                                                    "leadingTrivia": [
                                                                                        {
                                                                                            "kind": "WhitespaceTrivia",
                                                                                            "text": "                "
                                                                                        }
                                                                                    ]
                                                                                },
                                                                                "colonToken": {
                                                                                    "kind": "ColonToken",
                                                                                    "fullStart": 695,
                                                                                    "fullEnd": 697,
                                                                                    "start": 695,
                                                                                    "end": 696,
                                                                                    "fullWidth": 2,
                                                                                    "width": 1,
                                                                                    "text": ":",
                                                                                    "value": ":",
                                                                                    "valueText": ":",
                                                                                    "hasTrailingTrivia": true,
                                                                                    "trailingTrivia": [
                                                                                        {
                                                                                            "kind": "WhitespaceTrivia",
                                                                                            "text": " "
                                                                                        }
                                                                                    ]
                                                                                },
                                                                                "expression": {
                                                                                    "kind": "FunctionExpression",
                                                                                    "fullStart": 697,
                                                                                    "fullEnd": 771,
                                                                                    "start": 697,
                                                                                    "end": 769,
                                                                                    "fullWidth": 74,
                                                                                    "width": 72,
                                                                                    "functionKeyword": {
                                                                                        "kind": "FunctionKeyword",
                                                                                        "fullStart": 697,
                                                                                        "fullEnd": 706,
                                                                                        "start": 697,
                                                                                        "end": 705,
                                                                                        "fullWidth": 9,
                                                                                        "width": 8,
                                                                                        "text": "function",
                                                                                        "value": "function",
                                                                                        "valueText": "function",
                                                                                        "hasTrailingTrivia": true,
                                                                                        "trailingTrivia": [
                                                                                            {
                                                                                                "kind": "WhitespaceTrivia",
                                                                                                "text": " "
                                                                                            }
                                                                                        ]
                                                                                    },
                                                                                    "callSignature": {
                                                                                        "kind": "CallSignature",
                                                                                        "fullStart": 706,
                                                                                        "fullEnd": 714,
                                                                                        "start": 706,
                                                                                        "end": 713,
                                                                                        "fullWidth": 8,
                                                                                        "width": 7,
                                                                                        "parameterList": {
                                                                                            "kind": "ParameterList",
                                                                                            "fullStart": 706,
                                                                                            "fullEnd": 714,
                                                                                            "start": 706,
                                                                                            "end": 713,
                                                                                            "fullWidth": 8,
                                                                                            "width": 7,
                                                                                            "openParenToken": {
                                                                                                "kind": "OpenParenToken",
                                                                                                "fullStart": 706,
                                                                                                "fullEnd": 707,
                                                                                                "start": 706,
                                                                                                "end": 707,
                                                                                                "fullWidth": 1,
                                                                                                "width": 1,
                                                                                                "text": "(",
                                                                                                "value": "(",
                                                                                                "valueText": "("
                                                                                            },
                                                                                            "parameters": [
                                                                                                {
                                                                                                    "kind": "Parameter",
                                                                                                    "fullStart": 707,
                                                                                                    "fullEnd": 712,
                                                                                                    "start": 707,
                                                                                                    "end": 712,
                                                                                                    "fullWidth": 5,
<<<<<<< HEAD
                                                                                                    "width": 5,
=======
                                                                                                    "modifiers": [],
>>>>>>> e3c38734
                                                                                                    "identifier": {
                                                                                                        "kind": "IdentifierName",
                                                                                                        "fullStart": 707,
                                                                                                        "fullEnd": 712,
                                                                                                        "start": 707,
                                                                                                        "end": 712,
                                                                                                        "fullWidth": 5,
                                                                                                        "width": 5,
                                                                                                        "text": "value",
                                                                                                        "value": "value",
                                                                                                        "valueText": "value"
                                                                                                    }
                                                                                                }
                                                                                            ],
                                                                                            "closeParenToken": {
                                                                                                "kind": "CloseParenToken",
                                                                                                "fullStart": 712,
                                                                                                "fullEnd": 714,
                                                                                                "start": 712,
                                                                                                "end": 713,
                                                                                                "fullWidth": 2,
                                                                                                "width": 1,
                                                                                                "text": ")",
                                                                                                "value": ")",
                                                                                                "valueText": ")",
                                                                                                "hasTrailingTrivia": true,
                                                                                                "trailingTrivia": [
                                                                                                    {
                                                                                                        "kind": "WhitespaceTrivia",
                                                                                                        "text": " "
                                                                                                    }
                                                                                                ]
                                                                                            }
                                                                                        }
                                                                                    },
                                                                                    "block": {
                                                                                        "kind": "Block",
                                                                                        "fullStart": 714,
                                                                                        "fullEnd": 771,
                                                                                        "start": 714,
                                                                                        "end": 769,
                                                                                        "fullWidth": 57,
                                                                                        "width": 55,
                                                                                        "openBraceToken": {
                                                                                            "kind": "OpenBraceToken",
                                                                                            "fullStart": 714,
                                                                                            "fullEnd": 717,
                                                                                            "start": 714,
                                                                                            "end": 715,
                                                                                            "fullWidth": 3,
                                                                                            "width": 1,
                                                                                            "text": "{",
                                                                                            "value": "{",
                                                                                            "valueText": "{",
                                                                                            "hasTrailingTrivia": true,
                                                                                            "hasTrailingNewLine": true,
                                                                                            "trailingTrivia": [
                                                                                                {
                                                                                                    "kind": "NewLineTrivia",
                                                                                                    "text": "\r\n"
                                                                                                }
                                                                                            ]
                                                                                        },
                                                                                        "statements": [
                                                                                            {
                                                                                                "kind": "ExpressionStatement",
                                                                                                "fullStart": 717,
                                                                                                "fullEnd": 752,
                                                                                                "start": 737,
                                                                                                "end": 750,
                                                                                                "fullWidth": 35,
                                                                                                "width": 13,
                                                                                                "expression": {
                                                                                                    "kind": "AssignmentExpression",
                                                                                                    "fullStart": 717,
                                                                                                    "fullEnd": 749,
                                                                                                    "start": 737,
                                                                                                    "end": 749,
                                                                                                    "fullWidth": 32,
                                                                                                    "width": 12,
                                                                                                    "left": {
                                                                                                        "kind": "IdentifierName",
                                                                                                        "fullStart": 717,
                                                                                                        "fullEnd": 742,
                                                                                                        "start": 737,
                                                                                                        "end": 741,
                                                                                                        "fullWidth": 25,
                                                                                                        "width": 4,
                                                                                                        "text": "data",
                                                                                                        "value": "data",
                                                                                                        "valueText": "data",
                                                                                                        "hasLeadingTrivia": true,
                                                                                                        "hasTrailingTrivia": true,
                                                                                                        "leadingTrivia": [
                                                                                                            {
                                                                                                                "kind": "WhitespaceTrivia",
                                                                                                                "text": "                    "
                                                                                                            }
                                                                                                        ],
                                                                                                        "trailingTrivia": [
                                                                                                            {
                                                                                                                "kind": "WhitespaceTrivia",
                                                                                                                "text": " "
                                                                                                            }
                                                                                                        ]
                                                                                                    },
                                                                                                    "operatorToken": {
                                                                                                        "kind": "EqualsToken",
                                                                                                        "fullStart": 742,
                                                                                                        "fullEnd": 744,
                                                                                                        "start": 742,
                                                                                                        "end": 743,
                                                                                                        "fullWidth": 2,
                                                                                                        "width": 1,
                                                                                                        "text": "=",
                                                                                                        "value": "=",
                                                                                                        "valueText": "=",
                                                                                                        "hasTrailingTrivia": true,
                                                                                                        "trailingTrivia": [
                                                                                                            {
                                                                                                                "kind": "WhitespaceTrivia",
                                                                                                                "text": " "
                                                                                                            }
                                                                                                        ]
                                                                                                    },
                                                                                                    "right": {
                                                                                                        "kind": "IdentifierName",
                                                                                                        "fullStart": 744,
                                                                                                        "fullEnd": 749,
                                                                                                        "start": 744,
                                                                                                        "end": 749,
                                                                                                        "fullWidth": 5,
                                                                                                        "width": 5,
                                                                                                        "text": "value",
                                                                                                        "value": "value",
                                                                                                        "valueText": "value"
                                                                                                    }
                                                                                                },
                                                                                                "semicolonToken": {
                                                                                                    "kind": "SemicolonToken",
                                                                                                    "fullStart": 749,
                                                                                                    "fullEnd": 752,
                                                                                                    "start": 749,
                                                                                                    "end": 750,
                                                                                                    "fullWidth": 3,
                                                                                                    "width": 1,
                                                                                                    "text": ";",
                                                                                                    "value": ";",
                                                                                                    "valueText": ";",
                                                                                                    "hasTrailingTrivia": true,
                                                                                                    "hasTrailingNewLine": true,
                                                                                                    "trailingTrivia": [
                                                                                                        {
                                                                                                            "kind": "NewLineTrivia",
                                                                                                            "text": "\r\n"
                                                                                                        }
                                                                                                    ]
                                                                                                }
                                                                                            }
                                                                                        ],
                                                                                        "closeBraceToken": {
                                                                                            "kind": "CloseBraceToken",
                                                                                            "fullStart": 752,
                                                                                            "fullEnd": 771,
                                                                                            "start": 768,
                                                                                            "end": 769,
                                                                                            "fullWidth": 19,
                                                                                            "width": 1,
                                                                                            "text": "}",
                                                                                            "value": "}",
                                                                                            "valueText": "}",
                                                                                            "hasLeadingTrivia": true,
                                                                                            "hasTrailingTrivia": true,
                                                                                            "hasTrailingNewLine": true,
                                                                                            "leadingTrivia": [
                                                                                                {
                                                                                                    "kind": "WhitespaceTrivia",
                                                                                                    "text": "                "
                                                                                                }
                                                                                            ],
                                                                                            "trailingTrivia": [
                                                                                                {
                                                                                                    "kind": "NewLineTrivia",
                                                                                                    "text": "\r\n"
                                                                                                }
                                                                                            ]
                                                                                        }
                                                                                    }
                                                                                }
                                                                            }
                                                                        ],
                                                                        "closeBraceToken": {
                                                                            "kind": "CloseBraceToken",
                                                                            "fullStart": 771,
                                                                            "fullEnd": 786,
                                                                            "start": 783,
                                                                            "end": 784,
                                                                            "fullWidth": 15,
                                                                            "width": 1,
                                                                            "text": "}",
                                                                            "value": "}",
                                                                            "valueText": "}",
                                                                            "hasLeadingTrivia": true,
                                                                            "hasTrailingTrivia": true,
                                                                            "hasTrailingNewLine": true,
                                                                            "leadingTrivia": [
                                                                                {
                                                                                    "kind": "WhitespaceTrivia",
                                                                                    "text": "            "
                                                                                }
                                                                            ],
                                                                            "trailingTrivia": [
                                                                                {
                                                                                    "kind": "NewLineTrivia",
                                                                                    "text": "\r\n"
                                                                                }
                                                                            ]
                                                                        }
                                                                    }
                                                                }
                                                            ],
                                                            "closeBraceToken": {
                                                                "kind": "CloseBraceToken",
                                                                "fullStart": 786,
                                                                "fullEnd": 795,
                                                                "start": 794,
                                                                "end": 795,
                                                                "fullWidth": 9,
                                                                "width": 1,
                                                                "text": "}",
                                                                "value": "}",
                                                                "valueText": "}",
                                                                "hasLeadingTrivia": true,
                                                                "leadingTrivia": [
                                                                    {
                                                                        "kind": "WhitespaceTrivia",
                                                                        "text": "        "
                                                                    }
                                                                ]
                                                            }
                                                        }
                                                    ],
                                                    "closeParenToken": {
                                                        "kind": "CloseParenToken",
                                                        "fullStart": 795,
                                                        "fullEnd": 796,
                                                        "start": 795,
                                                        "end": 796,
                                                        "fullWidth": 1,
                                                        "width": 1,
                                                        "text": ")",
                                                        "value": ")",
                                                        "valueText": ")"
                                                    }
                                                }
                                            }
                                        }
                                    }
                                ]
                            },
                            "semicolonToken": {
                                "kind": "SemicolonToken",
                                "fullStart": 796,
                                "fullEnd": 799,
                                "start": 796,
                                "end": 797,
                                "fullWidth": 3,
                                "width": 1,
                                "text": ";",
                                "value": ";",
                                "valueText": ";",
                                "hasTrailingTrivia": true,
                                "hasTrailingNewLine": true,
                                "trailingTrivia": [
                                    {
                                        "kind": "NewLineTrivia",
                                        "text": "\r\n"
                                    }
                                ]
                            }
                        },
                        {
                            "kind": "ExpressionStatement",
                            "fullStart": 799,
                            "fullEnd": 840,
                            "start": 809,
                            "end": 838,
                            "fullWidth": 41,
                            "width": 29,
                            "expression": {
                                "kind": "AssignmentExpression",
                                "fullStart": 799,
                                "fullEnd": 837,
                                "start": 809,
                                "end": 837,
                                "fullWidth": 38,
                                "width": 28,
                                "left": {
                                    "kind": "MemberAccessExpression",
                                    "fullStart": 799,
                                    "fullEnd": 821,
                                    "start": 809,
                                    "end": 820,
                                    "fullWidth": 22,
                                    "width": 11,
                                    "expression": {
                                        "kind": "IdentifierName",
                                        "fullStart": 799,
                                        "fullEnd": 815,
                                        "start": 809,
                                        "end": 815,
                                        "fullWidth": 16,
                                        "width": 6,
                                        "text": "newObj",
                                        "value": "newObj",
                                        "valueText": "newObj",
                                        "hasLeadingTrivia": true,
                                        "hasLeadingNewLine": true,
                                        "leadingTrivia": [
                                            {
                                                "kind": "NewLineTrivia",
                                                "text": "\r\n"
                                            },
                                            {
                                                "kind": "WhitespaceTrivia",
                                                "text": "        "
                                            }
                                        ]
                                    },
                                    "dotToken": {
                                        "kind": "DotToken",
                                        "fullStart": 815,
                                        "fullEnd": 816,
                                        "start": 815,
                                        "end": 816,
                                        "fullWidth": 1,
                                        "width": 1,
                                        "text": ".",
                                        "value": ".",
                                        "valueText": "."
                                    },
                                    "name": {
                                        "kind": "IdentifierName",
                                        "fullStart": 816,
                                        "fullEnd": 821,
                                        "start": 816,
                                        "end": 820,
                                        "fullWidth": 5,
                                        "width": 4,
                                        "text": "prop",
                                        "value": "prop",
                                        "valueText": "prop",
                                        "hasTrailingTrivia": true,
                                        "trailingTrivia": [
                                            {
                                                "kind": "WhitespaceTrivia",
                                                "text": " "
                                            }
                                        ]
                                    }
                                },
                                "operatorToken": {
                                    "kind": "EqualsToken",
                                    "fullStart": 821,
                                    "fullEnd": 823,
                                    "start": 821,
                                    "end": 822,
                                    "fullWidth": 2,
                                    "width": 1,
                                    "text": "=",
                                    "value": "=",
                                    "valueText": "=",
                                    "hasTrailingTrivia": true,
                                    "trailingTrivia": [
                                        {
                                            "kind": "WhitespaceTrivia",
                                            "text": " "
                                        }
                                    ]
                                },
                                "right": {
                                    "kind": "StringLiteral",
                                    "fullStart": 823,
                                    "fullEnd": 837,
                                    "start": 823,
                                    "end": 837,
                                    "fullWidth": 14,
                                    "width": 14,
                                    "text": "\"overrideData\"",
                                    "value": "overrideData",
                                    "valueText": "overrideData"
                                }
                            },
                            "semicolonToken": {
                                "kind": "SemicolonToken",
                                "fullStart": 837,
                                "fullEnd": 840,
                                "start": 837,
                                "end": 838,
                                "fullWidth": 3,
                                "width": 1,
                                "text": ";",
                                "value": ";",
                                "valueText": ";",
                                "hasTrailingTrivia": true,
                                "hasTrailingNewLine": true,
                                "trailingTrivia": [
                                    {
                                        "kind": "NewLineTrivia",
                                        "text": "\r\n"
                                    }
                                ]
                            }
                        },
                        {
                            "kind": "ReturnStatement",
                            "fullStart": 840,
                            "fullEnd": 916,
                            "start": 850,
                            "end": 914,
                            "fullWidth": 76,
                            "width": 64,
                            "returnKeyword": {
                                "kind": "ReturnKeyword",
                                "fullStart": 840,
                                "fullEnd": 857,
                                "start": 850,
                                "end": 856,
                                "fullWidth": 17,
                                "width": 6,
                                "text": "return",
                                "value": "return",
                                "valueText": "return",
                                "hasLeadingTrivia": true,
                                "hasLeadingNewLine": true,
                                "hasTrailingTrivia": true,
                                "leadingTrivia": [
                                    {
                                        "kind": "NewLineTrivia",
                                        "text": "\r\n"
                                    },
                                    {
                                        "kind": "WhitespaceTrivia",
                                        "text": "        "
                                    }
                                ],
                                "trailingTrivia": [
                                    {
                                        "kind": "WhitespaceTrivia",
                                        "text": " "
                                    }
                                ]
                            },
                            "expression": {
                                "kind": "LogicalAndExpression",
                                "fullStart": 857,
                                "fullEnd": 913,
                                "start": 857,
                                "end": 913,
                                "fullWidth": 56,
                                "width": 56,
                                "left": {
                                    "kind": "InvocationExpression",
                                    "fullStart": 857,
                                    "fullEnd": 887,
                                    "start": 857,
                                    "end": 886,
                                    "fullWidth": 30,
                                    "width": 29,
                                    "expression": {
                                        "kind": "MemberAccessExpression",
                                        "fullStart": 857,
                                        "fullEnd": 878,
                                        "start": 857,
                                        "end": 878,
                                        "fullWidth": 21,
                                        "width": 21,
                                        "expression": {
                                            "kind": "IdentifierName",
                                            "fullStart": 857,
                                            "fullEnd": 863,
                                            "start": 857,
                                            "end": 863,
                                            "fullWidth": 6,
                                            "width": 6,
                                            "text": "newObj",
                                            "value": "newObj",
                                            "valueText": "newObj"
                                        },
                                        "dotToken": {
                                            "kind": "DotToken",
                                            "fullStart": 863,
                                            "fullEnd": 864,
                                            "start": 863,
                                            "end": 864,
                                            "fullWidth": 1,
                                            "width": 1,
                                            "text": ".",
                                            "value": ".",
                                            "valueText": "."
                                        },
                                        "name": {
                                            "kind": "IdentifierName",
                                            "fullStart": 864,
                                            "fullEnd": 878,
                                            "start": 864,
                                            "end": 878,
                                            "fullWidth": 14,
                                            "width": 14,
                                            "text": "hasOwnProperty",
                                            "value": "hasOwnProperty",
                                            "valueText": "hasOwnProperty"
                                        }
                                    },
                                    "argumentList": {
                                        "kind": "ArgumentList",
                                        "fullStart": 878,
                                        "fullEnd": 887,
                                        "start": 878,
                                        "end": 886,
                                        "fullWidth": 9,
                                        "width": 8,
                                        "openParenToken": {
                                            "kind": "OpenParenToken",
                                            "fullStart": 878,
                                            "fullEnd": 879,
                                            "start": 878,
                                            "end": 879,
                                            "fullWidth": 1,
                                            "width": 1,
                                            "text": "(",
                                            "value": "(",
                                            "valueText": "("
                                        },
                                        "arguments": [
                                            {
                                                "kind": "StringLiteral",
                                                "fullStart": 879,
                                                "fullEnd": 885,
                                                "start": 879,
                                                "end": 885,
                                                "fullWidth": 6,
                                                "width": 6,
                                                "text": "\"prop\"",
                                                "value": "prop",
                                                "valueText": "prop"
                                            }
                                        ],
                                        "closeParenToken": {
                                            "kind": "CloseParenToken",
                                            "fullStart": 885,
                                            "fullEnd": 887,
                                            "start": 885,
                                            "end": 886,
                                            "fullWidth": 2,
                                            "width": 1,
                                            "text": ")",
                                            "value": ")",
                                            "valueText": ")",
                                            "hasTrailingTrivia": true,
                                            "trailingTrivia": [
                                                {
                                                    "kind": "WhitespaceTrivia",
                                                    "text": " "
                                                }
                                            ]
                                        }
                                    }
                                },
                                "operatorToken": {
                                    "kind": "AmpersandAmpersandToken",
                                    "fullStart": 887,
                                    "fullEnd": 890,
                                    "start": 887,
                                    "end": 889,
                                    "fullWidth": 3,
                                    "width": 2,
                                    "text": "&&",
                                    "value": "&&",
                                    "valueText": "&&",
                                    "hasTrailingTrivia": true,
                                    "trailingTrivia": [
                                        {
                                            "kind": "WhitespaceTrivia",
                                            "text": " "
                                        }
                                    ]
                                },
                                "right": {
                                    "kind": "EqualsExpression",
                                    "fullStart": 890,
                                    "fullEnd": 913,
                                    "start": 890,
                                    "end": 913,
                                    "fullWidth": 23,
                                    "width": 23,
                                    "left": {
                                        "kind": "IdentifierName",
                                        "fullStart": 890,
                                        "fullEnd": 895,
                                        "start": 890,
                                        "end": 894,
                                        "fullWidth": 5,
                                        "width": 4,
                                        "text": "data",
                                        "value": "data",
                                        "valueText": "data",
                                        "hasTrailingTrivia": true,
                                        "trailingTrivia": [
                                            {
                                                "kind": "WhitespaceTrivia",
                                                "text": " "
                                            }
                                        ]
                                    },
                                    "operatorToken": {
                                        "kind": "EqualsEqualsEqualsToken",
                                        "fullStart": 895,
                                        "fullEnd": 899,
                                        "start": 895,
                                        "end": 898,
                                        "fullWidth": 4,
                                        "width": 3,
                                        "text": "===",
                                        "value": "===",
                                        "valueText": "===",
                                        "hasTrailingTrivia": true,
                                        "trailingTrivia": [
                                            {
                                                "kind": "WhitespaceTrivia",
                                                "text": " "
                                            }
                                        ]
                                    },
                                    "right": {
                                        "kind": "StringLiteral",
                                        "fullStart": 899,
                                        "fullEnd": 913,
                                        "start": 899,
                                        "end": 913,
                                        "fullWidth": 14,
                                        "width": 14,
                                        "text": "\"overrideData\"",
                                        "value": "overrideData",
                                        "valueText": "overrideData"
                                    }
                                }
                            },
                            "semicolonToken": {
                                "kind": "SemicolonToken",
                                "fullStart": 913,
                                "fullEnd": 916,
                                "start": 913,
                                "end": 914,
                                "fullWidth": 3,
                                "width": 1,
                                "text": ";",
                                "value": ";",
                                "valueText": ";",
                                "hasTrailingTrivia": true,
                                "hasTrailingNewLine": true,
                                "trailingTrivia": [
                                    {
                                        "kind": "NewLineTrivia",
                                        "text": "\r\n"
                                    }
                                ]
                            }
                        }
                    ],
                    "closeBraceToken": {
                        "kind": "CloseBraceToken",
                        "fullStart": 916,
                        "fullEnd": 923,
                        "start": 920,
                        "end": 921,
                        "fullWidth": 7,
                        "width": 1,
                        "text": "}",
                        "value": "}",
                        "valueText": "}",
                        "hasLeadingTrivia": true,
                        "hasTrailingTrivia": true,
                        "hasTrailingNewLine": true,
                        "leadingTrivia": [
                            {
                                "kind": "WhitespaceTrivia",
                                "text": "    "
                            }
                        ],
                        "trailingTrivia": [
                            {
                                "kind": "NewLineTrivia",
                                "text": "\r\n"
                            }
                        ]
                    }
                }
            },
            {
                "kind": "ExpressionStatement",
                "fullStart": 923,
                "fullEnd": 947,
                "start": 923,
                "end": 945,
                "fullWidth": 24,
                "width": 22,
                "expression": {
                    "kind": "InvocationExpression",
                    "fullStart": 923,
                    "fullEnd": 944,
                    "start": 923,
                    "end": 944,
                    "fullWidth": 21,
                    "width": 21,
                    "expression": {
                        "kind": "IdentifierName",
                        "fullStart": 923,
                        "fullEnd": 934,
                        "start": 923,
                        "end": 934,
                        "fullWidth": 11,
                        "width": 11,
                        "text": "runTestCase",
                        "value": "runTestCase",
                        "valueText": "runTestCase"
                    },
                    "argumentList": {
                        "kind": "ArgumentList",
                        "fullStart": 934,
                        "fullEnd": 944,
                        "start": 934,
                        "end": 944,
                        "fullWidth": 10,
                        "width": 10,
                        "openParenToken": {
                            "kind": "OpenParenToken",
                            "fullStart": 934,
                            "fullEnd": 935,
                            "start": 934,
                            "end": 935,
                            "fullWidth": 1,
                            "width": 1,
                            "text": "(",
                            "value": "(",
                            "valueText": "("
                        },
                        "arguments": [
                            {
                                "kind": "IdentifierName",
                                "fullStart": 935,
                                "fullEnd": 943,
                                "start": 935,
                                "end": 943,
                                "fullWidth": 8,
                                "width": 8,
                                "text": "testcase",
                                "value": "testcase",
                                "valueText": "testcase"
                            }
                        ],
                        "closeParenToken": {
                            "kind": "CloseParenToken",
                            "fullStart": 943,
                            "fullEnd": 944,
                            "start": 943,
                            "end": 944,
                            "fullWidth": 1,
                            "width": 1,
                            "text": ")",
                            "value": ")",
                            "valueText": ")"
                        }
                    }
                },
                "semicolonToken": {
                    "kind": "SemicolonToken",
                    "fullStart": 944,
                    "fullEnd": 947,
                    "start": 944,
                    "end": 945,
                    "fullWidth": 3,
                    "width": 1,
                    "text": ";",
                    "value": ";",
                    "valueText": ";",
                    "hasTrailingTrivia": true,
                    "hasTrailingNewLine": true,
                    "trailingTrivia": [
                        {
                            "kind": "NewLineTrivia",
                            "text": "\r\n"
                        }
                    ]
                }
            }
        ],
        "endOfFileToken": {
            "kind": "EndOfFileToken",
            "fullStart": 947,
            "fullEnd": 947,
            "start": 947,
            "end": 947,
            "fullWidth": 0,
            "width": 0,
            "text": ""
        }
    },
    "lineMap": {
        "lineStarts": [
            0,
            67,
            152,
            232,
            308,
            380,
            385,
            439,
            551,
            556,
            558,
            560,
            583,
            611,
            613,
            655,
            676,
            717,
            752,
            771,
            786,
            799,
            801,
            840,
            842,
            916,
            923,
            947
        ],
        "length": 947
    }
}<|MERGE_RESOLUTION|>--- conflicted
+++ resolved
@@ -784,11 +784,8 @@
                                                                                                     "start": 707,
                                                                                                     "end": 712,
                                                                                                     "fullWidth": 5,
-<<<<<<< HEAD
                                                                                                     "width": 5,
-=======
                                                                                                     "modifiers": [],
->>>>>>> e3c38734
                                                                                                     "identifier": {
                                                                                                         "kind": "IdentifierName",
                                                                                                         "fullStart": 707,
