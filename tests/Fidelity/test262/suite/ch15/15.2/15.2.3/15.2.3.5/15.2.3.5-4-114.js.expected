{
    "isDeclaration": false,
    "languageVersion": "EcmaScript5",
    "parseOptions": {
        "allowAutomaticSemicolonInsertion": true
    },
    "sourceUnit": {
        "kind": "SourceUnit",
        "fullStart": 0,
        "fullEnd": 1030,
        "start": 619,
        "end": 1030,
        "fullWidth": 1030,
        "width": 411,
        "isIncrementallyUnusable": true,
        "moduleElements": [
            {
                "kind": "FunctionDeclaration",
                "fullStart": 0,
                "fullEnd": 1006,
                "start": 619,
                "end": 1004,
                "fullWidth": 1006,
                "width": 385,
                "modifiers": [],
                "functionKeyword": {
                    "kind": "FunctionKeyword",
                    "fullStart": 0,
                    "fullEnd": 628,
                    "start": 619,
                    "end": 627,
                    "fullWidth": 628,
                    "width": 8,
                    "text": "function",
                    "value": "function",
                    "valueText": "function",
                    "hasLeadingTrivia": true,
                    "hasLeadingComment": true,
                    "hasLeadingNewLine": true,
                    "hasTrailingTrivia": true,
                    "leadingTrivia": [
                        {
                            "kind": "SingleLineCommentTrivia",
                            "text": "/// Copyright (c) 2012 Ecma International.  All rights reserved. "
                        },
                        {
                            "kind": "NewLineTrivia",
                            "text": "\r\n"
                        },
                        {
                            "kind": "SingleLineCommentTrivia",
                            "text": "/// Ecma International makes this code available under the terms and conditions set"
                        },
                        {
                            "kind": "NewLineTrivia",
                            "text": "\r\n"
                        },
                        {
                            "kind": "SingleLineCommentTrivia",
                            "text": "/// forth on http://hg.ecmascript.org/tests/test262/raw-file/tip/LICENSE (the "
                        },
                        {
                            "kind": "NewLineTrivia",
                            "text": "\r\n"
                        },
                        {
                            "kind": "SingleLineCommentTrivia",
                            "text": "/// \"Use Terms\").   Any redistribution of this code must retain the above "
                        },
                        {
                            "kind": "NewLineTrivia",
                            "text": "\r\n"
                        },
                        {
                            "kind": "SingleLineCommentTrivia",
                            "text": "/// copyright and this notice and otherwise comply with the Use Terms."
                        },
                        {
                            "kind": "NewLineTrivia",
                            "text": "\r\n"
                        },
                        {
                            "kind": "MultiLineCommentTrivia",
                            "text": "/**\r\n * @path ch15/15.2/15.2.3/15.2.3.5/15.2.3.5-4-114.js\r\n * @description Object.create - one property in 'Properties' is a String object that uses Object's [[Get]] method to access the 'configurable' property (8.10.5 step 4.a)\r\n */"
                        },
                        {
                            "kind": "NewLineTrivia",
                            "text": "\r\n"
                        },
                        {
                            "kind": "NewLineTrivia",
                            "text": "\r\n"
                        },
                        {
                            "kind": "NewLineTrivia",
                            "text": "\r\n"
                        }
                    ],
                    "trailingTrivia": [
                        {
                            "kind": "WhitespaceTrivia",
                            "text": " "
                        }
                    ]
                },
                "identifier": {
                    "kind": "IdentifierName",
                    "fullStart": 628,
                    "fullEnd": 636,
                    "start": 628,
                    "end": 636,
                    "fullWidth": 8,
                    "width": 8,
                    "text": "testcase",
                    "value": "testcase",
                    "valueText": "testcase"
                },
                "callSignature": {
                    "kind": "CallSignature",
                    "fullStart": 636,
                    "fullEnd": 639,
                    "start": 636,
                    "end": 638,
                    "fullWidth": 3,
                    "width": 2,
                    "parameterList": {
                        "kind": "ParameterList",
                        "fullStart": 636,
                        "fullEnd": 639,
                        "start": 636,
                        "end": 638,
                        "fullWidth": 3,
                        "width": 2,
                        "openParenToken": {
                            "kind": "OpenParenToken",
                            "fullStart": 636,
                            "fullEnd": 637,
                            "start": 636,
                            "end": 637,
                            "fullWidth": 1,
                            "width": 1,
                            "text": "(",
                            "value": "(",
                            "valueText": "("
                        },
                        "parameters": [],
                        "closeParenToken": {
                            "kind": "CloseParenToken",
                            "fullStart": 637,
                            "fullEnd": 639,
                            "start": 637,
                            "end": 638,
                            "fullWidth": 2,
                            "width": 1,
                            "text": ")",
                            "value": ")",
                            "valueText": ")",
                            "hasTrailingTrivia": true,
                            "trailingTrivia": [
                                {
                                    "kind": "WhitespaceTrivia",
                                    "text": " "
                                }
                            ]
                        }
                    }
                },
                "block": {
                    "kind": "Block",
                    "fullStart": 639,
                    "fullEnd": 1006,
                    "start": 639,
                    "end": 1004,
                    "fullWidth": 367,
                    "width": 365,
                    "openBraceToken": {
                        "kind": "OpenBraceToken",
                        "fullStart": 639,
                        "fullEnd": 642,
                        "start": 639,
                        "end": 640,
                        "fullWidth": 3,
                        "width": 1,
                        "text": "{",
                        "value": "{",
                        "valueText": "{",
                        "hasTrailingTrivia": true,
                        "hasTrailingNewLine": true,
                        "trailingTrivia": [
                            {
                                "kind": "NewLineTrivia",
                                "text": "\r\n"
                            }
                        ]
                    },
                    "statements": [
                        {
                            "kind": "VariableStatement",
                            "fullStart": 642,
                            "fullEnd": 681,
                            "start": 652,
                            "end": 679,
                            "fullWidth": 39,
                            "width": 27,
                            "modifiers": [],
                            "variableDeclaration": {
                                "kind": "VariableDeclaration",
                                "fullStart": 642,
                                "fullEnd": 678,
                                "start": 652,
                                "end": 678,
                                "fullWidth": 36,
                                "width": 26,
                                "varKeyword": {
                                    "kind": "VarKeyword",
                                    "fullStart": 642,
                                    "fullEnd": 656,
                                    "start": 652,
                                    "end": 655,
                                    "fullWidth": 14,
                                    "width": 3,
                                    "text": "var",
                                    "value": "var",
                                    "valueText": "var",
                                    "hasLeadingTrivia": true,
                                    "hasLeadingNewLine": true,
                                    "hasTrailingTrivia": true,
                                    "leadingTrivia": [
                                        {
                                            "kind": "NewLineTrivia",
                                            "text": "\r\n"
                                        },
                                        {
                                            "kind": "WhitespaceTrivia",
                                            "text": "        "
                                        }
                                    ],
                                    "trailingTrivia": [
                                        {
                                            "kind": "WhitespaceTrivia",
                                            "text": " "
                                        }
                                    ]
                                },
                                "variableDeclarators": [
                                    {
                                        "kind": "VariableDeclarator",
                                        "fullStart": 656,
                                        "fullEnd": 678,
                                        "start": 656,
                                        "end": 678,
                                        "fullWidth": 22,
<<<<<<< HEAD
                                        "width": 22,
                                        "identifier": {
=======
                                        "propertyName": {
>>>>>>> 85e84683
                                            "kind": "IdentifierName",
                                            "fullStart": 656,
                                            "fullEnd": 664,
                                            "start": 656,
                                            "end": 663,
                                            "fullWidth": 8,
                                            "width": 7,
                                            "text": "descObj",
                                            "value": "descObj",
                                            "valueText": "descObj",
                                            "hasTrailingTrivia": true,
                                            "trailingTrivia": [
                                                {
                                                    "kind": "WhitespaceTrivia",
                                                    "text": " "
                                                }
                                            ]
                                        },
                                        "equalsValueClause": {
                                            "kind": "EqualsValueClause",
                                            "fullStart": 664,
                                            "fullEnd": 678,
                                            "start": 664,
                                            "end": 678,
                                            "fullWidth": 14,
                                            "width": 14,
                                            "equalsToken": {
                                                "kind": "EqualsToken",
                                                "fullStart": 664,
                                                "fullEnd": 666,
                                                "start": 664,
                                                "end": 665,
                                                "fullWidth": 2,
                                                "width": 1,
                                                "text": "=",
                                                "value": "=",
                                                "valueText": "=",
                                                "hasTrailingTrivia": true,
                                                "trailingTrivia": [
                                                    {
                                                        "kind": "WhitespaceTrivia",
                                                        "text": " "
                                                    }
                                                ]
                                            },
                                            "value": {
                                                "kind": "ObjectCreationExpression",
                                                "fullStart": 666,
                                                "fullEnd": 678,
                                                "start": 666,
                                                "end": 678,
                                                "fullWidth": 12,
                                                "width": 12,
                                                "newKeyword": {
                                                    "kind": "NewKeyword",
                                                    "fullStart": 666,
                                                    "fullEnd": 670,
                                                    "start": 666,
                                                    "end": 669,
                                                    "fullWidth": 4,
                                                    "width": 3,
                                                    "text": "new",
                                                    "value": "new",
                                                    "valueText": "new",
                                                    "hasTrailingTrivia": true,
                                                    "trailingTrivia": [
                                                        {
                                                            "kind": "WhitespaceTrivia",
                                                            "text": " "
                                                        }
                                                    ]
                                                },
                                                "expression": {
                                                    "kind": "IdentifierName",
                                                    "fullStart": 670,
                                                    "fullEnd": 676,
                                                    "start": 670,
                                                    "end": 676,
                                                    "fullWidth": 6,
                                                    "width": 6,
                                                    "text": "String",
                                                    "value": "String",
                                                    "valueText": "String"
                                                },
                                                "argumentList": {
                                                    "kind": "ArgumentList",
                                                    "fullStart": 676,
                                                    "fullEnd": 678,
                                                    "start": 676,
                                                    "end": 678,
                                                    "fullWidth": 2,
                                                    "width": 2,
                                                    "openParenToken": {
                                                        "kind": "OpenParenToken",
                                                        "fullStart": 676,
                                                        "fullEnd": 677,
                                                        "start": 676,
                                                        "end": 677,
                                                        "fullWidth": 1,
                                                        "width": 1,
                                                        "text": "(",
                                                        "value": "(",
                                                        "valueText": "("
                                                    },
                                                    "arguments": [],
                                                    "closeParenToken": {
                                                        "kind": "CloseParenToken",
                                                        "fullStart": 677,
                                                        "fullEnd": 678,
                                                        "start": 677,
                                                        "end": 678,
                                                        "fullWidth": 1,
                                                        "width": 1,
                                                        "text": ")",
                                                        "value": ")",
                                                        "valueText": ")"
                                                    }
                                                }
                                            }
                                        }
                                    }
                                ]
                            },
                            "semicolonToken": {
                                "kind": "SemicolonToken",
                                "fullStart": 678,
                                "fullEnd": 681,
                                "start": 678,
                                "end": 679,
                                "fullWidth": 3,
                                "width": 1,
                                "text": ";",
                                "value": ";",
                                "valueText": ";",
                                "hasTrailingTrivia": true,
                                "hasTrailingNewLine": true,
                                "trailingTrivia": [
                                    {
                                        "kind": "NewLineTrivia",
                                        "text": "\r\n"
                                    }
                                ]
                            }
                        },
                        {
                            "kind": "ExpressionStatement",
                            "fullStart": 681,
                            "fullEnd": 721,
                            "start": 691,
                            "end": 719,
                            "fullWidth": 40,
                            "width": 28,
                            "expression": {
                                "kind": "AssignmentExpression",
                                "fullStart": 681,
                                "fullEnd": 718,
                                "start": 691,
                                "end": 718,
                                "fullWidth": 37,
                                "width": 27,
                                "left": {
                                    "kind": "MemberAccessExpression",
                                    "fullStart": 681,
                                    "fullEnd": 712,
                                    "start": 691,
                                    "end": 711,
                                    "fullWidth": 31,
                                    "width": 20,
                                    "expression": {
                                        "kind": "IdentifierName",
                                        "fullStart": 681,
                                        "fullEnd": 698,
                                        "start": 691,
                                        "end": 698,
                                        "fullWidth": 17,
                                        "width": 7,
                                        "text": "descObj",
                                        "value": "descObj",
                                        "valueText": "descObj",
                                        "hasLeadingTrivia": true,
                                        "hasLeadingNewLine": true,
                                        "leadingTrivia": [
                                            {
                                                "kind": "NewLineTrivia",
                                                "text": "\r\n"
                                            },
                                            {
                                                "kind": "WhitespaceTrivia",
                                                "text": "        "
                                            }
                                        ]
                                    },
                                    "dotToken": {
                                        "kind": "DotToken",
                                        "fullStart": 698,
                                        "fullEnd": 699,
                                        "start": 698,
                                        "end": 699,
                                        "fullWidth": 1,
                                        "width": 1,
                                        "text": ".",
                                        "value": ".",
                                        "valueText": "."
                                    },
                                    "name": {
                                        "kind": "IdentifierName",
                                        "fullStart": 699,
                                        "fullEnd": 712,
                                        "start": 699,
                                        "end": 711,
                                        "fullWidth": 13,
                                        "width": 12,
                                        "text": "configurable",
                                        "value": "configurable",
                                        "valueText": "configurable",
                                        "hasTrailingTrivia": true,
                                        "trailingTrivia": [
                                            {
                                                "kind": "WhitespaceTrivia",
                                                "text": " "
                                            }
                                        ]
                                    }
                                },
                                "operatorToken": {
                                    "kind": "EqualsToken",
                                    "fullStart": 712,
                                    "fullEnd": 714,
                                    "start": 712,
                                    "end": 713,
                                    "fullWidth": 2,
                                    "width": 1,
                                    "text": "=",
                                    "value": "=",
                                    "valueText": "=",
                                    "hasTrailingTrivia": true,
                                    "trailingTrivia": [
                                        {
                                            "kind": "WhitespaceTrivia",
                                            "text": " "
                                        }
                                    ]
                                },
                                "right": {
                                    "kind": "TrueKeyword",
                                    "fullStart": 714,
                                    "fullEnd": 718,
                                    "start": 714,
                                    "end": 718,
                                    "fullWidth": 4,
                                    "width": 4,
                                    "text": "true",
                                    "value": true,
                                    "valueText": "true"
                                }
                            },
                            "semicolonToken": {
                                "kind": "SemicolonToken",
                                "fullStart": 718,
                                "fullEnd": 721,
                                "start": 718,
                                "end": 719,
                                "fullWidth": 3,
                                "width": 1,
                                "text": ";",
                                "value": ";",
                                "valueText": ";",
                                "hasTrailingTrivia": true,
                                "hasTrailingNewLine": true,
                                "trailingTrivia": [
                                    {
                                        "kind": "NewLineTrivia",
                                        "text": "\r\n"
                                    }
                                ]
                            }
                        },
                        {
                            "kind": "VariableStatement",
                            "fullStart": 721,
                            "fullEnd": 805,
                            "start": 731,
                            "end": 803,
                            "fullWidth": 84,
                            "width": 72,
                            "modifiers": [],
                            "variableDeclaration": {
                                "kind": "VariableDeclaration",
                                "fullStart": 721,
                                "fullEnd": 802,
                                "start": 731,
                                "end": 802,
                                "fullWidth": 81,
                                "width": 71,
                                "varKeyword": {
                                    "kind": "VarKeyword",
                                    "fullStart": 721,
                                    "fullEnd": 735,
                                    "start": 731,
                                    "end": 734,
                                    "fullWidth": 14,
                                    "width": 3,
                                    "text": "var",
                                    "value": "var",
                                    "valueText": "var",
                                    "hasLeadingTrivia": true,
                                    "hasLeadingNewLine": true,
                                    "hasTrailingTrivia": true,
                                    "leadingTrivia": [
                                        {
                                            "kind": "NewLineTrivia",
                                            "text": "\r\n"
                                        },
                                        {
                                            "kind": "WhitespaceTrivia",
                                            "text": "        "
                                        }
                                    ],
                                    "trailingTrivia": [
                                        {
                                            "kind": "WhitespaceTrivia",
                                            "text": " "
                                        }
                                    ]
                                },
                                "variableDeclarators": [
                                    {
                                        "kind": "VariableDeclarator",
                                        "fullStart": 735,
                                        "fullEnd": 802,
                                        "start": 735,
                                        "end": 802,
                                        "fullWidth": 67,
<<<<<<< HEAD
                                        "width": 67,
                                        "identifier": {
=======
                                        "propertyName": {
>>>>>>> 85e84683
                                            "kind": "IdentifierName",
                                            "fullStart": 735,
                                            "fullEnd": 742,
                                            "start": 735,
                                            "end": 741,
                                            "fullWidth": 7,
                                            "width": 6,
                                            "text": "newObj",
                                            "value": "newObj",
                                            "valueText": "newObj",
                                            "hasTrailingTrivia": true,
                                            "trailingTrivia": [
                                                {
                                                    "kind": "WhitespaceTrivia",
                                                    "text": " "
                                                }
                                            ]
                                        },
                                        "equalsValueClause": {
                                            "kind": "EqualsValueClause",
                                            "fullStart": 742,
                                            "fullEnd": 802,
                                            "start": 742,
                                            "end": 802,
                                            "fullWidth": 60,
                                            "width": 60,
                                            "equalsToken": {
                                                "kind": "EqualsToken",
                                                "fullStart": 742,
                                                "fullEnd": 744,
                                                "start": 742,
                                                "end": 743,
                                                "fullWidth": 2,
                                                "width": 1,
                                                "text": "=",
                                                "value": "=",
                                                "valueText": "=",
                                                "hasTrailingTrivia": true,
                                                "trailingTrivia": [
                                                    {
                                                        "kind": "WhitespaceTrivia",
                                                        "text": " "
                                                    }
                                                ]
                                            },
                                            "value": {
                                                "kind": "InvocationExpression",
                                                "fullStart": 744,
                                                "fullEnd": 802,
                                                "start": 744,
                                                "end": 802,
                                                "fullWidth": 58,
                                                "width": 58,
                                                "expression": {
                                                    "kind": "MemberAccessExpression",
                                                    "fullStart": 744,
                                                    "fullEnd": 757,
                                                    "start": 744,
                                                    "end": 757,
                                                    "fullWidth": 13,
                                                    "width": 13,
                                                    "expression": {
                                                        "kind": "IdentifierName",
                                                        "fullStart": 744,
                                                        "fullEnd": 750,
                                                        "start": 744,
                                                        "end": 750,
                                                        "fullWidth": 6,
                                                        "width": 6,
                                                        "text": "Object",
                                                        "value": "Object",
                                                        "valueText": "Object"
                                                    },
                                                    "dotToken": {
                                                        "kind": "DotToken",
                                                        "fullStart": 750,
                                                        "fullEnd": 751,
                                                        "start": 750,
                                                        "end": 751,
                                                        "fullWidth": 1,
                                                        "width": 1,
                                                        "text": ".",
                                                        "value": ".",
                                                        "valueText": "."
                                                    },
                                                    "name": {
                                                        "kind": "IdentifierName",
                                                        "fullStart": 751,
                                                        "fullEnd": 757,
                                                        "start": 751,
                                                        "end": 757,
                                                        "fullWidth": 6,
                                                        "width": 6,
                                                        "text": "create",
                                                        "value": "create",
                                                        "valueText": "create"
                                                    }
                                                },
                                                "argumentList": {
                                                    "kind": "ArgumentList",
                                                    "fullStart": 757,
                                                    "fullEnd": 802,
                                                    "start": 757,
                                                    "end": 802,
                                                    "fullWidth": 45,
                                                    "width": 45,
                                                    "openParenToken": {
                                                        "kind": "OpenParenToken",
                                                        "fullStart": 757,
                                                        "fullEnd": 758,
                                                        "start": 757,
                                                        "end": 758,
                                                        "fullWidth": 1,
                                                        "width": 1,
                                                        "text": "(",
                                                        "value": "(",
                                                        "valueText": "("
                                                    },
                                                    "arguments": [
                                                        {
                                                            "kind": "ObjectLiteralExpression",
                                                            "fullStart": 758,
                                                            "fullEnd": 760,
                                                            "start": 758,
                                                            "end": 760,
                                                            "fullWidth": 2,
                                                            "width": 2,
                                                            "openBraceToken": {
                                                                "kind": "OpenBraceToken",
                                                                "fullStart": 758,
                                                                "fullEnd": 759,
                                                                "start": 758,
                                                                "end": 759,
                                                                "fullWidth": 1,
                                                                "width": 1,
                                                                "text": "{",
                                                                "value": "{",
                                                                "valueText": "{"
                                                            },
                                                            "propertyAssignments": [],
                                                            "closeBraceToken": {
                                                                "kind": "CloseBraceToken",
                                                                "fullStart": 759,
                                                                "fullEnd": 760,
                                                                "start": 759,
                                                                "end": 760,
                                                                "fullWidth": 1,
                                                                "width": 1,
                                                                "text": "}",
                                                                "value": "}",
                                                                "valueText": "}"
                                                            }
                                                        },
                                                        {
                                                            "kind": "CommaToken",
                                                            "fullStart": 760,
                                                            "fullEnd": 762,
                                                            "start": 760,
                                                            "end": 761,
                                                            "fullWidth": 2,
                                                            "width": 1,
                                                            "text": ",",
                                                            "value": ",",
                                                            "valueText": ",",
                                                            "hasTrailingTrivia": true,
                                                            "trailingTrivia": [
                                                                {
                                                                    "kind": "WhitespaceTrivia",
                                                                    "text": " "
                                                                }
                                                            ]
                                                        },
                                                        {
                                                            "kind": "ObjectLiteralExpression",
                                                            "fullStart": 762,
                                                            "fullEnd": 801,
                                                            "start": 762,
                                                            "end": 801,
                                                            "fullWidth": 39,
                                                            "width": 39,
                                                            "openBraceToken": {
                                                                "kind": "OpenBraceToken",
                                                                "fullStart": 762,
                                                                "fullEnd": 765,
                                                                "start": 762,
                                                                "end": 763,
                                                                "fullWidth": 3,
                                                                "width": 1,
                                                                "text": "{",
                                                                "value": "{",
                                                                "valueText": "{",
                                                                "hasTrailingTrivia": true,
                                                                "hasTrailingNewLine": true,
                                                                "trailingTrivia": [
                                                                    {
                                                                        "kind": "NewLineTrivia",
                                                                        "text": "\r\n"
                                                                    }
                                                                ]
                                                            },
                                                            "propertyAssignments": [
                                                                {
                                                                    "kind": "SimplePropertyAssignment",
                                                                    "fullStart": 765,
                                                                    "fullEnd": 792,
                                                                    "start": 777,
                                                                    "end": 790,
                                                                    "fullWidth": 27,
                                                                    "width": 13,
                                                                    "propertyName": {
                                                                        "kind": "IdentifierName",
                                                                        "fullStart": 765,
                                                                        "fullEnd": 781,
                                                                        "start": 777,
                                                                        "end": 781,
                                                                        "fullWidth": 16,
                                                                        "width": 4,
                                                                        "text": "prop",
                                                                        "value": "prop",
                                                                        "valueText": "prop",
                                                                        "hasLeadingTrivia": true,
                                                                        "leadingTrivia": [
                                                                            {
                                                                                "kind": "WhitespaceTrivia",
                                                                                "text": "            "
                                                                            }
                                                                        ]
                                                                    },
                                                                    "colonToken": {
                                                                        "kind": "ColonToken",
                                                                        "fullStart": 781,
                                                                        "fullEnd": 783,
                                                                        "start": 781,
                                                                        "end": 782,
                                                                        "fullWidth": 2,
                                                                        "width": 1,
                                                                        "text": ":",
                                                                        "value": ":",
                                                                        "valueText": ":",
                                                                        "hasTrailingTrivia": true,
                                                                        "trailingTrivia": [
                                                                            {
                                                                                "kind": "WhitespaceTrivia",
                                                                                "text": " "
                                                                            }
                                                                        ]
                                                                    },
                                                                    "expression": {
                                                                        "kind": "IdentifierName",
                                                                        "fullStart": 783,
                                                                        "fullEnd": 792,
                                                                        "start": 783,
                                                                        "end": 790,
                                                                        "fullWidth": 9,
                                                                        "width": 7,
                                                                        "text": "descObj",
                                                                        "value": "descObj",
                                                                        "valueText": "descObj",
                                                                        "hasTrailingTrivia": true,
                                                                        "hasTrailingNewLine": true,
                                                                        "trailingTrivia": [
                                                                            {
                                                                                "kind": "NewLineTrivia",
                                                                                "text": "\r\n"
                                                                            }
                                                                        ]
                                                                    }
                                                                }
                                                            ],
                                                            "closeBraceToken": {
                                                                "kind": "CloseBraceToken",
                                                                "fullStart": 792,
                                                                "fullEnd": 801,
                                                                "start": 800,
                                                                "end": 801,
                                                                "fullWidth": 9,
                                                                "width": 1,
                                                                "text": "}",
                                                                "value": "}",
                                                                "valueText": "}",
                                                                "hasLeadingTrivia": true,
                                                                "leadingTrivia": [
                                                                    {
                                                                        "kind": "WhitespaceTrivia",
                                                                        "text": "        "
                                                                    }
                                                                ]
                                                            }
                                                        }
                                                    ],
                                                    "closeParenToken": {
                                                        "kind": "CloseParenToken",
                                                        "fullStart": 801,
                                                        "fullEnd": 802,
                                                        "start": 801,
                                                        "end": 802,
                                                        "fullWidth": 1,
                                                        "width": 1,
                                                        "text": ")",
                                                        "value": ")",
                                                        "valueText": ")"
                                                    }
                                                }
                                            }
                                        }
                                    }
                                ]
                            },
                            "semicolonToken": {
                                "kind": "SemicolonToken",
                                "fullStart": 802,
                                "fullEnd": 805,
                                "start": 802,
                                "end": 803,
                                "fullWidth": 3,
                                "width": 1,
                                "text": ";",
                                "value": ";",
                                "valueText": ";",
                                "hasTrailingTrivia": true,
                                "hasTrailingNewLine": true,
                                "trailingTrivia": [
                                    {
                                        "kind": "NewLineTrivia",
                                        "text": "\r\n"
                                    }
                                ]
                            }
                        },
                        {
                            "kind": "VariableStatement",
                            "fullStart": 805,
                            "fullEnd": 859,
                            "start": 813,
                            "end": 857,
                            "fullWidth": 54,
                            "width": 44,
                            "modifiers": [],
                            "variableDeclaration": {
                                "kind": "VariableDeclaration",
                                "fullStart": 805,
                                "fullEnd": 856,
                                "start": 813,
                                "end": 856,
                                "fullWidth": 51,
                                "width": 43,
                                "varKeyword": {
                                    "kind": "VarKeyword",
                                    "fullStart": 805,
                                    "fullEnd": 817,
                                    "start": 813,
                                    "end": 816,
                                    "fullWidth": 12,
                                    "width": 3,
                                    "text": "var",
                                    "value": "var",
                                    "valueText": "var",
                                    "hasLeadingTrivia": true,
                                    "hasTrailingTrivia": true,
                                    "leadingTrivia": [
                                        {
                                            "kind": "WhitespaceTrivia",
                                            "text": "        "
                                        }
                                    ],
                                    "trailingTrivia": [
                                        {
                                            "kind": "WhitespaceTrivia",
                                            "text": " "
                                        }
                                    ]
                                },
                                "variableDeclarators": [
                                    {
                                        "kind": "VariableDeclarator",
                                        "fullStart": 817,
                                        "fullEnd": 856,
                                        "start": 817,
                                        "end": 856,
                                        "fullWidth": 39,
<<<<<<< HEAD
                                        "width": 39,
                                        "identifier": {
=======
                                        "propertyName": {
>>>>>>> 85e84683
                                            "kind": "IdentifierName",
                                            "fullStart": 817,
                                            "fullEnd": 825,
                                            "start": 817,
                                            "end": 824,
                                            "fullWidth": 8,
                                            "width": 7,
                                            "text": "result1",
                                            "value": "result1",
                                            "valueText": "result1",
                                            "hasTrailingTrivia": true,
                                            "trailingTrivia": [
                                                {
                                                    "kind": "WhitespaceTrivia",
                                                    "text": " "
                                                }
                                            ]
                                        },
                                        "equalsValueClause": {
                                            "kind": "EqualsValueClause",
                                            "fullStart": 825,
                                            "fullEnd": 856,
                                            "start": 825,
                                            "end": 856,
                                            "fullWidth": 31,
                                            "width": 31,
                                            "equalsToken": {
                                                "kind": "EqualsToken",
                                                "fullStart": 825,
                                                "fullEnd": 827,
                                                "start": 825,
                                                "end": 826,
                                                "fullWidth": 2,
                                                "width": 1,
                                                "text": "=",
                                                "value": "=",
                                                "valueText": "=",
                                                "hasTrailingTrivia": true,
                                                "trailingTrivia": [
                                                    {
                                                        "kind": "WhitespaceTrivia",
                                                        "text": " "
                                                    }
                                                ]
                                            },
                                            "value": {
                                                "kind": "InvocationExpression",
                                                "fullStart": 827,
                                                "fullEnd": 856,
                                                "start": 827,
                                                "end": 856,
                                                "fullWidth": 29,
                                                "width": 29,
                                                "expression": {
                                                    "kind": "MemberAccessExpression",
                                                    "fullStart": 827,
                                                    "fullEnd": 848,
                                                    "start": 827,
                                                    "end": 848,
                                                    "fullWidth": 21,
                                                    "width": 21,
                                                    "expression": {
                                                        "kind": "IdentifierName",
                                                        "fullStart": 827,
                                                        "fullEnd": 833,
                                                        "start": 827,
                                                        "end": 833,
                                                        "fullWidth": 6,
                                                        "width": 6,
                                                        "text": "newObj",
                                                        "value": "newObj",
                                                        "valueText": "newObj"
                                                    },
                                                    "dotToken": {
                                                        "kind": "DotToken",
                                                        "fullStart": 833,
                                                        "fullEnd": 834,
                                                        "start": 833,
                                                        "end": 834,
                                                        "fullWidth": 1,
                                                        "width": 1,
                                                        "text": ".",
                                                        "value": ".",
                                                        "valueText": "."
                                                    },
                                                    "name": {
                                                        "kind": "IdentifierName",
                                                        "fullStart": 834,
                                                        "fullEnd": 848,
                                                        "start": 834,
                                                        "end": 848,
                                                        "fullWidth": 14,
                                                        "width": 14,
                                                        "text": "hasOwnProperty",
                                                        "value": "hasOwnProperty",
                                                        "valueText": "hasOwnProperty"
                                                    }
                                                },
                                                "argumentList": {
                                                    "kind": "ArgumentList",
                                                    "fullStart": 848,
                                                    "fullEnd": 856,
                                                    "start": 848,
                                                    "end": 856,
                                                    "fullWidth": 8,
                                                    "width": 8,
                                                    "openParenToken": {
                                                        "kind": "OpenParenToken",
                                                        "fullStart": 848,
                                                        "fullEnd": 849,
                                                        "start": 848,
                                                        "end": 849,
                                                        "fullWidth": 1,
                                                        "width": 1,
                                                        "text": "(",
                                                        "value": "(",
                                                        "valueText": "("
                                                    },
                                                    "arguments": [
                                                        {
                                                            "kind": "StringLiteral",
                                                            "fullStart": 849,
                                                            "fullEnd": 855,
                                                            "start": 849,
                                                            "end": 855,
                                                            "fullWidth": 6,
                                                            "width": 6,
                                                            "text": "\"prop\"",
                                                            "value": "prop",
                                                            "valueText": "prop"
                                                        }
                                                    ],
                                                    "closeParenToken": {
                                                        "kind": "CloseParenToken",
                                                        "fullStart": 855,
                                                        "fullEnd": 856,
                                                        "start": 855,
                                                        "end": 856,
                                                        "fullWidth": 1,
                                                        "width": 1,
                                                        "text": ")",
                                                        "value": ")",
                                                        "valueText": ")"
                                                    }
                                                }
                                            }
                                        }
                                    }
                                ]
                            },
                            "semicolonToken": {
                                "kind": "SemicolonToken",
                                "fullStart": 856,
                                "fullEnd": 859,
                                "start": 856,
                                "end": 857,
                                "fullWidth": 3,
                                "width": 1,
                                "text": ";",
                                "value": ";",
                                "valueText": ";",
                                "hasTrailingTrivia": true,
                                "hasTrailingNewLine": true,
                                "trailingTrivia": [
                                    {
                                        "kind": "NewLineTrivia",
                                        "text": "\r\n"
                                    }
                                ]
                            }
                        },
                        {
                            "kind": "ExpressionStatement",
                            "fullStart": 859,
                            "fullEnd": 888,
                            "start": 867,
                            "end": 886,
                            "fullWidth": 29,
                            "width": 19,
                            "expression": {
                                "kind": "DeleteExpression",
                                "fullStart": 859,
                                "fullEnd": 885,
                                "start": 867,
                                "end": 885,
                                "fullWidth": 26,
                                "width": 18,
                                "deleteKeyword": {
                                    "kind": "DeleteKeyword",
                                    "fullStart": 859,
                                    "fullEnd": 874,
                                    "start": 867,
                                    "end": 873,
                                    "fullWidth": 15,
                                    "width": 6,
                                    "text": "delete",
                                    "value": "delete",
                                    "valueText": "delete",
                                    "hasLeadingTrivia": true,
                                    "hasTrailingTrivia": true,
                                    "leadingTrivia": [
                                        {
                                            "kind": "WhitespaceTrivia",
                                            "text": "        "
                                        }
                                    ],
                                    "trailingTrivia": [
                                        {
                                            "kind": "WhitespaceTrivia",
                                            "text": " "
                                        }
                                    ]
                                },
                                "expression": {
                                    "kind": "MemberAccessExpression",
                                    "fullStart": 874,
                                    "fullEnd": 885,
                                    "start": 874,
                                    "end": 885,
                                    "fullWidth": 11,
                                    "width": 11,
                                    "expression": {
                                        "kind": "IdentifierName",
                                        "fullStart": 874,
                                        "fullEnd": 880,
                                        "start": 874,
                                        "end": 880,
                                        "fullWidth": 6,
                                        "width": 6,
                                        "text": "newObj",
                                        "value": "newObj",
                                        "valueText": "newObj"
                                    },
                                    "dotToken": {
                                        "kind": "DotToken",
                                        "fullStart": 880,
                                        "fullEnd": 881,
                                        "start": 880,
                                        "end": 881,
                                        "fullWidth": 1,
                                        "width": 1,
                                        "text": ".",
                                        "value": ".",
                                        "valueText": "."
                                    },
                                    "name": {
                                        "kind": "IdentifierName",
                                        "fullStart": 881,
                                        "fullEnd": 885,
                                        "start": 881,
                                        "end": 885,
                                        "fullWidth": 4,
                                        "width": 4,
                                        "text": "prop",
                                        "value": "prop",
                                        "valueText": "prop"
                                    }
                                }
                            },
                            "semicolonToken": {
                                "kind": "SemicolonToken",
                                "fullStart": 885,
                                "fullEnd": 888,
                                "start": 885,
                                "end": 886,
                                "fullWidth": 3,
                                "width": 1,
                                "text": ";",
                                "value": ";",
                                "valueText": ";",
                                "hasTrailingTrivia": true,
                                "hasTrailingNewLine": true,
                                "trailingTrivia": [
                                    {
                                        "kind": "NewLineTrivia",
                                        "text": "\r\n"
                                    }
                                ]
                            }
                        },
                        {
                            "kind": "VariableStatement",
                            "fullStart": 888,
                            "fullEnd": 942,
                            "start": 896,
                            "end": 940,
                            "fullWidth": 54,
                            "width": 44,
                            "modifiers": [],
                            "variableDeclaration": {
                                "kind": "VariableDeclaration",
                                "fullStart": 888,
                                "fullEnd": 939,
                                "start": 896,
                                "end": 939,
                                "fullWidth": 51,
                                "width": 43,
                                "varKeyword": {
                                    "kind": "VarKeyword",
                                    "fullStart": 888,
                                    "fullEnd": 900,
                                    "start": 896,
                                    "end": 899,
                                    "fullWidth": 12,
                                    "width": 3,
                                    "text": "var",
                                    "value": "var",
                                    "valueText": "var",
                                    "hasLeadingTrivia": true,
                                    "hasTrailingTrivia": true,
                                    "leadingTrivia": [
                                        {
                                            "kind": "WhitespaceTrivia",
                                            "text": "        "
                                        }
                                    ],
                                    "trailingTrivia": [
                                        {
                                            "kind": "WhitespaceTrivia",
                                            "text": " "
                                        }
                                    ]
                                },
                                "variableDeclarators": [
                                    {
                                        "kind": "VariableDeclarator",
                                        "fullStart": 900,
                                        "fullEnd": 939,
                                        "start": 900,
                                        "end": 939,
                                        "fullWidth": 39,
<<<<<<< HEAD
                                        "width": 39,
                                        "identifier": {
=======
                                        "propertyName": {
>>>>>>> 85e84683
                                            "kind": "IdentifierName",
                                            "fullStart": 900,
                                            "fullEnd": 908,
                                            "start": 900,
                                            "end": 907,
                                            "fullWidth": 8,
                                            "width": 7,
                                            "text": "result2",
                                            "value": "result2",
                                            "valueText": "result2",
                                            "hasTrailingTrivia": true,
                                            "trailingTrivia": [
                                                {
                                                    "kind": "WhitespaceTrivia",
                                                    "text": " "
                                                }
                                            ]
                                        },
                                        "equalsValueClause": {
                                            "kind": "EqualsValueClause",
                                            "fullStart": 908,
                                            "fullEnd": 939,
                                            "start": 908,
                                            "end": 939,
                                            "fullWidth": 31,
                                            "width": 31,
                                            "equalsToken": {
                                                "kind": "EqualsToken",
                                                "fullStart": 908,
                                                "fullEnd": 910,
                                                "start": 908,
                                                "end": 909,
                                                "fullWidth": 2,
                                                "width": 1,
                                                "text": "=",
                                                "value": "=",
                                                "valueText": "=",
                                                "hasTrailingTrivia": true,
                                                "trailingTrivia": [
                                                    {
                                                        "kind": "WhitespaceTrivia",
                                                        "text": " "
                                                    }
                                                ]
                                            },
                                            "value": {
                                                "kind": "InvocationExpression",
                                                "fullStart": 910,
                                                "fullEnd": 939,
                                                "start": 910,
                                                "end": 939,
                                                "fullWidth": 29,
                                                "width": 29,
                                                "expression": {
                                                    "kind": "MemberAccessExpression",
                                                    "fullStart": 910,
                                                    "fullEnd": 931,
                                                    "start": 910,
                                                    "end": 931,
                                                    "fullWidth": 21,
                                                    "width": 21,
                                                    "expression": {
                                                        "kind": "IdentifierName",
                                                        "fullStart": 910,
                                                        "fullEnd": 916,
                                                        "start": 910,
                                                        "end": 916,
                                                        "fullWidth": 6,
                                                        "width": 6,
                                                        "text": "newObj",
                                                        "value": "newObj",
                                                        "valueText": "newObj"
                                                    },
                                                    "dotToken": {
                                                        "kind": "DotToken",
                                                        "fullStart": 916,
                                                        "fullEnd": 917,
                                                        "start": 916,
                                                        "end": 917,
                                                        "fullWidth": 1,
                                                        "width": 1,
                                                        "text": ".",
                                                        "value": ".",
                                                        "valueText": "."
                                                    },
                                                    "name": {
                                                        "kind": "IdentifierName",
                                                        "fullStart": 917,
                                                        "fullEnd": 931,
                                                        "start": 917,
                                                        "end": 931,
                                                        "fullWidth": 14,
                                                        "width": 14,
                                                        "text": "hasOwnProperty",
                                                        "value": "hasOwnProperty",
                                                        "valueText": "hasOwnProperty"
                                                    }
                                                },
                                                "argumentList": {
                                                    "kind": "ArgumentList",
                                                    "fullStart": 931,
                                                    "fullEnd": 939,
                                                    "start": 931,
                                                    "end": 939,
                                                    "fullWidth": 8,
                                                    "width": 8,
                                                    "openParenToken": {
                                                        "kind": "OpenParenToken",
                                                        "fullStart": 931,
                                                        "fullEnd": 932,
                                                        "start": 931,
                                                        "end": 932,
                                                        "fullWidth": 1,
                                                        "width": 1,
                                                        "text": "(",
                                                        "value": "(",
                                                        "valueText": "("
                                                    },
                                                    "arguments": [
                                                        {
                                                            "kind": "StringLiteral",
                                                            "fullStart": 932,
                                                            "fullEnd": 938,
                                                            "start": 932,
                                                            "end": 938,
                                                            "fullWidth": 6,
                                                            "width": 6,
                                                            "text": "\"prop\"",
                                                            "value": "prop",
                                                            "valueText": "prop"
                                                        }
                                                    ],
                                                    "closeParenToken": {
                                                        "kind": "CloseParenToken",
                                                        "fullStart": 938,
                                                        "fullEnd": 939,
                                                        "start": 938,
                                                        "end": 939,
                                                        "fullWidth": 1,
                                                        "width": 1,
                                                        "text": ")",
                                                        "value": ")",
                                                        "valueText": ")"
                                                    }
                                                }
                                            }
                                        }
                                    }
                                ]
                            },
                            "semicolonToken": {
                                "kind": "SemicolonToken",
                                "fullStart": 939,
                                "fullEnd": 942,
                                "start": 939,
                                "end": 940,
                                "fullWidth": 3,
                                "width": 1,
                                "text": ";",
                                "value": ";",
                                "valueText": ";",
                                "hasTrailingTrivia": true,
                                "hasTrailingNewLine": true,
                                "trailingTrivia": [
                                    {
                                        "kind": "NewLineTrivia",
                                        "text": "\r\n"
                                    }
                                ]
                            }
                        },
                        {
                            "kind": "ReturnStatement",
                            "fullStart": 942,
                            "fullEnd": 999,
                            "start": 952,
                            "end": 997,
                            "fullWidth": 57,
                            "width": 45,
                            "returnKeyword": {
                                "kind": "ReturnKeyword",
                                "fullStart": 942,
                                "fullEnd": 959,
                                "start": 952,
                                "end": 958,
                                "fullWidth": 17,
                                "width": 6,
                                "text": "return",
                                "value": "return",
                                "valueText": "return",
                                "hasLeadingTrivia": true,
                                "hasLeadingNewLine": true,
                                "hasTrailingTrivia": true,
                                "leadingTrivia": [
                                    {
                                        "kind": "NewLineTrivia",
                                        "text": "\r\n"
                                    },
                                    {
                                        "kind": "WhitespaceTrivia",
                                        "text": "        "
                                    }
                                ],
                                "trailingTrivia": [
                                    {
                                        "kind": "WhitespaceTrivia",
                                        "text": " "
                                    }
                                ]
                            },
                            "expression": {
                                "kind": "LogicalAndExpression",
                                "fullStart": 959,
                                "fullEnd": 996,
                                "start": 959,
                                "end": 996,
                                "fullWidth": 37,
                                "width": 37,
                                "left": {
                                    "kind": "EqualsExpression",
                                    "fullStart": 959,
                                    "fullEnd": 976,
                                    "start": 959,
                                    "end": 975,
                                    "fullWidth": 17,
                                    "width": 16,
                                    "left": {
                                        "kind": "IdentifierName",
                                        "fullStart": 959,
                                        "fullEnd": 967,
                                        "start": 959,
                                        "end": 966,
                                        "fullWidth": 8,
                                        "width": 7,
                                        "text": "result1",
                                        "value": "result1",
                                        "valueText": "result1",
                                        "hasTrailingTrivia": true,
                                        "trailingTrivia": [
                                            {
                                                "kind": "WhitespaceTrivia",
                                                "text": " "
                                            }
                                        ]
                                    },
                                    "operatorToken": {
                                        "kind": "EqualsEqualsEqualsToken",
                                        "fullStart": 967,
                                        "fullEnd": 971,
                                        "start": 967,
                                        "end": 970,
                                        "fullWidth": 4,
                                        "width": 3,
                                        "text": "===",
                                        "value": "===",
                                        "valueText": "===",
                                        "hasTrailingTrivia": true,
                                        "trailingTrivia": [
                                            {
                                                "kind": "WhitespaceTrivia",
                                                "text": " "
                                            }
                                        ]
                                    },
                                    "right": {
                                        "kind": "TrueKeyword",
                                        "fullStart": 971,
                                        "fullEnd": 976,
                                        "start": 971,
                                        "end": 975,
                                        "fullWidth": 5,
                                        "width": 4,
                                        "text": "true",
                                        "value": true,
                                        "valueText": "true",
                                        "hasTrailingTrivia": true,
                                        "trailingTrivia": [
                                            {
                                                "kind": "WhitespaceTrivia",
                                                "text": " "
                                            }
                                        ]
                                    }
                                },
                                "operatorToken": {
                                    "kind": "AmpersandAmpersandToken",
                                    "fullStart": 976,
                                    "fullEnd": 979,
                                    "start": 976,
                                    "end": 978,
                                    "fullWidth": 3,
                                    "width": 2,
                                    "text": "&&",
                                    "value": "&&",
                                    "valueText": "&&",
                                    "hasTrailingTrivia": true,
                                    "trailingTrivia": [
                                        {
                                            "kind": "WhitespaceTrivia",
                                            "text": " "
                                        }
                                    ]
                                },
                                "right": {
                                    "kind": "EqualsExpression",
                                    "fullStart": 979,
                                    "fullEnd": 996,
                                    "start": 979,
                                    "end": 996,
                                    "fullWidth": 17,
                                    "width": 17,
                                    "left": {
                                        "kind": "IdentifierName",
                                        "fullStart": 979,
                                        "fullEnd": 987,
                                        "start": 979,
                                        "end": 986,
                                        "fullWidth": 8,
                                        "width": 7,
                                        "text": "result2",
                                        "value": "result2",
                                        "valueText": "result2",
                                        "hasTrailingTrivia": true,
                                        "trailingTrivia": [
                                            {
                                                "kind": "WhitespaceTrivia",
                                                "text": " "
                                            }
                                        ]
                                    },
                                    "operatorToken": {
                                        "kind": "EqualsEqualsEqualsToken",
                                        "fullStart": 987,
                                        "fullEnd": 991,
                                        "start": 987,
                                        "end": 990,
                                        "fullWidth": 4,
                                        "width": 3,
                                        "text": "===",
                                        "value": "===",
                                        "valueText": "===",
                                        "hasTrailingTrivia": true,
                                        "trailingTrivia": [
                                            {
                                                "kind": "WhitespaceTrivia",
                                                "text": " "
                                            }
                                        ]
                                    },
                                    "right": {
                                        "kind": "FalseKeyword",
                                        "fullStart": 991,
                                        "fullEnd": 996,
                                        "start": 991,
                                        "end": 996,
                                        "fullWidth": 5,
                                        "width": 5,
                                        "text": "false",
                                        "value": false,
                                        "valueText": "false"
                                    }
                                }
                            },
                            "semicolonToken": {
                                "kind": "SemicolonToken",
                                "fullStart": 996,
                                "fullEnd": 999,
                                "start": 996,
                                "end": 997,
                                "fullWidth": 3,
                                "width": 1,
                                "text": ";",
                                "value": ";",
                                "valueText": ";",
                                "hasTrailingTrivia": true,
                                "hasTrailingNewLine": true,
                                "trailingTrivia": [
                                    {
                                        "kind": "NewLineTrivia",
                                        "text": "\r\n"
                                    }
                                ]
                            }
                        }
                    ],
                    "closeBraceToken": {
                        "kind": "CloseBraceToken",
                        "fullStart": 999,
                        "fullEnd": 1006,
                        "start": 1003,
                        "end": 1004,
                        "fullWidth": 7,
                        "width": 1,
                        "text": "}",
                        "value": "}",
                        "valueText": "}",
                        "hasLeadingTrivia": true,
                        "hasTrailingTrivia": true,
                        "hasTrailingNewLine": true,
                        "leadingTrivia": [
                            {
                                "kind": "WhitespaceTrivia",
                                "text": "    "
                            }
                        ],
                        "trailingTrivia": [
                            {
                                "kind": "NewLineTrivia",
                                "text": "\r\n"
                            }
                        ]
                    }
                }
            },
            {
                "kind": "ExpressionStatement",
                "fullStart": 1006,
                "fullEnd": 1030,
                "start": 1006,
                "end": 1028,
                "fullWidth": 24,
                "width": 22,
                "expression": {
                    "kind": "InvocationExpression",
                    "fullStart": 1006,
                    "fullEnd": 1027,
                    "start": 1006,
                    "end": 1027,
                    "fullWidth": 21,
                    "width": 21,
                    "expression": {
                        "kind": "IdentifierName",
                        "fullStart": 1006,
                        "fullEnd": 1017,
                        "start": 1006,
                        "end": 1017,
                        "fullWidth": 11,
                        "width": 11,
                        "text": "runTestCase",
                        "value": "runTestCase",
                        "valueText": "runTestCase"
                    },
                    "argumentList": {
                        "kind": "ArgumentList",
                        "fullStart": 1017,
                        "fullEnd": 1027,
                        "start": 1017,
                        "end": 1027,
                        "fullWidth": 10,
                        "width": 10,
                        "openParenToken": {
                            "kind": "OpenParenToken",
                            "fullStart": 1017,
                            "fullEnd": 1018,
                            "start": 1017,
                            "end": 1018,
                            "fullWidth": 1,
                            "width": 1,
                            "text": "(",
                            "value": "(",
                            "valueText": "("
                        },
                        "arguments": [
                            {
                                "kind": "IdentifierName",
                                "fullStart": 1018,
                                "fullEnd": 1026,
                                "start": 1018,
                                "end": 1026,
                                "fullWidth": 8,
                                "width": 8,
                                "text": "testcase",
                                "value": "testcase",
                                "valueText": "testcase"
                            }
                        ],
                        "closeParenToken": {
                            "kind": "CloseParenToken",
                            "fullStart": 1026,
                            "fullEnd": 1027,
                            "start": 1026,
                            "end": 1027,
                            "fullWidth": 1,
                            "width": 1,
                            "text": ")",
                            "value": ")",
                            "valueText": ")"
                        }
                    }
                },
                "semicolonToken": {
                    "kind": "SemicolonToken",
                    "fullStart": 1027,
                    "fullEnd": 1030,
                    "start": 1027,
                    "end": 1028,
                    "fullWidth": 3,
                    "width": 1,
                    "text": ";",
                    "value": ";",
                    "valueText": ";",
                    "hasTrailingTrivia": true,
                    "hasTrailingNewLine": true,
                    "trailingTrivia": [
                        {
                            "kind": "NewLineTrivia",
                            "text": "\r\n"
                        }
                    ]
                }
            }
        ],
        "endOfFileToken": {
            "kind": "EndOfFileToken",
            "fullStart": 1030,
            "fullEnd": 1030,
            "start": 1030,
            "end": 1030,
            "fullWidth": 0,
            "width": 0,
            "text": ""
        }
    },
    "lineMap": {
        "lineStarts": [
            0,
            67,
            152,
            232,
            308,
            380,
            385,
            439,
            610,
            615,
            617,
            619,
            642,
            644,
            681,
            683,
            721,
            723,
            765,
            792,
            805,
            859,
            888,
            942,
            944,
            999,
            1006,
            1030
        ],
        "length": 1030
    }
}<|MERGE_RESOLUTION|>--- conflicted
+++ resolved
@@ -250,12 +250,8 @@
                                         "start": 656,
                                         "end": 678,
                                         "fullWidth": 22,
-<<<<<<< HEAD
                                         "width": 22,
-                                        "identifier": {
-=======
                                         "propertyName": {
->>>>>>> 85e84683
                                             "kind": "IdentifierName",
                                             "fullStart": 656,
                                             "fullEnd": 664,
@@ -589,12 +585,8 @@
                                         "start": 735,
                                         "end": 802,
                                         "fullWidth": 67,
-<<<<<<< HEAD
                                         "width": 67,
-                                        "identifier": {
-=======
                                         "propertyName": {
->>>>>>> 85e84683
                                             "kind": "IdentifierName",
                                             "fullStart": 735,
                                             "fullEnd": 742,
@@ -975,12 +967,8 @@
                                         "start": 817,
                                         "end": 856,
                                         "fullWidth": 39,
-<<<<<<< HEAD
                                         "width": 39,
-                                        "identifier": {
-=======
                                         "propertyName": {
->>>>>>> 85e84683
                                             "kind": "IdentifierName",
                                             "fullStart": 817,
                                             "fullEnd": 825,
@@ -1312,12 +1300,8 @@
                                         "start": 900,
                                         "end": 939,
                                         "fullWidth": 39,
-<<<<<<< HEAD
                                         "width": 39,
-                                        "identifier": {
-=======
                                         "propertyName": {
->>>>>>> 85e84683
                                             "kind": "IdentifierName",
                                             "fullStart": 900,
                                             "fullEnd": 908,
