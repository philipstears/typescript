--- conflicted
+++ resolved
@@ -252,12 +252,8 @@
                                         "start": 570,
                                         "end": 580,
                                         "fullWidth": 10,
-<<<<<<< HEAD
                                         "width": 10,
-                                        "identifier": {
-=======
                                         "propertyName": {
->>>>>>> 85e84683
                                             "kind": "IdentifierName",
                                             "fullStart": 570,
                                             "fullEnd": 576,
@@ -413,12 +409,8 @@
                                         "start": 595,
                                         "end": 609,
                                         "fullWidth": 14,
-<<<<<<< HEAD
                                         "width": 14,
-                                        "identifier": {
-=======
                                         "propertyName": {
->>>>>>> 85e84683
                                             "kind": "IdentifierName",
                                             "fullStart": 595,
                                             "fullEnd": 602,
