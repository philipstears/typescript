{
    "isDeclaration": false,
    "languageVersion": "EcmaScript5",
    "parseOptions": {
        "allowAutomaticSemicolonInsertion": true
    },
    "sourceUnit": {
        "kind": "SourceUnit",
        "fullStart": 0,
        "fullEnd": 1148,
        "start": 455,
        "end": 1148,
        "fullWidth": 1148,
        "width": 693,
        "moduleElements": [
            {
                "kind": "TryStatement",
                "fullStart": 0,
                "fullEnd": 793,
                "start": 455,
                "end": 792,
                "fullWidth": 793,
                "width": 337,
                "tryKeyword": {
                    "kind": "TryKeyword",
                    "fullStart": 0,
                    "fullEnd": 458,
                    "start": 455,
                    "end": 458,
                    "fullWidth": 458,
                    "width": 3,
                    "text": "try",
                    "value": "try",
                    "valueText": "try",
                    "hasLeadingTrivia": true,
                    "hasLeadingComment": true,
                    "hasLeadingNewLine": true,
                    "leadingTrivia": [
                        {
                            "kind": "SingleLineCommentTrivia",
                            "text": "// Copyright 2009 the Sputnik authors.  All rights reserved."
                        },
                        {
                            "kind": "NewLineTrivia",
                            "text": "\n"
                        },
                        {
                            "kind": "SingleLineCommentTrivia",
                            "text": "// This code is governed by the BSD license found in the LICENSE file."
                        },
                        {
                            "kind": "NewLineTrivia",
                            "text": "\n"
                        },
                        {
                            "kind": "NewLineTrivia",
                            "text": "\n"
                        },
                        {
                            "kind": "MultiLineCommentTrivia",
                            "text": "/**\n * The toString function is not generic, it cannot be transferred\n * to other kinds of objects for use as a method and there is should be\n * a TypeError exception if its this value is not a Boolean object\n *\n * @path ch15/15.6/15.6.4/S15.6.4.2_A2_T5.js\n * @description transferring to the other objects\n */"
                        },
                        {
                            "kind": "NewLineTrivia",
                            "text": "\n"
                        },
                        {
                            "kind": "NewLineTrivia",
                            "text": "\n"
                        },
                        {
                            "kind": "SingleLineCommentTrivia",
                            "text": "//CHECK#1"
                        },
                        {
                            "kind": "NewLineTrivia",
                            "text": "\n"
                        }
                    ]
                },
                "block": {
                    "kind": "Block",
                    "fullStart": 458,
                    "fullEnd": 643,
                    "start": 458,
                    "end": 642,
                    "fullWidth": 185,
                    "width": 184,
                    "openBraceToken": {
                        "kind": "OpenBraceToken",
                        "fullStart": 458,
                        "fullEnd": 460,
                        "start": 458,
                        "end": 459,
                        "fullWidth": 2,
                        "width": 1,
                        "text": "{",
                        "value": "{",
                        "valueText": "{",
                        "hasTrailingTrivia": true,
                        "hasTrailingNewLine": true,
                        "trailingTrivia": [
                            {
                                "kind": "NewLineTrivia",
                                "text": "\n"
                            }
                        ]
                    },
                    "statements": [
                        {
                            "kind": "VariableStatement",
                            "fullStart": 460,
                            "fullEnd": 479,
                            "start": 462,
                            "end": 478,
                            "fullWidth": 19,
                            "width": 16,
                            "modifiers": [],
                            "variableDeclaration": {
                                "kind": "VariableDeclaration",
                                "fullStart": 460,
                                "fullEnd": 477,
                                "start": 462,
                                "end": 477,
                                "fullWidth": 17,
                                "width": 15,
                                "varKeyword": {
                                    "kind": "VarKeyword",
                                    "fullStart": 460,
                                    "fullEnd": 466,
                                    "start": 462,
                                    "end": 465,
                                    "fullWidth": 6,
                                    "width": 3,
                                    "text": "var",
                                    "value": "var",
                                    "valueText": "var",
                                    "hasLeadingTrivia": true,
                                    "hasTrailingTrivia": true,
                                    "leadingTrivia": [
                                        {
                                            "kind": "WhitespaceTrivia",
                                            "text": "  "
                                        }
                                    ],
                                    "trailingTrivia": [
                                        {
                                            "kind": "WhitespaceTrivia",
                                            "text": " "
                                        }
                                    ]
                                },
                                "variableDeclarators": [
                                    {
                                        "kind": "VariableDeclarator",
                                        "fullStart": 466,
                                        "fullEnd": 477,
                                        "start": 466,
                                        "end": 477,
                                        "fullWidth": 11,
<<<<<<< HEAD
                                        "width": 11,
                                        "identifier": {
=======
                                        "propertyName": {
>>>>>>> 85e84683
                                            "kind": "IdentifierName",
                                            "fullStart": 466,
                                            "fullEnd": 469,
                                            "start": 466,
                                            "end": 468,
                                            "fullWidth": 3,
                                            "width": 2,
                                            "text": "s1",
                                            "value": "s1",
                                            "valueText": "s1",
                                            "hasTrailingTrivia": true,
                                            "trailingTrivia": [
                                                {
                                                    "kind": "WhitespaceTrivia",
                                                    "text": " "
                                                }
                                            ]
                                        },
                                        "equalsValueClause": {
                                            "kind": "EqualsValueClause",
                                            "fullStart": 469,
                                            "fullEnd": 477,
                                            "start": 469,
                                            "end": 477,
                                            "fullWidth": 8,
                                            "width": 8,
                                            "equalsToken": {
                                                "kind": "EqualsToken",
                                                "fullStart": 469,
                                                "fullEnd": 471,
                                                "start": 469,
                                                "end": 470,
                                                "fullWidth": 2,
                                                "width": 1,
                                                "text": "=",
                                                "value": "=",
                                                "valueText": "=",
                                                "hasTrailingTrivia": true,
                                                "trailingTrivia": [
                                                    {
                                                        "kind": "WhitespaceTrivia",
                                                        "text": " "
                                                    }
                                                ]
                                            },
                                            "value": {
                                                "kind": "ObjectLiteralExpression",
                                                "fullStart": 471,
                                                "fullEnd": 477,
                                                "start": 471,
                                                "end": 477,
                                                "fullWidth": 6,
                                                "width": 6,
                                                "openBraceToken": {
                                                    "kind": "OpenBraceToken",
                                                    "fullStart": 471,
                                                    "fullEnd": 472,
                                                    "start": 471,
                                                    "end": 472,
                                                    "fullWidth": 1,
                                                    "width": 1,
                                                    "text": "{",
                                                    "value": "{",
                                                    "valueText": "{"
                                                },
                                                "propertyAssignments": [
                                                    {
                                                        "kind": "SimplePropertyAssignment",
                                                        "fullStart": 472,
                                                        "fullEnd": 476,
                                                        "start": 472,
                                                        "end": 476,
                                                        "fullWidth": 4,
                                                        "width": 4,
                                                        "propertyName": {
                                                            "kind": "IdentifierName",
                                                            "fullStart": 472,
                                                            "fullEnd": 473,
                                                            "start": 472,
                                                            "end": 473,
                                                            "fullWidth": 1,
                                                            "width": 1,
                                                            "text": "x",
                                                            "value": "x",
                                                            "valueText": "x"
                                                        },
                                                        "colonToken": {
                                                            "kind": "ColonToken",
                                                            "fullStart": 473,
                                                            "fullEnd": 475,
                                                            "start": 473,
                                                            "end": 474,
                                                            "fullWidth": 2,
                                                            "width": 1,
                                                            "text": ":",
                                                            "value": ":",
                                                            "valueText": ":",
                                                            "hasTrailingTrivia": true,
                                                            "trailingTrivia": [
                                                                {
                                                                    "kind": "WhitespaceTrivia",
                                                                    "text": " "
                                                                }
                                                            ]
                                                        },
                                                        "expression": {
                                                            "kind": "NumericLiteral",
                                                            "fullStart": 475,
                                                            "fullEnd": 476,
                                                            "start": 475,
                                                            "end": 476,
                                                            "fullWidth": 1,
                                                            "width": 1,
                                                            "text": "1",
                                                            "value": 1,
                                                            "valueText": "1"
                                                        }
                                                    }
                                                ],
                                                "closeBraceToken": {
                                                    "kind": "CloseBraceToken",
                                                    "fullStart": 476,
                                                    "fullEnd": 477,
                                                    "start": 476,
                                                    "end": 477,
                                                    "fullWidth": 1,
                                                    "width": 1,
                                                    "text": "}",
                                                    "value": "}",
                                                    "valueText": "}"
                                                }
                                            }
                                        }
                                    }
                                ]
                            },
                            "semicolonToken": {
                                "kind": "SemicolonToken",
                                "fullStart": 477,
                                "fullEnd": 479,
                                "start": 477,
                                "end": 478,
                                "fullWidth": 2,
                                "width": 1,
                                "text": ";",
                                "value": ";",
                                "valueText": ";",
                                "hasTrailingTrivia": true,
                                "hasTrailingNewLine": true,
                                "trailingTrivia": [
                                    {
                                        "kind": "NewLineTrivia",
                                        "text": "\n"
                                    }
                                ]
                            }
                        },
                        {
                            "kind": "ExpressionStatement",
                            "fullStart": 479,
                            "fullEnd": 523,
                            "start": 481,
                            "end": 522,
                            "fullWidth": 44,
                            "width": 41,
                            "expression": {
                                "kind": "AssignmentExpression",
                                "fullStart": 479,
                                "fullEnd": 521,
                                "start": 481,
                                "end": 521,
                                "fullWidth": 42,
                                "width": 40,
                                "left": {
                                    "kind": "MemberAccessExpression",
                                    "fullStart": 479,
                                    "fullEnd": 493,
                                    "start": 481,
                                    "end": 492,
                                    "fullWidth": 14,
                                    "width": 11,
                                    "expression": {
                                        "kind": "IdentifierName",
                                        "fullStart": 479,
                                        "fullEnd": 483,
                                        "start": 481,
                                        "end": 483,
                                        "fullWidth": 4,
                                        "width": 2,
                                        "text": "s1",
                                        "value": "s1",
                                        "valueText": "s1",
                                        "hasLeadingTrivia": true,
                                        "leadingTrivia": [
                                            {
                                                "kind": "WhitespaceTrivia",
                                                "text": "  "
                                            }
                                        ]
                                    },
                                    "dotToken": {
                                        "kind": "DotToken",
                                        "fullStart": 483,
                                        "fullEnd": 484,
                                        "start": 483,
                                        "end": 484,
                                        "fullWidth": 1,
                                        "width": 1,
                                        "text": ".",
                                        "value": ".",
                                        "valueText": "."
                                    },
                                    "name": {
                                        "kind": "IdentifierName",
                                        "fullStart": 484,
                                        "fullEnd": 493,
                                        "start": 484,
                                        "end": 492,
                                        "fullWidth": 9,
                                        "width": 8,
                                        "text": "toString",
                                        "value": "toString",
                                        "valueText": "toString",
                                        "hasTrailingTrivia": true,
                                        "trailingTrivia": [
                                            {
                                                "kind": "WhitespaceTrivia",
                                                "text": " "
                                            }
                                        ]
                                    }
                                },
                                "operatorToken": {
                                    "kind": "EqualsToken",
                                    "fullStart": 493,
                                    "fullEnd": 495,
                                    "start": 493,
                                    "end": 494,
                                    "fullWidth": 2,
                                    "width": 1,
                                    "text": "=",
                                    "value": "=",
                                    "valueText": "=",
                                    "hasTrailingTrivia": true,
                                    "trailingTrivia": [
                                        {
                                            "kind": "WhitespaceTrivia",
                                            "text": " "
                                        }
                                    ]
                                },
                                "right": {
                                    "kind": "MemberAccessExpression",
                                    "fullStart": 495,
                                    "fullEnd": 521,
                                    "start": 495,
                                    "end": 521,
                                    "fullWidth": 26,
                                    "width": 26,
                                    "expression": {
                                        "kind": "MemberAccessExpression",
                                        "fullStart": 495,
                                        "fullEnd": 512,
                                        "start": 495,
                                        "end": 512,
                                        "fullWidth": 17,
                                        "width": 17,
                                        "expression": {
                                            "kind": "IdentifierName",
                                            "fullStart": 495,
                                            "fullEnd": 502,
                                            "start": 495,
                                            "end": 502,
                                            "fullWidth": 7,
                                            "width": 7,
                                            "text": "Boolean",
                                            "value": "Boolean",
                                            "valueText": "Boolean"
                                        },
                                        "dotToken": {
                                            "kind": "DotToken",
                                            "fullStart": 502,
                                            "fullEnd": 503,
                                            "start": 502,
                                            "end": 503,
                                            "fullWidth": 1,
                                            "width": 1,
                                            "text": ".",
                                            "value": ".",
                                            "valueText": "."
                                        },
                                        "name": {
                                            "kind": "IdentifierName",
                                            "fullStart": 503,
                                            "fullEnd": 512,
                                            "start": 503,
                                            "end": 512,
                                            "fullWidth": 9,
                                            "width": 9,
                                            "text": "prototype",
                                            "value": "prototype",
                                            "valueText": "prototype"
                                        }
                                    },
                                    "dotToken": {
                                        "kind": "DotToken",
                                        "fullStart": 512,
                                        "fullEnd": 513,
                                        "start": 512,
                                        "end": 513,
                                        "fullWidth": 1,
                                        "width": 1,
                                        "text": ".",
                                        "value": ".",
                                        "valueText": "."
                                    },
                                    "name": {
                                        "kind": "IdentifierName",
                                        "fullStart": 513,
                                        "fullEnd": 521,
                                        "start": 513,
                                        "end": 521,
                                        "fullWidth": 8,
                                        "width": 8,
                                        "text": "toString",
                                        "value": "toString",
                                        "valueText": "toString"
                                    }
                                }
                            },
                            "semicolonToken": {
                                "kind": "SemicolonToken",
                                "fullStart": 521,
                                "fullEnd": 523,
                                "start": 521,
                                "end": 522,
                                "fullWidth": 2,
                                "width": 1,
                                "text": ";",
                                "value": ";",
                                "valueText": ";",
                                "hasTrailingTrivia": true,
                                "hasTrailingNewLine": true,
                                "trailingTrivia": [
                                    {
                                        "kind": "NewLineTrivia",
                                        "text": "\n"
                                    }
                                ]
                            }
                        },
                        {
                            "kind": "VariableStatement",
                            "fullStart": 523,
                            "fullEnd": 550,
                            "start": 525,
                            "end": 548,
                            "fullWidth": 27,
                            "width": 23,
                            "modifiers": [],
                            "variableDeclaration": {
                                "kind": "VariableDeclaration",
                                "fullStart": 523,
                                "fullEnd": 547,
                                "start": 525,
                                "end": 547,
                                "fullWidth": 24,
                                "width": 22,
                                "varKeyword": {
                                    "kind": "VarKeyword",
                                    "fullStart": 523,
                                    "fullEnd": 529,
                                    "start": 525,
                                    "end": 528,
                                    "fullWidth": 6,
                                    "width": 3,
                                    "text": "var",
                                    "value": "var",
                                    "valueText": "var",
                                    "hasLeadingTrivia": true,
                                    "hasTrailingTrivia": true,
                                    "leadingTrivia": [
                                        {
                                            "kind": "WhitespaceTrivia",
                                            "text": "  "
                                        }
                                    ],
                                    "trailingTrivia": [
                                        {
                                            "kind": "WhitespaceTrivia",
                                            "text": " "
                                        }
                                    ]
                                },
                                "variableDeclarators": [
                                    {
                                        "kind": "VariableDeclarator",
                                        "fullStart": 529,
                                        "fullEnd": 547,
                                        "start": 529,
                                        "end": 547,
                                        "fullWidth": 18,
<<<<<<< HEAD
                                        "width": 18,
                                        "identifier": {
=======
                                        "propertyName": {
>>>>>>> 85e84683
                                            "kind": "IdentifierName",
                                            "fullStart": 529,
                                            "fullEnd": 532,
                                            "start": 529,
                                            "end": 531,
                                            "fullWidth": 3,
                                            "width": 2,
                                            "text": "v1",
                                            "value": "v1",
                                            "valueText": "v1",
                                            "hasTrailingTrivia": true,
                                            "trailingTrivia": [
                                                {
                                                    "kind": "WhitespaceTrivia",
                                                    "text": " "
                                                }
                                            ]
                                        },
                                        "equalsValueClause": {
                                            "kind": "EqualsValueClause",
                                            "fullStart": 532,
                                            "fullEnd": 547,
                                            "start": 532,
                                            "end": 547,
                                            "fullWidth": 15,
                                            "width": 15,
                                            "equalsToken": {
                                                "kind": "EqualsToken",
                                                "fullStart": 532,
                                                "fullEnd": 534,
                                                "start": 532,
                                                "end": 533,
                                                "fullWidth": 2,
                                                "width": 1,
                                                "text": "=",
                                                "value": "=",
                                                "valueText": "=",
                                                "hasTrailingTrivia": true,
                                                "trailingTrivia": [
                                                    {
                                                        "kind": "WhitespaceTrivia",
                                                        "text": " "
                                                    }
                                                ]
                                            },
                                            "value": {
                                                "kind": "InvocationExpression",
                                                "fullStart": 534,
                                                "fullEnd": 547,
                                                "start": 534,
                                                "end": 547,
                                                "fullWidth": 13,
                                                "width": 13,
                                                "expression": {
                                                    "kind": "MemberAccessExpression",
                                                    "fullStart": 534,
                                                    "fullEnd": 545,
                                                    "start": 534,
                                                    "end": 545,
                                                    "fullWidth": 11,
                                                    "width": 11,
                                                    "expression": {
                                                        "kind": "IdentifierName",
                                                        "fullStart": 534,
                                                        "fullEnd": 536,
                                                        "start": 534,
                                                        "end": 536,
                                                        "fullWidth": 2,
                                                        "width": 2,
                                                        "text": "s1",
                                                        "value": "s1",
                                                        "valueText": "s1"
                                                    },
                                                    "dotToken": {
                                                        "kind": "DotToken",
                                                        "fullStart": 536,
                                                        "fullEnd": 537,
                                                        "start": 536,
                                                        "end": 537,
                                                        "fullWidth": 1,
                                                        "width": 1,
                                                        "text": ".",
                                                        "value": ".",
                                                        "valueText": "."
                                                    },
                                                    "name": {
                                                        "kind": "IdentifierName",
                                                        "fullStart": 537,
                                                        "fullEnd": 545,
                                                        "start": 537,
                                                        "end": 545,
                                                        "fullWidth": 8,
                                                        "width": 8,
                                                        "text": "toString",
                                                        "value": "toString",
                                                        "valueText": "toString"
                                                    }
                                                },
                                                "argumentList": {
                                                    "kind": "ArgumentList",
                                                    "fullStart": 545,
                                                    "fullEnd": 547,
                                                    "start": 545,
                                                    "end": 547,
                                                    "fullWidth": 2,
                                                    "width": 2,
                                                    "openParenToken": {
                                                        "kind": "OpenParenToken",
                                                        "fullStart": 545,
                                                        "fullEnd": 546,
                                                        "start": 545,
                                                        "end": 546,
                                                        "fullWidth": 1,
                                                        "width": 1,
                                                        "text": "(",
                                                        "value": "(",
                                                        "valueText": "("
                                                    },
                                                    "arguments": [],
                                                    "closeParenToken": {
                                                        "kind": "CloseParenToken",
                                                        "fullStart": 546,
                                                        "fullEnd": 547,
                                                        "start": 546,
                                                        "end": 547,
                                                        "fullWidth": 1,
                                                        "width": 1,
                                                        "text": ")",
                                                        "value": ")",
                                                        "valueText": ")"
                                                    }
                                                }
                                            }
                                        }
                                    }
                                ]
                            },
                            "semicolonToken": {
                                "kind": "SemicolonToken",
                                "fullStart": 547,
                                "fullEnd": 550,
                                "start": 547,
                                "end": 548,
                                "fullWidth": 3,
                                "width": 1,
                                "text": ";",
                                "value": ";",
                                "valueText": ";",
                                "hasTrailingTrivia": true,
                                "hasTrailingNewLine": true,
                                "trailingTrivia": [
                                    {
                                        "kind": "WhitespaceTrivia",
                                        "text": " "
                                    },
                                    {
                                        "kind": "NewLineTrivia",
                                        "text": "\n"
                                    }
                                ]
                            }
                        },
                        {
                            "kind": "ExpressionStatement",
                            "fullStart": 550,
                            "fullEnd": 641,
                            "start": 552,
                            "end": 640,
                            "fullWidth": 91,
                            "width": 88,
                            "expression": {
                                "kind": "InvocationExpression",
                                "fullStart": 550,
                                "fullEnd": 639,
                                "start": 552,
                                "end": 639,
                                "fullWidth": 89,
                                "width": 87,
                                "expression": {
                                    "kind": "IdentifierName",
                                    "fullStart": 550,
                                    "fullEnd": 558,
                                    "start": 552,
                                    "end": 558,
                                    "fullWidth": 8,
                                    "width": 6,
                                    "text": "$ERROR",
                                    "value": "$ERROR",
                                    "valueText": "$ERROR",
                                    "hasLeadingTrivia": true,
                                    "leadingTrivia": [
                                        {
                                            "kind": "WhitespaceTrivia",
                                            "text": "  "
                                        }
                                    ]
                                },
                                "argumentList": {
                                    "kind": "ArgumentList",
                                    "fullStart": 558,
                                    "fullEnd": 639,
                                    "start": 558,
                                    "end": 639,
                                    "fullWidth": 81,
                                    "width": 81,
                                    "openParenToken": {
                                        "kind": "OpenParenToken",
                                        "fullStart": 558,
                                        "fullEnd": 559,
                                        "start": 558,
                                        "end": 559,
                                        "fullWidth": 1,
                                        "width": 1,
                                        "text": "(",
                                        "value": "(",
                                        "valueText": "("
                                    },
                                    "arguments": [
                                        {
                                            "kind": "StringLiteral",
                                            "fullStart": 559,
                                            "fullEnd": 638,
                                            "start": 559,
                                            "end": 638,
                                            "fullWidth": 79,
                                            "width": 79,
                                            "text": "'#1: Boolean.prototype.toString on not a Boolean object should throw TypeError'",
                                            "value": "#1: Boolean.prototype.toString on not a Boolean object should throw TypeError",
                                            "valueText": "#1: Boolean.prototype.toString on not a Boolean object should throw TypeError"
                                        }
                                    ],
                                    "closeParenToken": {
                                        "kind": "CloseParenToken",
                                        "fullStart": 638,
                                        "fullEnd": 639,
                                        "start": 638,
                                        "end": 639,
                                        "fullWidth": 1,
                                        "width": 1,
                                        "text": ")",
                                        "value": ")",
                                        "valueText": ")"
                                    }
                                }
                            },
                            "semicolonToken": {
                                "kind": "SemicolonToken",
                                "fullStart": 639,
                                "fullEnd": 641,
                                "start": 639,
                                "end": 640,
                                "fullWidth": 2,
                                "width": 1,
                                "text": ";",
                                "value": ";",
                                "valueText": ";",
                                "hasTrailingTrivia": true,
                                "hasTrailingNewLine": true,
                                "trailingTrivia": [
                                    {
                                        "kind": "NewLineTrivia",
                                        "text": "\n"
                                    }
                                ]
                            }
                        }
                    ],
                    "closeBraceToken": {
                        "kind": "CloseBraceToken",
                        "fullStart": 641,
                        "fullEnd": 643,
                        "start": 641,
                        "end": 642,
                        "fullWidth": 2,
                        "width": 1,
                        "text": "}",
                        "value": "}",
                        "valueText": "}",
                        "hasTrailingTrivia": true,
                        "hasTrailingNewLine": true,
                        "trailingTrivia": [
                            {
                                "kind": "NewLineTrivia",
                                "text": "\n"
                            }
                        ]
                    }
                },
                "catchClause": {
                    "kind": "CatchClause",
                    "fullStart": 643,
                    "fullEnd": 793,
                    "start": 643,
                    "end": 792,
                    "fullWidth": 150,
                    "width": 149,
                    "catchKeyword": {
                        "kind": "CatchKeyword",
                        "fullStart": 643,
                        "fullEnd": 648,
                        "start": 643,
                        "end": 648,
                        "fullWidth": 5,
                        "width": 5,
                        "text": "catch",
                        "value": "catch",
                        "valueText": "catch"
                    },
                    "openParenToken": {
                        "kind": "OpenParenToken",
                        "fullStart": 648,
                        "fullEnd": 649,
                        "start": 648,
                        "end": 649,
                        "fullWidth": 1,
                        "width": 1,
                        "text": "(",
                        "value": "(",
                        "valueText": "("
                    },
                    "identifier": {
                        "kind": "IdentifierName",
                        "fullStart": 649,
                        "fullEnd": 650,
                        "start": 649,
                        "end": 650,
                        "fullWidth": 1,
                        "width": 1,
                        "text": "e",
                        "value": "e",
                        "valueText": "e"
                    },
                    "closeParenToken": {
                        "kind": "CloseParenToken",
                        "fullStart": 650,
                        "fullEnd": 651,
                        "start": 650,
                        "end": 651,
                        "fullWidth": 1,
                        "width": 1,
                        "text": ")",
                        "value": ")",
                        "valueText": ")"
                    },
                    "block": {
                        "kind": "Block",
                        "fullStart": 651,
                        "fullEnd": 793,
                        "start": 651,
                        "end": 792,
                        "fullWidth": 142,
                        "width": 141,
                        "openBraceToken": {
                            "kind": "OpenBraceToken",
                            "fullStart": 651,
                            "fullEnd": 653,
                            "start": 651,
                            "end": 652,
                            "fullWidth": 2,
                            "width": 1,
                            "text": "{",
                            "value": "{",
                            "valueText": "{",
                            "hasTrailingTrivia": true,
                            "hasTrailingNewLine": true,
                            "trailingTrivia": [
                                {
                                    "kind": "NewLineTrivia",
                                    "text": "\n"
                                }
                            ]
                        },
                        "statements": [
                            {
                                "kind": "IfStatement",
                                "fullStart": 653,
                                "fullEnd": 791,
                                "start": 655,
                                "end": 790,
                                "fullWidth": 138,
                                "width": 135,
                                "ifKeyword": {
                                    "kind": "IfKeyword",
                                    "fullStart": 653,
                                    "fullEnd": 657,
                                    "start": 655,
                                    "end": 657,
                                    "fullWidth": 4,
                                    "width": 2,
                                    "text": "if",
                                    "value": "if",
                                    "valueText": "if",
                                    "hasLeadingTrivia": true,
                                    "leadingTrivia": [
                                        {
                                            "kind": "WhitespaceTrivia",
                                            "text": "  "
                                        }
                                    ]
                                },
                                "openParenToken": {
                                    "kind": "OpenParenToken",
                                    "fullStart": 657,
                                    "fullEnd": 658,
                                    "start": 657,
                                    "end": 658,
                                    "fullWidth": 1,
                                    "width": 1,
                                    "text": "(",
                                    "value": "(",
                                    "valueText": "("
                                },
                                "condition": {
                                    "kind": "LogicalNotExpression",
                                    "fullStart": 658,
                                    "fullEnd": 683,
                                    "start": 658,
                                    "end": 683,
                                    "fullWidth": 25,
                                    "width": 25,
                                    "operatorToken": {
                                        "kind": "ExclamationToken",
                                        "fullStart": 658,
                                        "fullEnd": 659,
                                        "start": 658,
                                        "end": 659,
                                        "fullWidth": 1,
                                        "width": 1,
                                        "text": "!",
                                        "value": "!",
                                        "valueText": "!"
                                    },
                                    "operand": {
                                        "kind": "ParenthesizedExpression",
                                        "fullStart": 659,
                                        "fullEnd": 683,
                                        "start": 659,
                                        "end": 683,
                                        "fullWidth": 24,
                                        "width": 24,
                                        "openParenToken": {
                                            "kind": "OpenParenToken",
                                            "fullStart": 659,
                                            "fullEnd": 660,
                                            "start": 659,
                                            "end": 660,
                                            "fullWidth": 1,
                                            "width": 1,
                                            "text": "(",
                                            "value": "(",
                                            "valueText": "("
                                        },
                                        "expression": {
                                            "kind": "InstanceOfExpression",
                                            "fullStart": 660,
                                            "fullEnd": 682,
                                            "start": 660,
                                            "end": 682,
                                            "fullWidth": 22,
                                            "width": 22,
                                            "left": {
                                                "kind": "IdentifierName",
                                                "fullStart": 660,
                                                "fullEnd": 662,
                                                "start": 660,
                                                "end": 661,
                                                "fullWidth": 2,
                                                "width": 1,
                                                "text": "e",
                                                "value": "e",
                                                "valueText": "e",
                                                "hasTrailingTrivia": true,
                                                "trailingTrivia": [
                                                    {
                                                        "kind": "WhitespaceTrivia",
                                                        "text": " "
                                                    }
                                                ]
                                            },
                                            "operatorToken": {
                                                "kind": "InstanceOfKeyword",
                                                "fullStart": 662,
                                                "fullEnd": 673,
                                                "start": 662,
                                                "end": 672,
                                                "fullWidth": 11,
                                                "width": 10,
                                                "text": "instanceof",
                                                "value": "instanceof",
                                                "valueText": "instanceof",
                                                "hasTrailingTrivia": true,
                                                "trailingTrivia": [
                                                    {
                                                        "kind": "WhitespaceTrivia",
                                                        "text": " "
                                                    }
                                                ]
                                            },
                                            "right": {
                                                "kind": "IdentifierName",
                                                "fullStart": 673,
                                                "fullEnd": 682,
                                                "start": 673,
                                                "end": 682,
                                                "fullWidth": 9,
                                                "width": 9,
                                                "text": "TypeError",
                                                "value": "TypeError",
                                                "valueText": "TypeError"
                                            }
                                        },
                                        "closeParenToken": {
                                            "kind": "CloseParenToken",
                                            "fullStart": 682,
                                            "fullEnd": 683,
                                            "start": 682,
                                            "end": 683,
                                            "fullWidth": 1,
                                            "width": 1,
                                            "text": ")",
                                            "value": ")",
                                            "valueText": ")"
                                        }
                                    }
                                },
                                "closeParenToken": {
                                    "kind": "CloseParenToken",
                                    "fullStart": 683,
                                    "fullEnd": 684,
                                    "start": 683,
                                    "end": 684,
                                    "fullWidth": 1,
                                    "width": 1,
                                    "text": ")",
                                    "value": ")",
                                    "valueText": ")"
                                },
                                "statement": {
                                    "kind": "Block",
                                    "fullStart": 684,
                                    "fullEnd": 791,
                                    "start": 684,
                                    "end": 790,
                                    "fullWidth": 107,
                                    "width": 106,
                                    "openBraceToken": {
                                        "kind": "OpenBraceToken",
                                        "fullStart": 684,
                                        "fullEnd": 686,
                                        "start": 684,
                                        "end": 685,
                                        "fullWidth": 2,
                                        "width": 1,
                                        "text": "{",
                                        "value": "{",
                                        "valueText": "{",
                                        "hasTrailingTrivia": true,
                                        "hasTrailingNewLine": true,
                                        "trailingTrivia": [
                                            {
                                                "kind": "NewLineTrivia",
                                                "text": "\n"
                                            }
                                        ]
                                    },
                                    "statements": [
                                        {
                                            "kind": "ExpressionStatement",
                                            "fullStart": 686,
                                            "fullEnd": 787,
                                            "start": 690,
                                            "end": 786,
                                            "fullWidth": 101,
                                            "width": 96,
                                            "expression": {
                                                "kind": "InvocationExpression",
                                                "fullStart": 686,
                                                "fullEnd": 785,
                                                "start": 690,
                                                "end": 785,
                                                "fullWidth": 99,
                                                "width": 95,
                                                "expression": {
                                                    "kind": "IdentifierName",
                                                    "fullStart": 686,
                                                    "fullEnd": 696,
                                                    "start": 690,
                                                    "end": 696,
                                                    "fullWidth": 10,
                                                    "width": 6,
                                                    "text": "$ERROR",
                                                    "value": "$ERROR",
                                                    "valueText": "$ERROR",
                                                    "hasLeadingTrivia": true,
                                                    "leadingTrivia": [
                                                        {
                                                            "kind": "WhitespaceTrivia",
                                                            "text": "    "
                                                        }
                                                    ]
                                                },
                                                "argumentList": {
                                                    "kind": "ArgumentList",
                                                    "fullStart": 696,
                                                    "fullEnd": 785,
                                                    "start": 696,
                                                    "end": 785,
                                                    "fullWidth": 89,
                                                    "width": 89,
                                                    "openParenToken": {
                                                        "kind": "OpenParenToken",
                                                        "fullStart": 696,
                                                        "fullEnd": 697,
                                                        "start": 696,
                                                        "end": 697,
                                                        "fullWidth": 1,
                                                        "width": 1,
                                                        "text": "(",
                                                        "value": "(",
                                                        "valueText": "("
                                                    },
                                                    "arguments": [
                                                        {
                                                            "kind": "AddExpression",
                                                            "fullStart": 697,
                                                            "fullEnd": 784,
                                                            "start": 697,
                                                            "end": 784,
                                                            "fullWidth": 87,
                                                            "width": 87,
                                                            "left": {
                                                                "kind": "StringLiteral",
                                                                "fullStart": 697,
                                                                "fullEnd": 782,
                                                                "start": 697,
                                                                "end": 782,
                                                                "fullWidth": 85,
                                                                "width": 85,
                                                                "text": "'#1: Boolean.prototype.toString on not a Boolean object should throw TypeError, not '",
                                                                "value": "#1: Boolean.prototype.toString on not a Boolean object should throw TypeError, not ",
                                                                "valueText": "#1: Boolean.prototype.toString on not a Boolean object should throw TypeError, not "
                                                            },
                                                            "operatorToken": {
                                                                "kind": "PlusToken",
                                                                "fullStart": 782,
                                                                "fullEnd": 783,
                                                                "start": 782,
                                                                "end": 783,
                                                                "fullWidth": 1,
                                                                "width": 1,
                                                                "text": "+",
                                                                "value": "+",
                                                                "valueText": "+"
                                                            },
                                                            "right": {
                                                                "kind": "IdentifierName",
                                                                "fullStart": 783,
                                                                "fullEnd": 784,
                                                                "start": 783,
                                                                "end": 784,
                                                                "fullWidth": 1,
                                                                "width": 1,
                                                                "text": "e",
                                                                "value": "e",
                                                                "valueText": "e"
                                                            }
                                                        }
                                                    ],
                                                    "closeParenToken": {
                                                        "kind": "CloseParenToken",
                                                        "fullStart": 784,
                                                        "fullEnd": 785,
                                                        "start": 784,
                                                        "end": 785,
                                                        "fullWidth": 1,
                                                        "width": 1,
                                                        "text": ")",
                                                        "value": ")",
                                                        "valueText": ")"
                                                    }
                                                }
                                            },
                                            "semicolonToken": {
                                                "kind": "SemicolonToken",
                                                "fullStart": 785,
                                                "fullEnd": 787,
                                                "start": 785,
                                                "end": 786,
                                                "fullWidth": 2,
                                                "width": 1,
                                                "text": ";",
                                                "value": ";",
                                                "valueText": ";",
                                                "hasTrailingTrivia": true,
                                                "hasTrailingNewLine": true,
                                                "trailingTrivia": [
                                                    {
                                                        "kind": "NewLineTrivia",
                                                        "text": "\n"
                                                    }
                                                ]
                                            }
                                        }
                                    ],
                                    "closeBraceToken": {
                                        "kind": "CloseBraceToken",
                                        "fullStart": 787,
                                        "fullEnd": 791,
                                        "start": 789,
                                        "end": 790,
                                        "fullWidth": 4,
                                        "width": 1,
                                        "text": "}",
                                        "value": "}",
                                        "valueText": "}",
                                        "hasLeadingTrivia": true,
                                        "hasTrailingTrivia": true,
                                        "hasTrailingNewLine": true,
                                        "leadingTrivia": [
                                            {
                                                "kind": "WhitespaceTrivia",
                                                "text": "  "
                                            }
                                        ],
                                        "trailingTrivia": [
                                            {
                                                "kind": "NewLineTrivia",
                                                "text": "\n"
                                            }
                                        ]
                                    }
                                }
                            }
                        ],
                        "closeBraceToken": {
                            "kind": "CloseBraceToken",
                            "fullStart": 791,
                            "fullEnd": 793,
                            "start": 791,
                            "end": 792,
                            "fullWidth": 2,
                            "width": 1,
                            "text": "}",
                            "value": "}",
                            "valueText": "}",
                            "hasTrailingTrivia": true,
                            "hasTrailingNewLine": true,
                            "trailingTrivia": [
                                {
                                    "kind": "NewLineTrivia",
                                    "text": "\n"
                                }
                            ]
                        }
                    }
                }
            },
            {
                "kind": "TryStatement",
                "fullStart": 793,
                "fullEnd": 1146,
                "start": 804,
                "end": 1145,
                "fullWidth": 353,
                "width": 341,
                "tryKeyword": {
                    "kind": "TryKeyword",
                    "fullStart": 793,
                    "fullEnd": 807,
                    "start": 804,
                    "end": 807,
                    "fullWidth": 14,
                    "width": 3,
                    "text": "try",
                    "value": "try",
                    "valueText": "try",
                    "hasLeadingTrivia": true,
                    "hasLeadingComment": true,
                    "hasLeadingNewLine": true,
                    "leadingTrivia": [
                        {
                            "kind": "NewLineTrivia",
                            "text": "\n"
                        },
                        {
                            "kind": "SingleLineCommentTrivia",
                            "text": "//CHECK#1"
                        },
                        {
                            "kind": "NewLineTrivia",
                            "text": "\n"
                        }
                    ]
                },
                "block": {
                    "kind": "Block",
                    "fullStart": 807,
                    "fullEnd": 996,
                    "start": 807,
                    "end": 995,
                    "fullWidth": 189,
                    "width": 188,
                    "openBraceToken": {
                        "kind": "OpenBraceToken",
                        "fullStart": 807,
                        "fullEnd": 809,
                        "start": 807,
                        "end": 808,
                        "fullWidth": 2,
                        "width": 1,
                        "text": "{",
                        "value": "{",
                        "valueText": "{",
                        "hasTrailingTrivia": true,
                        "hasTrailingNewLine": true,
                        "trailingTrivia": [
                            {
                                "kind": "NewLineTrivia",
                                "text": "\n"
                            }
                        ]
                    },
                    "statements": [
                        {
                            "kind": "VariableStatement",
                            "fullStart": 809,
                            "fullEnd": 828,
                            "start": 811,
                            "end": 827,
                            "fullWidth": 19,
                            "width": 16,
                            "modifiers": [],
                            "variableDeclaration": {
                                "kind": "VariableDeclaration",
                                "fullStart": 809,
                                "fullEnd": 826,
                                "start": 811,
                                "end": 826,
                                "fullWidth": 17,
                                "width": 15,
                                "varKeyword": {
                                    "kind": "VarKeyword",
                                    "fullStart": 809,
                                    "fullEnd": 815,
                                    "start": 811,
                                    "end": 814,
                                    "fullWidth": 6,
                                    "width": 3,
                                    "text": "var",
                                    "value": "var",
                                    "valueText": "var",
                                    "hasLeadingTrivia": true,
                                    "hasTrailingTrivia": true,
                                    "leadingTrivia": [
                                        {
                                            "kind": "WhitespaceTrivia",
                                            "text": "  "
                                        }
                                    ],
                                    "trailingTrivia": [
                                        {
                                            "kind": "WhitespaceTrivia",
                                            "text": " "
                                        }
                                    ]
                                },
                                "variableDeclarators": [
                                    {
                                        "kind": "VariableDeclarator",
                                        "fullStart": 815,
                                        "fullEnd": 826,
                                        "start": 815,
                                        "end": 826,
                                        "fullWidth": 11,
<<<<<<< HEAD
                                        "width": 11,
                                        "identifier": {
=======
                                        "propertyName": {
>>>>>>> 85e84683
                                            "kind": "IdentifierName",
                                            "fullStart": 815,
                                            "fullEnd": 818,
                                            "start": 815,
                                            "end": 817,
                                            "fullWidth": 3,
                                            "width": 2,
                                            "text": "s2",
                                            "value": "s2",
                                            "valueText": "s2",
                                            "hasTrailingTrivia": true,
                                            "trailingTrivia": [
                                                {
                                                    "kind": "WhitespaceTrivia",
                                                    "text": " "
                                                }
                                            ]
                                        },
                                        "equalsValueClause": {
                                            "kind": "EqualsValueClause",
                                            "fullStart": 818,
                                            "fullEnd": 826,
                                            "start": 818,
                                            "end": 826,
                                            "fullWidth": 8,
                                            "width": 8,
                                            "equalsToken": {
                                                "kind": "EqualsToken",
                                                "fullStart": 818,
                                                "fullEnd": 820,
                                                "start": 818,
                                                "end": 819,
                                                "fullWidth": 2,
                                                "width": 1,
                                                "text": "=",
                                                "value": "=",
                                                "valueText": "=",
                                                "hasTrailingTrivia": true,
                                                "trailingTrivia": [
                                                    {
                                                        "kind": "WhitespaceTrivia",
                                                        "text": " "
                                                    }
                                                ]
                                            },
                                            "value": {
                                                "kind": "ObjectLiteralExpression",
                                                "fullStart": 820,
                                                "fullEnd": 826,
                                                "start": 820,
                                                "end": 826,
                                                "fullWidth": 6,
                                                "width": 6,
                                                "openBraceToken": {
                                                    "kind": "OpenBraceToken",
                                                    "fullStart": 820,
                                                    "fullEnd": 821,
                                                    "start": 820,
                                                    "end": 821,
                                                    "fullWidth": 1,
                                                    "width": 1,
                                                    "text": "{",
                                                    "value": "{",
                                                    "valueText": "{"
                                                },
                                                "propertyAssignments": [
                                                    {
                                                        "kind": "SimplePropertyAssignment",
                                                        "fullStart": 821,
                                                        "fullEnd": 825,
                                                        "start": 821,
                                                        "end": 825,
                                                        "fullWidth": 4,
                                                        "width": 4,
                                                        "propertyName": {
                                                            "kind": "IdentifierName",
                                                            "fullStart": 821,
                                                            "fullEnd": 822,
                                                            "start": 821,
                                                            "end": 822,
                                                            "fullWidth": 1,
                                                            "width": 1,
                                                            "text": "x",
                                                            "value": "x",
                                                            "valueText": "x"
                                                        },
                                                        "colonToken": {
                                                            "kind": "ColonToken",
                                                            "fullStart": 822,
                                                            "fullEnd": 824,
                                                            "start": 822,
                                                            "end": 823,
                                                            "fullWidth": 2,
                                                            "width": 1,
                                                            "text": ":",
                                                            "value": ":",
                                                            "valueText": ":",
                                                            "hasTrailingTrivia": true,
                                                            "trailingTrivia": [
                                                                {
                                                                    "kind": "WhitespaceTrivia",
                                                                    "text": " "
                                                                }
                                                            ]
                                                        },
                                                        "expression": {
                                                            "kind": "NumericLiteral",
                                                            "fullStart": 824,
                                                            "fullEnd": 825,
                                                            "start": 824,
                                                            "end": 825,
                                                            "fullWidth": 1,
                                                            "width": 1,
                                                            "text": "1",
                                                            "value": 1,
                                                            "valueText": "1"
                                                        }
                                                    }
                                                ],
                                                "closeBraceToken": {
                                                    "kind": "CloseBraceToken",
                                                    "fullStart": 825,
                                                    "fullEnd": 826,
                                                    "start": 825,
                                                    "end": 826,
                                                    "fullWidth": 1,
                                                    "width": 1,
                                                    "text": "}",
                                                    "value": "}",
                                                    "valueText": "}"
                                                }
                                            }
                                        }
                                    }
                                ]
                            },
                            "semicolonToken": {
                                "kind": "SemicolonToken",
                                "fullStart": 826,
                                "fullEnd": 828,
                                "start": 826,
                                "end": 827,
                                "fullWidth": 2,
                                "width": 1,
                                "text": ";",
                                "value": ";",
                                "valueText": ";",
                                "hasTrailingTrivia": true,
                                "hasTrailingNewLine": true,
                                "trailingTrivia": [
                                    {
                                        "kind": "NewLineTrivia",
                                        "text": "\n"
                                    }
                                ]
                            }
                        },
                        {
                            "kind": "ExpressionStatement",
                            "fullStart": 828,
                            "fullEnd": 874,
                            "start": 830,
                            "end": 873,
                            "fullWidth": 46,
                            "width": 43,
                            "expression": {
                                "kind": "AssignmentExpression",
                                "fullStart": 828,
                                "fullEnd": 872,
                                "start": 830,
                                "end": 872,
                                "fullWidth": 44,
                                "width": 42,
                                "left": {
                                    "kind": "MemberAccessExpression",
                                    "fullStart": 828,
                                    "fullEnd": 844,
                                    "start": 830,
                                    "end": 843,
                                    "fullWidth": 16,
                                    "width": 13,
                                    "expression": {
                                        "kind": "IdentifierName",
                                        "fullStart": 828,
                                        "fullEnd": 832,
                                        "start": 830,
                                        "end": 832,
                                        "fullWidth": 4,
                                        "width": 2,
                                        "text": "s2",
                                        "value": "s2",
                                        "valueText": "s2",
                                        "hasLeadingTrivia": true,
                                        "leadingTrivia": [
                                            {
                                                "kind": "WhitespaceTrivia",
                                                "text": "  "
                                            }
                                        ]
                                    },
                                    "dotToken": {
                                        "kind": "DotToken",
                                        "fullStart": 832,
                                        "fullEnd": 833,
                                        "start": 832,
                                        "end": 833,
                                        "fullWidth": 1,
                                        "width": 1,
                                        "text": ".",
                                        "value": ".",
                                        "valueText": "."
                                    },
                                    "name": {
                                        "kind": "IdentifierName",
                                        "fullStart": 833,
                                        "fullEnd": 844,
                                        "start": 833,
                                        "end": 843,
                                        "fullWidth": 11,
                                        "width": 10,
                                        "text": "myToString",
                                        "value": "myToString",
                                        "valueText": "myToString",
                                        "hasTrailingTrivia": true,
                                        "trailingTrivia": [
                                            {
                                                "kind": "WhitespaceTrivia",
                                                "text": " "
                                            }
                                        ]
                                    }
                                },
                                "operatorToken": {
                                    "kind": "EqualsToken",
                                    "fullStart": 844,
                                    "fullEnd": 846,
                                    "start": 844,
                                    "end": 845,
                                    "fullWidth": 2,
                                    "width": 1,
                                    "text": "=",
                                    "value": "=",
                                    "valueText": "=",
                                    "hasTrailingTrivia": true,
                                    "trailingTrivia": [
                                        {
                                            "kind": "WhitespaceTrivia",
                                            "text": " "
                                        }
                                    ]
                                },
                                "right": {
                                    "kind": "MemberAccessExpression",
                                    "fullStart": 846,
                                    "fullEnd": 872,
                                    "start": 846,
                                    "end": 872,
                                    "fullWidth": 26,
                                    "width": 26,
                                    "expression": {
                                        "kind": "MemberAccessExpression",
                                        "fullStart": 846,
                                        "fullEnd": 863,
                                        "start": 846,
                                        "end": 863,
                                        "fullWidth": 17,
                                        "width": 17,
                                        "expression": {
                                            "kind": "IdentifierName",
                                            "fullStart": 846,
                                            "fullEnd": 853,
                                            "start": 846,
                                            "end": 853,
                                            "fullWidth": 7,
                                            "width": 7,
                                            "text": "Boolean",
                                            "value": "Boolean",
                                            "valueText": "Boolean"
                                        },
                                        "dotToken": {
                                            "kind": "DotToken",
                                            "fullStart": 853,
                                            "fullEnd": 854,
                                            "start": 853,
                                            "end": 854,
                                            "fullWidth": 1,
                                            "width": 1,
                                            "text": ".",
                                            "value": ".",
                                            "valueText": "."
                                        },
                                        "name": {
                                            "kind": "IdentifierName",
                                            "fullStart": 854,
                                            "fullEnd": 863,
                                            "start": 854,
                                            "end": 863,
                                            "fullWidth": 9,
                                            "width": 9,
                                            "text": "prototype",
                                            "value": "prototype",
                                            "valueText": "prototype"
                                        }
                                    },
                                    "dotToken": {
                                        "kind": "DotToken",
                                        "fullStart": 863,
                                        "fullEnd": 864,
                                        "start": 863,
                                        "end": 864,
                                        "fullWidth": 1,
                                        "width": 1,
                                        "text": ".",
                                        "value": ".",
                                        "valueText": "."
                                    },
                                    "name": {
                                        "kind": "IdentifierName",
                                        "fullStart": 864,
                                        "fullEnd": 872,
                                        "start": 864,
                                        "end": 872,
                                        "fullWidth": 8,
                                        "width": 8,
                                        "text": "toString",
                                        "value": "toString",
                                        "valueText": "toString"
                                    }
                                }
                            },
                            "semicolonToken": {
                                "kind": "SemicolonToken",
                                "fullStart": 872,
                                "fullEnd": 874,
                                "start": 872,
                                "end": 873,
                                "fullWidth": 2,
                                "width": 1,
                                "text": ";",
                                "value": ";",
                                "valueText": ";",
                                "hasTrailingTrivia": true,
                                "hasTrailingNewLine": true,
                                "trailingTrivia": [
                                    {
                                        "kind": "NewLineTrivia",
                                        "text": "\n"
                                    }
                                ]
                            }
                        },
                        {
                            "kind": "VariableStatement",
                            "fullStart": 874,
                            "fullEnd": 903,
                            "start": 876,
                            "end": 901,
                            "fullWidth": 29,
                            "width": 25,
                            "modifiers": [],
                            "variableDeclaration": {
                                "kind": "VariableDeclaration",
                                "fullStart": 874,
                                "fullEnd": 900,
                                "start": 876,
                                "end": 900,
                                "fullWidth": 26,
                                "width": 24,
                                "varKeyword": {
                                    "kind": "VarKeyword",
                                    "fullStart": 874,
                                    "fullEnd": 880,
                                    "start": 876,
                                    "end": 879,
                                    "fullWidth": 6,
                                    "width": 3,
                                    "text": "var",
                                    "value": "var",
                                    "valueText": "var",
                                    "hasLeadingTrivia": true,
                                    "hasTrailingTrivia": true,
                                    "leadingTrivia": [
                                        {
                                            "kind": "WhitespaceTrivia",
                                            "text": "  "
                                        }
                                    ],
                                    "trailingTrivia": [
                                        {
                                            "kind": "WhitespaceTrivia",
                                            "text": " "
                                        }
                                    ]
                                },
                                "variableDeclarators": [
                                    {
                                        "kind": "VariableDeclarator",
                                        "fullStart": 880,
                                        "fullEnd": 900,
                                        "start": 880,
                                        "end": 900,
                                        "fullWidth": 20,
<<<<<<< HEAD
                                        "width": 20,
                                        "identifier": {
=======
                                        "propertyName": {
>>>>>>> 85e84683
                                            "kind": "IdentifierName",
                                            "fullStart": 880,
                                            "fullEnd": 883,
                                            "start": 880,
                                            "end": 882,
                                            "fullWidth": 3,
                                            "width": 2,
                                            "text": "v2",
                                            "value": "v2",
                                            "valueText": "v2",
                                            "hasTrailingTrivia": true,
                                            "trailingTrivia": [
                                                {
                                                    "kind": "WhitespaceTrivia",
                                                    "text": " "
                                                }
                                            ]
                                        },
                                        "equalsValueClause": {
                                            "kind": "EqualsValueClause",
                                            "fullStart": 883,
                                            "fullEnd": 900,
                                            "start": 883,
                                            "end": 900,
                                            "fullWidth": 17,
                                            "width": 17,
                                            "equalsToken": {
                                                "kind": "EqualsToken",
                                                "fullStart": 883,
                                                "fullEnd": 885,
                                                "start": 883,
                                                "end": 884,
                                                "fullWidth": 2,
                                                "width": 1,
                                                "text": "=",
                                                "value": "=",
                                                "valueText": "=",
                                                "hasTrailingTrivia": true,
                                                "trailingTrivia": [
                                                    {
                                                        "kind": "WhitespaceTrivia",
                                                        "text": " "
                                                    }
                                                ]
                                            },
                                            "value": {
                                                "kind": "InvocationExpression",
                                                "fullStart": 885,
                                                "fullEnd": 900,
                                                "start": 885,
                                                "end": 900,
                                                "fullWidth": 15,
                                                "width": 15,
                                                "expression": {
                                                    "kind": "MemberAccessExpression",
                                                    "fullStart": 885,
                                                    "fullEnd": 898,
                                                    "start": 885,
                                                    "end": 898,
                                                    "fullWidth": 13,
                                                    "width": 13,
                                                    "expression": {
                                                        "kind": "IdentifierName",
                                                        "fullStart": 885,
                                                        "fullEnd": 887,
                                                        "start": 885,
                                                        "end": 887,
                                                        "fullWidth": 2,
                                                        "width": 2,
                                                        "text": "s2",
                                                        "value": "s2",
                                                        "valueText": "s2"
                                                    },
                                                    "dotToken": {
                                                        "kind": "DotToken",
                                                        "fullStart": 887,
                                                        "fullEnd": 888,
                                                        "start": 887,
                                                        "end": 888,
                                                        "fullWidth": 1,
                                                        "width": 1,
                                                        "text": ".",
                                                        "value": ".",
                                                        "valueText": "."
                                                    },
                                                    "name": {
                                                        "kind": "IdentifierName",
                                                        "fullStart": 888,
                                                        "fullEnd": 898,
                                                        "start": 888,
                                                        "end": 898,
                                                        "fullWidth": 10,
                                                        "width": 10,
                                                        "text": "myToString",
                                                        "value": "myToString",
                                                        "valueText": "myToString"
                                                    }
                                                },
                                                "argumentList": {
                                                    "kind": "ArgumentList",
                                                    "fullStart": 898,
                                                    "fullEnd": 900,
                                                    "start": 898,
                                                    "end": 900,
                                                    "fullWidth": 2,
                                                    "width": 2,
                                                    "openParenToken": {
                                                        "kind": "OpenParenToken",
                                                        "fullStart": 898,
                                                        "fullEnd": 899,
                                                        "start": 898,
                                                        "end": 899,
                                                        "fullWidth": 1,
                                                        "width": 1,
                                                        "text": "(",
                                                        "value": "(",
                                                        "valueText": "("
                                                    },
                                                    "arguments": [],
                                                    "closeParenToken": {
                                                        "kind": "CloseParenToken",
                                                        "fullStart": 899,
                                                        "fullEnd": 900,
                                                        "start": 899,
                                                        "end": 900,
                                                        "fullWidth": 1,
                                                        "width": 1,
                                                        "text": ")",
                                                        "value": ")",
                                                        "valueText": ")"
                                                    }
                                                }
                                            }
                                        }
                                    }
                                ]
                            },
                            "semicolonToken": {
                                "kind": "SemicolonToken",
                                "fullStart": 900,
                                "fullEnd": 903,
                                "start": 900,
                                "end": 901,
                                "fullWidth": 3,
                                "width": 1,
                                "text": ";",
                                "value": ";",
                                "valueText": ";",
                                "hasTrailingTrivia": true,
                                "hasTrailingNewLine": true,
                                "trailingTrivia": [
                                    {
                                        "kind": "WhitespaceTrivia",
                                        "text": " "
                                    },
                                    {
                                        "kind": "NewLineTrivia",
                                        "text": "\n"
                                    }
                                ]
                            }
                        },
                        {
                            "kind": "ExpressionStatement",
                            "fullStart": 903,
                            "fullEnd": 994,
                            "start": 905,
                            "end": 993,
                            "fullWidth": 91,
                            "width": 88,
                            "expression": {
                                "kind": "InvocationExpression",
                                "fullStart": 903,
                                "fullEnd": 992,
                                "start": 905,
                                "end": 992,
                                "fullWidth": 89,
                                "width": 87,
                                "expression": {
                                    "kind": "IdentifierName",
                                    "fullStart": 903,
                                    "fullEnd": 911,
                                    "start": 905,
                                    "end": 911,
                                    "fullWidth": 8,
                                    "width": 6,
                                    "text": "$ERROR",
                                    "value": "$ERROR",
                                    "valueText": "$ERROR",
                                    "hasLeadingTrivia": true,
                                    "leadingTrivia": [
                                        {
                                            "kind": "WhitespaceTrivia",
                                            "text": "  "
                                        }
                                    ]
                                },
                                "argumentList": {
                                    "kind": "ArgumentList",
                                    "fullStart": 911,
                                    "fullEnd": 992,
                                    "start": 911,
                                    "end": 992,
                                    "fullWidth": 81,
                                    "width": 81,
                                    "openParenToken": {
                                        "kind": "OpenParenToken",
                                        "fullStart": 911,
                                        "fullEnd": 912,
                                        "start": 911,
                                        "end": 912,
                                        "fullWidth": 1,
                                        "width": 1,
                                        "text": "(",
                                        "value": "(",
                                        "valueText": "("
                                    },
                                    "arguments": [
                                        {
                                            "kind": "StringLiteral",
                                            "fullStart": 912,
                                            "fullEnd": 991,
                                            "start": 912,
                                            "end": 991,
                                            "fullWidth": 79,
                                            "width": 79,
                                            "text": "'#2: Boolean.prototype.toString on not a Boolean object should throw TypeError'",
                                            "value": "#2: Boolean.prototype.toString on not a Boolean object should throw TypeError",
                                            "valueText": "#2: Boolean.prototype.toString on not a Boolean object should throw TypeError"
                                        }
                                    ],
                                    "closeParenToken": {
                                        "kind": "CloseParenToken",
                                        "fullStart": 991,
                                        "fullEnd": 992,
                                        "start": 991,
                                        "end": 992,
                                        "fullWidth": 1,
                                        "width": 1,
                                        "text": ")",
                                        "value": ")",
                                        "valueText": ")"
                                    }
                                }
                            },
                            "semicolonToken": {
                                "kind": "SemicolonToken",
                                "fullStart": 992,
                                "fullEnd": 994,
                                "start": 992,
                                "end": 993,
                                "fullWidth": 2,
                                "width": 1,
                                "text": ";",
                                "value": ";",
                                "valueText": ";",
                                "hasTrailingTrivia": true,
                                "hasTrailingNewLine": true,
                                "trailingTrivia": [
                                    {
                                        "kind": "NewLineTrivia",
                                        "text": "\n"
                                    }
                                ]
                            }
                        }
                    ],
                    "closeBraceToken": {
                        "kind": "CloseBraceToken",
                        "fullStart": 994,
                        "fullEnd": 996,
                        "start": 994,
                        "end": 995,
                        "fullWidth": 2,
                        "width": 1,
                        "text": "}",
                        "value": "}",
                        "valueText": "}",
                        "hasTrailingTrivia": true,
                        "hasTrailingNewLine": true,
                        "trailingTrivia": [
                            {
                                "kind": "NewLineTrivia",
                                "text": "\n"
                            }
                        ]
                    }
                },
                "catchClause": {
                    "kind": "CatchClause",
                    "fullStart": 996,
                    "fullEnd": 1146,
                    "start": 996,
                    "end": 1145,
                    "fullWidth": 150,
                    "width": 149,
                    "catchKeyword": {
                        "kind": "CatchKeyword",
                        "fullStart": 996,
                        "fullEnd": 1001,
                        "start": 996,
                        "end": 1001,
                        "fullWidth": 5,
                        "width": 5,
                        "text": "catch",
                        "value": "catch",
                        "valueText": "catch"
                    },
                    "openParenToken": {
                        "kind": "OpenParenToken",
                        "fullStart": 1001,
                        "fullEnd": 1002,
                        "start": 1001,
                        "end": 1002,
                        "fullWidth": 1,
                        "width": 1,
                        "text": "(",
                        "value": "(",
                        "valueText": "("
                    },
                    "identifier": {
                        "kind": "IdentifierName",
                        "fullStart": 1002,
                        "fullEnd": 1003,
                        "start": 1002,
                        "end": 1003,
                        "fullWidth": 1,
                        "width": 1,
                        "text": "e",
                        "value": "e",
                        "valueText": "e"
                    },
                    "closeParenToken": {
                        "kind": "CloseParenToken",
                        "fullStart": 1003,
                        "fullEnd": 1004,
                        "start": 1003,
                        "end": 1004,
                        "fullWidth": 1,
                        "width": 1,
                        "text": ")",
                        "value": ")",
                        "valueText": ")"
                    },
                    "block": {
                        "kind": "Block",
                        "fullStart": 1004,
                        "fullEnd": 1146,
                        "start": 1004,
                        "end": 1145,
                        "fullWidth": 142,
                        "width": 141,
                        "openBraceToken": {
                            "kind": "OpenBraceToken",
                            "fullStart": 1004,
                            "fullEnd": 1006,
                            "start": 1004,
                            "end": 1005,
                            "fullWidth": 2,
                            "width": 1,
                            "text": "{",
                            "value": "{",
                            "valueText": "{",
                            "hasTrailingTrivia": true,
                            "hasTrailingNewLine": true,
                            "trailingTrivia": [
                                {
                                    "kind": "NewLineTrivia",
                                    "text": "\n"
                                }
                            ]
                        },
                        "statements": [
                            {
                                "kind": "IfStatement",
                                "fullStart": 1006,
                                "fullEnd": 1144,
                                "start": 1008,
                                "end": 1143,
                                "fullWidth": 138,
                                "width": 135,
                                "ifKeyword": {
                                    "kind": "IfKeyword",
                                    "fullStart": 1006,
                                    "fullEnd": 1010,
                                    "start": 1008,
                                    "end": 1010,
                                    "fullWidth": 4,
                                    "width": 2,
                                    "text": "if",
                                    "value": "if",
                                    "valueText": "if",
                                    "hasLeadingTrivia": true,
                                    "leadingTrivia": [
                                        {
                                            "kind": "WhitespaceTrivia",
                                            "text": "  "
                                        }
                                    ]
                                },
                                "openParenToken": {
                                    "kind": "OpenParenToken",
                                    "fullStart": 1010,
                                    "fullEnd": 1011,
                                    "start": 1010,
                                    "end": 1011,
                                    "fullWidth": 1,
                                    "width": 1,
                                    "text": "(",
                                    "value": "(",
                                    "valueText": "("
                                },
                                "condition": {
                                    "kind": "LogicalNotExpression",
                                    "fullStart": 1011,
                                    "fullEnd": 1036,
                                    "start": 1011,
                                    "end": 1036,
                                    "fullWidth": 25,
                                    "width": 25,
                                    "operatorToken": {
                                        "kind": "ExclamationToken",
                                        "fullStart": 1011,
                                        "fullEnd": 1012,
                                        "start": 1011,
                                        "end": 1012,
                                        "fullWidth": 1,
                                        "width": 1,
                                        "text": "!",
                                        "value": "!",
                                        "valueText": "!"
                                    },
                                    "operand": {
                                        "kind": "ParenthesizedExpression",
                                        "fullStart": 1012,
                                        "fullEnd": 1036,
                                        "start": 1012,
                                        "end": 1036,
                                        "fullWidth": 24,
                                        "width": 24,
                                        "openParenToken": {
                                            "kind": "OpenParenToken",
                                            "fullStart": 1012,
                                            "fullEnd": 1013,
                                            "start": 1012,
                                            "end": 1013,
                                            "fullWidth": 1,
                                            "width": 1,
                                            "text": "(",
                                            "value": "(",
                                            "valueText": "("
                                        },
                                        "expression": {
                                            "kind": "InstanceOfExpression",
                                            "fullStart": 1013,
                                            "fullEnd": 1035,
                                            "start": 1013,
                                            "end": 1035,
                                            "fullWidth": 22,
                                            "width": 22,
                                            "left": {
                                                "kind": "IdentifierName",
                                                "fullStart": 1013,
                                                "fullEnd": 1015,
                                                "start": 1013,
                                                "end": 1014,
                                                "fullWidth": 2,
                                                "width": 1,
                                                "text": "e",
                                                "value": "e",
                                                "valueText": "e",
                                                "hasTrailingTrivia": true,
                                                "trailingTrivia": [
                                                    {
                                                        "kind": "WhitespaceTrivia",
                                                        "text": " "
                                                    }
                                                ]
                                            },
                                            "operatorToken": {
                                                "kind": "InstanceOfKeyword",
                                                "fullStart": 1015,
                                                "fullEnd": 1026,
                                                "start": 1015,
                                                "end": 1025,
                                                "fullWidth": 11,
                                                "width": 10,
                                                "text": "instanceof",
                                                "value": "instanceof",
                                                "valueText": "instanceof",
                                                "hasTrailingTrivia": true,
                                                "trailingTrivia": [
                                                    {
                                                        "kind": "WhitespaceTrivia",
                                                        "text": " "
                                                    }
                                                ]
                                            },
                                            "right": {
                                                "kind": "IdentifierName",
                                                "fullStart": 1026,
                                                "fullEnd": 1035,
                                                "start": 1026,
                                                "end": 1035,
                                                "fullWidth": 9,
                                                "width": 9,
                                                "text": "TypeError",
                                                "value": "TypeError",
                                                "valueText": "TypeError"
                                            }
                                        },
                                        "closeParenToken": {
                                            "kind": "CloseParenToken",
                                            "fullStart": 1035,
                                            "fullEnd": 1036,
                                            "start": 1035,
                                            "end": 1036,
                                            "fullWidth": 1,
                                            "width": 1,
                                            "text": ")",
                                            "value": ")",
                                            "valueText": ")"
                                        }
                                    }
                                },
                                "closeParenToken": {
                                    "kind": "CloseParenToken",
                                    "fullStart": 1036,
                                    "fullEnd": 1037,
                                    "start": 1036,
                                    "end": 1037,
                                    "fullWidth": 1,
                                    "width": 1,
                                    "text": ")",
                                    "value": ")",
                                    "valueText": ")"
                                },
                                "statement": {
                                    "kind": "Block",
                                    "fullStart": 1037,
                                    "fullEnd": 1144,
                                    "start": 1037,
                                    "end": 1143,
                                    "fullWidth": 107,
                                    "width": 106,
                                    "openBraceToken": {
                                        "kind": "OpenBraceToken",
                                        "fullStart": 1037,
                                        "fullEnd": 1039,
                                        "start": 1037,
                                        "end": 1038,
                                        "fullWidth": 2,
                                        "width": 1,
                                        "text": "{",
                                        "value": "{",
                                        "valueText": "{",
                                        "hasTrailingTrivia": true,
                                        "hasTrailingNewLine": true,
                                        "trailingTrivia": [
                                            {
                                                "kind": "NewLineTrivia",
                                                "text": "\n"
                                            }
                                        ]
                                    },
                                    "statements": [
                                        {
                                            "kind": "ExpressionStatement",
                                            "fullStart": 1039,
                                            "fullEnd": 1140,
                                            "start": 1043,
                                            "end": 1139,
                                            "fullWidth": 101,
                                            "width": 96,
                                            "expression": {
                                                "kind": "InvocationExpression",
                                                "fullStart": 1039,
                                                "fullEnd": 1138,
                                                "start": 1043,
                                                "end": 1138,
                                                "fullWidth": 99,
                                                "width": 95,
                                                "expression": {
                                                    "kind": "IdentifierName",
                                                    "fullStart": 1039,
                                                    "fullEnd": 1049,
                                                    "start": 1043,
                                                    "end": 1049,
                                                    "fullWidth": 10,
                                                    "width": 6,
                                                    "text": "$ERROR",
                                                    "value": "$ERROR",
                                                    "valueText": "$ERROR",
                                                    "hasLeadingTrivia": true,
                                                    "leadingTrivia": [
                                                        {
                                                            "kind": "WhitespaceTrivia",
                                                            "text": "    "
                                                        }
                                                    ]
                                                },
                                                "argumentList": {
                                                    "kind": "ArgumentList",
                                                    "fullStart": 1049,
                                                    "fullEnd": 1138,
                                                    "start": 1049,
                                                    "end": 1138,
                                                    "fullWidth": 89,
                                                    "width": 89,
                                                    "openParenToken": {
                                                        "kind": "OpenParenToken",
                                                        "fullStart": 1049,
                                                        "fullEnd": 1050,
                                                        "start": 1049,
                                                        "end": 1050,
                                                        "fullWidth": 1,
                                                        "width": 1,
                                                        "text": "(",
                                                        "value": "(",
                                                        "valueText": "("
                                                    },
                                                    "arguments": [
                                                        {
                                                            "kind": "AddExpression",
                                                            "fullStart": 1050,
                                                            "fullEnd": 1137,
                                                            "start": 1050,
                                                            "end": 1137,
                                                            "fullWidth": 87,
                                                            "width": 87,
                                                            "left": {
                                                                "kind": "StringLiteral",
                                                                "fullStart": 1050,
                                                                "fullEnd": 1135,
                                                                "start": 1050,
                                                                "end": 1135,
                                                                "fullWidth": 85,
                                                                "width": 85,
                                                                "text": "'#2: Boolean.prototype.toString on not a Boolean object should throw TypeError, not '",
                                                                "value": "#2: Boolean.prototype.toString on not a Boolean object should throw TypeError, not ",
                                                                "valueText": "#2: Boolean.prototype.toString on not a Boolean object should throw TypeError, not "
                                                            },
                                                            "operatorToken": {
                                                                "kind": "PlusToken",
                                                                "fullStart": 1135,
                                                                "fullEnd": 1136,
                                                                "start": 1135,
                                                                "end": 1136,
                                                                "fullWidth": 1,
                                                                "width": 1,
                                                                "text": "+",
                                                                "value": "+",
                                                                "valueText": "+"
                                                            },
                                                            "right": {
                                                                "kind": "IdentifierName",
                                                                "fullStart": 1136,
                                                                "fullEnd": 1137,
                                                                "start": 1136,
                                                                "end": 1137,
                                                                "fullWidth": 1,
                                                                "width": 1,
                                                                "text": "e",
                                                                "value": "e",
                                                                "valueText": "e"
                                                            }
                                                        }
                                                    ],
                                                    "closeParenToken": {
                                                        "kind": "CloseParenToken",
                                                        "fullStart": 1137,
                                                        "fullEnd": 1138,
                                                        "start": 1137,
                                                        "end": 1138,
                                                        "fullWidth": 1,
                                                        "width": 1,
                                                        "text": ")",
                                                        "value": ")",
                                                        "valueText": ")"
                                                    }
                                                }
                                            },
                                            "semicolonToken": {
                                                "kind": "SemicolonToken",
                                                "fullStart": 1138,
                                                "fullEnd": 1140,
                                                "start": 1138,
                                                "end": 1139,
                                                "fullWidth": 2,
                                                "width": 1,
                                                "text": ";",
                                                "value": ";",
                                                "valueText": ";",
                                                "hasTrailingTrivia": true,
                                                "hasTrailingNewLine": true,
                                                "trailingTrivia": [
                                                    {
                                                        "kind": "NewLineTrivia",
                                                        "text": "\n"
                                                    }
                                                ]
                                            }
                                        }
                                    ],
                                    "closeBraceToken": {
                                        "kind": "CloseBraceToken",
                                        "fullStart": 1140,
                                        "fullEnd": 1144,
                                        "start": 1142,
                                        "end": 1143,
                                        "fullWidth": 4,
                                        "width": 1,
                                        "text": "}",
                                        "value": "}",
                                        "valueText": "}",
                                        "hasLeadingTrivia": true,
                                        "hasTrailingTrivia": true,
                                        "hasTrailingNewLine": true,
                                        "leadingTrivia": [
                                            {
                                                "kind": "WhitespaceTrivia",
                                                "text": "  "
                                            }
                                        ],
                                        "trailingTrivia": [
                                            {
                                                "kind": "NewLineTrivia",
                                                "text": "\n"
                                            }
                                        ]
                                    }
                                }
                            }
                        ],
                        "closeBraceToken": {
                            "kind": "CloseBraceToken",
                            "fullStart": 1144,
                            "fullEnd": 1146,
                            "start": 1144,
                            "end": 1145,
                            "fullWidth": 2,
                            "width": 1,
                            "text": "}",
                            "value": "}",
                            "valueText": "}",
                            "hasTrailingTrivia": true,
                            "hasTrailingNewLine": true,
                            "trailingTrivia": [
                                {
                                    "kind": "NewLineTrivia",
                                    "text": "\n"
                                }
                            ]
                        }
                    }
                }
            }
        ],
        "endOfFileToken": {
            "kind": "EndOfFileToken",
            "fullStart": 1146,
            "fullEnd": 1148,
            "start": 1148,
            "end": 1148,
            "fullWidth": 2,
            "width": 0,
            "text": "",
            "hasLeadingTrivia": true,
            "hasLeadingNewLine": true,
            "leadingTrivia": [
                {
                    "kind": "NewLineTrivia",
                    "text": "\n"
                },
                {
                    "kind": "NewLineTrivia",
                    "text": "\n"
                }
            ]
        }
    },
    "lineMap": {
        "lineStarts": [
            0,
            61,
            132,
            133,
            137,
            203,
            275,
            342,
            345,
            390,
            440,
            444,
            445,
            455,
            460,
            479,
            523,
            550,
            641,
            643,
            653,
            686,
            787,
            791,
            793,
            794,
            804,
            809,
            828,
            874,
            903,
            994,
            996,
            1006,
            1039,
            1140,
            1144,
            1146,
            1147,
            1148
        ],
        "length": 1148
    }
}<|MERGE_RESOLUTION|>--- conflicted
+++ resolved
@@ -158,12 +158,8 @@
                                         "start": 466,
                                         "end": 477,
                                         "fullWidth": 11,
-<<<<<<< HEAD
                                         "width": 11,
-                                        "identifier": {
-=======
                                         "propertyName": {
->>>>>>> 85e84683
                                             "kind": "IdentifierName",
                                             "fullStart": 466,
                                             "fullEnd": 469,
@@ -566,12 +562,8 @@
                                         "start": 529,
                                         "end": 547,
                                         "fullWidth": 18,
-<<<<<<< HEAD
                                         "width": 18,
-                                        "identifier": {
-=======
                                         "propertyName": {
->>>>>>> 85e84683
                                             "kind": "IdentifierName",
                                             "fullStart": 529,
                                             "fullEnd": 532,
@@ -1446,12 +1438,8 @@
                                         "start": 815,
                                         "end": 826,
                                         "fullWidth": 11,
-<<<<<<< HEAD
                                         "width": 11,
-                                        "identifier": {
-=======
                                         "propertyName": {
->>>>>>> 85e84683
                                             "kind": "IdentifierName",
                                             "fullStart": 815,
                                             "fullEnd": 818,
@@ -1854,12 +1842,8 @@
                                         "start": 880,
                                         "end": 900,
                                         "fullWidth": 20,
-<<<<<<< HEAD
                                         "width": 20,
-                                        "identifier": {
-=======
                                         "propertyName": {
->>>>>>> 85e84683
                                             "kind": "IdentifierName",
                                             "fullStart": 880,
                                             "fullEnd": 883,
