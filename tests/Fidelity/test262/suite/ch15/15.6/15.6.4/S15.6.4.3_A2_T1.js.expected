{
    "isDeclaration": false,
    "languageVersion": "EcmaScript5",
    "parseOptions": {
        "allowAutomaticSemicolonInsertion": true
    },
    "sourceUnit": {
        "kind": "SourceUnit",
        "fullStart": 0,
        "fullEnd": 1150,
        "start": 455,
        "end": 1150,
        "fullWidth": 1150,
        "width": 695,
        "moduleElements": [
            {
                "kind": "TryStatement",
                "fullStart": 0,
                "fullEnd": 794,
                "start": 455,
                "end": 793,
                "fullWidth": 794,
                "width": 338,
                "tryKeyword": {
                    "kind": "TryKeyword",
                    "fullStart": 0,
                    "fullEnd": 458,
                    "start": 455,
                    "end": 458,
                    "fullWidth": 458,
                    "width": 3,
                    "text": "try",
                    "value": "try",
                    "valueText": "try",
                    "hasLeadingTrivia": true,
                    "hasLeadingComment": true,
                    "hasLeadingNewLine": true,
                    "leadingTrivia": [
                        {
                            "kind": "SingleLineCommentTrivia",
                            "text": "// Copyright 2009 the Sputnik authors.  All rights reserved."
                        },
                        {
                            "kind": "NewLineTrivia",
                            "text": "\n"
                        },
                        {
                            "kind": "SingleLineCommentTrivia",
                            "text": "// This code is governed by the BSD license found in the LICENSE file."
                        },
                        {
                            "kind": "NewLineTrivia",
                            "text": "\n"
                        },
                        {
                            "kind": "NewLineTrivia",
                            "text": "\n"
                        },
                        {
                            "kind": "MultiLineCommentTrivia",
                            "text": "/**\n * The valueOf function is not generic, it cannot be transferred\n * to other kinds of objects for use as a method and there is should be\n * a TypeError exception if its this value is not a Boolean object\n *\n * @path ch15/15.6/15.6.4/S15.6.4.3_A2_T1.js\n * @description transferring to the String objects\n */"
                        },
                        {
                            "kind": "NewLineTrivia",
                            "text": "\n"
                        },
                        {
                            "kind": "NewLineTrivia",
                            "text": "\n"
                        },
                        {
                            "kind": "SingleLineCommentTrivia",
                            "text": "//CHECK#1"
                        },
                        {
                            "kind": "NewLineTrivia",
                            "text": "\n"
                        }
                    ]
                },
                "block": {
                    "kind": "Block",
                    "fullStart": 458,
                    "fullEnd": 645,
                    "start": 458,
                    "end": 644,
                    "fullWidth": 187,
                    "width": 186,
                    "openBraceToken": {
                        "kind": "OpenBraceToken",
                        "fullStart": 458,
                        "fullEnd": 460,
                        "start": 458,
                        "end": 459,
                        "fullWidth": 2,
                        "width": 1,
                        "text": "{",
                        "value": "{",
                        "valueText": "{",
                        "hasTrailingTrivia": true,
                        "hasTrailingNewLine": true,
                        "trailingTrivia": [
                            {
                                "kind": "NewLineTrivia",
                                "text": "\n"
                            }
                        ]
                    },
                    "statements": [
                        {
                            "kind": "VariableStatement",
                            "fullStart": 460,
                            "fullEnd": 485,
                            "start": 462,
                            "end": 484,
                            "fullWidth": 25,
                            "width": 22,
                            "modifiers": [],
                            "variableDeclaration": {
                                "kind": "VariableDeclaration",
                                "fullStart": 460,
                                "fullEnd": 483,
                                "start": 462,
                                "end": 483,
                                "fullWidth": 23,
                                "width": 21,
                                "varKeyword": {
                                    "kind": "VarKeyword",
                                    "fullStart": 460,
                                    "fullEnd": 466,
                                    "start": 462,
                                    "end": 465,
                                    "fullWidth": 6,
                                    "width": 3,
                                    "text": "var",
                                    "value": "var",
                                    "valueText": "var",
                                    "hasLeadingTrivia": true,
                                    "hasTrailingTrivia": true,
                                    "leadingTrivia": [
                                        {
                                            "kind": "WhitespaceTrivia",
                                            "text": "  "
                                        }
                                    ],
                                    "trailingTrivia": [
                                        {
                                            "kind": "WhitespaceTrivia",
                                            "text": " "
                                        }
                                    ]
                                },
                                "variableDeclarators": [
                                    {
                                        "kind": "VariableDeclarator",
                                        "fullStart": 466,
                                        "fullEnd": 483,
                                        "start": 466,
                                        "end": 483,
                                        "fullWidth": 17,
<<<<<<< HEAD
                                        "width": 17,
                                        "identifier": {
=======
                                        "propertyName": {
>>>>>>> 85e84683
                                            "kind": "IdentifierName",
                                            "fullStart": 466,
                                            "fullEnd": 469,
                                            "start": 466,
                                            "end": 468,
                                            "fullWidth": 3,
                                            "width": 2,
                                            "text": "s1",
                                            "value": "s1",
                                            "valueText": "s1",
                                            "hasTrailingTrivia": true,
                                            "trailingTrivia": [
                                                {
                                                    "kind": "WhitespaceTrivia",
                                                    "text": " "
                                                }
                                            ]
                                        },
                                        "equalsValueClause": {
                                            "kind": "EqualsValueClause",
                                            "fullStart": 469,
                                            "fullEnd": 483,
                                            "start": 469,
                                            "end": 483,
                                            "fullWidth": 14,
                                            "width": 14,
                                            "equalsToken": {
                                                "kind": "EqualsToken",
                                                "fullStart": 469,
                                                "fullEnd": 471,
                                                "start": 469,
                                                "end": 470,
                                                "fullWidth": 2,
                                                "width": 1,
                                                "text": "=",
                                                "value": "=",
                                                "valueText": "=",
                                                "hasTrailingTrivia": true,
                                                "trailingTrivia": [
                                                    {
                                                        "kind": "WhitespaceTrivia",
                                                        "text": " "
                                                    }
                                                ]
                                            },
                                            "value": {
                                                "kind": "ObjectCreationExpression",
                                                "fullStart": 471,
                                                "fullEnd": 483,
                                                "start": 471,
                                                "end": 483,
                                                "fullWidth": 12,
                                                "width": 12,
                                                "newKeyword": {
                                                    "kind": "NewKeyword",
                                                    "fullStart": 471,
                                                    "fullEnd": 475,
                                                    "start": 471,
                                                    "end": 474,
                                                    "fullWidth": 4,
                                                    "width": 3,
                                                    "text": "new",
                                                    "value": "new",
                                                    "valueText": "new",
                                                    "hasTrailingTrivia": true,
                                                    "trailingTrivia": [
                                                        {
                                                            "kind": "WhitespaceTrivia",
                                                            "text": " "
                                                        }
                                                    ]
                                                },
                                                "expression": {
                                                    "kind": "IdentifierName",
                                                    "fullStart": 475,
                                                    "fullEnd": 481,
                                                    "start": 475,
                                                    "end": 481,
                                                    "fullWidth": 6,
                                                    "width": 6,
                                                    "text": "String",
                                                    "value": "String",
                                                    "valueText": "String"
                                                },
                                                "argumentList": {
                                                    "kind": "ArgumentList",
                                                    "fullStart": 481,
                                                    "fullEnd": 483,
                                                    "start": 481,
                                                    "end": 483,
                                                    "fullWidth": 2,
                                                    "width": 2,
                                                    "openParenToken": {
                                                        "kind": "OpenParenToken",
                                                        "fullStart": 481,
                                                        "fullEnd": 482,
                                                        "start": 481,
                                                        "end": 482,
                                                        "fullWidth": 1,
                                                        "width": 1,
                                                        "text": "(",
                                                        "value": "(",
                                                        "valueText": "("
                                                    },
                                                    "arguments": [],
                                                    "closeParenToken": {
                                                        "kind": "CloseParenToken",
                                                        "fullStart": 482,
                                                        "fullEnd": 483,
                                                        "start": 482,
                                                        "end": 483,
                                                        "fullWidth": 1,
                                                        "width": 1,
                                                        "text": ")",
                                                        "value": ")",
                                                        "valueText": ")"
                                                    }
                                                }
                                            }
                                        }
                                    }
                                ]
                            },
                            "semicolonToken": {
                                "kind": "SemicolonToken",
                                "fullStart": 483,
                                "fullEnd": 485,
                                "start": 483,
                                "end": 484,
                                "fullWidth": 2,
                                "width": 1,
                                "text": ";",
                                "value": ";",
                                "valueText": ";",
                                "hasTrailingTrivia": true,
                                "hasTrailingNewLine": true,
                                "trailingTrivia": [
                                    {
                                        "kind": "NewLineTrivia",
                                        "text": "\n"
                                    }
                                ]
                            }
                        },
                        {
                            "kind": "ExpressionStatement",
                            "fullStart": 485,
                            "fullEnd": 527,
                            "start": 487,
                            "end": 526,
                            "fullWidth": 42,
                            "width": 39,
                            "expression": {
                                "kind": "AssignmentExpression",
                                "fullStart": 485,
                                "fullEnd": 525,
                                "start": 487,
                                "end": 525,
                                "fullWidth": 40,
                                "width": 38,
                                "left": {
                                    "kind": "MemberAccessExpression",
                                    "fullStart": 485,
                                    "fullEnd": 498,
                                    "start": 487,
                                    "end": 497,
                                    "fullWidth": 13,
                                    "width": 10,
                                    "expression": {
                                        "kind": "IdentifierName",
                                        "fullStart": 485,
                                        "fullEnd": 489,
                                        "start": 487,
                                        "end": 489,
                                        "fullWidth": 4,
                                        "width": 2,
                                        "text": "s1",
                                        "value": "s1",
                                        "valueText": "s1",
                                        "hasLeadingTrivia": true,
                                        "leadingTrivia": [
                                            {
                                                "kind": "WhitespaceTrivia",
                                                "text": "  "
                                            }
                                        ]
                                    },
                                    "dotToken": {
                                        "kind": "DotToken",
                                        "fullStart": 489,
                                        "fullEnd": 490,
                                        "start": 489,
                                        "end": 490,
                                        "fullWidth": 1,
                                        "width": 1,
                                        "text": ".",
                                        "value": ".",
                                        "valueText": "."
                                    },
                                    "name": {
                                        "kind": "IdentifierName",
                                        "fullStart": 490,
                                        "fullEnd": 498,
                                        "start": 490,
                                        "end": 497,
                                        "fullWidth": 8,
                                        "width": 7,
                                        "text": "valueOf",
                                        "value": "valueOf",
                                        "valueText": "valueOf",
                                        "hasTrailingTrivia": true,
                                        "trailingTrivia": [
                                            {
                                                "kind": "WhitespaceTrivia",
                                                "text": " "
                                            }
                                        ]
                                    }
                                },
                                "operatorToken": {
                                    "kind": "EqualsToken",
                                    "fullStart": 498,
                                    "fullEnd": 500,
                                    "start": 498,
                                    "end": 499,
                                    "fullWidth": 2,
                                    "width": 1,
                                    "text": "=",
                                    "value": "=",
                                    "valueText": "=",
                                    "hasTrailingTrivia": true,
                                    "trailingTrivia": [
                                        {
                                            "kind": "WhitespaceTrivia",
                                            "text": " "
                                        }
                                    ]
                                },
                                "right": {
                                    "kind": "MemberAccessExpression",
                                    "fullStart": 500,
                                    "fullEnd": 525,
                                    "start": 500,
                                    "end": 525,
                                    "fullWidth": 25,
                                    "width": 25,
                                    "expression": {
                                        "kind": "MemberAccessExpression",
                                        "fullStart": 500,
                                        "fullEnd": 517,
                                        "start": 500,
                                        "end": 517,
                                        "fullWidth": 17,
                                        "width": 17,
                                        "expression": {
                                            "kind": "IdentifierName",
                                            "fullStart": 500,
                                            "fullEnd": 507,
                                            "start": 500,
                                            "end": 507,
                                            "fullWidth": 7,
                                            "width": 7,
                                            "text": "Boolean",
                                            "value": "Boolean",
                                            "valueText": "Boolean"
                                        },
                                        "dotToken": {
                                            "kind": "DotToken",
                                            "fullStart": 507,
                                            "fullEnd": 508,
                                            "start": 507,
                                            "end": 508,
                                            "fullWidth": 1,
                                            "width": 1,
                                            "text": ".",
                                            "value": ".",
                                            "valueText": "."
                                        },
                                        "name": {
                                            "kind": "IdentifierName",
                                            "fullStart": 508,
                                            "fullEnd": 517,
                                            "start": 508,
                                            "end": 517,
                                            "fullWidth": 9,
                                            "width": 9,
                                            "text": "prototype",
                                            "value": "prototype",
                                            "valueText": "prototype"
                                        }
                                    },
                                    "dotToken": {
                                        "kind": "DotToken",
                                        "fullStart": 517,
                                        "fullEnd": 518,
                                        "start": 517,
                                        "end": 518,
                                        "fullWidth": 1,
                                        "width": 1,
                                        "text": ".",
                                        "value": ".",
                                        "valueText": "."
                                    },
                                    "name": {
                                        "kind": "IdentifierName",
                                        "fullStart": 518,
                                        "fullEnd": 525,
                                        "start": 518,
                                        "end": 525,
                                        "fullWidth": 7,
                                        "width": 7,
                                        "text": "valueOf",
                                        "value": "valueOf",
                                        "valueText": "valueOf"
                                    }
                                }
                            },
                            "semicolonToken": {
                                "kind": "SemicolonToken",
                                "fullStart": 525,
                                "fullEnd": 527,
                                "start": 525,
                                "end": 526,
                                "fullWidth": 2,
                                "width": 1,
                                "text": ";",
                                "value": ";",
                                "valueText": ";",
                                "hasTrailingTrivia": true,
                                "hasTrailingNewLine": true,
                                "trailingTrivia": [
                                    {
                                        "kind": "NewLineTrivia",
                                        "text": "\n"
                                    }
                                ]
                            }
                        },
                        {
                            "kind": "VariableStatement",
                            "fullStart": 527,
                            "fullEnd": 553,
                            "start": 529,
                            "end": 551,
                            "fullWidth": 26,
                            "width": 22,
                            "modifiers": [],
                            "variableDeclaration": {
                                "kind": "VariableDeclaration",
                                "fullStart": 527,
                                "fullEnd": 550,
                                "start": 529,
                                "end": 550,
                                "fullWidth": 23,
                                "width": 21,
                                "varKeyword": {
                                    "kind": "VarKeyword",
                                    "fullStart": 527,
                                    "fullEnd": 533,
                                    "start": 529,
                                    "end": 532,
                                    "fullWidth": 6,
                                    "width": 3,
                                    "text": "var",
                                    "value": "var",
                                    "valueText": "var",
                                    "hasLeadingTrivia": true,
                                    "hasTrailingTrivia": true,
                                    "leadingTrivia": [
                                        {
                                            "kind": "WhitespaceTrivia",
                                            "text": "  "
                                        }
                                    ],
                                    "trailingTrivia": [
                                        {
                                            "kind": "WhitespaceTrivia",
                                            "text": " "
                                        }
                                    ]
                                },
                                "variableDeclarators": [
                                    {
                                        "kind": "VariableDeclarator",
                                        "fullStart": 533,
                                        "fullEnd": 550,
                                        "start": 533,
                                        "end": 550,
                                        "fullWidth": 17,
<<<<<<< HEAD
                                        "width": 17,
                                        "identifier": {
=======
                                        "propertyName": {
>>>>>>> 85e84683
                                            "kind": "IdentifierName",
                                            "fullStart": 533,
                                            "fullEnd": 536,
                                            "start": 533,
                                            "end": 535,
                                            "fullWidth": 3,
                                            "width": 2,
                                            "text": "v1",
                                            "value": "v1",
                                            "valueText": "v1",
                                            "hasTrailingTrivia": true,
                                            "trailingTrivia": [
                                                {
                                                    "kind": "WhitespaceTrivia",
                                                    "text": " "
                                                }
                                            ]
                                        },
                                        "equalsValueClause": {
                                            "kind": "EqualsValueClause",
                                            "fullStart": 536,
                                            "fullEnd": 550,
                                            "start": 536,
                                            "end": 550,
                                            "fullWidth": 14,
                                            "width": 14,
                                            "equalsToken": {
                                                "kind": "EqualsToken",
                                                "fullStart": 536,
                                                "fullEnd": 538,
                                                "start": 536,
                                                "end": 537,
                                                "fullWidth": 2,
                                                "width": 1,
                                                "text": "=",
                                                "value": "=",
                                                "valueText": "=",
                                                "hasTrailingTrivia": true,
                                                "trailingTrivia": [
                                                    {
                                                        "kind": "WhitespaceTrivia",
                                                        "text": " "
                                                    }
                                                ]
                                            },
                                            "value": {
                                                "kind": "InvocationExpression",
                                                "fullStart": 538,
                                                "fullEnd": 550,
                                                "start": 538,
                                                "end": 550,
                                                "fullWidth": 12,
                                                "width": 12,
                                                "expression": {
                                                    "kind": "MemberAccessExpression",
                                                    "fullStart": 538,
                                                    "fullEnd": 548,
                                                    "start": 538,
                                                    "end": 548,
                                                    "fullWidth": 10,
                                                    "width": 10,
                                                    "expression": {
                                                        "kind": "IdentifierName",
                                                        "fullStart": 538,
                                                        "fullEnd": 540,
                                                        "start": 538,
                                                        "end": 540,
                                                        "fullWidth": 2,
                                                        "width": 2,
                                                        "text": "s1",
                                                        "value": "s1",
                                                        "valueText": "s1"
                                                    },
                                                    "dotToken": {
                                                        "kind": "DotToken",
                                                        "fullStart": 540,
                                                        "fullEnd": 541,
                                                        "start": 540,
                                                        "end": 541,
                                                        "fullWidth": 1,
                                                        "width": 1,
                                                        "text": ".",
                                                        "value": ".",
                                                        "valueText": "."
                                                    },
                                                    "name": {
                                                        "kind": "IdentifierName",
                                                        "fullStart": 541,
                                                        "fullEnd": 548,
                                                        "start": 541,
                                                        "end": 548,
                                                        "fullWidth": 7,
                                                        "width": 7,
                                                        "text": "valueOf",
                                                        "value": "valueOf",
                                                        "valueText": "valueOf"
                                                    }
                                                },
                                                "argumentList": {
                                                    "kind": "ArgumentList",
                                                    "fullStart": 548,
                                                    "fullEnd": 550,
                                                    "start": 548,
                                                    "end": 550,
                                                    "fullWidth": 2,
                                                    "width": 2,
                                                    "openParenToken": {
                                                        "kind": "OpenParenToken",
                                                        "fullStart": 548,
                                                        "fullEnd": 549,
                                                        "start": 548,
                                                        "end": 549,
                                                        "fullWidth": 1,
                                                        "width": 1,
                                                        "text": "(",
                                                        "value": "(",
                                                        "valueText": "("
                                                    },
                                                    "arguments": [],
                                                    "closeParenToken": {
                                                        "kind": "CloseParenToken",
                                                        "fullStart": 549,
                                                        "fullEnd": 550,
                                                        "start": 549,
                                                        "end": 550,
                                                        "fullWidth": 1,
                                                        "width": 1,
                                                        "text": ")",
                                                        "value": ")",
                                                        "valueText": ")"
                                                    }
                                                }
                                            }
                                        }
                                    }
                                ]
                            },
                            "semicolonToken": {
                                "kind": "SemicolonToken",
                                "fullStart": 550,
                                "fullEnd": 553,
                                "start": 550,
                                "end": 551,
                                "fullWidth": 3,
                                "width": 1,
                                "text": ";",
                                "value": ";",
                                "valueText": ";",
                                "hasTrailingTrivia": true,
                                "hasTrailingNewLine": true,
                                "trailingTrivia": [
                                    {
                                        "kind": "WhitespaceTrivia",
                                        "text": " "
                                    },
                                    {
                                        "kind": "NewLineTrivia",
                                        "text": "\n"
                                    }
                                ]
                            }
                        },
                        {
                            "kind": "ExpressionStatement",
                            "fullStart": 553,
                            "fullEnd": 643,
                            "start": 555,
                            "end": 642,
                            "fullWidth": 90,
                            "width": 87,
                            "expression": {
                                "kind": "InvocationExpression",
                                "fullStart": 553,
                                "fullEnd": 641,
                                "start": 555,
                                "end": 641,
                                "fullWidth": 88,
                                "width": 86,
                                "expression": {
                                    "kind": "IdentifierName",
                                    "fullStart": 553,
                                    "fullEnd": 561,
                                    "start": 555,
                                    "end": 561,
                                    "fullWidth": 8,
                                    "width": 6,
                                    "text": "$ERROR",
                                    "value": "$ERROR",
                                    "valueText": "$ERROR",
                                    "hasLeadingTrivia": true,
                                    "leadingTrivia": [
                                        {
                                            "kind": "WhitespaceTrivia",
                                            "text": "  "
                                        }
                                    ]
                                },
                                "argumentList": {
                                    "kind": "ArgumentList",
                                    "fullStart": 561,
                                    "fullEnd": 641,
                                    "start": 561,
                                    "end": 641,
                                    "fullWidth": 80,
                                    "width": 80,
                                    "openParenToken": {
                                        "kind": "OpenParenToken",
                                        "fullStart": 561,
                                        "fullEnd": 562,
                                        "start": 561,
                                        "end": 562,
                                        "fullWidth": 1,
                                        "width": 1,
                                        "text": "(",
                                        "value": "(",
                                        "valueText": "("
                                    },
                                    "arguments": [
                                        {
                                            "kind": "StringLiteral",
                                            "fullStart": 562,
                                            "fullEnd": 640,
                                            "start": 562,
                                            "end": 640,
                                            "fullWidth": 78,
                                            "width": 78,
                                            "text": "'#1: Boolean.prototype.valueOf on not a Boolean object should throw TypeError'",
                                            "value": "#1: Boolean.prototype.valueOf on not a Boolean object should throw TypeError",
                                            "valueText": "#1: Boolean.prototype.valueOf on not a Boolean object should throw TypeError"
                                        }
                                    ],
                                    "closeParenToken": {
                                        "kind": "CloseParenToken",
                                        "fullStart": 640,
                                        "fullEnd": 641,
                                        "start": 640,
                                        "end": 641,
                                        "fullWidth": 1,
                                        "width": 1,
                                        "text": ")",
                                        "value": ")",
                                        "valueText": ")"
                                    }
                                }
                            },
                            "semicolonToken": {
                                "kind": "SemicolonToken",
                                "fullStart": 641,
                                "fullEnd": 643,
                                "start": 641,
                                "end": 642,
                                "fullWidth": 2,
                                "width": 1,
                                "text": ";",
                                "value": ";",
                                "valueText": ";",
                                "hasTrailingTrivia": true,
                                "hasTrailingNewLine": true,
                                "trailingTrivia": [
                                    {
                                        "kind": "NewLineTrivia",
                                        "text": "\n"
                                    }
                                ]
                            }
                        }
                    ],
                    "closeBraceToken": {
                        "kind": "CloseBraceToken",
                        "fullStart": 643,
                        "fullEnd": 645,
                        "start": 643,
                        "end": 644,
                        "fullWidth": 2,
                        "width": 1,
                        "text": "}",
                        "value": "}",
                        "valueText": "}",
                        "hasTrailingTrivia": true,
                        "hasTrailingNewLine": true,
                        "trailingTrivia": [
                            {
                                "kind": "NewLineTrivia",
                                "text": "\n"
                            }
                        ]
                    }
                },
                "catchClause": {
                    "kind": "CatchClause",
                    "fullStart": 645,
                    "fullEnd": 794,
                    "start": 645,
                    "end": 793,
                    "fullWidth": 149,
                    "width": 148,
                    "catchKeyword": {
                        "kind": "CatchKeyword",
                        "fullStart": 645,
                        "fullEnd": 650,
                        "start": 645,
                        "end": 650,
                        "fullWidth": 5,
                        "width": 5,
                        "text": "catch",
                        "value": "catch",
                        "valueText": "catch"
                    },
                    "openParenToken": {
                        "kind": "OpenParenToken",
                        "fullStart": 650,
                        "fullEnd": 651,
                        "start": 650,
                        "end": 651,
                        "fullWidth": 1,
                        "width": 1,
                        "text": "(",
                        "value": "(",
                        "valueText": "("
                    },
                    "identifier": {
                        "kind": "IdentifierName",
                        "fullStart": 651,
                        "fullEnd": 652,
                        "start": 651,
                        "end": 652,
                        "fullWidth": 1,
                        "width": 1,
                        "text": "e",
                        "value": "e",
                        "valueText": "e"
                    },
                    "closeParenToken": {
                        "kind": "CloseParenToken",
                        "fullStart": 652,
                        "fullEnd": 653,
                        "start": 652,
                        "end": 653,
                        "fullWidth": 1,
                        "width": 1,
                        "text": ")",
                        "value": ")",
                        "valueText": ")"
                    },
                    "block": {
                        "kind": "Block",
                        "fullStart": 653,
                        "fullEnd": 794,
                        "start": 653,
                        "end": 793,
                        "fullWidth": 141,
                        "width": 140,
                        "openBraceToken": {
                            "kind": "OpenBraceToken",
                            "fullStart": 653,
                            "fullEnd": 655,
                            "start": 653,
                            "end": 654,
                            "fullWidth": 2,
                            "width": 1,
                            "text": "{",
                            "value": "{",
                            "valueText": "{",
                            "hasTrailingTrivia": true,
                            "hasTrailingNewLine": true,
                            "trailingTrivia": [
                                {
                                    "kind": "NewLineTrivia",
                                    "text": "\n"
                                }
                            ]
                        },
                        "statements": [
                            {
                                "kind": "IfStatement",
                                "fullStart": 655,
                                "fullEnd": 792,
                                "start": 657,
                                "end": 791,
                                "fullWidth": 137,
                                "width": 134,
                                "ifKeyword": {
                                    "kind": "IfKeyword",
                                    "fullStart": 655,
                                    "fullEnd": 659,
                                    "start": 657,
                                    "end": 659,
                                    "fullWidth": 4,
                                    "width": 2,
                                    "text": "if",
                                    "value": "if",
                                    "valueText": "if",
                                    "hasLeadingTrivia": true,
                                    "leadingTrivia": [
                                        {
                                            "kind": "WhitespaceTrivia",
                                            "text": "  "
                                        }
                                    ]
                                },
                                "openParenToken": {
                                    "kind": "OpenParenToken",
                                    "fullStart": 659,
                                    "fullEnd": 660,
                                    "start": 659,
                                    "end": 660,
                                    "fullWidth": 1,
                                    "width": 1,
                                    "text": "(",
                                    "value": "(",
                                    "valueText": "("
                                },
                                "condition": {
                                    "kind": "LogicalNotExpression",
                                    "fullStart": 660,
                                    "fullEnd": 685,
                                    "start": 660,
                                    "end": 685,
                                    "fullWidth": 25,
                                    "width": 25,
                                    "operatorToken": {
                                        "kind": "ExclamationToken",
                                        "fullStart": 660,
                                        "fullEnd": 661,
                                        "start": 660,
                                        "end": 661,
                                        "fullWidth": 1,
                                        "width": 1,
                                        "text": "!",
                                        "value": "!",
                                        "valueText": "!"
                                    },
                                    "operand": {
                                        "kind": "ParenthesizedExpression",
                                        "fullStart": 661,
                                        "fullEnd": 685,
                                        "start": 661,
                                        "end": 685,
                                        "fullWidth": 24,
                                        "width": 24,
                                        "openParenToken": {
                                            "kind": "OpenParenToken",
                                            "fullStart": 661,
                                            "fullEnd": 662,
                                            "start": 661,
                                            "end": 662,
                                            "fullWidth": 1,
                                            "width": 1,
                                            "text": "(",
                                            "value": "(",
                                            "valueText": "("
                                        },
                                        "expression": {
                                            "kind": "InstanceOfExpression",
                                            "fullStart": 662,
                                            "fullEnd": 684,
                                            "start": 662,
                                            "end": 684,
                                            "fullWidth": 22,
                                            "width": 22,
                                            "left": {
                                                "kind": "IdentifierName",
                                                "fullStart": 662,
                                                "fullEnd": 664,
                                                "start": 662,
                                                "end": 663,
                                                "fullWidth": 2,
                                                "width": 1,
                                                "text": "e",
                                                "value": "e",
                                                "valueText": "e",
                                                "hasTrailingTrivia": true,
                                                "trailingTrivia": [
                                                    {
                                                        "kind": "WhitespaceTrivia",
                                                        "text": " "
                                                    }
                                                ]
                                            },
                                            "operatorToken": {
                                                "kind": "InstanceOfKeyword",
                                                "fullStart": 664,
                                                "fullEnd": 675,
                                                "start": 664,
                                                "end": 674,
                                                "fullWidth": 11,
                                                "width": 10,
                                                "text": "instanceof",
                                                "value": "instanceof",
                                                "valueText": "instanceof",
                                                "hasTrailingTrivia": true,
                                                "trailingTrivia": [
                                                    {
                                                        "kind": "WhitespaceTrivia",
                                                        "text": " "
                                                    }
                                                ]
                                            },
                                            "right": {
                                                "kind": "IdentifierName",
                                                "fullStart": 675,
                                                "fullEnd": 684,
                                                "start": 675,
                                                "end": 684,
                                                "fullWidth": 9,
                                                "width": 9,
                                                "text": "TypeError",
                                                "value": "TypeError",
                                                "valueText": "TypeError"
                                            }
                                        },
                                        "closeParenToken": {
                                            "kind": "CloseParenToken",
                                            "fullStart": 684,
                                            "fullEnd": 685,
                                            "start": 684,
                                            "end": 685,
                                            "fullWidth": 1,
                                            "width": 1,
                                            "text": ")",
                                            "value": ")",
                                            "valueText": ")"
                                        }
                                    }
                                },
                                "closeParenToken": {
                                    "kind": "CloseParenToken",
                                    "fullStart": 685,
                                    "fullEnd": 686,
                                    "start": 685,
                                    "end": 686,
                                    "fullWidth": 1,
                                    "width": 1,
                                    "text": ")",
                                    "value": ")",
                                    "valueText": ")"
                                },
                                "statement": {
                                    "kind": "Block",
                                    "fullStart": 686,
                                    "fullEnd": 792,
                                    "start": 686,
                                    "end": 791,
                                    "fullWidth": 106,
                                    "width": 105,
                                    "openBraceToken": {
                                        "kind": "OpenBraceToken",
                                        "fullStart": 686,
                                        "fullEnd": 688,
                                        "start": 686,
                                        "end": 687,
                                        "fullWidth": 2,
                                        "width": 1,
                                        "text": "{",
                                        "value": "{",
                                        "valueText": "{",
                                        "hasTrailingTrivia": true,
                                        "hasTrailingNewLine": true,
                                        "trailingTrivia": [
                                            {
                                                "kind": "NewLineTrivia",
                                                "text": "\n"
                                            }
                                        ]
                                    },
                                    "statements": [
                                        {
                                            "kind": "ExpressionStatement",
                                            "fullStart": 688,
                                            "fullEnd": 788,
                                            "start": 692,
                                            "end": 787,
                                            "fullWidth": 100,
                                            "width": 95,
                                            "expression": {
                                                "kind": "InvocationExpression",
                                                "fullStart": 688,
                                                "fullEnd": 786,
                                                "start": 692,
                                                "end": 786,
                                                "fullWidth": 98,
                                                "width": 94,
                                                "expression": {
                                                    "kind": "IdentifierName",
                                                    "fullStart": 688,
                                                    "fullEnd": 698,
                                                    "start": 692,
                                                    "end": 698,
                                                    "fullWidth": 10,
                                                    "width": 6,
                                                    "text": "$ERROR",
                                                    "value": "$ERROR",
                                                    "valueText": "$ERROR",
                                                    "hasLeadingTrivia": true,
                                                    "leadingTrivia": [
                                                        {
                                                            "kind": "WhitespaceTrivia",
                                                            "text": "    "
                                                        }
                                                    ]
                                                },
                                                "argumentList": {
                                                    "kind": "ArgumentList",
                                                    "fullStart": 698,
                                                    "fullEnd": 786,
                                                    "start": 698,
                                                    "end": 786,
                                                    "fullWidth": 88,
                                                    "width": 88,
                                                    "openParenToken": {
                                                        "kind": "OpenParenToken",
                                                        "fullStart": 698,
                                                        "fullEnd": 699,
                                                        "start": 698,
                                                        "end": 699,
                                                        "fullWidth": 1,
                                                        "width": 1,
                                                        "text": "(",
                                                        "value": "(",
                                                        "valueText": "("
                                                    },
                                                    "arguments": [
                                                        {
                                                            "kind": "AddExpression",
                                                            "fullStart": 699,
                                                            "fullEnd": 785,
                                                            "start": 699,
                                                            "end": 785,
                                                            "fullWidth": 86,
                                                            "width": 86,
                                                            "left": {
                                                                "kind": "StringLiteral",
                                                                "fullStart": 699,
                                                                "fullEnd": 783,
                                                                "start": 699,
                                                                "end": 783,
                                                                "fullWidth": 84,
                                                                "width": 84,
                                                                "text": "'#1: Boolean.prototype.valueOf on not a Boolean object should throw TypeError, not '",
                                                                "value": "#1: Boolean.prototype.valueOf on not a Boolean object should throw TypeError, not ",
                                                                "valueText": "#1: Boolean.prototype.valueOf on not a Boolean object should throw TypeError, not "
                                                            },
                                                            "operatorToken": {
                                                                "kind": "PlusToken",
                                                                "fullStart": 783,
                                                                "fullEnd": 784,
                                                                "start": 783,
                                                                "end": 784,
                                                                "fullWidth": 1,
                                                                "width": 1,
                                                                "text": "+",
                                                                "value": "+",
                                                                "valueText": "+"
                                                            },
                                                            "right": {
                                                                "kind": "IdentifierName",
                                                                "fullStart": 784,
                                                                "fullEnd": 785,
                                                                "start": 784,
                                                                "end": 785,
                                                                "fullWidth": 1,
                                                                "width": 1,
                                                                "text": "e",
                                                                "value": "e",
                                                                "valueText": "e"
                                                            }
                                                        }
                                                    ],
                                                    "closeParenToken": {
                                                        "kind": "CloseParenToken",
                                                        "fullStart": 785,
                                                        "fullEnd": 786,
                                                        "start": 785,
                                                        "end": 786,
                                                        "fullWidth": 1,
                                                        "width": 1,
                                                        "text": ")",
                                                        "value": ")",
                                                        "valueText": ")"
                                                    }
                                                }
                                            },
                                            "semicolonToken": {
                                                "kind": "SemicolonToken",
                                                "fullStart": 786,
                                                "fullEnd": 788,
                                                "start": 786,
                                                "end": 787,
                                                "fullWidth": 2,
                                                "width": 1,
                                                "text": ";",
                                                "value": ";",
                                                "valueText": ";",
                                                "hasTrailingTrivia": true,
                                                "hasTrailingNewLine": true,
                                                "trailingTrivia": [
                                                    {
                                                        "kind": "NewLineTrivia",
                                                        "text": "\n"
                                                    }
                                                ]
                                            }
                                        }
                                    ],
                                    "closeBraceToken": {
                                        "kind": "CloseBraceToken",
                                        "fullStart": 788,
                                        "fullEnd": 792,
                                        "start": 790,
                                        "end": 791,
                                        "fullWidth": 4,
                                        "width": 1,
                                        "text": "}",
                                        "value": "}",
                                        "valueText": "}",
                                        "hasLeadingTrivia": true,
                                        "hasTrailingTrivia": true,
                                        "hasTrailingNewLine": true,
                                        "leadingTrivia": [
                                            {
                                                "kind": "WhitespaceTrivia",
                                                "text": "  "
                                            }
                                        ],
                                        "trailingTrivia": [
                                            {
                                                "kind": "NewLineTrivia",
                                                "text": "\n"
                                            }
                                        ]
                                    }
                                }
                            }
                        ],
                        "closeBraceToken": {
                            "kind": "CloseBraceToken",
                            "fullStart": 792,
                            "fullEnd": 794,
                            "start": 792,
                            "end": 793,
                            "fullWidth": 2,
                            "width": 1,
                            "text": "}",
                            "value": "}",
                            "valueText": "}",
                            "hasTrailingTrivia": true,
                            "hasTrailingNewLine": true,
                            "trailingTrivia": [
                                {
                                    "kind": "NewLineTrivia",
                                    "text": "\n"
                                }
                            ]
                        }
                    }
                }
            },
            {
                "kind": "TryStatement",
                "fullStart": 794,
                "fullEnd": 1148,
                "start": 805,
                "end": 1147,
                "fullWidth": 354,
                "width": 342,
                "tryKeyword": {
                    "kind": "TryKeyword",
                    "fullStart": 794,
                    "fullEnd": 808,
                    "start": 805,
                    "end": 808,
                    "fullWidth": 14,
                    "width": 3,
                    "text": "try",
                    "value": "try",
                    "valueText": "try",
                    "hasLeadingTrivia": true,
                    "hasLeadingComment": true,
                    "hasLeadingNewLine": true,
                    "leadingTrivia": [
                        {
                            "kind": "NewLineTrivia",
                            "text": "\n"
                        },
                        {
                            "kind": "SingleLineCommentTrivia",
                            "text": "//CHECK#1"
                        },
                        {
                            "kind": "NewLineTrivia",
                            "text": "\n"
                        }
                    ]
                },
                "block": {
                    "kind": "Block",
                    "fullStart": 808,
                    "fullEnd": 999,
                    "start": 808,
                    "end": 998,
                    "fullWidth": 191,
                    "width": 190,
                    "openBraceToken": {
                        "kind": "OpenBraceToken",
                        "fullStart": 808,
                        "fullEnd": 810,
                        "start": 808,
                        "end": 809,
                        "fullWidth": 2,
                        "width": 1,
                        "text": "{",
                        "value": "{",
                        "valueText": "{",
                        "hasTrailingTrivia": true,
                        "hasTrailingNewLine": true,
                        "trailingTrivia": [
                            {
                                "kind": "NewLineTrivia",
                                "text": "\n"
                            }
                        ]
                    },
                    "statements": [
                        {
                            "kind": "VariableStatement",
                            "fullStart": 810,
                            "fullEnd": 835,
                            "start": 812,
                            "end": 834,
                            "fullWidth": 25,
                            "width": 22,
                            "modifiers": [],
                            "variableDeclaration": {
                                "kind": "VariableDeclaration",
                                "fullStart": 810,
                                "fullEnd": 833,
                                "start": 812,
                                "end": 833,
                                "fullWidth": 23,
                                "width": 21,
                                "varKeyword": {
                                    "kind": "VarKeyword",
                                    "fullStart": 810,
                                    "fullEnd": 816,
                                    "start": 812,
                                    "end": 815,
                                    "fullWidth": 6,
                                    "width": 3,
                                    "text": "var",
                                    "value": "var",
                                    "valueText": "var",
                                    "hasLeadingTrivia": true,
                                    "hasTrailingTrivia": true,
                                    "leadingTrivia": [
                                        {
                                            "kind": "WhitespaceTrivia",
                                            "text": "  "
                                        }
                                    ],
                                    "trailingTrivia": [
                                        {
                                            "kind": "WhitespaceTrivia",
                                            "text": " "
                                        }
                                    ]
                                },
                                "variableDeclarators": [
                                    {
                                        "kind": "VariableDeclarator",
                                        "fullStart": 816,
                                        "fullEnd": 833,
                                        "start": 816,
                                        "end": 833,
                                        "fullWidth": 17,
<<<<<<< HEAD
                                        "width": 17,
                                        "identifier": {
=======
                                        "propertyName": {
>>>>>>> 85e84683
                                            "kind": "IdentifierName",
                                            "fullStart": 816,
                                            "fullEnd": 819,
                                            "start": 816,
                                            "end": 818,
                                            "fullWidth": 3,
                                            "width": 2,
                                            "text": "s2",
                                            "value": "s2",
                                            "valueText": "s2",
                                            "hasTrailingTrivia": true,
                                            "trailingTrivia": [
                                                {
                                                    "kind": "WhitespaceTrivia",
                                                    "text": " "
                                                }
                                            ]
                                        },
                                        "equalsValueClause": {
                                            "kind": "EqualsValueClause",
                                            "fullStart": 819,
                                            "fullEnd": 833,
                                            "start": 819,
                                            "end": 833,
                                            "fullWidth": 14,
                                            "width": 14,
                                            "equalsToken": {
                                                "kind": "EqualsToken",
                                                "fullStart": 819,
                                                "fullEnd": 821,
                                                "start": 819,
                                                "end": 820,
                                                "fullWidth": 2,
                                                "width": 1,
                                                "text": "=",
                                                "value": "=",
                                                "valueText": "=",
                                                "hasTrailingTrivia": true,
                                                "trailingTrivia": [
                                                    {
                                                        "kind": "WhitespaceTrivia",
                                                        "text": " "
                                                    }
                                                ]
                                            },
                                            "value": {
                                                "kind": "ObjectCreationExpression",
                                                "fullStart": 821,
                                                "fullEnd": 833,
                                                "start": 821,
                                                "end": 833,
                                                "fullWidth": 12,
                                                "width": 12,
                                                "newKeyword": {
                                                    "kind": "NewKeyword",
                                                    "fullStart": 821,
                                                    "fullEnd": 825,
                                                    "start": 821,
                                                    "end": 824,
                                                    "fullWidth": 4,
                                                    "width": 3,
                                                    "text": "new",
                                                    "value": "new",
                                                    "valueText": "new",
                                                    "hasTrailingTrivia": true,
                                                    "trailingTrivia": [
                                                        {
                                                            "kind": "WhitespaceTrivia",
                                                            "text": " "
                                                        }
                                                    ]
                                                },
                                                "expression": {
                                                    "kind": "IdentifierName",
                                                    "fullStart": 825,
                                                    "fullEnd": 831,
                                                    "start": 825,
                                                    "end": 831,
                                                    "fullWidth": 6,
                                                    "width": 6,
                                                    "text": "String",
                                                    "value": "String",
                                                    "valueText": "String"
                                                },
                                                "argumentList": {
                                                    "kind": "ArgumentList",
                                                    "fullStart": 831,
                                                    "fullEnd": 833,
                                                    "start": 831,
                                                    "end": 833,
                                                    "fullWidth": 2,
                                                    "width": 2,
                                                    "openParenToken": {
                                                        "kind": "OpenParenToken",
                                                        "fullStart": 831,
                                                        "fullEnd": 832,
                                                        "start": 831,
                                                        "end": 832,
                                                        "fullWidth": 1,
                                                        "width": 1,
                                                        "text": "(",
                                                        "value": "(",
                                                        "valueText": "("
                                                    },
                                                    "arguments": [],
                                                    "closeParenToken": {
                                                        "kind": "CloseParenToken",
                                                        "fullStart": 832,
                                                        "fullEnd": 833,
                                                        "start": 832,
                                                        "end": 833,
                                                        "fullWidth": 1,
                                                        "width": 1,
                                                        "text": ")",
                                                        "value": ")",
                                                        "valueText": ")"
                                                    }
                                                }
                                            }
                                        }
                                    }
                                ]
                            },
                            "semicolonToken": {
                                "kind": "SemicolonToken",
                                "fullStart": 833,
                                "fullEnd": 835,
                                "start": 833,
                                "end": 834,
                                "fullWidth": 2,
                                "width": 1,
                                "text": ";",
                                "value": ";",
                                "valueText": ";",
                                "hasTrailingTrivia": true,
                                "hasTrailingNewLine": true,
                                "trailingTrivia": [
                                    {
                                        "kind": "NewLineTrivia",
                                        "text": "\n"
                                    }
                                ]
                            }
                        },
                        {
                            "kind": "ExpressionStatement",
                            "fullStart": 835,
                            "fullEnd": 879,
                            "start": 837,
                            "end": 878,
                            "fullWidth": 44,
                            "width": 41,
                            "expression": {
                                "kind": "AssignmentExpression",
                                "fullStart": 835,
                                "fullEnd": 877,
                                "start": 837,
                                "end": 877,
                                "fullWidth": 42,
                                "width": 40,
                                "left": {
                                    "kind": "MemberAccessExpression",
                                    "fullStart": 835,
                                    "fullEnd": 850,
                                    "start": 837,
                                    "end": 849,
                                    "fullWidth": 15,
                                    "width": 12,
                                    "expression": {
                                        "kind": "IdentifierName",
                                        "fullStart": 835,
                                        "fullEnd": 839,
                                        "start": 837,
                                        "end": 839,
                                        "fullWidth": 4,
                                        "width": 2,
                                        "text": "s2",
                                        "value": "s2",
                                        "valueText": "s2",
                                        "hasLeadingTrivia": true,
                                        "leadingTrivia": [
                                            {
                                                "kind": "WhitespaceTrivia",
                                                "text": "  "
                                            }
                                        ]
                                    },
                                    "dotToken": {
                                        "kind": "DotToken",
                                        "fullStart": 839,
                                        "fullEnd": 840,
                                        "start": 839,
                                        "end": 840,
                                        "fullWidth": 1,
                                        "width": 1,
                                        "text": ".",
                                        "value": ".",
                                        "valueText": "."
                                    },
                                    "name": {
                                        "kind": "IdentifierName",
                                        "fullStart": 840,
                                        "fullEnd": 850,
                                        "start": 840,
                                        "end": 849,
                                        "fullWidth": 10,
                                        "width": 9,
                                        "text": "myValueOf",
                                        "value": "myValueOf",
                                        "valueText": "myValueOf",
                                        "hasTrailingTrivia": true,
                                        "trailingTrivia": [
                                            {
                                                "kind": "WhitespaceTrivia",
                                                "text": " "
                                            }
                                        ]
                                    }
                                },
                                "operatorToken": {
                                    "kind": "EqualsToken",
                                    "fullStart": 850,
                                    "fullEnd": 852,
                                    "start": 850,
                                    "end": 851,
                                    "fullWidth": 2,
                                    "width": 1,
                                    "text": "=",
                                    "value": "=",
                                    "valueText": "=",
                                    "hasTrailingTrivia": true,
                                    "trailingTrivia": [
                                        {
                                            "kind": "WhitespaceTrivia",
                                            "text": " "
                                        }
                                    ]
                                },
                                "right": {
                                    "kind": "MemberAccessExpression",
                                    "fullStart": 852,
                                    "fullEnd": 877,
                                    "start": 852,
                                    "end": 877,
                                    "fullWidth": 25,
                                    "width": 25,
                                    "expression": {
                                        "kind": "MemberAccessExpression",
                                        "fullStart": 852,
                                        "fullEnd": 869,
                                        "start": 852,
                                        "end": 869,
                                        "fullWidth": 17,
                                        "width": 17,
                                        "expression": {
                                            "kind": "IdentifierName",
                                            "fullStart": 852,
                                            "fullEnd": 859,
                                            "start": 852,
                                            "end": 859,
                                            "fullWidth": 7,
                                            "width": 7,
                                            "text": "Boolean",
                                            "value": "Boolean",
                                            "valueText": "Boolean"
                                        },
                                        "dotToken": {
                                            "kind": "DotToken",
                                            "fullStart": 859,
                                            "fullEnd": 860,
                                            "start": 859,
                                            "end": 860,
                                            "fullWidth": 1,
                                            "width": 1,
                                            "text": ".",
                                            "value": ".",
                                            "valueText": "."
                                        },
                                        "name": {
                                            "kind": "IdentifierName",
                                            "fullStart": 860,
                                            "fullEnd": 869,
                                            "start": 860,
                                            "end": 869,
                                            "fullWidth": 9,
                                            "width": 9,
                                            "text": "prototype",
                                            "value": "prototype",
                                            "valueText": "prototype"
                                        }
                                    },
                                    "dotToken": {
                                        "kind": "DotToken",
                                        "fullStart": 869,
                                        "fullEnd": 870,
                                        "start": 869,
                                        "end": 870,
                                        "fullWidth": 1,
                                        "width": 1,
                                        "text": ".",
                                        "value": ".",
                                        "valueText": "."
                                    },
                                    "name": {
                                        "kind": "IdentifierName",
                                        "fullStart": 870,
                                        "fullEnd": 877,
                                        "start": 870,
                                        "end": 877,
                                        "fullWidth": 7,
                                        "width": 7,
                                        "text": "valueOf",
                                        "value": "valueOf",
                                        "valueText": "valueOf"
                                    }
                                }
                            },
                            "semicolonToken": {
                                "kind": "SemicolonToken",
                                "fullStart": 877,
                                "fullEnd": 879,
                                "start": 877,
                                "end": 878,
                                "fullWidth": 2,
                                "width": 1,
                                "text": ";",
                                "value": ";",
                                "valueText": ";",
                                "hasTrailingTrivia": true,
                                "hasTrailingNewLine": true,
                                "trailingTrivia": [
                                    {
                                        "kind": "NewLineTrivia",
                                        "text": "\n"
                                    }
                                ]
                            }
                        },
                        {
                            "kind": "VariableStatement",
                            "fullStart": 879,
                            "fullEnd": 907,
                            "start": 881,
                            "end": 905,
                            "fullWidth": 28,
                            "width": 24,
                            "modifiers": [],
                            "variableDeclaration": {
                                "kind": "VariableDeclaration",
                                "fullStart": 879,
                                "fullEnd": 904,
                                "start": 881,
                                "end": 904,
                                "fullWidth": 25,
                                "width": 23,
                                "varKeyword": {
                                    "kind": "VarKeyword",
                                    "fullStart": 879,
                                    "fullEnd": 885,
                                    "start": 881,
                                    "end": 884,
                                    "fullWidth": 6,
                                    "width": 3,
                                    "text": "var",
                                    "value": "var",
                                    "valueText": "var",
                                    "hasLeadingTrivia": true,
                                    "hasTrailingTrivia": true,
                                    "leadingTrivia": [
                                        {
                                            "kind": "WhitespaceTrivia",
                                            "text": "  "
                                        }
                                    ],
                                    "trailingTrivia": [
                                        {
                                            "kind": "WhitespaceTrivia",
                                            "text": " "
                                        }
                                    ]
                                },
                                "variableDeclarators": [
                                    {
                                        "kind": "VariableDeclarator",
                                        "fullStart": 885,
                                        "fullEnd": 904,
                                        "start": 885,
                                        "end": 904,
                                        "fullWidth": 19,
<<<<<<< HEAD
                                        "width": 19,
                                        "identifier": {
=======
                                        "propertyName": {
>>>>>>> 85e84683
                                            "kind": "IdentifierName",
                                            "fullStart": 885,
                                            "fullEnd": 888,
                                            "start": 885,
                                            "end": 887,
                                            "fullWidth": 3,
                                            "width": 2,
                                            "text": "v2",
                                            "value": "v2",
                                            "valueText": "v2",
                                            "hasTrailingTrivia": true,
                                            "trailingTrivia": [
                                                {
                                                    "kind": "WhitespaceTrivia",
                                                    "text": " "
                                                }
                                            ]
                                        },
                                        "equalsValueClause": {
                                            "kind": "EqualsValueClause",
                                            "fullStart": 888,
                                            "fullEnd": 904,
                                            "start": 888,
                                            "end": 904,
                                            "fullWidth": 16,
                                            "width": 16,
                                            "equalsToken": {
                                                "kind": "EqualsToken",
                                                "fullStart": 888,
                                                "fullEnd": 890,
                                                "start": 888,
                                                "end": 889,
                                                "fullWidth": 2,
                                                "width": 1,
                                                "text": "=",
                                                "value": "=",
                                                "valueText": "=",
                                                "hasTrailingTrivia": true,
                                                "trailingTrivia": [
                                                    {
                                                        "kind": "WhitespaceTrivia",
                                                        "text": " "
                                                    }
                                                ]
                                            },
                                            "value": {
                                                "kind": "InvocationExpression",
                                                "fullStart": 890,
                                                "fullEnd": 904,
                                                "start": 890,
                                                "end": 904,
                                                "fullWidth": 14,
                                                "width": 14,
                                                "expression": {
                                                    "kind": "MemberAccessExpression",
                                                    "fullStart": 890,
                                                    "fullEnd": 902,
                                                    "start": 890,
                                                    "end": 902,
                                                    "fullWidth": 12,
                                                    "width": 12,
                                                    "expression": {
                                                        "kind": "IdentifierName",
                                                        "fullStart": 890,
                                                        "fullEnd": 892,
                                                        "start": 890,
                                                        "end": 892,
                                                        "fullWidth": 2,
                                                        "width": 2,
                                                        "text": "s2",
                                                        "value": "s2",
                                                        "valueText": "s2"
                                                    },
                                                    "dotToken": {
                                                        "kind": "DotToken",
                                                        "fullStart": 892,
                                                        "fullEnd": 893,
                                                        "start": 892,
                                                        "end": 893,
                                                        "fullWidth": 1,
                                                        "width": 1,
                                                        "text": ".",
                                                        "value": ".",
                                                        "valueText": "."
                                                    },
                                                    "name": {
                                                        "kind": "IdentifierName",
                                                        "fullStart": 893,
                                                        "fullEnd": 902,
                                                        "start": 893,
                                                        "end": 902,
                                                        "fullWidth": 9,
                                                        "width": 9,
                                                        "text": "myValueOf",
                                                        "value": "myValueOf",
                                                        "valueText": "myValueOf"
                                                    }
                                                },
                                                "argumentList": {
                                                    "kind": "ArgumentList",
                                                    "fullStart": 902,
                                                    "fullEnd": 904,
                                                    "start": 902,
                                                    "end": 904,
                                                    "fullWidth": 2,
                                                    "width": 2,
                                                    "openParenToken": {
                                                        "kind": "OpenParenToken",
                                                        "fullStart": 902,
                                                        "fullEnd": 903,
                                                        "start": 902,
                                                        "end": 903,
                                                        "fullWidth": 1,
                                                        "width": 1,
                                                        "text": "(",
                                                        "value": "(",
                                                        "valueText": "("
                                                    },
                                                    "arguments": [],
                                                    "closeParenToken": {
                                                        "kind": "CloseParenToken",
                                                        "fullStart": 903,
                                                        "fullEnd": 904,
                                                        "start": 903,
                                                        "end": 904,
                                                        "fullWidth": 1,
                                                        "width": 1,
                                                        "text": ")",
                                                        "value": ")",
                                                        "valueText": ")"
                                                    }
                                                }
                                            }
                                        }
                                    }
                                ]
                            },
                            "semicolonToken": {
                                "kind": "SemicolonToken",
                                "fullStart": 904,
                                "fullEnd": 907,
                                "start": 904,
                                "end": 905,
                                "fullWidth": 3,
                                "width": 1,
                                "text": ";",
                                "value": ";",
                                "valueText": ";",
                                "hasTrailingTrivia": true,
                                "hasTrailingNewLine": true,
                                "trailingTrivia": [
                                    {
                                        "kind": "WhitespaceTrivia",
                                        "text": " "
                                    },
                                    {
                                        "kind": "NewLineTrivia",
                                        "text": "\n"
                                    }
                                ]
                            }
                        },
                        {
                            "kind": "ExpressionStatement",
                            "fullStart": 907,
                            "fullEnd": 997,
                            "start": 909,
                            "end": 996,
                            "fullWidth": 90,
                            "width": 87,
                            "expression": {
                                "kind": "InvocationExpression",
                                "fullStart": 907,
                                "fullEnd": 995,
                                "start": 909,
                                "end": 995,
                                "fullWidth": 88,
                                "width": 86,
                                "expression": {
                                    "kind": "IdentifierName",
                                    "fullStart": 907,
                                    "fullEnd": 915,
                                    "start": 909,
                                    "end": 915,
                                    "fullWidth": 8,
                                    "width": 6,
                                    "text": "$ERROR",
                                    "value": "$ERROR",
                                    "valueText": "$ERROR",
                                    "hasLeadingTrivia": true,
                                    "leadingTrivia": [
                                        {
                                            "kind": "WhitespaceTrivia",
                                            "text": "  "
                                        }
                                    ]
                                },
                                "argumentList": {
                                    "kind": "ArgumentList",
                                    "fullStart": 915,
                                    "fullEnd": 995,
                                    "start": 915,
                                    "end": 995,
                                    "fullWidth": 80,
                                    "width": 80,
                                    "openParenToken": {
                                        "kind": "OpenParenToken",
                                        "fullStart": 915,
                                        "fullEnd": 916,
                                        "start": 915,
                                        "end": 916,
                                        "fullWidth": 1,
                                        "width": 1,
                                        "text": "(",
                                        "value": "(",
                                        "valueText": "("
                                    },
                                    "arguments": [
                                        {
                                            "kind": "StringLiteral",
                                            "fullStart": 916,
                                            "fullEnd": 994,
                                            "start": 916,
                                            "end": 994,
                                            "fullWidth": 78,
                                            "width": 78,
                                            "text": "'#2: Boolean.prototype.valueOf on not a Boolean object should throw TypeError'",
                                            "value": "#2: Boolean.prototype.valueOf on not a Boolean object should throw TypeError",
                                            "valueText": "#2: Boolean.prototype.valueOf on not a Boolean object should throw TypeError"
                                        }
                                    ],
                                    "closeParenToken": {
                                        "kind": "CloseParenToken",
                                        "fullStart": 994,
                                        "fullEnd": 995,
                                        "start": 994,
                                        "end": 995,
                                        "fullWidth": 1,
                                        "width": 1,
                                        "text": ")",
                                        "value": ")",
                                        "valueText": ")"
                                    }
                                }
                            },
                            "semicolonToken": {
                                "kind": "SemicolonToken",
                                "fullStart": 995,
                                "fullEnd": 997,
                                "start": 995,
                                "end": 996,
                                "fullWidth": 2,
                                "width": 1,
                                "text": ";",
                                "value": ";",
                                "valueText": ";",
                                "hasTrailingTrivia": true,
                                "hasTrailingNewLine": true,
                                "trailingTrivia": [
                                    {
                                        "kind": "NewLineTrivia",
                                        "text": "\n"
                                    }
                                ]
                            }
                        }
                    ],
                    "closeBraceToken": {
                        "kind": "CloseBraceToken",
                        "fullStart": 997,
                        "fullEnd": 999,
                        "start": 997,
                        "end": 998,
                        "fullWidth": 2,
                        "width": 1,
                        "text": "}",
                        "value": "}",
                        "valueText": "}",
                        "hasTrailingTrivia": true,
                        "hasTrailingNewLine": true,
                        "trailingTrivia": [
                            {
                                "kind": "NewLineTrivia",
                                "text": "\n"
                            }
                        ]
                    }
                },
                "catchClause": {
                    "kind": "CatchClause",
                    "fullStart": 999,
                    "fullEnd": 1148,
                    "start": 999,
                    "end": 1147,
                    "fullWidth": 149,
                    "width": 148,
                    "catchKeyword": {
                        "kind": "CatchKeyword",
                        "fullStart": 999,
                        "fullEnd": 1004,
                        "start": 999,
                        "end": 1004,
                        "fullWidth": 5,
                        "width": 5,
                        "text": "catch",
                        "value": "catch",
                        "valueText": "catch"
                    },
                    "openParenToken": {
                        "kind": "OpenParenToken",
                        "fullStart": 1004,
                        "fullEnd": 1005,
                        "start": 1004,
                        "end": 1005,
                        "fullWidth": 1,
                        "width": 1,
                        "text": "(",
                        "value": "(",
                        "valueText": "("
                    },
                    "identifier": {
                        "kind": "IdentifierName",
                        "fullStart": 1005,
                        "fullEnd": 1006,
                        "start": 1005,
                        "end": 1006,
                        "fullWidth": 1,
                        "width": 1,
                        "text": "e",
                        "value": "e",
                        "valueText": "e"
                    },
                    "closeParenToken": {
                        "kind": "CloseParenToken",
                        "fullStart": 1006,
                        "fullEnd": 1007,
                        "start": 1006,
                        "end": 1007,
                        "fullWidth": 1,
                        "width": 1,
                        "text": ")",
                        "value": ")",
                        "valueText": ")"
                    },
                    "block": {
                        "kind": "Block",
                        "fullStart": 1007,
                        "fullEnd": 1148,
                        "start": 1007,
                        "end": 1147,
                        "fullWidth": 141,
                        "width": 140,
                        "openBraceToken": {
                            "kind": "OpenBraceToken",
                            "fullStart": 1007,
                            "fullEnd": 1009,
                            "start": 1007,
                            "end": 1008,
                            "fullWidth": 2,
                            "width": 1,
                            "text": "{",
                            "value": "{",
                            "valueText": "{",
                            "hasTrailingTrivia": true,
                            "hasTrailingNewLine": true,
                            "trailingTrivia": [
                                {
                                    "kind": "NewLineTrivia",
                                    "text": "\n"
                                }
                            ]
                        },
                        "statements": [
                            {
                                "kind": "IfStatement",
                                "fullStart": 1009,
                                "fullEnd": 1146,
                                "start": 1011,
                                "end": 1145,
                                "fullWidth": 137,
                                "width": 134,
                                "ifKeyword": {
                                    "kind": "IfKeyword",
                                    "fullStart": 1009,
                                    "fullEnd": 1013,
                                    "start": 1011,
                                    "end": 1013,
                                    "fullWidth": 4,
                                    "width": 2,
                                    "text": "if",
                                    "value": "if",
                                    "valueText": "if",
                                    "hasLeadingTrivia": true,
                                    "leadingTrivia": [
                                        {
                                            "kind": "WhitespaceTrivia",
                                            "text": "  "
                                        }
                                    ]
                                },
                                "openParenToken": {
                                    "kind": "OpenParenToken",
                                    "fullStart": 1013,
                                    "fullEnd": 1014,
                                    "start": 1013,
                                    "end": 1014,
                                    "fullWidth": 1,
                                    "width": 1,
                                    "text": "(",
                                    "value": "(",
                                    "valueText": "("
                                },
                                "condition": {
                                    "kind": "LogicalNotExpression",
                                    "fullStart": 1014,
                                    "fullEnd": 1039,
                                    "start": 1014,
                                    "end": 1039,
                                    "fullWidth": 25,
                                    "width": 25,
                                    "operatorToken": {
                                        "kind": "ExclamationToken",
                                        "fullStart": 1014,
                                        "fullEnd": 1015,
                                        "start": 1014,
                                        "end": 1015,
                                        "fullWidth": 1,
                                        "width": 1,
                                        "text": "!",
                                        "value": "!",
                                        "valueText": "!"
                                    },
                                    "operand": {
                                        "kind": "ParenthesizedExpression",
                                        "fullStart": 1015,
                                        "fullEnd": 1039,
                                        "start": 1015,
                                        "end": 1039,
                                        "fullWidth": 24,
                                        "width": 24,
                                        "openParenToken": {
                                            "kind": "OpenParenToken",
                                            "fullStart": 1015,
                                            "fullEnd": 1016,
                                            "start": 1015,
                                            "end": 1016,
                                            "fullWidth": 1,
                                            "width": 1,
                                            "text": "(",
                                            "value": "(",
                                            "valueText": "("
                                        },
                                        "expression": {
                                            "kind": "InstanceOfExpression",
                                            "fullStart": 1016,
                                            "fullEnd": 1038,
                                            "start": 1016,
                                            "end": 1038,
                                            "fullWidth": 22,
                                            "width": 22,
                                            "left": {
                                                "kind": "IdentifierName",
                                                "fullStart": 1016,
                                                "fullEnd": 1018,
                                                "start": 1016,
                                                "end": 1017,
                                                "fullWidth": 2,
                                                "width": 1,
                                                "text": "e",
                                                "value": "e",
                                                "valueText": "e",
                                                "hasTrailingTrivia": true,
                                                "trailingTrivia": [
                                                    {
                                                        "kind": "WhitespaceTrivia",
                                                        "text": " "
                                                    }
                                                ]
                                            },
                                            "operatorToken": {
                                                "kind": "InstanceOfKeyword",
                                                "fullStart": 1018,
                                                "fullEnd": 1029,
                                                "start": 1018,
                                                "end": 1028,
                                                "fullWidth": 11,
                                                "width": 10,
                                                "text": "instanceof",
                                                "value": "instanceof",
                                                "valueText": "instanceof",
                                                "hasTrailingTrivia": true,
                                                "trailingTrivia": [
                                                    {
                                                        "kind": "WhitespaceTrivia",
                                                        "text": " "
                                                    }
                                                ]
                                            },
                                            "right": {
                                                "kind": "IdentifierName",
                                                "fullStart": 1029,
                                                "fullEnd": 1038,
                                                "start": 1029,
                                                "end": 1038,
                                                "fullWidth": 9,
                                                "width": 9,
                                                "text": "TypeError",
                                                "value": "TypeError",
                                                "valueText": "TypeError"
                                            }
                                        },
                                        "closeParenToken": {
                                            "kind": "CloseParenToken",
                                            "fullStart": 1038,
                                            "fullEnd": 1039,
                                            "start": 1038,
                                            "end": 1039,
                                            "fullWidth": 1,
                                            "width": 1,
                                            "text": ")",
                                            "value": ")",
                                            "valueText": ")"
                                        }
                                    }
                                },
                                "closeParenToken": {
                                    "kind": "CloseParenToken",
                                    "fullStart": 1039,
                                    "fullEnd": 1040,
                                    "start": 1039,
                                    "end": 1040,
                                    "fullWidth": 1,
                                    "width": 1,
                                    "text": ")",
                                    "value": ")",
                                    "valueText": ")"
                                },
                                "statement": {
                                    "kind": "Block",
                                    "fullStart": 1040,
                                    "fullEnd": 1146,
                                    "start": 1040,
                                    "end": 1145,
                                    "fullWidth": 106,
                                    "width": 105,
                                    "openBraceToken": {
                                        "kind": "OpenBraceToken",
                                        "fullStart": 1040,
                                        "fullEnd": 1042,
                                        "start": 1040,
                                        "end": 1041,
                                        "fullWidth": 2,
                                        "width": 1,
                                        "text": "{",
                                        "value": "{",
                                        "valueText": "{",
                                        "hasTrailingTrivia": true,
                                        "hasTrailingNewLine": true,
                                        "trailingTrivia": [
                                            {
                                                "kind": "NewLineTrivia",
                                                "text": "\n"
                                            }
                                        ]
                                    },
                                    "statements": [
                                        {
                                            "kind": "ExpressionStatement",
                                            "fullStart": 1042,
                                            "fullEnd": 1142,
                                            "start": 1046,
                                            "end": 1141,
                                            "fullWidth": 100,
                                            "width": 95,
                                            "expression": {
                                                "kind": "InvocationExpression",
                                                "fullStart": 1042,
                                                "fullEnd": 1140,
                                                "start": 1046,
                                                "end": 1140,
                                                "fullWidth": 98,
                                                "width": 94,
                                                "expression": {
                                                    "kind": "IdentifierName",
                                                    "fullStart": 1042,
                                                    "fullEnd": 1052,
                                                    "start": 1046,
                                                    "end": 1052,
                                                    "fullWidth": 10,
                                                    "width": 6,
                                                    "text": "$ERROR",
                                                    "value": "$ERROR",
                                                    "valueText": "$ERROR",
                                                    "hasLeadingTrivia": true,
                                                    "leadingTrivia": [
                                                        {
                                                            "kind": "WhitespaceTrivia",
                                                            "text": "    "
                                                        }
                                                    ]
                                                },
                                                "argumentList": {
                                                    "kind": "ArgumentList",
                                                    "fullStart": 1052,
                                                    "fullEnd": 1140,
                                                    "start": 1052,
                                                    "end": 1140,
                                                    "fullWidth": 88,
                                                    "width": 88,
                                                    "openParenToken": {
                                                        "kind": "OpenParenToken",
                                                        "fullStart": 1052,
                                                        "fullEnd": 1053,
                                                        "start": 1052,
                                                        "end": 1053,
                                                        "fullWidth": 1,
                                                        "width": 1,
                                                        "text": "(",
                                                        "value": "(",
                                                        "valueText": "("
                                                    },
                                                    "arguments": [
                                                        {
                                                            "kind": "AddExpression",
                                                            "fullStart": 1053,
                                                            "fullEnd": 1139,
                                                            "start": 1053,
                                                            "end": 1139,
                                                            "fullWidth": 86,
                                                            "width": 86,
                                                            "left": {
                                                                "kind": "StringLiteral",
                                                                "fullStart": 1053,
                                                                "fullEnd": 1137,
                                                                "start": 1053,
                                                                "end": 1137,
                                                                "fullWidth": 84,
                                                                "width": 84,
                                                                "text": "'#2: Boolean.prototype.valueOf on not a Boolean object should throw TypeError, not '",
                                                                "value": "#2: Boolean.prototype.valueOf on not a Boolean object should throw TypeError, not ",
                                                                "valueText": "#2: Boolean.prototype.valueOf on not a Boolean object should throw TypeError, not "
                                                            },
                                                            "operatorToken": {
                                                                "kind": "PlusToken",
                                                                "fullStart": 1137,
                                                                "fullEnd": 1138,
                                                                "start": 1137,
                                                                "end": 1138,
                                                                "fullWidth": 1,
                                                                "width": 1,
                                                                "text": "+",
                                                                "value": "+",
                                                                "valueText": "+"
                                                            },
                                                            "right": {
                                                                "kind": "IdentifierName",
                                                                "fullStart": 1138,
                                                                "fullEnd": 1139,
                                                                "start": 1138,
                                                                "end": 1139,
                                                                "fullWidth": 1,
                                                                "width": 1,
                                                                "text": "e",
                                                                "value": "e",
                                                                "valueText": "e"
                                                            }
                                                        }
                                                    ],
                                                    "closeParenToken": {
                                                        "kind": "CloseParenToken",
                                                        "fullStart": 1139,
                                                        "fullEnd": 1140,
                                                        "start": 1139,
                                                        "end": 1140,
                                                        "fullWidth": 1,
                                                        "width": 1,
                                                        "text": ")",
                                                        "value": ")",
                                                        "valueText": ")"
                                                    }
                                                }
                                            },
                                            "semicolonToken": {
                                                "kind": "SemicolonToken",
                                                "fullStart": 1140,
                                                "fullEnd": 1142,
                                                "start": 1140,
                                                "end": 1141,
                                                "fullWidth": 2,
                                                "width": 1,
                                                "text": ";",
                                                "value": ";",
                                                "valueText": ";",
                                                "hasTrailingTrivia": true,
                                                "hasTrailingNewLine": true,
                                                "trailingTrivia": [
                                                    {
                                                        "kind": "NewLineTrivia",
                                                        "text": "\n"
                                                    }
                                                ]
                                            }
                                        }
                                    ],
                                    "closeBraceToken": {
                                        "kind": "CloseBraceToken",
                                        "fullStart": 1142,
                                        "fullEnd": 1146,
                                        "start": 1144,
                                        "end": 1145,
                                        "fullWidth": 4,
                                        "width": 1,
                                        "text": "}",
                                        "value": "}",
                                        "valueText": "}",
                                        "hasLeadingTrivia": true,
                                        "hasTrailingTrivia": true,
                                        "hasTrailingNewLine": true,
                                        "leadingTrivia": [
                                            {
                                                "kind": "WhitespaceTrivia",
                                                "text": "  "
                                            }
                                        ],
                                        "trailingTrivia": [
                                            {
                                                "kind": "NewLineTrivia",
                                                "text": "\n"
                                            }
                                        ]
                                    }
                                }
                            }
                        ],
                        "closeBraceToken": {
                            "kind": "CloseBraceToken",
                            "fullStart": 1146,
                            "fullEnd": 1148,
                            "start": 1146,
                            "end": 1147,
                            "fullWidth": 2,
                            "width": 1,
                            "text": "}",
                            "value": "}",
                            "valueText": "}",
                            "hasTrailingTrivia": true,
                            "hasTrailingNewLine": true,
                            "trailingTrivia": [
                                {
                                    "kind": "NewLineTrivia",
                                    "text": "\n"
                                }
                            ]
                        }
                    }
                }
            }
        ],
        "endOfFileToken": {
            "kind": "EndOfFileToken",
            "fullStart": 1148,
            "fullEnd": 1150,
            "start": 1150,
            "end": 1150,
            "fullWidth": 2,
            "width": 0,
            "text": "",
            "hasLeadingTrivia": true,
            "hasLeadingNewLine": true,
            "leadingTrivia": [
                {
                    "kind": "NewLineTrivia",
                    "text": "\n"
                },
                {
                    "kind": "NewLineTrivia",
                    "text": "\n"
                }
            ]
        }
    },
    "lineMap": {
        "lineStarts": [
            0,
            61,
            132,
            133,
            137,
            202,
            274,
            341,
            344,
            389,
            440,
            444,
            445,
            455,
            460,
            485,
            527,
            553,
            643,
            645,
            655,
            688,
            788,
            792,
            794,
            795,
            805,
            810,
            835,
            879,
            907,
            997,
            999,
            1009,
            1042,
            1142,
            1146,
            1148,
            1149,
            1150
        ],
        "length": 1150
    }
}<|MERGE_RESOLUTION|>--- conflicted
+++ resolved
@@ -158,12 +158,8 @@
                                         "start": 466,
                                         "end": 483,
                                         "fullWidth": 17,
-<<<<<<< HEAD
                                         "width": 17,
-                                        "identifier": {
-=======
                                         "propertyName": {
->>>>>>> 85e84683
                                             "kind": "IdentifierName",
                                             "fullStart": 466,
                                             "fullEnd": 469,
@@ -553,12 +549,8 @@
                                         "start": 533,
                                         "end": 550,
                                         "fullWidth": 17,
-<<<<<<< HEAD
                                         "width": 17,
-                                        "identifier": {
-=======
                                         "propertyName": {
->>>>>>> 85e84683
                                             "kind": "IdentifierName",
                                             "fullStart": 533,
                                             "fullEnd": 536,
@@ -1433,12 +1425,8 @@
                                         "start": 816,
                                         "end": 833,
                                         "fullWidth": 17,
-<<<<<<< HEAD
                                         "width": 17,
-                                        "identifier": {
-=======
                                         "propertyName": {
->>>>>>> 85e84683
                                             "kind": "IdentifierName",
                                             "fullStart": 816,
                                             "fullEnd": 819,
@@ -1828,12 +1816,8 @@
                                         "start": 885,
                                         "end": 904,
                                         "fullWidth": 19,
-<<<<<<< HEAD
                                         "width": 19,
-                                        "identifier": {
-=======
                                         "propertyName": {
->>>>>>> 85e84683
                                             "kind": "IdentifierName",
                                             "fullStart": 885,
                                             "fullEnd": 888,
