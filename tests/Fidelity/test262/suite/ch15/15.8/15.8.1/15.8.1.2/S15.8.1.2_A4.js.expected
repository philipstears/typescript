--- conflicted
+++ resolved
@@ -102,12 +102,8 @@
                             "start": 367,
                             "end": 380,
                             "fullWidth": 13,
-<<<<<<< HEAD
                             "width": 13,
-                            "identifier": {
-=======
                             "propertyName": {
->>>>>>> 85e84683
                                 "kind": "IdentifierName",
                                 "fullStart": 367,
                                 "fullEnd": 369,
