{
    "isDeclaration": false,
    "languageVersion": "EcmaScript5",
    "parseOptions": {
        "allowAutomaticSemicolonInsertion": true
    },
    "sourceUnit": {
        "kind": "SourceUnit",
        "fullStart": 0,
        "fullEnd": 509,
        "start": 363,
        "end": 509,
        "fullWidth": 509,
        "width": 146,
        "moduleElements": [
            {
                "kind": "VariableStatement",
                "fullStart": 0,
                "fullEnd": 381,
                "start": 363,
                "end": 380,
                "fullWidth": 381,
                "width": 17,
                "modifiers": [],
                "variableDeclaration": {
                    "kind": "VariableDeclaration",
                    "fullStart": 0,
                    "fullEnd": 379,
                    "start": 363,
                    "end": 379,
                    "fullWidth": 379,
                    "width": 16,
                    "varKeyword": {
                        "kind": "VarKeyword",
                        "fullStart": 0,
                        "fullEnd": 367,
                        "start": 363,
                        "end": 366,
                        "fullWidth": 367,
                        "width": 3,
                        "text": "var",
                        "value": "var",
                        "valueText": "var",
                        "hasLeadingTrivia": true,
                        "hasLeadingComment": true,
                        "hasLeadingNewLine": true,
                        "hasTrailingTrivia": true,
                        "leadingTrivia": [
                            {
                                "kind": "SingleLineCommentTrivia",
                                "text": "// Copyright 2009 the Sputnik authors.  All rights reserved."
                            },
                            {
                                "kind": "NewLineTrivia",
                                "text": "\n"
                            },
                            {
                                "kind": "SingleLineCommentTrivia",
                                "text": "// This code is governed by the BSD license found in the LICENSE file."
                            },
                            {
                                "kind": "NewLineTrivia",
                                "text": "\n"
                            },
                            {
                                "kind": "NewLineTrivia",
                                "text": "\n"
                            },
                            {
                                "kind": "MultiLineCommentTrivia",
                                "text": "/**\n * Value Property LN2 of the Math Object has the attribute ReadOnly\n *\n * @path ch15/15.8/15.8.1/15.8.1.3/S15.8.1.3_A4.js\n * @description Checking if Math.LN2 property has the attribute DontDelete\n * @noStrict\n */"
                            },
                            {
                                "kind": "NewLineTrivia",
                                "text": "\n"
                            },
                            {
                                "kind": "NewLineTrivia",
                                "text": "\n"
                            },
                            {
                                "kind": "SingleLineCommentTrivia",
                                "text": "// CHECK#1"
                            },
                            {
                                "kind": "NewLineTrivia",
                                "text": "\n"
                            }
                        ],
                        "trailingTrivia": [
                            {
                                "kind": "WhitespaceTrivia",
                                "text": " "
                            }
                        ]
                    },
                    "variableDeclarators": [
                        {
                            "kind": "VariableDeclarator",
                            "fullStart": 367,
                            "fullEnd": 379,
                            "start": 367,
                            "end": 379,
                            "fullWidth": 12,
<<<<<<< HEAD
                            "width": 12,
                            "identifier": {
=======
                            "propertyName": {
>>>>>>> 85e84683
                                "kind": "IdentifierName",
                                "fullStart": 367,
                                "fullEnd": 369,
                                "start": 367,
                                "end": 368,
                                "fullWidth": 2,
                                "width": 1,
                                "text": "x",
                                "value": "x",
                                "valueText": "x",
                                "hasTrailingTrivia": true,
                                "trailingTrivia": [
                                    {
                                        "kind": "WhitespaceTrivia",
                                        "text": " "
                                    }
                                ]
                            },
                            "equalsValueClause": {
                                "kind": "EqualsValueClause",
                                "fullStart": 369,
                                "fullEnd": 379,
                                "start": 369,
                                "end": 379,
                                "fullWidth": 10,
                                "width": 10,
                                "equalsToken": {
                                    "kind": "EqualsToken",
                                    "fullStart": 369,
                                    "fullEnd": 371,
                                    "start": 369,
                                    "end": 370,
                                    "fullWidth": 2,
                                    "width": 1,
                                    "text": "=",
                                    "value": "=",
                                    "valueText": "=",
                                    "hasTrailingTrivia": true,
                                    "trailingTrivia": [
                                        {
                                            "kind": "WhitespaceTrivia",
                                            "text": " "
                                        }
                                    ]
                                },
                                "value": {
                                    "kind": "MemberAccessExpression",
                                    "fullStart": 371,
                                    "fullEnd": 379,
                                    "start": 371,
                                    "end": 379,
                                    "fullWidth": 8,
                                    "width": 8,
                                    "expression": {
                                        "kind": "IdentifierName",
                                        "fullStart": 371,
                                        "fullEnd": 375,
                                        "start": 371,
                                        "end": 375,
                                        "fullWidth": 4,
                                        "width": 4,
                                        "text": "Math",
                                        "value": "Math",
                                        "valueText": "Math"
                                    },
                                    "dotToken": {
                                        "kind": "DotToken",
                                        "fullStart": 375,
                                        "fullEnd": 376,
                                        "start": 375,
                                        "end": 376,
                                        "fullWidth": 1,
                                        "width": 1,
                                        "text": ".",
                                        "value": ".",
                                        "valueText": "."
                                    },
                                    "name": {
                                        "kind": "IdentifierName",
                                        "fullStart": 376,
                                        "fullEnd": 379,
                                        "start": 376,
                                        "end": 379,
                                        "fullWidth": 3,
                                        "width": 3,
                                        "text": "LN2",
                                        "value": "LN2",
                                        "valueText": "LN2"
                                    }
                                }
                            }
                        }
                    ]
                },
                "semicolonToken": {
                    "kind": "SemicolonToken",
                    "fullStart": 379,
                    "fullEnd": 381,
                    "start": 379,
                    "end": 380,
                    "fullWidth": 2,
                    "width": 1,
                    "text": ";",
                    "value": ";",
                    "valueText": ";",
                    "hasTrailingTrivia": true,
                    "hasTrailingNewLine": true,
                    "trailingTrivia": [
                        {
                            "kind": "NewLineTrivia",
                            "text": "\n"
                        }
                    ]
                }
            },
            {
                "kind": "ExpressionStatement",
                "fullStart": 381,
                "fullEnd": 395,
                "start": 381,
                "end": 394,
                "fullWidth": 14,
                "width": 13,
                "expression": {
                    "kind": "AssignmentExpression",
                    "fullStart": 381,
                    "fullEnd": 393,
                    "start": 381,
                    "end": 393,
                    "fullWidth": 12,
                    "width": 12,
                    "left": {
                        "kind": "MemberAccessExpression",
                        "fullStart": 381,
                        "fullEnd": 390,
                        "start": 381,
                        "end": 389,
                        "fullWidth": 9,
                        "width": 8,
                        "expression": {
                            "kind": "IdentifierName",
                            "fullStart": 381,
                            "fullEnd": 385,
                            "start": 381,
                            "end": 385,
                            "fullWidth": 4,
                            "width": 4,
                            "text": "Math",
                            "value": "Math",
                            "valueText": "Math"
                        },
                        "dotToken": {
                            "kind": "DotToken",
                            "fullStart": 385,
                            "fullEnd": 386,
                            "start": 385,
                            "end": 386,
                            "fullWidth": 1,
                            "width": 1,
                            "text": ".",
                            "value": ".",
                            "valueText": "."
                        },
                        "name": {
                            "kind": "IdentifierName",
                            "fullStart": 386,
                            "fullEnd": 390,
                            "start": 386,
                            "end": 389,
                            "fullWidth": 4,
                            "width": 3,
                            "text": "LN2",
                            "value": "LN2",
                            "valueText": "LN2",
                            "hasTrailingTrivia": true,
                            "trailingTrivia": [
                                {
                                    "kind": "WhitespaceTrivia",
                                    "text": " "
                                }
                            ]
                        }
                    },
                    "operatorToken": {
                        "kind": "EqualsToken",
                        "fullStart": 390,
                        "fullEnd": 392,
                        "start": 390,
                        "end": 391,
                        "fullWidth": 2,
                        "width": 1,
                        "text": "=",
                        "value": "=",
                        "valueText": "=",
                        "hasTrailingTrivia": true,
                        "trailingTrivia": [
                            {
                                "kind": "WhitespaceTrivia",
                                "text": " "
                            }
                        ]
                    },
                    "right": {
                        "kind": "NumericLiteral",
                        "fullStart": 392,
                        "fullEnd": 393,
                        "start": 392,
                        "end": 393,
                        "fullWidth": 1,
                        "width": 1,
                        "text": "1",
                        "value": 1,
                        "valueText": "1"
                    }
                },
                "semicolonToken": {
                    "kind": "SemicolonToken",
                    "fullStart": 393,
                    "fullEnd": 395,
                    "start": 393,
                    "end": 394,
                    "fullWidth": 2,
                    "width": 1,
                    "text": ";",
                    "value": ";",
                    "valueText": ";",
                    "hasTrailingTrivia": true,
                    "hasTrailingNewLine": true,
                    "trailingTrivia": [
                        {
                            "kind": "NewLineTrivia",
                            "text": "\n"
                        }
                    ]
                }
            },
            {
                "kind": "IfStatement",
                "fullStart": 395,
                "fullEnd": 508,
                "start": 395,
                "end": 507,
                "fullWidth": 113,
                "width": 112,
                "ifKeyword": {
                    "kind": "IfKeyword",
                    "fullStart": 395,
                    "fullEnd": 398,
                    "start": 395,
                    "end": 397,
                    "fullWidth": 3,
                    "width": 2,
                    "text": "if",
                    "value": "if",
                    "valueText": "if",
                    "hasTrailingTrivia": true,
                    "trailingTrivia": [
                        {
                            "kind": "WhitespaceTrivia",
                            "text": " "
                        }
                    ]
                },
                "openParenToken": {
                    "kind": "OpenParenToken",
                    "fullStart": 398,
                    "fullEnd": 399,
                    "start": 398,
                    "end": 399,
                    "fullWidth": 1,
                    "width": 1,
                    "text": "(",
                    "value": "(",
                    "valueText": "("
                },
                "condition": {
                    "kind": "NotEqualsExpression",
                    "fullStart": 399,
                    "fullEnd": 413,
                    "start": 399,
                    "end": 413,
                    "fullWidth": 14,
                    "width": 14,
                    "left": {
                        "kind": "MemberAccessExpression",
                        "fullStart": 399,
                        "fullEnd": 408,
                        "start": 399,
                        "end": 407,
                        "fullWidth": 9,
                        "width": 8,
                        "expression": {
                            "kind": "IdentifierName",
                            "fullStart": 399,
                            "fullEnd": 403,
                            "start": 399,
                            "end": 403,
                            "fullWidth": 4,
                            "width": 4,
                            "text": "Math",
                            "value": "Math",
                            "valueText": "Math"
                        },
                        "dotToken": {
                            "kind": "DotToken",
                            "fullStart": 403,
                            "fullEnd": 404,
                            "start": 403,
                            "end": 404,
                            "fullWidth": 1,
                            "width": 1,
                            "text": ".",
                            "value": ".",
                            "valueText": "."
                        },
                        "name": {
                            "kind": "IdentifierName",
                            "fullStart": 404,
                            "fullEnd": 408,
                            "start": 404,
                            "end": 407,
                            "fullWidth": 4,
                            "width": 3,
                            "text": "LN2",
                            "value": "LN2",
                            "valueText": "LN2",
                            "hasTrailingTrivia": true,
                            "trailingTrivia": [
                                {
                                    "kind": "WhitespaceTrivia",
                                    "text": " "
                                }
                            ]
                        }
                    },
                    "operatorToken": {
                        "kind": "ExclamationEqualsEqualsToken",
                        "fullStart": 408,
                        "fullEnd": 412,
                        "start": 408,
                        "end": 411,
                        "fullWidth": 4,
                        "width": 3,
                        "text": "!==",
                        "value": "!==",
                        "valueText": "!==",
                        "hasTrailingTrivia": true,
                        "trailingTrivia": [
                            {
                                "kind": "WhitespaceTrivia",
                                "text": " "
                            }
                        ]
                    },
                    "right": {
                        "kind": "IdentifierName",
                        "fullStart": 412,
                        "fullEnd": 413,
                        "start": 412,
                        "end": 413,
                        "fullWidth": 1,
                        "width": 1,
                        "text": "x",
                        "value": "x",
                        "valueText": "x"
                    }
                },
                "closeParenToken": {
                    "kind": "CloseParenToken",
                    "fullStart": 413,
                    "fullEnd": 415,
                    "start": 413,
                    "end": 414,
                    "fullWidth": 2,
                    "width": 1,
                    "text": ")",
                    "value": ")",
                    "valueText": ")",
                    "hasTrailingTrivia": true,
                    "trailingTrivia": [
                        {
                            "kind": "WhitespaceTrivia",
                            "text": " "
                        }
                    ]
                },
                "statement": {
                    "kind": "Block",
                    "fullStart": 415,
                    "fullEnd": 508,
                    "start": 415,
                    "end": 507,
                    "fullWidth": 93,
                    "width": 92,
                    "openBraceToken": {
                        "kind": "OpenBraceToken",
                        "fullStart": 415,
                        "fullEnd": 417,
                        "start": 415,
                        "end": 416,
                        "fullWidth": 2,
                        "width": 1,
                        "text": "{",
                        "value": "{",
                        "valueText": "{",
                        "hasTrailingTrivia": true,
                        "hasTrailingNewLine": true,
                        "trailingTrivia": [
                            {
                                "kind": "NewLineTrivia",
                                "text": "\n"
                            }
                        ]
                    },
                    "statements": [
                        {
                            "kind": "ExpressionStatement",
                            "fullStart": 417,
                            "fullEnd": 506,
                            "start": 419,
                            "end": 505,
                            "fullWidth": 89,
                            "width": 86,
                            "expression": {
                                "kind": "InvocationExpression",
                                "fullStart": 417,
                                "fullEnd": 504,
                                "start": 419,
                                "end": 504,
                                "fullWidth": 87,
                                "width": 85,
                                "expression": {
                                    "kind": "IdentifierName",
                                    "fullStart": 417,
                                    "fullEnd": 425,
                                    "start": 419,
                                    "end": 425,
                                    "fullWidth": 8,
                                    "width": 6,
                                    "text": "$ERROR",
                                    "value": "$ERROR",
                                    "valueText": "$ERROR",
                                    "hasLeadingTrivia": true,
                                    "leadingTrivia": [
                                        {
                                            "kind": "WhitespaceTrivia",
                                            "text": "  "
                                        }
                                    ]
                                },
                                "argumentList": {
                                    "kind": "ArgumentList",
                                    "fullStart": 425,
                                    "fullEnd": 504,
                                    "start": 425,
                                    "end": 504,
                                    "fullWidth": 79,
                                    "width": 79,
                                    "openParenToken": {
                                        "kind": "OpenParenToken",
                                        "fullStart": 425,
                                        "fullEnd": 426,
                                        "start": 425,
                                        "end": 426,
                                        "fullWidth": 1,
                                        "width": 1,
                                        "text": "(",
                                        "value": "(",
                                        "valueText": "("
                                    },
                                    "arguments": [
                                        {
                                            "kind": "StringLiteral",
                                            "fullStart": 426,
                                            "fullEnd": 503,
                                            "start": 426,
                                            "end": 503,
                                            "fullWidth": 77,
                                            "width": 77,
                                            "text": "'#1: Math.LN2 hasn\\'t ReadOnly: \\'x = Math.LN2;Math.LN2 = 1;Math.LN2 === x\\''",
                                            "value": "#1: Math.LN2 hasn't ReadOnly: 'x = Math.LN2;Math.LN2 = 1;Math.LN2 === x'",
                                            "valueText": "#1: Math.LN2 hasn't ReadOnly: 'x = Math.LN2;Math.LN2 = 1;Math.LN2 === x'"
                                        }
                                    ],
                                    "closeParenToken": {
                                        "kind": "CloseParenToken",
                                        "fullStart": 503,
                                        "fullEnd": 504,
                                        "start": 503,
                                        "end": 504,
                                        "fullWidth": 1,
                                        "width": 1,
                                        "text": ")",
                                        "value": ")",
                                        "valueText": ")"
                                    }
                                }
                            },
                            "semicolonToken": {
                                "kind": "SemicolonToken",
                                "fullStart": 504,
                                "fullEnd": 506,
                                "start": 504,
                                "end": 505,
                                "fullWidth": 2,
                                "width": 1,
                                "text": ";",
                                "value": ";",
                                "valueText": ";",
                                "hasTrailingTrivia": true,
                                "hasTrailingNewLine": true,
                                "trailingTrivia": [
                                    {
                                        "kind": "NewLineTrivia",
                                        "text": "\n"
                                    }
                                ]
                            }
                        }
                    ],
                    "closeBraceToken": {
                        "kind": "CloseBraceToken",
                        "fullStart": 506,
                        "fullEnd": 508,
                        "start": 506,
                        "end": 507,
                        "fullWidth": 2,
                        "width": 1,
                        "text": "}",
                        "value": "}",
                        "valueText": "}",
                        "hasTrailingTrivia": true,
                        "hasTrailingNewLine": true,
                        "trailingTrivia": [
                            {
                                "kind": "NewLineTrivia",
                                "text": "\n"
                            }
                        ]
                    }
                }
            }
        ],
        "endOfFileToken": {
            "kind": "EndOfFileToken",
            "fullStart": 508,
            "fullEnd": 509,
            "start": 509,
            "end": 509,
            "fullWidth": 1,
            "width": 0,
            "text": "",
            "hasLeadingTrivia": true,
            "hasLeadingNewLine": true,
            "leadingTrivia": [
                {
                    "kind": "NewLineTrivia",
                    "text": "\n"
                }
            ]
        }
    },
    "lineMap": {
        "lineStarts": [
            0,
            61,
            132,
            133,
            137,
            205,
            208,
            259,
            334,
            347,
            351,
            352,
            363,
            381,
            395,
            417,
            506,
            508,
            509
        ],
        "length": 509
    }
}<|MERGE_RESOLUTION|>--- conflicted
+++ resolved
@@ -102,12 +102,8 @@
                             "start": 367,
                             "end": 379,
                             "fullWidth": 12,
-<<<<<<< HEAD
                             "width": 12,
-                            "identifier": {
-=======
                             "propertyName": {
->>>>>>> 85e84683
                                 "kind": "IdentifierName",
                                 "fullStart": 367,
                                 "fullEnd": 369,
