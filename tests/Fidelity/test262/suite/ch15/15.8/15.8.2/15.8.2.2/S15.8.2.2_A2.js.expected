--- conflicted
+++ resolved
@@ -102,12 +102,8 @@
                             "start": 333,
                             "end": 354,
                             "fullWidth": 21,
-<<<<<<< HEAD
                             "width": 21,
-                            "identifier": {
-=======
                             "propertyName": {
->>>>>>> 85e84683
                                 "kind": "IdentifierName",
                                 "fullStart": 333,
                                 "fullEnd": 335,
