--- conflicted
+++ resolved
@@ -1871,12 +1871,8 @@
                             "start": 722,
                             "end": 728,
                             "fullWidth": 6,
-<<<<<<< HEAD
                             "width": 6,
-                            "identifier": {
-=======
                             "propertyName": {
->>>>>>> 85e84683
                                 "kind": "IdentifierName",
                                 "fullStart": 722,
                                 "fullEnd": 728,
@@ -1956,12 +1952,8 @@
                             "start": 734,
                             "end": 738,
                             "fullWidth": 4,
-<<<<<<< HEAD
                             "width": 4,
-                            "identifier": {
-=======
                             "propertyName": {
->>>>>>> 85e84683
                                 "kind": "IdentifierName",
                                 "fullStart": 734,
                                 "fullEnd": 738,
@@ -2041,12 +2033,8 @@
                             "start": 744,
                             "end": 745,
                             "fullWidth": 1,
-<<<<<<< HEAD
                             "width": 1,
-                            "identifier": {
-=======
                             "propertyName": {
->>>>>>> 85e84683
                                 "kind": "IdentifierName",
                                 "fullStart": 744,
                                 "fullEnd": 745,
