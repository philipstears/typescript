{
    "isDeclaration": false,
    "languageVersion": "EcmaScript5",
    "parseOptions": {
        "allowAutomaticSemicolonInsertion": true
    },
    "sourceUnit": {
        "kind": "SourceUnit",
        "fullStart": 0,
        "fullEnd": 1279,
        "start": 455,
        "end": 1279,
        "fullWidth": 1279,
        "width": 824,
        "isIncrementallyUnusable": true,
        "moduleElements": [
            {
                "kind": "ExpressionStatement",
                "fullStart": 0,
                "fullEnd": 477,
                "start": 455,
                "end": 476,
                "fullWidth": 477,
                "width": 21,
                "expression": {
                    "kind": "AssignmentExpression",
                    "fullStart": 0,
                    "fullEnd": 475,
                    "start": 455,
                    "end": 475,
                    "fullWidth": 475,
                    "width": 20,
                    "left": {
                        "kind": "IdentifierName",
                        "fullStart": 0,
                        "fullEnd": 460,
                        "start": 455,
                        "end": 459,
                        "fullWidth": 460,
                        "width": 4,
                        "text": "prec",
                        "value": "prec",
                        "valueText": "prec",
                        "hasLeadingTrivia": true,
                        "hasLeadingComment": true,
                        "hasLeadingNewLine": true,
                        "hasTrailingTrivia": true,
                        "leadingTrivia": [
                            {
                                "kind": "SingleLineCommentTrivia",
                                "text": "// Copyright 2009 the Sputnik authors.  All rights reserved."
                            },
                            {
                                "kind": "NewLineTrivia",
                                "text": "\n"
                            },
                            {
                                "kind": "SingleLineCommentTrivia",
                                "text": "// This code is governed by the BSD license found in the LICENSE file."
                            },
                            {
                                "kind": "NewLineTrivia",
                                "text": "\n"
                            },
                            {
                                "kind": "NewLineTrivia",
                                "text": "\n"
                            },
                            {
                                "kind": "MultiLineCommentTrivia",
                                "text": "/**\n * Tangent is a periodic function with period PI\n *\n * @path ch15/15.8/15.8.2/15.8.2.18/S15.8.2.18_A6.js\n * @description Checking if Math.tan(x) equals to Math.tan(x+n*Math.PI) with precision 0.000000000003, where n is an integer from 1 to 100 and x is one of 10 float point values from 0 to Math.PI\n */"
                            },
                            {
                                "kind": "NewLineTrivia",
                                "text": "\n"
                            },
                            {
                                "kind": "NewLineTrivia",
                                "text": "\n"
                            },
                            {
                                "kind": "SingleLineCommentTrivia",
                                "text": "// CHECK#1"
                            },
                            {
                                "kind": "NewLineTrivia",
                                "text": "\n"
                            },
                            {
                                "kind": "WhitespaceTrivia",
                                "text": "  "
                            }
                        ],
                        "trailingTrivia": [
                            {
                                "kind": "WhitespaceTrivia",
                                "text": " "
                            }
                        ]
                    },
                    "operatorToken": {
                        "kind": "EqualsToken",
                        "fullStart": 460,
                        "fullEnd": 462,
                        "start": 460,
                        "end": 461,
                        "fullWidth": 2,
                        "width": 1,
                        "text": "=",
                        "value": "=",
                        "valueText": "=",
                        "hasTrailingTrivia": true,
                        "trailingTrivia": [
                            {
                                "kind": "WhitespaceTrivia",
                                "text": " "
                            }
                        ]
                    },
                    "right": {
                        "kind": "NumericLiteral",
                        "fullStart": 462,
                        "fullEnd": 475,
                        "start": 462,
                        "end": 475,
                        "fullWidth": 13,
                        "width": 13,
                        "text": "0.00000000003",
                        "value": 3e-11,
                        "valueText": "3e-11"
                    }
                },
                "semicolonToken": {
                    "kind": "SemicolonToken",
                    "fullStart": 475,
                    "fullEnd": 477,
                    "start": 475,
                    "end": 476,
                    "fullWidth": 2,
                    "width": 1,
                    "text": ";",
                    "value": ";",
                    "valueText": ";",
                    "hasTrailingTrivia": true,
                    "hasTrailingNewLine": true,
                    "trailingTrivia": [
                        {
                            "kind": "NewLineTrivia",
                            "text": "\n"
                        }
                    ]
                }
            },
            {
                "kind": "ExpressionStatement",
                "fullStart": 477,
                "fullEnd": 523,
                "start": 505,
                "end": 522,
                "fullWidth": 46,
                "width": 17,
                "expression": {
                    "kind": "AssignmentExpression",
                    "fullStart": 477,
                    "fullEnd": 521,
                    "start": 505,
                    "end": 521,
                    "fullWidth": 44,
                    "width": 16,
                    "left": {
                        "kind": "IdentifierName",
                        "fullStart": 477,
                        "fullEnd": 512,
                        "start": 505,
                        "end": 511,
                        "fullWidth": 35,
                        "width": 6,
                        "text": "period",
                        "value": "period",
                        "valueText": "period",
                        "hasLeadingTrivia": true,
                        "hasLeadingComment": true,
                        "hasLeadingNewLine": true,
                        "hasTrailingTrivia": true,
                        "leadingTrivia": [
                            {
                                "kind": "SingleLineCommentTrivia",
                                "text": "//prec = 0.000000000000001;"
                            },
                            {
                                "kind": "NewLineTrivia",
                                "text": "\n"
                            }
                        ],
                        "trailingTrivia": [
                            {
                                "kind": "WhitespaceTrivia",
                                "text": " "
                            }
                        ]
                    },
                    "operatorToken": {
                        "kind": "EqualsToken",
                        "fullStart": 512,
                        "fullEnd": 514,
                        "start": 512,
                        "end": 513,
                        "fullWidth": 2,
                        "width": 1,
                        "text": "=",
                        "value": "=",
                        "valueText": "=",
                        "hasTrailingTrivia": true,
                        "trailingTrivia": [
                            {
                                "kind": "WhitespaceTrivia",
                                "text": " "
                            }
                        ]
                    },
                    "right": {
                        "kind": "MemberAccessExpression",
                        "fullStart": 514,
                        "fullEnd": 521,
                        "start": 514,
                        "end": 521,
                        "fullWidth": 7,
                        "width": 7,
                        "expression": {
                            "kind": "IdentifierName",
                            "fullStart": 514,
                            "fullEnd": 518,
                            "start": 514,
                            "end": 518,
                            "fullWidth": 4,
                            "width": 4,
                            "text": "Math",
                            "value": "Math",
                            "valueText": "Math"
                        },
                        "dotToken": {
                            "kind": "DotToken",
                            "fullStart": 518,
                            "fullEnd": 519,
                            "start": 518,
                            "end": 519,
                            "fullWidth": 1,
                            "width": 1,
                            "text": ".",
                            "value": ".",
                            "valueText": "."
                        },
                        "name": {
                            "kind": "IdentifierName",
                            "fullStart": 519,
                            "fullEnd": 521,
                            "start": 519,
                            "end": 521,
                            "fullWidth": 2,
                            "width": 2,
                            "text": "PI",
                            "value": "PI",
                            "valueText": "PI"
                        }
                    }
                },
                "semicolonToken": {
                    "kind": "SemicolonToken",
                    "fullStart": 521,
                    "fullEnd": 523,
                    "start": 521,
                    "end": 522,
                    "fullWidth": 2,
                    "width": 1,
                    "text": ";",
                    "value": ";",
                    "valueText": ";",
                    "hasTrailingTrivia": true,
                    "hasTrailingNewLine": true,
                    "trailingTrivia": [
                        {
                            "kind": "NewLineTrivia",
                            "text": "\n"
                        }
                    ]
                }
            },
            {
                "kind": "ExpressionStatement",
                "fullStart": 523,
                "fullEnd": 537,
                "start": 523,
                "end": 536,
                "fullWidth": 14,
                "width": 13,
                "expression": {
                    "kind": "AssignmentExpression",
                    "fullStart": 523,
                    "fullEnd": 535,
                    "start": 523,
                    "end": 535,
                    "fullWidth": 12,
                    "width": 12,
                    "left": {
                        "kind": "IdentifierName",
                        "fullStart": 523,
                        "fullEnd": 530,
                        "start": 523,
                        "end": 529,
                        "fullWidth": 7,
                        "width": 6,
                        "text": "pernum",
                        "value": "pernum",
                        "valueText": "pernum",
                        "hasTrailingTrivia": true,
                        "trailingTrivia": [
                            {
                                "kind": "WhitespaceTrivia",
                                "text": " "
                            }
                        ]
                    },
                    "operatorToken": {
                        "kind": "EqualsToken",
                        "fullStart": 530,
                        "fullEnd": 532,
                        "start": 530,
                        "end": 531,
                        "fullWidth": 2,
                        "width": 1,
                        "text": "=",
                        "value": "=",
                        "valueText": "=",
                        "hasTrailingTrivia": true,
                        "trailingTrivia": [
                            {
                                "kind": "WhitespaceTrivia",
                                "text": " "
                            }
                        ]
                    },
                    "right": {
                        "kind": "NumericLiteral",
                        "fullStart": 532,
                        "fullEnd": 535,
                        "start": 532,
                        "end": 535,
                        "fullWidth": 3,
                        "width": 3,
                        "text": "100",
                        "value": 100,
                        "valueText": "100"
                    }
                },
                "semicolonToken": {
                    "kind": "SemicolonToken",
                    "fullStart": 535,
                    "fullEnd": 537,
                    "start": 535,
                    "end": 536,
                    "fullWidth": 2,
                    "width": 1,
                    "text": ";",
                    "value": ";",
                    "valueText": ";",
                    "hasTrailingTrivia": true,
                    "hasTrailingNewLine": true,
                    "trailingTrivia": [
                        {
                            "kind": "NewLineTrivia",
                            "text": "\n"
                        }
                    ]
                }
            },
            {
                "kind": "ExpressionStatement",
                "fullStart": 537,
                "fullEnd": 571,
                "start": 538,
                "end": 570,
                "fullWidth": 34,
                "width": 32,
                "isIncrementallyUnusable": true,
                "expression": {
                    "kind": "AssignmentExpression",
                    "fullStart": 537,
                    "fullEnd": 569,
                    "start": 538,
                    "end": 569,
                    "fullWidth": 32,
                    "width": 31,
                    "isIncrementallyUnusable": true,
                    "left": {
                        "kind": "IdentifierName",
                        "fullStart": 537,
                        "fullEnd": 540,
                        "start": 538,
                        "end": 539,
                        "fullWidth": 3,
                        "width": 1,
                        "text": "a",
                        "value": "a",
                        "valueText": "a",
                        "hasLeadingTrivia": true,
                        "hasLeadingNewLine": true,
                        "hasTrailingTrivia": true,
                        "leadingTrivia": [
                            {
                                "kind": "NewLineTrivia",
                                "text": "\n"
                            }
                        ],
                        "trailingTrivia": [
                            {
                                "kind": "WhitespaceTrivia",
                                "text": " "
                            }
                        ]
                    },
                    "operatorToken": {
                        "kind": "EqualsToken",
                        "fullStart": 540,
                        "fullEnd": 542,
                        "start": 540,
                        "end": 541,
                        "fullWidth": 2,
                        "width": 1,
                        "text": "=",
                        "value": "=",
                        "valueText": "=",
                        "hasTrailingTrivia": true,
                        "trailingTrivia": [
                            {
                                "kind": "WhitespaceTrivia",
                                "text": " "
                            }
                        ]
                    },
                    "right": {
                        "kind": "AddExpression",
                        "fullStart": 542,
                        "fullEnd": 569,
                        "start": 542,
                        "end": 569,
                        "fullWidth": 27,
                        "width": 27,
                        "isIncrementallyUnusable": true,
                        "left": {
                            "kind": "MultiplyExpression",
                            "fullStart": 542,
                            "fullEnd": 559,
                            "start": 542,
                            "end": 558,
                            "fullWidth": 17,
                            "width": 16,
                            "left": {
                                "kind": "NegateExpression",
                                "fullStart": 542,
                                "fullEnd": 550,
                                "start": 542,
                                "end": 549,
                                "fullWidth": 8,
                                "width": 7,
                                "operatorToken": {
                                    "kind": "MinusToken",
                                    "fullStart": 542,
                                    "fullEnd": 543,
                                    "start": 542,
                                    "end": 543,
                                    "fullWidth": 1,
                                    "width": 1,
                                    "text": "-",
                                    "value": "-",
                                    "valueText": "-"
                                },
                                "operand": {
                                    "kind": "IdentifierName",
                                    "fullStart": 543,
                                    "fullEnd": 550,
                                    "start": 543,
                                    "end": 549,
                                    "fullWidth": 7,
                                    "width": 6,
                                    "text": "pernum",
                                    "value": "pernum",
                                    "valueText": "pernum",
                                    "hasTrailingTrivia": true,
                                    "trailingTrivia": [
                                        {
                                            "kind": "WhitespaceTrivia",
                                            "text": " "
                                        }
                                    ]
                                }
                            },
                            "operatorToken": {
                                "kind": "AsteriskToken",
                                "fullStart": 550,
                                "fullEnd": 552,
                                "start": 550,
                                "end": 551,
                                "fullWidth": 2,
                                "width": 1,
                                "text": "*",
                                "value": "*",
                                "valueText": "*",
                                "hasTrailingTrivia": true,
                                "trailingTrivia": [
                                    {
                                        "kind": "WhitespaceTrivia",
                                        "text": " "
                                    }
                                ]
                            },
                            "right": {
                                "kind": "IdentifierName",
                                "fullStart": 552,
                                "fullEnd": 559,
                                "start": 552,
                                "end": 558,
                                "fullWidth": 7,
                                "width": 6,
                                "text": "period",
                                "value": "period",
                                "valueText": "period",
                                "hasTrailingTrivia": true,
                                "trailingTrivia": [
                                    {
                                        "kind": "WhitespaceTrivia",
                                        "text": " "
                                    }
                                ]
                            }
                        },
                        "operatorToken": {
                            "kind": "PlusToken",
                            "fullStart": 559,
                            "fullEnd": 561,
                            "start": 559,
                            "end": 560,
                            "fullWidth": 2,
                            "width": 1,
                            "text": "+",
                            "value": "+",
                            "valueText": "+",
                            "hasTrailingTrivia": true,
                            "trailingTrivia": [
                                {
                                    "kind": "WhitespaceTrivia",
                                    "text": " "
                                }
                            ]
                        },
                        "right": {
                            "kind": "DivideExpression",
                            "fullStart": 561,
                            "fullEnd": 569,
                            "start": 561,
                            "end": 569,
                            "fullWidth": 8,
                            "width": 8,
                            "isIncrementallyUnusable": true,
                            "left": {
                                "kind": "IdentifierName",
                                "fullStart": 561,
                                "fullEnd": 567,
                                "start": 561,
                                "end": 567,
                                "fullWidth": 6,
                                "width": 6,
                                "text": "period",
                                "value": "period",
                                "valueText": "period"
                            },
                            "operatorToken": {
                                "kind": "SlashToken",
                                "fullStart": 567,
                                "fullEnd": 568,
                                "start": 567,
                                "end": 568,
                                "fullWidth": 1,
                                "width": 1,
                                "text": "/",
                                "value": "/",
                                "valueText": "/"
                            },
                            "right": {
                                "kind": "NumericLiteral",
                                "fullStart": 568,
                                "fullEnd": 569,
                                "start": 568,
                                "end": 569,
                                "fullWidth": 1,
                                "width": 1,
                                "text": "2",
                                "value": 2,
                                "valueText": "2"
                            }
                        }
                    }
                },
                "semicolonToken": {
                    "kind": "SemicolonToken",
                    "fullStart": 569,
                    "fullEnd": 571,
                    "start": 569,
                    "end": 570,
                    "fullWidth": 2,
                    "width": 1,
                    "text": ";",
                    "value": ";",
                    "valueText": ";",
                    "hasTrailingTrivia": true,
                    "hasTrailingNewLine": true,
                    "trailingTrivia": [
                        {
                            "kind": "NewLineTrivia",
                            "text": "\n"
                        }
                    ]
                }
            },
            {
                "kind": "ExpressionStatement",
                "fullStart": 571,
                "fullEnd": 603,
                "start": 571,
                "end": 602,
                "fullWidth": 32,
                "width": 31,
                "isIncrementallyUnusable": true,
                "expression": {
                    "kind": "AssignmentExpression",
                    "fullStart": 571,
                    "fullEnd": 601,
                    "start": 571,
                    "end": 601,
                    "fullWidth": 30,
                    "width": 30,
                    "isIncrementallyUnusable": true,
                    "left": {
                        "kind": "IdentifierName",
                        "fullStart": 571,
                        "fullEnd": 573,
                        "start": 571,
                        "end": 572,
                        "fullWidth": 2,
                        "width": 1,
                        "text": "b",
                        "value": "b",
                        "valueText": "b",
                        "hasTrailingTrivia": true,
                        "trailingTrivia": [
                            {
                                "kind": "WhitespaceTrivia",
                                "text": " "
                            }
                        ]
                    },
                    "operatorToken": {
                        "kind": "EqualsToken",
                        "fullStart": 573,
                        "fullEnd": 575,
                        "start": 573,
                        "end": 574,
                        "fullWidth": 2,
                        "width": 1,
                        "text": "=",
                        "value": "=",
                        "valueText": "=",
                        "hasTrailingTrivia": true,
                        "trailingTrivia": [
                            {
                                "kind": "WhitespaceTrivia",
                                "text": " "
                            }
                        ]
                    },
                    "right": {
                        "kind": "SubtractExpression",
                        "fullStart": 575,
                        "fullEnd": 601,
                        "start": 575,
                        "end": 601,
                        "fullWidth": 26,
                        "width": 26,
                        "isIncrementallyUnusable": true,
                        "left": {
                            "kind": "MultiplyExpression",
                            "fullStart": 575,
                            "fullEnd": 591,
                            "start": 575,
                            "end": 590,
                            "fullWidth": 16,
                            "width": 15,
                            "left": {
                                "kind": "IdentifierName",
                                "fullStart": 575,
                                "fullEnd": 582,
                                "start": 575,
                                "end": 581,
                                "fullWidth": 7,
                                "width": 6,
                                "text": "pernum",
                                "value": "pernum",
                                "valueText": "pernum",
                                "hasTrailingTrivia": true,
                                "trailingTrivia": [
                                    {
                                        "kind": "WhitespaceTrivia",
                                        "text": " "
                                    }
                                ]
                            },
                            "operatorToken": {
                                "kind": "AsteriskToken",
                                "fullStart": 582,
                                "fullEnd": 584,
                                "start": 582,
                                "end": 583,
                                "fullWidth": 2,
                                "width": 1,
                                "text": "*",
                                "value": "*",
                                "valueText": "*",
                                "hasTrailingTrivia": true,
                                "trailingTrivia": [
                                    {
                                        "kind": "WhitespaceTrivia",
                                        "text": " "
                                    }
                                ]
                            },
                            "right": {
                                "kind": "IdentifierName",
                                "fullStart": 584,
                                "fullEnd": 591,
                                "start": 584,
                                "end": 590,
                                "fullWidth": 7,
                                "width": 6,
                                "text": "period",
                                "value": "period",
                                "valueText": "period",
                                "hasTrailingTrivia": true,
                                "trailingTrivia": [
                                    {
                                        "kind": "WhitespaceTrivia",
                                        "text": " "
                                    }
                                ]
                            }
                        },
                        "operatorToken": {
                            "kind": "MinusToken",
                            "fullStart": 591,
                            "fullEnd": 593,
                            "start": 591,
                            "end": 592,
                            "fullWidth": 2,
                            "width": 1,
                            "text": "-",
                            "value": "-",
                            "valueText": "-",
                            "hasTrailingTrivia": true,
                            "trailingTrivia": [
                                {
                                    "kind": "WhitespaceTrivia",
                                    "text": " "
                                }
                            ]
                        },
                        "right": {
                            "kind": "DivideExpression",
                            "fullStart": 593,
                            "fullEnd": 601,
                            "start": 593,
                            "end": 601,
                            "fullWidth": 8,
                            "width": 8,
                            "isIncrementallyUnusable": true,
                            "left": {
                                "kind": "IdentifierName",
                                "fullStart": 593,
                                "fullEnd": 599,
                                "start": 593,
                                "end": 599,
                                "fullWidth": 6,
                                "width": 6,
                                "text": "period",
                                "value": "period",
                                "valueText": "period"
                            },
                            "operatorToken": {
                                "kind": "SlashToken",
                                "fullStart": 599,
                                "fullEnd": 600,
                                "start": 599,
                                "end": 600,
                                "fullWidth": 1,
                                "width": 1,
                                "text": "/",
                                "value": "/",
                                "valueText": "/"
                            },
                            "right": {
                                "kind": "NumericLiteral",
                                "fullStart": 600,
                                "fullEnd": 601,
                                "start": 600,
                                "end": 601,
                                "fullWidth": 1,
                                "width": 1,
                                "text": "2",
                                "value": 2,
                                "valueText": "2"
                            }
                        }
                    }
                },
                "semicolonToken": {
                    "kind": "SemicolonToken",
                    "fullStart": 601,
                    "fullEnd": 603,
                    "start": 601,
                    "end": 602,
                    "fullWidth": 2,
                    "width": 1,
                    "text": ";",
                    "value": ";",
                    "valueText": ";",
                    "hasTrailingTrivia": true,
                    "hasTrailingNewLine": true,
                    "trailingTrivia": [
                        {
                            "kind": "NewLineTrivia",
                            "text": "\n"
                        }
                    ]
                }
            },
            {
                "kind": "ExpressionStatement",
                "fullStart": 603,
                "fullEnd": 614,
                "start": 603,
                "end": 612,
                "fullWidth": 11,
                "width": 9,
                "expression": {
                    "kind": "AssignmentExpression",
                    "fullStart": 603,
                    "fullEnd": 611,
                    "start": 603,
                    "end": 611,
                    "fullWidth": 8,
                    "width": 8,
                    "left": {
                        "kind": "IdentifierName",
                        "fullStart": 603,
                        "fullEnd": 608,
                        "start": 603,
                        "end": 607,
                        "fullWidth": 5,
                        "width": 4,
                        "text": "snum",
                        "value": "snum",
                        "valueText": "snum",
                        "hasTrailingTrivia": true,
                        "trailingTrivia": [
                            {
                                "kind": "WhitespaceTrivia",
                                "text": " "
                            }
                        ]
                    },
                    "operatorToken": {
                        "kind": "EqualsToken",
                        "fullStart": 608,
                        "fullEnd": 610,
                        "start": 608,
                        "end": 609,
                        "fullWidth": 2,
                        "width": 1,
                        "text": "=",
                        "value": "=",
                        "valueText": "=",
                        "hasTrailingTrivia": true,
                        "trailingTrivia": [
                            {
                                "kind": "WhitespaceTrivia",
                                "text": " "
                            }
                        ]
                    },
                    "right": {
                        "kind": "NumericLiteral",
                        "fullStart": 610,
                        "fullEnd": 611,
                        "start": 610,
                        "end": 611,
                        "fullWidth": 1,
                        "width": 1,
                        "text": "9",
                        "value": 9,
                        "valueText": "9"
                    }
                },
                "semicolonToken": {
                    "kind": "SemicolonToken",
                    "fullStart": 611,
                    "fullEnd": 614,
                    "start": 611,
                    "end": 612,
                    "fullWidth": 3,
                    "width": 1,
                    "text": ";",
                    "value": ";",
                    "valueText": ";",
                    "hasTrailingTrivia": true,
                    "hasTrailingNewLine": true,
                    "trailingTrivia": [
                        {
                            "kind": "WhitespaceTrivia",
                            "text": " "
                        },
                        {
                            "kind": "NewLineTrivia",
                            "text": "\n"
                        }
                    ]
                }
            },
            {
                "kind": "ExpressionStatement",
                "fullStart": 614,
                "fullEnd": 640,
                "start": 614,
                "end": 639,
                "fullWidth": 26,
                "width": 25,
                "isIncrementallyUnusable": true,
                "expression": {
                    "kind": "AssignmentExpression",
                    "fullStart": 614,
                    "fullEnd": 638,
                    "start": 614,
                    "end": 638,
                    "fullWidth": 24,
                    "width": 24,
                    "isIncrementallyUnusable": true,
                    "left": {
                        "kind": "IdentifierName",
                        "fullStart": 614,
                        "fullEnd": 619,
                        "start": 614,
                        "end": 618,
                        "fullWidth": 5,
                        "width": 4,
                        "text": "step",
                        "value": "step",
                        "valueText": "step",
                        "hasTrailingTrivia": true,
                        "trailingTrivia": [
                            {
                                "kind": "WhitespaceTrivia",
                                "text": " "
                            }
                        ]
                    },
                    "operatorToken": {
                        "kind": "EqualsToken",
                        "fullStart": 619,
                        "fullEnd": 621,
                        "start": 619,
                        "end": 620,
                        "fullWidth": 2,
                        "width": 1,
                        "text": "=",
                        "value": "=",
                        "valueText": "=",
                        "hasTrailingTrivia": true,
                        "trailingTrivia": [
                            {
                                "kind": "WhitespaceTrivia",
                                "text": " "
                            }
                        ]
                    },
                    "right": {
                        "kind": "DivideExpression",
                        "fullStart": 621,
                        "fullEnd": 638,
                        "start": 621,
                        "end": 638,
                        "fullWidth": 17,
                        "width": 17,
                        "isIncrementallyUnusable": true,
                        "left": {
                            "kind": "IdentifierName",
                            "fullStart": 621,
                            "fullEnd": 627,
                            "start": 621,
                            "end": 627,
                            "fullWidth": 6,
                            "width": 6,
                            "text": "period",
                            "value": "period",
                            "valueText": "period"
                        },
                        "operatorToken": {
                            "kind": "SlashToken",
                            "fullStart": 627,
                            "fullEnd": 628,
                            "start": 627,
                            "end": 628,
                            "fullWidth": 1,
                            "width": 1,
                            "text": "/",
                            "value": "/",
                            "valueText": "/"
                        },
                        "right": {
                            "kind": "ParenthesizedExpression",
                            "fullStart": 628,
                            "fullEnd": 638,
                            "start": 628,
                            "end": 638,
                            "fullWidth": 10,
                            "width": 10,
                            "openParenToken": {
                                "kind": "OpenParenToken",
                                "fullStart": 628,
                                "fullEnd": 629,
                                "start": 628,
                                "end": 629,
                                "fullWidth": 1,
                                "width": 1,
                                "text": "(",
                                "value": "(",
                                "valueText": "("
                            },
                            "expression": {
                                "kind": "AddExpression",
                                "fullStart": 629,
                                "fullEnd": 637,
                                "start": 629,
                                "end": 637,
                                "fullWidth": 8,
                                "width": 8,
                                "left": {
                                    "kind": "IdentifierName",
                                    "fullStart": 629,
                                    "fullEnd": 634,
                                    "start": 629,
                                    "end": 633,
                                    "fullWidth": 5,
                                    "width": 4,
                                    "text": "snum",
                                    "value": "snum",
                                    "valueText": "snum",
                                    "hasTrailingTrivia": true,
                                    "trailingTrivia": [
                                        {
                                            "kind": "WhitespaceTrivia",
                                            "text": " "
                                        }
                                    ]
                                },
                                "operatorToken": {
                                    "kind": "PlusToken",
                                    "fullStart": 634,
                                    "fullEnd": 636,
                                    "start": 634,
                                    "end": 635,
                                    "fullWidth": 2,
                                    "width": 1,
                                    "text": "+",
                                    "value": "+",
                                    "valueText": "+",
                                    "hasTrailingTrivia": true,
                                    "trailingTrivia": [
                                        {
                                            "kind": "WhitespaceTrivia",
                                            "text": " "
                                        }
                                    ]
                                },
                                "right": {
                                    "kind": "NumericLiteral",
                                    "fullStart": 636,
                                    "fullEnd": 637,
                                    "start": 636,
                                    "end": 637,
                                    "fullWidth": 1,
                                    "width": 1,
                                    "text": "2",
                                    "value": 2,
                                    "valueText": "2"
                                }
                            },
                            "closeParenToken": {
                                "kind": "CloseParenToken",
                                "fullStart": 637,
                                "fullEnd": 638,
                                "start": 637,
                                "end": 638,
                                "fullWidth": 1,
                                "width": 1,
                                "text": ")",
                                "value": ")",
                                "valueText": ")"
                            }
                        }
                    }
                },
                "semicolonToken": {
                    "kind": "SemicolonToken",
                    "fullStart": 638,
                    "fullEnd": 640,
                    "start": 638,
                    "end": 639,
                    "fullWidth": 2,
                    "width": 1,
                    "text": ";",
                    "value": ";",
                    "valueText": ";",
                    "hasTrailingTrivia": true,
                    "hasTrailingNewLine": true,
                    "trailingTrivia": [
                        {
                            "kind": "NewLineTrivia",
                            "text": "\n"
                        }
                    ]
                }
            },
            {
                "kind": "ExpressionStatement",
                "fullStart": 640,
                "fullEnd": 657,
                "start": 640,
                "end": 656,
                "fullWidth": 17,
                "width": 16,
                "expression": {
                    "kind": "AssignmentExpression",
                    "fullStart": 640,
                    "fullEnd": 655,
                    "start": 640,
                    "end": 655,
                    "fullWidth": 15,
                    "width": 15,
                    "left": {
                        "kind": "IdentifierName",
                        "fullStart": 640,
                        "fullEnd": 642,
                        "start": 640,
                        "end": 641,
                        "fullWidth": 2,
                        "width": 1,
                        "text": "x",
                        "value": "x",
                        "valueText": "x",
                        "hasTrailingTrivia": true,
                        "trailingTrivia": [
                            {
                                "kind": "WhitespaceTrivia",
                                "text": " "
                            }
                        ]
                    },
                    "operatorToken": {
                        "kind": "EqualsToken",
                        "fullStart": 642,
                        "fullEnd": 644,
                        "start": 642,
                        "end": 643,
                        "fullWidth": 2,
                        "width": 1,
                        "text": "=",
                        "value": "=",
                        "valueText": "=",
                        "hasTrailingTrivia": true,
                        "trailingTrivia": [
                            {
                                "kind": "WhitespaceTrivia",
                                "text": " "
                            }
                        ]
                    },
                    "right": {
                        "kind": "ObjectCreationExpression",
                        "fullStart": 644,
                        "fullEnd": 655,
                        "start": 644,
                        "end": 655,
                        "fullWidth": 11,
                        "width": 11,
                        "newKeyword": {
                            "kind": "NewKeyword",
                            "fullStart": 644,
                            "fullEnd": 648,
                            "start": 644,
                            "end": 647,
                            "fullWidth": 4,
                            "width": 3,
                            "text": "new",
                            "value": "new",
                            "valueText": "new",
                            "hasTrailingTrivia": true,
                            "trailingTrivia": [
                                {
                                    "kind": "WhitespaceTrivia",
                                    "text": " "
                                }
                            ]
                        },
                        "expression": {
                            "kind": "IdentifierName",
                            "fullStart": 648,
                            "fullEnd": 653,
                            "start": 648,
                            "end": 653,
                            "fullWidth": 5,
                            "width": 5,
                            "text": "Array",
                            "value": "Array",
                            "valueText": "Array"
                        },
                        "argumentList": {
                            "kind": "ArgumentList",
                            "fullStart": 653,
                            "fullEnd": 655,
                            "start": 653,
                            "end": 655,
                            "fullWidth": 2,
                            "width": 2,
                            "openParenToken": {
                                "kind": "OpenParenToken",
                                "fullStart": 653,
                                "fullEnd": 654,
                                "start": 653,
                                "end": 654,
                                "fullWidth": 1,
                                "width": 1,
                                "text": "(",
                                "value": "(",
                                "valueText": "("
                            },
                            "arguments": [],
                            "closeParenToken": {
                                "kind": "CloseParenToken",
                                "fullStart": 654,
                                "fullEnd": 655,
                                "start": 654,
                                "end": 655,
                                "fullWidth": 1,
                                "width": 1,
                                "text": ")",
                                "value": ")",
                                "valueText": ")"
                            }
                        }
                    }
                },
                "semicolonToken": {
                    "kind": "SemicolonToken",
                    "fullStart": 655,
                    "fullEnd": 657,
                    "start": 655,
                    "end": 656,
                    "fullWidth": 2,
                    "width": 1,
                    "text": ";",
                    "value": ";",
                    "valueText": ";",
                    "hasTrailingTrivia": true,
                    "hasTrailingNewLine": true,
                    "trailingTrivia": [
                        {
                            "kind": "NewLineTrivia",
                            "text": "\n"
                        }
                    ]
                }
            },
            {
                "kind": "ForStatement",
                "fullStart": 657,
                "fullEnd": 809,
                "start": 657,
                "end": 794,
                "fullWidth": 152,
                "width": 137,
                "forKeyword": {
                    "kind": "ForKeyword",
                    "fullStart": 657,
                    "fullEnd": 661,
                    "start": 657,
                    "end": 660,
                    "fullWidth": 4,
                    "width": 3,
                    "text": "for",
                    "value": "for",
                    "valueText": "for",
                    "hasTrailingTrivia": true,
                    "trailingTrivia": [
                        {
                            "kind": "WhitespaceTrivia",
                            "text": " "
                        }
                    ]
                },
                "openParenToken": {
                    "kind": "OpenParenToken",
                    "fullStart": 661,
                    "fullEnd": 662,
                    "start": 661,
                    "end": 662,
                    "fullWidth": 1,
                    "width": 1,
                    "text": "(",
                    "value": "(",
                    "valueText": "("
                },
                "initializer": {
                    "kind": "AssignmentExpression",
                    "fullStart": 662,
                    "fullEnd": 667,
                    "start": 662,
                    "end": 667,
                    "fullWidth": 5,
                    "width": 5,
                    "left": {
                        "kind": "IdentifierName",
                        "fullStart": 662,
                        "fullEnd": 664,
                        "start": 662,
                        "end": 663,
                        "fullWidth": 2,
                        "width": 1,
                        "text": "i",
                        "value": "i",
                        "valueText": "i",
                        "hasTrailingTrivia": true,
                        "trailingTrivia": [
                            {
                                "kind": "WhitespaceTrivia",
                                "text": " "
                            }
                        ]
                    },
                    "operatorToken": {
                        "kind": "EqualsToken",
                        "fullStart": 664,
                        "fullEnd": 666,
                        "start": 664,
                        "end": 665,
                        "fullWidth": 2,
                        "width": 1,
                        "text": "=",
                        "value": "=",
                        "valueText": "=",
                        "hasTrailingTrivia": true,
                        "trailingTrivia": [
                            {
                                "kind": "WhitespaceTrivia",
                                "text": " "
                            }
                        ]
                    },
                    "right": {
                        "kind": "NumericLiteral",
                        "fullStart": 666,
                        "fullEnd": 667,
                        "start": 666,
                        "end": 667,
                        "fullWidth": 1,
                        "width": 1,
                        "text": "0",
                        "value": 0,
                        "valueText": "0"
                    }
                },
                "firstSemicolonToken": {
                    "kind": "SemicolonToken",
                    "fullStart": 667,
                    "fullEnd": 669,
                    "start": 667,
                    "end": 668,
                    "fullWidth": 2,
                    "width": 1,
                    "text": ";",
                    "value": ";",
                    "valueText": ";",
                    "hasTrailingTrivia": true,
                    "trailingTrivia": [
                        {
                            "kind": "WhitespaceTrivia",
                            "text": " "
                        }
                    ]
                },
                "condition": {
                    "kind": "LessThanOrEqualExpression",
                    "fullStart": 669,
                    "fullEnd": 678,
                    "start": 669,
                    "end": 678,
                    "fullWidth": 9,
                    "width": 9,
                    "left": {
                        "kind": "IdentifierName",
                        "fullStart": 669,
                        "fullEnd": 671,
                        "start": 669,
                        "end": 670,
                        "fullWidth": 2,
                        "width": 1,
                        "text": "i",
                        "value": "i",
                        "valueText": "i",
                        "hasTrailingTrivia": true,
                        "trailingTrivia": [
                            {
                                "kind": "WhitespaceTrivia",
                                "text": " "
                            }
                        ]
                    },
                    "operatorToken": {
                        "kind": "LessThanEqualsToken",
                        "fullStart": 671,
                        "fullEnd": 674,
                        "start": 671,
                        "end": 673,
                        "fullWidth": 3,
                        "width": 2,
                        "text": "<=",
                        "value": "<=",
                        "valueText": "<=",
                        "hasTrailingTrivia": true,
                        "trailingTrivia": [
                            {
                                "kind": "WhitespaceTrivia",
                                "text": " "
                            }
                        ]
                    },
                    "right": {
                        "kind": "IdentifierName",
                        "fullStart": 674,
                        "fullEnd": 678,
                        "start": 674,
                        "end": 678,
                        "fullWidth": 4,
                        "width": 4,
                        "text": "snum",
                        "value": "snum",
                        "valueText": "snum"
                    }
                },
                "secondSemicolonToken": {
                    "kind": "SemicolonToken",
                    "fullStart": 678,
                    "fullEnd": 680,
                    "start": 678,
                    "end": 679,
                    "fullWidth": 2,
                    "width": 1,
                    "text": ";",
                    "value": ";",
                    "valueText": ";",
                    "hasTrailingTrivia": true,
                    "trailingTrivia": [
                        {
                            "kind": "WhitespaceTrivia",
                            "text": " "
                        }
                    ]
                },
                "incrementor": {
                    "kind": "PostIncrementExpression",
                    "fullStart": 680,
                    "fullEnd": 683,
                    "start": 680,
                    "end": 683,
                    "fullWidth": 3,
                    "width": 3,
                    "operand": {
                        "kind": "IdentifierName",
                        "fullStart": 680,
                        "fullEnd": 681,
                        "start": 680,
                        "end": 681,
                        "fullWidth": 1,
                        "width": 1,
                        "text": "i",
                        "value": "i",
                        "valueText": "i"
                    },
                    "operatorToken": {
                        "kind": "PlusPlusToken",
                        "fullStart": 681,
                        "fullEnd": 683,
                        "start": 681,
                        "end": 683,
                        "fullWidth": 2,
                        "width": 2,
                        "text": "++",
                        "value": "++",
                        "valueText": "++"
                    }
                },
                "closeParenToken": {
                    "kind": "CloseParenToken",
                    "fullStart": 683,
                    "fullEnd": 719,
                    "start": 683,
                    "end": 684,
                    "fullWidth": 36,
                    "width": 1,
                    "text": ")",
                    "value": ")",
                    "valueText": ")",
                    "hasTrailingTrivia": true,
                    "hasTrailingComment": true,
                    "hasTrailingNewLine": true,
                    "trailingTrivia": [
                        {
                            "kind": "WhitespaceTrivia",
                            "text": "    "
                        },
                        {
                            "kind": "SingleLineCommentTrivia",
                            "text": "//// We exlude special points "
                        },
                        {
                            "kind": "NewLineTrivia",
                            "text": "\n"
                        }
                    ]
                },
                "statement": {
                    "kind": "Block",
                    "fullStart": 719,
                    "fullEnd": 809,
                    "start": 719,
                    "end": 794,
                    "fullWidth": 90,
                    "width": 75,
                    "openBraceToken": {
                        "kind": "OpenBraceToken",
                        "fullStart": 719,
                        "fullEnd": 760,
                        "start": 719,
                        "end": 720,
                        "fullWidth": 41,
                        "width": 1,
                        "text": "{",
                        "value": "{",
                        "valueText": "{",
                        "hasTrailingTrivia": true,
                        "hasTrailingComment": true,
                        "hasTrailingNewLine": true,
                        "trailingTrivia": [
                            {
                                "kind": "WhitespaceTrivia",
                                "text": "\t\t\t\t\t\t\t   "
                            },
                            {
                                "kind": "SingleLineCommentTrivia",
                                "text": "////           in this cycle."
                            },
                            {
                                "kind": "NewLineTrivia",
                                "text": "\n"
                            }
                        ]
                    },
                    "statements": [
                        {
                            "kind": "ExpressionStatement",
                            "fullStart": 760,
                            "fullEnd": 793,
                            "start": 761,
                            "end": 783,
                            "fullWidth": 33,
                            "width": 22,
                            "expression": {
                                "kind": "AssignmentExpression",
                                "fullStart": 760,
                                "fullEnd": 782,
                                "start": 761,
                                "end": 782,
                                "fullWidth": 22,
                                "width": 21,
                                "left": {
                                    "kind": "ElementAccessExpression",
                                    "fullStart": 760,
                                    "fullEnd": 766,
                                    "start": 761,
                                    "end": 765,
                                    "fullWidth": 6,
                                    "width": 4,
                                    "expression": {
                                        "kind": "IdentifierName",
                                        "fullStart": 760,
                                        "fullEnd": 762,
                                        "start": 761,
                                        "end": 762,
                                        "fullWidth": 2,
                                        "width": 1,
                                        "text": "x",
                                        "value": "x",
                                        "valueText": "x",
                                        "hasLeadingTrivia": true,
                                        "leadingTrivia": [
                                            {
                                                "kind": "WhitespaceTrivia",
                                                "text": "\t"
                                            }
                                        ]
                                    },
                                    "openBracketToken": {
                                        "kind": "OpenBracketToken",
                                        "fullStart": 762,
                                        "fullEnd": 763,
                                        "start": 762,
                                        "end": 763,
                                        "fullWidth": 1,
                                        "width": 1,
                                        "text": "[",
                                        "value": "[",
                                        "valueText": "["
                                    },
                                    "argumentExpression": {
                                        "kind": "IdentifierName",
                                        "fullStart": 763,
                                        "fullEnd": 764,
                                        "start": 763,
                                        "end": 764,
                                        "fullWidth": 1,
                                        "width": 1,
                                        "text": "i",
                                        "value": "i",
                                        "valueText": "i"
                                    },
                                    "closeBracketToken": {
                                        "kind": "CloseBracketToken",
                                        "fullStart": 764,
                                        "fullEnd": 766,
                                        "start": 764,
                                        "end": 765,
                                        "fullWidth": 2,
                                        "width": 1,
                                        "text": "]",
                                        "value": "]",
                                        "valueText": "]",
                                        "hasTrailingTrivia": true,
                                        "trailingTrivia": [
                                            {
                                                "kind": "WhitespaceTrivia",
                                                "text": " "
                                            }
                                        ]
                                    }
                                },
                                "operatorToken": {
                                    "kind": "EqualsToken",
                                    "fullStart": 766,
                                    "fullEnd": 768,
                                    "start": 766,
                                    "end": 767,
                                    "fullWidth": 2,
                                    "width": 1,
                                    "text": "=",
                                    "value": "=",
                                    "valueText": "=",
                                    "hasTrailingTrivia": true,
                                    "trailingTrivia": [
                                        {
                                            "kind": "WhitespaceTrivia",
                                            "text": " "
                                        }
                                    ]
                                },
                                "right": {
                                    "kind": "AddExpression",
                                    "fullStart": 768,
                                    "fullEnd": 782,
                                    "start": 768,
                                    "end": 782,
                                    "fullWidth": 14,
                                    "width": 14,
                                    "left": {
                                        "kind": "IdentifierName",
                                        "fullStart": 768,
                                        "fullEnd": 770,
                                        "start": 768,
                                        "end": 769,
                                        "fullWidth": 2,
                                        "width": 1,
                                        "text": "a",
                                        "value": "a",
                                        "valueText": "a",
                                        "hasTrailingTrivia": true,
                                        "trailingTrivia": [
                                            {
                                                "kind": "WhitespaceTrivia",
                                                "text": " "
                                            }
                                        ]
                                    },
                                    "operatorToken": {
                                        "kind": "PlusToken",
                                        "fullStart": 770,
                                        "fullEnd": 772,
                                        "start": 770,
                                        "end": 771,
                                        "fullWidth": 2,
                                        "width": 1,
                                        "text": "+",
                                        "value": "+",
                                        "valueText": "+",
                                        "hasTrailingTrivia": true,
                                        "trailingTrivia": [
                                            {
                                                "kind": "WhitespaceTrivia",
                                                "text": " "
                                            }
                                        ]
                                    },
                                    "right": {
                                        "kind": "MultiplyExpression",
                                        "fullStart": 772,
                                        "fullEnd": 782,
                                        "start": 772,
                                        "end": 782,
                                        "fullWidth": 10,
                                        "width": 10,
                                        "left": {
                                            "kind": "ParenthesizedExpression",
                                            "fullStart": 772,
                                            "fullEnd": 777,
                                            "start": 772,
                                            "end": 777,
                                            "fullWidth": 5,
                                            "width": 5,
                                            "openParenToken": {
                                                "kind": "OpenParenToken",
                                                "fullStart": 772,
                                                "fullEnd": 773,
                                                "start": 772,
                                                "end": 773,
                                                "fullWidth": 1,
                                                "width": 1,
                                                "text": "(",
                                                "value": "(",
                                                "valueText": "("
                                            },
                                            "expression": {
                                                "kind": "AddExpression",
                                                "fullStart": 773,
                                                "fullEnd": 776,
                                                "start": 773,
                                                "end": 776,
                                                "fullWidth": 3,
                                                "width": 3,
                                                "left": {
                                                    "kind": "IdentifierName",
                                                    "fullStart": 773,
                                                    "fullEnd": 774,
                                                    "start": 773,
                                                    "end": 774,
                                                    "fullWidth": 1,
                                                    "width": 1,
                                                    "text": "i",
                                                    "value": "i",
                                                    "valueText": "i"
                                                },
                                                "operatorToken": {
                                                    "kind": "PlusToken",
                                                    "fullStart": 774,
                                                    "fullEnd": 775,
                                                    "start": 774,
                                                    "end": 775,
                                                    "fullWidth": 1,
                                                    "width": 1,
                                                    "text": "+",
                                                    "value": "+",
                                                    "valueText": "+"
                                                },
                                                "right": {
                                                    "kind": "NumericLiteral",
                                                    "fullStart": 775,
                                                    "fullEnd": 776,
                                                    "start": 775,
                                                    "end": 776,
                                                    "fullWidth": 1,
                                                    "width": 1,
                                                    "text": "1",
                                                    "value": 1,
                                                    "valueText": "1"
                                                }
                                            },
                                            "closeParenToken": {
                                                "kind": "CloseParenToken",
                                                "fullStart": 776,
                                                "fullEnd": 777,
                                                "start": 776,
                                                "end": 777,
                                                "fullWidth": 1,
                                                "width": 1,
                                                "text": ")",
                                                "value": ")",
                                                "valueText": ")"
                                            }
                                        },
                                        "operatorToken": {
                                            "kind": "AsteriskToken",
                                            "fullStart": 777,
                                            "fullEnd": 778,
                                            "start": 777,
                                            "end": 778,
                                            "fullWidth": 1,
                                            "width": 1,
                                            "text": "*",
                                            "value": "*",
                                            "valueText": "*"
                                        },
                                        "right": {
                                            "kind": "IdentifierName",
                                            "fullStart": 778,
                                            "fullEnd": 782,
                                            "start": 778,
                                            "end": 782,
                                            "fullWidth": 4,
                                            "width": 4,
                                            "text": "step",
                                            "value": "step",
                                            "valueText": "step"
                                        }
                                    }
                                }
                            },
                            "semicolonToken": {
                                "kind": "SemicolonToken",
                                "fullStart": 782,
                                "fullEnd": 793,
                                "start": 782,
                                "end": 783,
                                "fullWidth": 11,
                                "width": 1,
                                "text": ";",
                                "value": ";",
                                "valueText": ";",
                                "hasTrailingTrivia": true,
                                "hasTrailingComment": true,
                                "hasTrailingNewLine": true,
                                "trailingTrivia": [
                                    {
                                        "kind": "WhitespaceTrivia",
                                        "text": "     "
                                    },
                                    {
                                        "kind": "SingleLineCommentTrivia",
                                        "text": "////"
                                    },
                                    {
                                        "kind": "NewLineTrivia",
                                        "text": "\n"
                                    }
                                ]
                            }
                        }
                    ],
                    "closeBraceToken": {
                        "kind": "CloseBraceToken",
                        "fullStart": 793,
                        "fullEnd": 809,
                        "start": 793,
                        "end": 794,
                        "fullWidth": 16,
                        "width": 1,
                        "text": "}",
                        "value": "}",
                        "valueText": "}",
                        "hasTrailingTrivia": true,
                        "hasTrailingComment": true,
                        "hasTrailingNewLine": true,
                        "trailingTrivia": [
                            {
                                "kind": "WhitespaceTrivia",
                                "text": "\t\t\t\t\t\t\t   "
                            },
                            {
                                "kind": "SingleLineCommentTrivia",
                                "text": "////"
                            },
                            {
                                "kind": "NewLineTrivia",
                                "text": "\n"
                            }
                        ]
                    }
                }
            },
            {
                "kind": "VariableStatement",
                "fullStart": 809,
                "fullEnd": 823,
                "start": 811,
                "end": 822,
                "fullWidth": 14,
                "width": 11,
                "modifiers": [],
                "variableDeclaration": {
                    "kind": "VariableDeclaration",
                    "fullStart": 809,
                    "fullEnd": 821,
                    "start": 811,
                    "end": 821,
                    "fullWidth": 12,
                    "width": 10,
                    "varKeyword": {
                        "kind": "VarKeyword",
                        "fullStart": 809,
                        "fullEnd": 815,
                        "start": 811,
                        "end": 814,
                        "fullWidth": 6,
                        "width": 3,
                        "text": "var",
                        "value": "var",
                        "valueText": "var",
                        "hasLeadingTrivia": true,
                        "hasLeadingNewLine": true,
                        "hasTrailingTrivia": true,
                        "leadingTrivia": [
                            {
                                "kind": "NewLineTrivia",
                                "text": "\n"
                            },
                            {
                                "kind": "NewLineTrivia",
                                "text": "\n"
                            }
                        ],
                        "trailingTrivia": [
                            {
                                "kind": "WhitespaceTrivia",
                                "text": " "
                            }
                        ]
                    },
                    "variableDeclarators": [
                        {
                            "kind": "VariableDeclarator",
                            "fullStart": 815,
                            "fullEnd": 821,
                            "start": 815,
                            "end": 821,
                            "fullWidth": 6,
<<<<<<< HEAD
                            "width": 6,
                            "identifier": {
=======
                            "propertyName": {
>>>>>>> 85e84683
                                "kind": "IdentifierName",
                                "fullStart": 815,
                                "fullEnd": 821,
                                "start": 815,
                                "end": 821,
                                "fullWidth": 6,
                                "width": 6,
                                "text": "curval",
                                "value": "curval",
                                "valueText": "curval"
                            }
                        }
                    ]
                },
                "semicolonToken": {
                    "kind": "SemicolonToken",
                    "fullStart": 821,
                    "fullEnd": 823,
                    "start": 821,
                    "end": 822,
                    "fullWidth": 2,
                    "width": 1,
                    "text": ";",
                    "value": ";",
                    "valueText": ";",
                    "hasTrailingTrivia": true,
                    "hasTrailingNewLine": true,
                    "trailingTrivia": [
                        {
                            "kind": "NewLineTrivia",
                            "text": "\n"
                        }
                    ]
                }
            },
            {
                "kind": "VariableStatement",
                "fullStart": 823,
                "fullEnd": 833,
                "start": 823,
                "end": 832,
                "fullWidth": 10,
                "width": 9,
                "modifiers": [],
                "variableDeclaration": {
                    "kind": "VariableDeclaration",
                    "fullStart": 823,
                    "fullEnd": 831,
                    "start": 823,
                    "end": 831,
                    "fullWidth": 8,
                    "width": 8,
                    "varKeyword": {
                        "kind": "VarKeyword",
                        "fullStart": 823,
                        "fullEnd": 827,
                        "start": 823,
                        "end": 826,
                        "fullWidth": 4,
                        "width": 3,
                        "text": "var",
                        "value": "var",
                        "valueText": "var",
                        "hasTrailingTrivia": true,
                        "trailingTrivia": [
                            {
                                "kind": "WhitespaceTrivia",
                                "text": " "
                            }
                        ]
                    },
                    "variableDeclarators": [
                        {
                            "kind": "VariableDeclarator",
                            "fullStart": 827,
                            "fullEnd": 831,
                            "start": 827,
                            "end": 831,
                            "fullWidth": 4,
<<<<<<< HEAD
                            "width": 4,
                            "identifier": {
=======
                            "propertyName": {
>>>>>>> 85e84683
                                "kind": "IdentifierName",
                                "fullStart": 827,
                                "fullEnd": 831,
                                "start": 827,
                                "end": 831,
                                "fullWidth": 4,
                                "width": 4,
                                "text": "curx",
                                "value": "curx",
                                "valueText": "curx"
                            }
                        }
                    ]
                },
                "semicolonToken": {
                    "kind": "SemicolonToken",
                    "fullStart": 831,
                    "fullEnd": 833,
                    "start": 831,
                    "end": 832,
                    "fullWidth": 2,
                    "width": 1,
                    "text": ";",
                    "value": ";",
                    "valueText": ";",
                    "hasTrailingTrivia": true,
                    "hasTrailingNewLine": true,
                    "trailingTrivia": [
                        {
                            "kind": "NewLineTrivia",
                            "text": "\n"
                        }
                    ]
                }
            },
            {
                "kind": "VariableStatement",
                "fullStart": 833,
                "fullEnd": 840,
                "start": 833,
                "end": 839,
                "fullWidth": 7,
                "width": 6,
                "modifiers": [],
                "variableDeclaration": {
                    "kind": "VariableDeclaration",
                    "fullStart": 833,
                    "fullEnd": 838,
                    "start": 833,
                    "end": 838,
                    "fullWidth": 5,
                    "width": 5,
                    "varKeyword": {
                        "kind": "VarKeyword",
                        "fullStart": 833,
                        "fullEnd": 837,
                        "start": 833,
                        "end": 836,
                        "fullWidth": 4,
                        "width": 3,
                        "text": "var",
                        "value": "var",
                        "valueText": "var",
                        "hasTrailingTrivia": true,
                        "trailingTrivia": [
                            {
                                "kind": "WhitespaceTrivia",
                                "text": " "
                            }
                        ]
                    },
                    "variableDeclarators": [
                        {
                            "kind": "VariableDeclarator",
                            "fullStart": 837,
                            "fullEnd": 838,
                            "start": 837,
                            "end": 838,
                            "fullWidth": 1,
<<<<<<< HEAD
                            "width": 1,
                            "identifier": {
=======
                            "propertyName": {
>>>>>>> 85e84683
                                "kind": "IdentifierName",
                                "fullStart": 837,
                                "fullEnd": 838,
                                "start": 837,
                                "end": 838,
                                "fullWidth": 1,
                                "width": 1,
                                "text": "j",
                                "value": "j",
                                "valueText": "j"
                            }
                        }
                    ]
                },
                "semicolonToken": {
                    "kind": "SemicolonToken",
                    "fullStart": 838,
                    "fullEnd": 840,
                    "start": 838,
                    "end": 839,
                    "fullWidth": 2,
                    "width": 1,
                    "text": ";",
                    "value": ";",
                    "valueText": ";",
                    "hasTrailingTrivia": true,
                    "hasTrailingNewLine": true,
                    "trailingTrivia": [
                        {
                            "kind": "NewLineTrivia",
                            "text": "\n"
                        }
                    ]
                }
            },
            {
                "kind": "ForStatement",
                "fullStart": 840,
                "fullEnd": 1278,
                "start": 840,
                "end": 1277,
                "fullWidth": 438,
                "width": 437,
                "isIncrementallyUnusable": true,
                "forKeyword": {
                    "kind": "ForKeyword",
                    "fullStart": 840,
                    "fullEnd": 844,
                    "start": 840,
                    "end": 843,
                    "fullWidth": 4,
                    "width": 3,
                    "text": "for",
                    "value": "for",
                    "valueText": "for",
                    "hasTrailingTrivia": true,
                    "trailingTrivia": [
                        {
                            "kind": "WhitespaceTrivia",
                            "text": " "
                        }
                    ]
                },
                "openParenToken": {
                    "kind": "OpenParenToken",
                    "fullStart": 844,
                    "fullEnd": 845,
                    "start": 844,
                    "end": 845,
                    "fullWidth": 1,
                    "width": 1,
                    "text": "(",
                    "value": "(",
                    "valueText": "("
                },
                "initializer": {
                    "kind": "AssignmentExpression",
                    "fullStart": 845,
                    "fullEnd": 850,
                    "start": 845,
                    "end": 850,
                    "fullWidth": 5,
                    "width": 5,
                    "left": {
                        "kind": "IdentifierName",
                        "fullStart": 845,
                        "fullEnd": 847,
                        "start": 845,
                        "end": 846,
                        "fullWidth": 2,
                        "width": 1,
                        "text": "i",
                        "value": "i",
                        "valueText": "i",
                        "hasTrailingTrivia": true,
                        "trailingTrivia": [
                            {
                                "kind": "WhitespaceTrivia",
                                "text": " "
                            }
                        ]
                    },
                    "operatorToken": {
                        "kind": "EqualsToken",
                        "fullStart": 847,
                        "fullEnd": 849,
                        "start": 847,
                        "end": 848,
                        "fullWidth": 2,
                        "width": 1,
                        "text": "=",
                        "value": "=",
                        "valueText": "=",
                        "hasTrailingTrivia": true,
                        "trailingTrivia": [
                            {
                                "kind": "WhitespaceTrivia",
                                "text": " "
                            }
                        ]
                    },
                    "right": {
                        "kind": "NumericLiteral",
                        "fullStart": 849,
                        "fullEnd": 850,
                        "start": 849,
                        "end": 850,
                        "fullWidth": 1,
                        "width": 1,
                        "text": "0",
                        "value": 0,
                        "valueText": "0"
                    }
                },
                "firstSemicolonToken": {
                    "kind": "SemicolonToken",
                    "fullStart": 850,
                    "fullEnd": 852,
                    "start": 850,
                    "end": 851,
                    "fullWidth": 2,
                    "width": 1,
                    "text": ";",
                    "value": ";",
                    "valueText": ";",
                    "hasTrailingTrivia": true,
                    "trailingTrivia": [
                        {
                            "kind": "WhitespaceTrivia",
                            "text": " "
                        }
                    ]
                },
                "condition": {
                    "kind": "LessThanExpression",
                    "fullStart": 852,
                    "fullEnd": 860,
                    "start": 852,
                    "end": 860,
                    "fullWidth": 8,
                    "width": 8,
                    "left": {
                        "kind": "IdentifierName",
                        "fullStart": 852,
                        "fullEnd": 854,
                        "start": 852,
                        "end": 853,
                        "fullWidth": 2,
                        "width": 1,
                        "text": "i",
                        "value": "i",
                        "valueText": "i",
                        "hasTrailingTrivia": true,
                        "trailingTrivia": [
                            {
                                "kind": "WhitespaceTrivia",
                                "text": " "
                            }
                        ]
                    },
                    "operatorToken": {
                        "kind": "LessThanToken",
                        "fullStart": 854,
                        "fullEnd": 856,
                        "start": 854,
                        "end": 855,
                        "fullWidth": 2,
                        "width": 1,
                        "text": "<",
                        "value": "<",
                        "valueText": "<",
                        "hasTrailingTrivia": true,
                        "trailingTrivia": [
                            {
                                "kind": "WhitespaceTrivia",
                                "text": " "
                            }
                        ]
                    },
                    "right": {
                        "kind": "IdentifierName",
                        "fullStart": 856,
                        "fullEnd": 860,
                        "start": 856,
                        "end": 860,
                        "fullWidth": 4,
                        "width": 4,
                        "text": "snum",
                        "value": "snum",
                        "valueText": "snum"
                    }
                },
                "secondSemicolonToken": {
                    "kind": "SemicolonToken",
                    "fullStart": 860,
                    "fullEnd": 862,
                    "start": 860,
                    "end": 861,
                    "fullWidth": 2,
                    "width": 1,
                    "text": ";",
                    "value": ";",
                    "valueText": ";",
                    "hasTrailingTrivia": true,
                    "trailingTrivia": [
                        {
                            "kind": "WhitespaceTrivia",
                            "text": " "
                        }
                    ]
                },
                "incrementor": {
                    "kind": "PostIncrementExpression",
                    "fullStart": 862,
                    "fullEnd": 865,
                    "start": 862,
                    "end": 865,
                    "fullWidth": 3,
                    "width": 3,
                    "operand": {
                        "kind": "IdentifierName",
                        "fullStart": 862,
                        "fullEnd": 863,
                        "start": 862,
                        "end": 863,
                        "fullWidth": 1,
                        "width": 1,
                        "text": "i",
                        "value": "i",
                        "valueText": "i"
                    },
                    "operatorToken": {
                        "kind": "PlusPlusToken",
                        "fullStart": 863,
                        "fullEnd": 865,
                        "start": 863,
                        "end": 865,
                        "fullWidth": 2,
                        "width": 2,
                        "text": "++",
                        "value": "++",
                        "valueText": "++"
                    }
                },
                "closeParenToken": {
                    "kind": "CloseParenToken",
                    "fullStart": 865,
                    "fullEnd": 867,
                    "start": 865,
                    "end": 866,
                    "fullWidth": 2,
                    "width": 1,
                    "text": ")",
                    "value": ")",
                    "valueText": ")",
                    "hasTrailingTrivia": true,
                    "hasTrailingNewLine": true,
                    "trailingTrivia": [
                        {
                            "kind": "NewLineTrivia",
                            "text": "\n"
                        }
                    ]
                },
                "statement": {
                    "kind": "Block",
                    "fullStart": 867,
                    "fullEnd": 1278,
                    "start": 867,
                    "end": 1277,
                    "fullWidth": 411,
                    "width": 410,
                    "isIncrementallyUnusable": true,
                    "openBraceToken": {
                        "kind": "OpenBraceToken",
                        "fullStart": 867,
                        "fullEnd": 869,
                        "start": 867,
                        "end": 868,
                        "fullWidth": 2,
                        "width": 1,
                        "text": "{",
                        "value": "{",
                        "valueText": "{",
                        "hasTrailingTrivia": true,
                        "hasTrailingNewLine": true,
                        "trailingTrivia": [
                            {
                                "kind": "NewLineTrivia",
                                "text": "\n"
                            }
                        ]
                    },
                    "statements": [
                        {
                            "kind": "ExpressionStatement",
                            "fullStart": 869,
                            "fullEnd": 895,
                            "start": 870,
                            "end": 894,
                            "fullWidth": 26,
                            "width": 24,
                            "expression": {
                                "kind": "AssignmentExpression",
                                "fullStart": 869,
                                "fullEnd": 893,
                                "start": 870,
                                "end": 893,
                                "fullWidth": 24,
                                "width": 23,
                                "left": {
                                    "kind": "IdentifierName",
                                    "fullStart": 869,
                                    "fullEnd": 877,
                                    "start": 870,
                                    "end": 876,
                                    "fullWidth": 8,
                                    "width": 6,
                                    "text": "curval",
                                    "value": "curval",
                                    "valueText": "curval",
                                    "hasLeadingTrivia": true,
                                    "hasTrailingTrivia": true,
                                    "leadingTrivia": [
                                        {
                                            "kind": "WhitespaceTrivia",
                                            "text": "\t"
                                        }
                                    ],
                                    "trailingTrivia": [
                                        {
                                            "kind": "WhitespaceTrivia",
                                            "text": " "
                                        }
                                    ]
                                },
                                "operatorToken": {
                                    "kind": "EqualsToken",
                                    "fullStart": 877,
                                    "fullEnd": 879,
                                    "start": 877,
                                    "end": 878,
                                    "fullWidth": 2,
                                    "width": 1,
                                    "text": "=",
                                    "value": "=",
                                    "valueText": "=",
                                    "hasTrailingTrivia": true,
                                    "trailingTrivia": [
                                        {
                                            "kind": "WhitespaceTrivia",
                                            "text": " "
                                        }
                                    ]
                                },
                                "right": {
                                    "kind": "InvocationExpression",
                                    "fullStart": 879,
                                    "fullEnd": 893,
                                    "start": 879,
                                    "end": 893,
                                    "fullWidth": 14,
                                    "width": 14,
                                    "expression": {
                                        "kind": "MemberAccessExpression",
                                        "fullStart": 879,
                                        "fullEnd": 887,
                                        "start": 879,
                                        "end": 887,
                                        "fullWidth": 8,
                                        "width": 8,
                                        "expression": {
                                            "kind": "IdentifierName",
                                            "fullStart": 879,
                                            "fullEnd": 883,
                                            "start": 879,
                                            "end": 883,
                                            "fullWidth": 4,
                                            "width": 4,
                                            "text": "Math",
                                            "value": "Math",
                                            "valueText": "Math"
                                        },
                                        "dotToken": {
                                            "kind": "DotToken",
                                            "fullStart": 883,
                                            "fullEnd": 884,
                                            "start": 883,
                                            "end": 884,
                                            "fullWidth": 1,
                                            "width": 1,
                                            "text": ".",
                                            "value": ".",
                                            "valueText": "."
                                        },
                                        "name": {
                                            "kind": "IdentifierName",
                                            "fullStart": 884,
                                            "fullEnd": 887,
                                            "start": 884,
                                            "end": 887,
                                            "fullWidth": 3,
                                            "width": 3,
                                            "text": "tan",
                                            "value": "tan",
                                            "valueText": "tan"
                                        }
                                    },
                                    "argumentList": {
                                        "kind": "ArgumentList",
                                        "fullStart": 887,
                                        "fullEnd": 893,
                                        "start": 887,
                                        "end": 893,
                                        "fullWidth": 6,
                                        "width": 6,
                                        "openParenToken": {
                                            "kind": "OpenParenToken",
                                            "fullStart": 887,
                                            "fullEnd": 888,
                                            "start": 887,
                                            "end": 888,
                                            "fullWidth": 1,
                                            "width": 1,
                                            "text": "(",
                                            "value": "(",
                                            "valueText": "("
                                        },
                                        "arguments": [
                                            {
                                                "kind": "ElementAccessExpression",
                                                "fullStart": 888,
                                                "fullEnd": 892,
                                                "start": 888,
                                                "end": 892,
                                                "fullWidth": 4,
                                                "width": 4,
                                                "expression": {
                                                    "kind": "IdentifierName",
                                                    "fullStart": 888,
                                                    "fullEnd": 889,
                                                    "start": 888,
                                                    "end": 889,
                                                    "fullWidth": 1,
                                                    "width": 1,
                                                    "text": "x",
                                                    "value": "x",
                                                    "valueText": "x"
                                                },
                                                "openBracketToken": {
                                                    "kind": "OpenBracketToken",
                                                    "fullStart": 889,
                                                    "fullEnd": 890,
                                                    "start": 889,
                                                    "end": 890,
                                                    "fullWidth": 1,
                                                    "width": 1,
                                                    "text": "[",
                                                    "value": "[",
                                                    "valueText": "["
                                                },
                                                "argumentExpression": {
                                                    "kind": "IdentifierName",
                                                    "fullStart": 890,
                                                    "fullEnd": 891,
                                                    "start": 890,
                                                    "end": 891,
                                                    "fullWidth": 1,
                                                    "width": 1,
                                                    "text": "i",
                                                    "value": "i",
                                                    "valueText": "i"
                                                },
                                                "closeBracketToken": {
                                                    "kind": "CloseBracketToken",
                                                    "fullStart": 891,
                                                    "fullEnd": 892,
                                                    "start": 891,
                                                    "end": 892,
                                                    "fullWidth": 1,
                                                    "width": 1,
                                                    "text": "]",
                                                    "value": "]",
                                                    "valueText": "]"
                                                }
                                            }
                                        ],
                                        "closeParenToken": {
                                            "kind": "CloseParenToken",
                                            "fullStart": 892,
                                            "fullEnd": 893,
                                            "start": 892,
                                            "end": 893,
                                            "fullWidth": 1,
                                            "width": 1,
                                            "text": ")",
                                            "value": ")",
                                            "valueText": ")"
                                        }
                                    }
                                }
                            },
                            "semicolonToken": {
                                "kind": "SemicolonToken",
                                "fullStart": 893,
                                "fullEnd": 895,
                                "start": 893,
                                "end": 894,
                                "fullWidth": 2,
                                "width": 1,
                                "text": ";",
                                "value": ";",
                                "valueText": ";",
                                "hasTrailingTrivia": true,
                                "hasTrailingNewLine": true,
                                "trailingTrivia": [
                                    {
                                        "kind": "NewLineTrivia",
                                        "text": "\n"
                                    }
                                ]
                            }
                        },
                        {
                            "kind": "ExpressionStatement",
                            "fullStart": 895,
                            "fullEnd": 918,
                            "start": 896,
                            "end": 917,
                            "fullWidth": 23,
                            "width": 21,
                            "expression": {
                                "kind": "AssignmentExpression",
                                "fullStart": 895,
                                "fullEnd": 916,
                                "start": 896,
                                "end": 916,
                                "fullWidth": 21,
                                "width": 20,
                                "left": {
                                    "kind": "IdentifierName",
                                    "fullStart": 895,
                                    "fullEnd": 901,
                                    "start": 896,
                                    "end": 900,
                                    "fullWidth": 6,
                                    "width": 4,
                                    "text": "curx",
                                    "value": "curx",
                                    "valueText": "curx",
                                    "hasLeadingTrivia": true,
                                    "hasTrailingTrivia": true,
                                    "leadingTrivia": [
                                        {
                                            "kind": "WhitespaceTrivia",
                                            "text": "\t"
                                        }
                                    ],
                                    "trailingTrivia": [
                                        {
                                            "kind": "WhitespaceTrivia",
                                            "text": " "
                                        }
                                    ]
                                },
                                "operatorToken": {
                                    "kind": "EqualsToken",
                                    "fullStart": 901,
                                    "fullEnd": 903,
                                    "start": 901,
                                    "end": 902,
                                    "fullWidth": 2,
                                    "width": 1,
                                    "text": "=",
                                    "value": "=",
                                    "valueText": "=",
                                    "hasTrailingTrivia": true,
                                    "trailingTrivia": [
                                        {
                                            "kind": "WhitespaceTrivia",
                                            "text": " "
                                        }
                                    ]
                                },
                                "right": {
                                    "kind": "AddExpression",
                                    "fullStart": 903,
                                    "fullEnd": 916,
                                    "start": 903,
                                    "end": 916,
                                    "fullWidth": 13,
                                    "width": 13,
                                    "left": {
                                        "kind": "ElementAccessExpression",
                                        "fullStart": 903,
                                        "fullEnd": 908,
                                        "start": 903,
                                        "end": 907,
                                        "fullWidth": 5,
                                        "width": 4,
                                        "expression": {
                                            "kind": "IdentifierName",
                                            "fullStart": 903,
                                            "fullEnd": 904,
                                            "start": 903,
                                            "end": 904,
                                            "fullWidth": 1,
                                            "width": 1,
                                            "text": "x",
                                            "value": "x",
                                            "valueText": "x"
                                        },
                                        "openBracketToken": {
                                            "kind": "OpenBracketToken",
                                            "fullStart": 904,
                                            "fullEnd": 905,
                                            "start": 904,
                                            "end": 905,
                                            "fullWidth": 1,
                                            "width": 1,
                                            "text": "[",
                                            "value": "[",
                                            "valueText": "["
                                        },
                                        "argumentExpression": {
                                            "kind": "IdentifierName",
                                            "fullStart": 905,
                                            "fullEnd": 906,
                                            "start": 905,
                                            "end": 906,
                                            "fullWidth": 1,
                                            "width": 1,
                                            "text": "i",
                                            "value": "i",
                                            "valueText": "i"
                                        },
                                        "closeBracketToken": {
                                            "kind": "CloseBracketToken",
                                            "fullStart": 906,
                                            "fullEnd": 908,
                                            "start": 906,
                                            "end": 907,
                                            "fullWidth": 2,
                                            "width": 1,
                                            "text": "]",
                                            "value": "]",
                                            "valueText": "]",
                                            "hasTrailingTrivia": true,
                                            "trailingTrivia": [
                                                {
                                                    "kind": "WhitespaceTrivia",
                                                    "text": " "
                                                }
                                            ]
                                        }
                                    },
                                    "operatorToken": {
                                        "kind": "PlusToken",
                                        "fullStart": 908,
                                        "fullEnd": 910,
                                        "start": 908,
                                        "end": 909,
                                        "fullWidth": 2,
                                        "width": 1,
                                        "text": "+",
                                        "value": "+",
                                        "valueText": "+",
                                        "hasTrailingTrivia": true,
                                        "trailingTrivia": [
                                            {
                                                "kind": "WhitespaceTrivia",
                                                "text": " "
                                            }
                                        ]
                                    },
                                    "right": {
                                        "kind": "IdentifierName",
                                        "fullStart": 910,
                                        "fullEnd": 916,
                                        "start": 910,
                                        "end": 916,
                                        "fullWidth": 6,
                                        "width": 6,
                                        "text": "period",
                                        "value": "period",
                                        "valueText": "period"
                                    }
                                }
                            },
                            "semicolonToken": {
                                "kind": "SemicolonToken",
                                "fullStart": 916,
                                "fullEnd": 918,
                                "start": 916,
                                "end": 917,
                                "fullWidth": 2,
                                "width": 1,
                                "text": ";",
                                "value": ";",
                                "valueText": ";",
                                "hasTrailingTrivia": true,
                                "hasTrailingNewLine": true,
                                "trailingTrivia": [
                                    {
                                        "kind": "NewLineTrivia",
                                        "text": "\n"
                                    }
                                ]
                            }
                        },
                        {
                            "kind": "ExpressionStatement",
                            "fullStart": 918,
                            "fullEnd": 926,
                            "start": 919,
                            "end": 925,
                            "fullWidth": 8,
                            "width": 6,
                            "expression": {
                                "kind": "AssignmentExpression",
                                "fullStart": 918,
                                "fullEnd": 924,
                                "start": 919,
                                "end": 924,
                                "fullWidth": 6,
                                "width": 5,
                                "left": {
                                    "kind": "IdentifierName",
                                    "fullStart": 918,
                                    "fullEnd": 921,
                                    "start": 919,
                                    "end": 920,
                                    "fullWidth": 3,
                                    "width": 1,
                                    "text": "j",
                                    "value": "j",
                                    "valueText": "j",
                                    "hasLeadingTrivia": true,
                                    "hasTrailingTrivia": true,
                                    "leadingTrivia": [
                                        {
                                            "kind": "WhitespaceTrivia",
                                            "text": "\t"
                                        }
                                    ],
                                    "trailingTrivia": [
                                        {
                                            "kind": "WhitespaceTrivia",
                                            "text": " "
                                        }
                                    ]
                                },
                                "operatorToken": {
                                    "kind": "EqualsToken",
                                    "fullStart": 921,
                                    "fullEnd": 923,
                                    "start": 921,
                                    "end": 922,
                                    "fullWidth": 2,
                                    "width": 1,
                                    "text": "=",
                                    "value": "=",
                                    "valueText": "=",
                                    "hasTrailingTrivia": true,
                                    "trailingTrivia": [
                                        {
                                            "kind": "WhitespaceTrivia",
                                            "text": " "
                                        }
                                    ]
                                },
                                "right": {
                                    "kind": "NumericLiteral",
                                    "fullStart": 923,
                                    "fullEnd": 924,
                                    "start": 923,
                                    "end": 924,
                                    "fullWidth": 1,
                                    "width": 1,
                                    "text": "0",
                                    "value": 0,
                                    "valueText": "0"
                                }
                            },
                            "semicolonToken": {
                                "kind": "SemicolonToken",
                                "fullStart": 924,
                                "fullEnd": 926,
                                "start": 924,
                                "end": 925,
                                "fullWidth": 2,
                                "width": 1,
                                "text": ";",
                                "value": ";",
                                "valueText": ";",
                                "hasTrailingTrivia": true,
                                "hasTrailingNewLine": true,
                                "trailingTrivia": [
                                    {
                                        "kind": "NewLineTrivia",
                                        "text": "\n"
                                    }
                                ]
                            }
                        },
                        {
                            "kind": "WhileStatement",
                            "fullStart": 926,
                            "fullEnd": 1276,
                            "start": 927,
                            "end": 1275,
                            "fullWidth": 350,
                            "width": 348,
                            "isIncrementallyUnusable": true,
                            "whileKeyword": {
                                "kind": "WhileKeyword",
                                "fullStart": 926,
                                "fullEnd": 933,
                                "start": 927,
                                "end": 932,
                                "fullWidth": 7,
                                "width": 5,
                                "text": "while",
                                "value": "while",
                                "valueText": "while",
                                "hasLeadingTrivia": true,
                                "hasTrailingTrivia": true,
                                "leadingTrivia": [
                                    {
                                        "kind": "WhitespaceTrivia",
                                        "text": "\t"
                                    }
                                ],
                                "trailingTrivia": [
                                    {
                                        "kind": "WhitespaceTrivia",
                                        "text": " "
                                    }
                                ]
                            },
                            "openParenToken": {
                                "kind": "OpenParenToken",
                                "fullStart": 933,
                                "fullEnd": 934,
                                "start": 933,
                                "end": 934,
                                "fullWidth": 1,
                                "width": 1,
                                "text": "(",
                                "value": "(",
                                "valueText": "("
                            },
                            "condition": {
                                "kind": "LessThanOrEqualExpression",
                                "fullStart": 934,
                                "fullEnd": 943,
                                "start": 934,
                                "end": 943,
                                "fullWidth": 9,
                                "width": 9,
                                "left": {
                                    "kind": "IdentifierName",
                                    "fullStart": 934,
                                    "fullEnd": 939,
                                    "start": 934,
                                    "end": 938,
                                    "fullWidth": 5,
                                    "width": 4,
                                    "text": "curx",
                                    "value": "curx",
                                    "valueText": "curx",
                                    "hasTrailingTrivia": true,
                                    "trailingTrivia": [
                                        {
                                            "kind": "WhitespaceTrivia",
                                            "text": " "
                                        }
                                    ]
                                },
                                "operatorToken": {
                                    "kind": "LessThanEqualsToken",
                                    "fullStart": 939,
                                    "fullEnd": 942,
                                    "start": 939,
                                    "end": 941,
                                    "fullWidth": 3,
                                    "width": 2,
                                    "text": "<=",
                                    "value": "<=",
                                    "valueText": "<=",
                                    "hasTrailingTrivia": true,
                                    "trailingTrivia": [
                                        {
                                            "kind": "WhitespaceTrivia",
                                            "text": " "
                                        }
                                    ]
                                },
                                "right": {
                                    "kind": "IdentifierName",
                                    "fullStart": 942,
                                    "fullEnd": 943,
                                    "start": 942,
                                    "end": 943,
                                    "fullWidth": 1,
                                    "width": 1,
                                    "text": "b",
                                    "value": "b",
                                    "valueText": "b"
                                }
                            },
                            "closeParenToken": {
                                "kind": "CloseParenToken",
                                "fullStart": 943,
                                "fullEnd": 945,
                                "start": 943,
                                "end": 944,
                                "fullWidth": 2,
                                "width": 1,
                                "text": ")",
                                "value": ")",
                                "valueText": ")",
                                "hasTrailingTrivia": true,
                                "hasTrailingNewLine": true,
                                "trailingTrivia": [
                                    {
                                        "kind": "NewLineTrivia",
                                        "text": "\n"
                                    }
                                ]
                            },
                            "statement": {
                                "kind": "Block",
                                "fullStart": 945,
                                "fullEnd": 1276,
                                "start": 946,
                                "end": 1275,
                                "fullWidth": 331,
                                "width": 329,
                                "isIncrementallyUnusable": true,
                                "openBraceToken": {
                                    "kind": "OpenBraceToken",
                                    "fullStart": 945,
                                    "fullEnd": 948,
                                    "start": 946,
                                    "end": 947,
                                    "fullWidth": 3,
                                    "width": 1,
                                    "text": "{",
                                    "value": "{",
                                    "valueText": "{",
                                    "hasLeadingTrivia": true,
                                    "hasTrailingTrivia": true,
                                    "hasTrailingNewLine": true,
                                    "leadingTrivia": [
                                        {
                                            "kind": "WhitespaceTrivia",
                                            "text": "\t"
                                        }
                                    ],
                                    "trailingTrivia": [
                                        {
                                            "kind": "NewLineTrivia",
                                            "text": "\n"
                                        }
                                    ]
                                },
                                "statements": [
                                    {
                                        "kind": "ExpressionStatement",
                                        "fullStart": 948,
                                        "fullEnd": 966,
                                        "start": 950,
                                        "end": 965,
                                        "fullWidth": 18,
                                        "width": 15,
                                        "expression": {
                                            "kind": "AddAssignmentExpression",
                                            "fullStart": 948,
                                            "fullEnd": 964,
                                            "start": 950,
                                            "end": 964,
                                            "fullWidth": 16,
                                            "width": 14,
                                            "left": {
                                                "kind": "IdentifierName",
                                                "fullStart": 948,
                                                "fullEnd": 955,
                                                "start": 950,
                                                "end": 954,
                                                "fullWidth": 7,
                                                "width": 4,
                                                "text": "curx",
                                                "value": "curx",
                                                "valueText": "curx",
                                                "hasLeadingTrivia": true,
                                                "hasTrailingTrivia": true,
                                                "leadingTrivia": [
                                                    {
                                                        "kind": "WhitespaceTrivia",
                                                        "text": "\t\t"
                                                    }
                                                ],
                                                "trailingTrivia": [
                                                    {
                                                        "kind": "WhitespaceTrivia",
                                                        "text": " "
                                                    }
                                                ]
                                            },
                                            "operatorToken": {
                                                "kind": "PlusEqualsToken",
                                                "fullStart": 955,
                                                "fullEnd": 958,
                                                "start": 955,
                                                "end": 957,
                                                "fullWidth": 3,
                                                "width": 2,
                                                "text": "+=",
                                                "value": "+=",
                                                "valueText": "+=",
                                                "hasTrailingTrivia": true,
                                                "trailingTrivia": [
                                                    {
                                                        "kind": "WhitespaceTrivia",
                                                        "text": " "
                                                    }
                                                ]
                                            },
                                            "right": {
                                                "kind": "IdentifierName",
                                                "fullStart": 958,
                                                "fullEnd": 964,
                                                "start": 958,
                                                "end": 964,
                                                "fullWidth": 6,
                                                "width": 6,
                                                "text": "period",
                                                "value": "period",
                                                "valueText": "period"
                                            }
                                        },
                                        "semicolonToken": {
                                            "kind": "SemicolonToken",
                                            "fullStart": 964,
                                            "fullEnd": 966,
                                            "start": 964,
                                            "end": 965,
                                            "fullWidth": 2,
                                            "width": 1,
                                            "text": ";",
                                            "value": ";",
                                            "valueText": ";",
                                            "hasTrailingTrivia": true,
                                            "hasTrailingNewLine": true,
                                            "trailingTrivia": [
                                                {
                                                    "kind": "NewLineTrivia",
                                                    "text": "\n"
                                                }
                                            ]
                                        }
                                    },
                                    {
                                        "kind": "ExpressionStatement",
                                        "fullStart": 966,
                                        "fullEnd": 973,
                                        "start": 968,
                                        "end": 972,
                                        "fullWidth": 7,
                                        "width": 4,
                                        "expression": {
                                            "kind": "PostIncrementExpression",
                                            "fullStart": 966,
                                            "fullEnd": 971,
                                            "start": 968,
                                            "end": 971,
                                            "fullWidth": 5,
                                            "width": 3,
                                            "operand": {
                                                "kind": "IdentifierName",
                                                "fullStart": 966,
                                                "fullEnd": 969,
                                                "start": 968,
                                                "end": 969,
                                                "fullWidth": 3,
                                                "width": 1,
                                                "text": "j",
                                                "value": "j",
                                                "valueText": "j",
                                                "hasLeadingTrivia": true,
                                                "leadingTrivia": [
                                                    {
                                                        "kind": "WhitespaceTrivia",
                                                        "text": "\t\t"
                                                    }
                                                ]
                                            },
                                            "operatorToken": {
                                                "kind": "PlusPlusToken",
                                                "fullStart": 969,
                                                "fullEnd": 971,
                                                "start": 969,
                                                "end": 971,
                                                "fullWidth": 2,
                                                "width": 2,
                                                "text": "++",
                                                "value": "++",
                                                "valueText": "++"
                                            }
                                        },
                                        "semicolonToken": {
                                            "kind": "SemicolonToken",
                                            "fullStart": 971,
                                            "fullEnd": 973,
                                            "start": 971,
                                            "end": 972,
                                            "fullWidth": 2,
                                            "width": 1,
                                            "text": ";",
                                            "value": ";",
                                            "valueText": ";",
                                            "hasTrailingTrivia": true,
                                            "hasTrailingNewLine": true,
                                            "trailingTrivia": [
                                                {
                                                    "kind": "NewLineTrivia",
                                                    "text": "\n"
                                                }
                                            ]
                                        }
                                    },
                                    {
                                        "kind": "IfStatement",
                                        "fullStart": 973,
                                        "fullEnd": 1273,
                                        "start": 975,
                                        "end": 1272,
                                        "fullWidth": 300,
                                        "width": 297,
                                        "isIncrementallyUnusable": true,
                                        "ifKeyword": {
                                            "kind": "IfKeyword",
                                            "fullStart": 973,
                                            "fullEnd": 978,
                                            "start": 975,
                                            "end": 977,
                                            "fullWidth": 5,
                                            "width": 2,
                                            "text": "if",
                                            "value": "if",
                                            "valueText": "if",
                                            "hasLeadingTrivia": true,
                                            "hasTrailingTrivia": true,
                                            "leadingTrivia": [
                                                {
                                                    "kind": "WhitespaceTrivia",
                                                    "text": "\t\t"
                                                }
                                            ],
                                            "trailingTrivia": [
                                                {
                                                    "kind": "WhitespaceTrivia",
                                                    "text": " "
                                                }
                                            ]
                                        },
                                        "openParenToken": {
                                            "kind": "OpenParenToken",
                                            "fullStart": 978,
                                            "fullEnd": 979,
                                            "start": 978,
                                            "end": 979,
                                            "fullWidth": 1,
                                            "width": 1,
                                            "text": "(",
                                            "value": "(",
                                            "valueText": "("
                                        },
                                        "condition": {
                                            "kind": "GreaterThanOrEqualExpression",
                                            "fullStart": 979,
                                            "fullEnd": 1020,
                                            "start": 979,
                                            "end": 1020,
                                            "fullWidth": 41,
                                            "width": 41,
                                            "isIncrementallyUnusable": true,
                                            "left": {
                                                "kind": "InvocationExpression",
                                                "fullStart": 979,
                                                "fullEnd": 1013,
                                                "start": 979,
                                                "end": 1012,
                                                "fullWidth": 34,
                                                "width": 33,
                                                "expression": {
                                                    "kind": "MemberAccessExpression",
                                                    "fullStart": 979,
                                                    "fullEnd": 987,
                                                    "start": 979,
                                                    "end": 987,
                                                    "fullWidth": 8,
                                                    "width": 8,
                                                    "expression": {
                                                        "kind": "IdentifierName",
                                                        "fullStart": 979,
                                                        "fullEnd": 983,
                                                        "start": 979,
                                                        "end": 983,
                                                        "fullWidth": 4,
                                                        "width": 4,
                                                        "text": "Math",
                                                        "value": "Math",
                                                        "valueText": "Math"
                                                    },
                                                    "dotToken": {
                                                        "kind": "DotToken",
                                                        "fullStart": 983,
                                                        "fullEnd": 984,
                                                        "start": 983,
                                                        "end": 984,
                                                        "fullWidth": 1,
                                                        "width": 1,
                                                        "text": ".",
                                                        "value": ".",
                                                        "valueText": "."
                                                    },
                                                    "name": {
                                                        "kind": "IdentifierName",
                                                        "fullStart": 984,
                                                        "fullEnd": 987,
                                                        "start": 984,
                                                        "end": 987,
                                                        "fullWidth": 3,
                                                        "width": 3,
                                                        "text": "abs",
                                                        "value": "abs",
                                                        "valueText": "abs"
                                                    }
                                                },
                                                "argumentList": {
                                                    "kind": "ArgumentList",
                                                    "fullStart": 987,
                                                    "fullEnd": 1013,
                                                    "start": 987,
                                                    "end": 1012,
                                                    "fullWidth": 26,
                                                    "width": 25,
                                                    "openParenToken": {
                                                        "kind": "OpenParenToken",
                                                        "fullStart": 987,
                                                        "fullEnd": 988,
                                                        "start": 987,
                                                        "end": 988,
                                                        "fullWidth": 1,
                                                        "width": 1,
                                                        "text": "(",
                                                        "value": "(",
                                                        "valueText": "("
                                                    },
                                                    "arguments": [
                                                        {
                                                            "kind": "SubtractExpression",
                                                            "fullStart": 988,
                                                            "fullEnd": 1011,
                                                            "start": 988,
                                                            "end": 1011,
                                                            "fullWidth": 23,
                                                            "width": 23,
                                                            "left": {
                                                                "kind": "InvocationExpression",
                                                                "fullStart": 988,
                                                                "fullEnd": 1003,
                                                                "start": 988,
                                                                "end": 1002,
                                                                "fullWidth": 15,
                                                                "width": 14,
                                                                "expression": {
                                                                    "kind": "MemberAccessExpression",
                                                                    "fullStart": 988,
                                                                    "fullEnd": 996,
                                                                    "start": 988,
                                                                    "end": 996,
                                                                    "fullWidth": 8,
                                                                    "width": 8,
                                                                    "expression": {
                                                                        "kind": "IdentifierName",
                                                                        "fullStart": 988,
                                                                        "fullEnd": 992,
                                                                        "start": 988,
                                                                        "end": 992,
                                                                        "fullWidth": 4,
                                                                        "width": 4,
                                                                        "text": "Math",
                                                                        "value": "Math",
                                                                        "valueText": "Math"
                                                                    },
                                                                    "dotToken": {
                                                                        "kind": "DotToken",
                                                                        "fullStart": 992,
                                                                        "fullEnd": 993,
                                                                        "start": 992,
                                                                        "end": 993,
                                                                        "fullWidth": 1,
                                                                        "width": 1,
                                                                        "text": ".",
                                                                        "value": ".",
                                                                        "valueText": "."
                                                                    },
                                                                    "name": {
                                                                        "kind": "IdentifierName",
                                                                        "fullStart": 993,
                                                                        "fullEnd": 996,
                                                                        "start": 993,
                                                                        "end": 996,
                                                                        "fullWidth": 3,
                                                                        "width": 3,
                                                                        "text": "tan",
                                                                        "value": "tan",
                                                                        "valueText": "tan"
                                                                    }
                                                                },
                                                                "argumentList": {
                                                                    "kind": "ArgumentList",
                                                                    "fullStart": 996,
                                                                    "fullEnd": 1003,
                                                                    "start": 996,
                                                                    "end": 1002,
                                                                    "fullWidth": 7,
                                                                    "width": 6,
                                                                    "openParenToken": {
                                                                        "kind": "OpenParenToken",
                                                                        "fullStart": 996,
                                                                        "fullEnd": 997,
                                                                        "start": 996,
                                                                        "end": 997,
                                                                        "fullWidth": 1,
                                                                        "width": 1,
                                                                        "text": "(",
                                                                        "value": "(",
                                                                        "valueText": "("
                                                                    },
                                                                    "arguments": [
                                                                        {
                                                                            "kind": "IdentifierName",
                                                                            "fullStart": 997,
                                                                            "fullEnd": 1001,
                                                                            "start": 997,
                                                                            "end": 1001,
                                                                            "fullWidth": 4,
                                                                            "width": 4,
                                                                            "text": "curx",
                                                                            "value": "curx",
                                                                            "valueText": "curx"
                                                                        }
                                                                    ],
                                                                    "closeParenToken": {
                                                                        "kind": "CloseParenToken",
                                                                        "fullStart": 1001,
                                                                        "fullEnd": 1003,
                                                                        "start": 1001,
                                                                        "end": 1002,
                                                                        "fullWidth": 2,
                                                                        "width": 1,
                                                                        "text": ")",
                                                                        "value": ")",
                                                                        "valueText": ")",
                                                                        "hasTrailingTrivia": true,
                                                                        "trailingTrivia": [
                                                                            {
                                                                                "kind": "WhitespaceTrivia",
                                                                                "text": " "
                                                                            }
                                                                        ]
                                                                    }
                                                                }
                                                            },
                                                            "operatorToken": {
                                                                "kind": "MinusToken",
                                                                "fullStart": 1003,
                                                                "fullEnd": 1005,
                                                                "start": 1003,
                                                                "end": 1004,
                                                                "fullWidth": 2,
                                                                "width": 1,
                                                                "text": "-",
                                                                "value": "-",
                                                                "valueText": "-",
                                                                "hasTrailingTrivia": true,
                                                                "trailingTrivia": [
                                                                    {
                                                                        "kind": "WhitespaceTrivia",
                                                                        "text": " "
                                                                    }
                                                                ]
                                                            },
                                                            "right": {
                                                                "kind": "IdentifierName",
                                                                "fullStart": 1005,
                                                                "fullEnd": 1011,
                                                                "start": 1005,
                                                                "end": 1011,
                                                                "fullWidth": 6,
                                                                "width": 6,
                                                                "text": "curval",
                                                                "value": "curval",
                                                                "valueText": "curval"
                                                            }
                                                        }
                                                    ],
                                                    "closeParenToken": {
                                                        "kind": "CloseParenToken",
                                                        "fullStart": 1011,
                                                        "fullEnd": 1013,
                                                        "start": 1011,
                                                        "end": 1012,
                                                        "fullWidth": 2,
                                                        "width": 1,
                                                        "text": ")",
                                                        "value": ")",
                                                        "valueText": ")",
                                                        "hasTrailingTrivia": true,
                                                        "trailingTrivia": [
                                                            {
                                                                "kind": "WhitespaceTrivia",
                                                                "text": " "
                                                            }
                                                        ]
                                                    }
                                                }
                                            },
                                            "operatorToken": {
                                                "kind": "GreaterThanEqualsToken",
                                                "fullStart": 1013,
                                                "fullEnd": 1016,
                                                "start": 1013,
                                                "end": 1015,
                                                "fullWidth": 3,
                                                "width": 2,
                                                "text": ">=",
                                                "value": ">=",
                                                "valueText": ">=",
                                                "hasTrailingTrivia": true,
                                                "trailingTrivia": [
                                                    {
                                                        "kind": "WhitespaceTrivia",
                                                        "text": " "
                                                    }
                                                ]
                                            },
                                            "right": {
                                                "kind": "IdentifierName",
                                                "fullStart": 1016,
                                                "fullEnd": 1020,
                                                "start": 1016,
                                                "end": 1020,
                                                "fullWidth": 4,
                                                "width": 4,
                                                "text": "prec",
                                                "value": "prec",
                                                "valueText": "prec"
                                            }
                                        },
                                        "closeParenToken": {
                                            "kind": "CloseParenToken",
                                            "fullStart": 1020,
                                            "fullEnd": 1022,
                                            "start": 1020,
                                            "end": 1021,
                                            "fullWidth": 2,
                                            "width": 1,
                                            "text": ")",
                                            "value": ")",
                                            "valueText": ")",
                                            "hasTrailingTrivia": true,
                                            "hasTrailingNewLine": true,
                                            "trailingTrivia": [
                                                {
                                                    "kind": "NewLineTrivia",
                                                    "text": "\n"
                                                }
                                            ]
                                        },
                                        "statement": {
                                            "kind": "Block",
                                            "fullStart": 1022,
                                            "fullEnd": 1273,
                                            "start": 1024,
                                            "end": 1272,
                                            "fullWidth": 251,
                                            "width": 248,
                                            "openBraceToken": {
                                                "kind": "OpenBraceToken",
                                                "fullStart": 1022,
                                                "fullEnd": 1026,
                                                "start": 1024,
                                                "end": 1025,
                                                "fullWidth": 4,
                                                "width": 1,
                                                "text": "{",
                                                "value": "{",
                                                "valueText": "{",
                                                "hasLeadingTrivia": true,
                                                "hasTrailingTrivia": true,
                                                "hasTrailingNewLine": true,
                                                "leadingTrivia": [
                                                    {
                                                        "kind": "WhitespaceTrivia",
                                                        "text": "\t\t"
                                                    }
                                                ],
                                                "trailingTrivia": [
                                                    {
                                                        "kind": "NewLineTrivia",
                                                        "text": "\n"
                                                    }
                                                ]
                                            },
                                            "statements": [
                                                {
                                                    "kind": "ExpressionStatement",
                                                    "fullStart": 1026,
                                                    "fullEnd": 1269,
                                                    "start": 1029,
                                                    "end": 1268,
                                                    "fullWidth": 243,
                                                    "width": 239,
                                                    "expression": {
                                                        "kind": "InvocationExpression",
                                                        "fullStart": 1026,
                                                        "fullEnd": 1267,
                                                        "start": 1029,
                                                        "end": 1267,
                                                        "fullWidth": 241,
                                                        "width": 238,
                                                        "expression": {
                                                            "kind": "IdentifierName",
                                                            "fullStart": 1026,
                                                            "fullEnd": 1034,
                                                            "start": 1029,
                                                            "end": 1034,
                                                            "fullWidth": 8,
                                                            "width": 5,
                                                            "text": "$FAIL",
                                                            "value": "$FAIL",
                                                            "valueText": "$FAIL",
                                                            "hasLeadingTrivia": true,
                                                            "leadingTrivia": [
                                                                {
                                                                    "kind": "WhitespaceTrivia",
                                                                    "text": "\t\t\t"
                                                                }
                                                            ]
                                                        },
                                                        "argumentList": {
                                                            "kind": "ArgumentList",
                                                            "fullStart": 1034,
                                                            "fullEnd": 1267,
                                                            "start": 1034,
                                                            "end": 1267,
                                                            "fullWidth": 233,
                                                            "width": 233,
                                                            "openParenToken": {
                                                                "kind": "OpenParenToken",
                                                                "fullStart": 1034,
                                                                "fullEnd": 1035,
                                                                "start": 1034,
                                                                "end": 1035,
                                                                "fullWidth": 1,
                                                                "width": 1,
                                                                "text": "(",
                                                                "value": "(",
                                                                "valueText": "("
                                                            },
                                                            "arguments": [
                                                                {
                                                                    "kind": "AddExpression",
                                                                    "fullStart": 1035,
                                                                    "fullEnd": 1266,
                                                                    "start": 1035,
                                                                    "end": 1266,
                                                                    "fullWidth": 231,
                                                                    "width": 231,
                                                                    "left": {
                                                                        "kind": "AddExpression",
                                                                        "fullStart": 1035,
                                                                        "fullEnd": 1250,
                                                                        "start": 1035,
                                                                        "end": 1249,
                                                                        "fullWidth": 215,
                                                                        "width": 214,
                                                                        "left": {
                                                                            "kind": "AddExpression",
                                                                            "fullStart": 1035,
                                                                            "fullEnd": 1239,
                                                                            "start": 1035,
                                                                            "end": 1238,
                                                                            "fullWidth": 204,
                                                                            "width": 203,
                                                                            "left": {
                                                                                "kind": "AddExpression",
                                                                                "fullStart": 1035,
                                                                                "fullEnd": 1232,
                                                                                "start": 1035,
                                                                                "end": 1231,
                                                                                "fullWidth": 197,
                                                                                "width": 196,
                                                                                "left": {
                                                                                    "kind": "AddExpression",
                                                                                    "fullStart": 1035,
                                                                                    "fullEnd": 1215,
                                                                                    "start": 1035,
                                                                                    "end": 1214,
                                                                                    "fullWidth": 180,
                                                                                    "width": 179,
                                                                                    "left": {
                                                                                        "kind": "AddExpression",
                                                                                        "fullStart": 1035,
                                                                                        "fullEnd": 1206,
                                                                                        "start": 1035,
                                                                                        "end": 1205,
                                                                                        "fullWidth": 171,
                                                                                        "width": 170,
                                                                                        "left": {
                                                                                            "kind": "AddExpression",
                                                                                            "fullStart": 1035,
                                                                                            "fullEnd": 1195,
                                                                                            "start": 1035,
                                                                                            "end": 1194,
                                                                                            "fullWidth": 160,
                                                                                            "width": 159,
                                                                                            "left": {
                                                                                                "kind": "AddExpression",
                                                                                                "fullStart": 1035,
                                                                                                "fullEnd": 1188,
                                                                                                "start": 1035,
                                                                                                "end": 1187,
                                                                                                "fullWidth": 153,
                                                                                                "width": 152,
                                                                                                "left": {
                                                                                                    "kind": "AddExpression",
                                                                                                    "fullStart": 1035,
                                                                                                    "fullEnd": 1171,
                                                                                                    "start": 1035,
                                                                                                    "end": 1170,
                                                                                                    "fullWidth": 136,
                                                                                                    "width": 135,
                                                                                                    "left": {
                                                                                                        "kind": "AddExpression",
                                                                                                        "fullStart": 1035,
                                                                                                        "fullEnd": 1164,
                                                                                                        "start": 1035,
                                                                                                        "end": 1163,
                                                                                                        "fullWidth": 129,
                                                                                                        "width": 128,
                                                                                                        "left": {
                                                                                                            "kind": "AddExpression",
                                                                                                            "fullStart": 1035,
                                                                                                            "fullEnd": 1153,
                                                                                                            "start": 1035,
                                                                                                            "end": 1152,
                                                                                                            "fullWidth": 118,
                                                                                                            "width": 117,
                                                                                                            "left": {
                                                                                                                "kind": "AddExpression",
                                                                                                                "fullStart": 1035,
                                                                                                                "fullEnd": 1149,
                                                                                                                "start": 1035,
                                                                                                                "end": 1148,
                                                                                                                "fullWidth": 114,
                                                                                                                "width": 113,
                                                                                                                "left": {
                                                                                                                    "kind": "AddExpression",
                                                                                                                    "fullStart": 1035,
                                                                                                                    "fullEnd": 1131,
                                                                                                                    "start": 1035,
                                                                                                                    "end": 1130,
                                                                                                                    "fullWidth": 96,
                                                                                                                    "width": 95,
                                                                                                                    "left": {
                                                                                                                        "kind": "AddExpression",
                                                                                                                        "fullStart": 1035,
                                                                                                                        "fullEnd": 1124,
                                                                                                                        "start": 1035,
                                                                                                                        "end": 1123,
                                                                                                                        "fullWidth": 89,
                                                                                                                        "width": 88,
                                                                                                                        "left": {
                                                                                                                            "kind": "AddExpression",
                                                                                                                            "fullStart": 1035,
                                                                                                                            "fullEnd": 1106,
                                                                                                                            "start": 1035,
                                                                                                                            "end": 1105,
                                                                                                                            "fullWidth": 71,
                                                                                                                            "width": 70,
                                                                                                                            "left": {
                                                                                                                                "kind": "StringLiteral",
                                                                                                                                "fullStart": 1035,
                                                                                                                                "fullEnd": 1099,
                                                                                                                                "start": 1035,
                                                                                                                                "end": 1098,
                                                                                                                                "fullWidth": 64,
                                                                                                                                "width": 63,
                                                                                                                                "text": "\"#1: tan is found out to not be periodic:\\n Math.abs(Math.tan(\"",
                                                                                                                                "value": "#1: tan is found out to not be periodic:\n Math.abs(Math.tan(",
                                                                                                                                "valueText": "#1: tan is found out to not be periodic:\n Math.abs(Math.tan(",
                                                                                                                                "hasTrailingTrivia": true,
                                                                                                                                "trailingTrivia": [
                                                                                                                                    {
                                                                                                                                        "kind": "WhitespaceTrivia",
                                                                                                                                        "text": " "
                                                                                                                                    }
                                                                                                                                ]
                                                                                                                            },
                                                                                                                            "operatorToken": {
                                                                                                                                "kind": "PlusToken",
                                                                                                                                "fullStart": 1099,
                                                                                                                                "fullEnd": 1101,
                                                                                                                                "start": 1099,
                                                                                                                                "end": 1100,
                                                                                                                                "fullWidth": 2,
                                                                                                                                "width": 1,
                                                                                                                                "text": "+",
                                                                                                                                "value": "+",
                                                                                                                                "valueText": "+",
                                                                                                                                "hasTrailingTrivia": true,
                                                                                                                                "trailingTrivia": [
                                                                                                                                    {
                                                                                                                                        "kind": "WhitespaceTrivia",
                                                                                                                                        "text": " "
                                                                                                                                    }
                                                                                                                                ]
                                                                                                                            },
                                                                                                                            "right": {
                                                                                                                                "kind": "ElementAccessExpression",
                                                                                                                                "fullStart": 1101,
                                                                                                                                "fullEnd": 1106,
                                                                                                                                "start": 1101,
                                                                                                                                "end": 1105,
                                                                                                                                "fullWidth": 5,
                                                                                                                                "width": 4,
                                                                                                                                "expression": {
                                                                                                                                    "kind": "IdentifierName",
                                                                                                                                    "fullStart": 1101,
                                                                                                                                    "fullEnd": 1102,
                                                                                                                                    "start": 1101,
                                                                                                                                    "end": 1102,
                                                                                                                                    "fullWidth": 1,
                                                                                                                                    "width": 1,
                                                                                                                                    "text": "x",
                                                                                                                                    "value": "x",
                                                                                                                                    "valueText": "x"
                                                                                                                                },
                                                                                                                                "openBracketToken": {
                                                                                                                                    "kind": "OpenBracketToken",
                                                                                                                                    "fullStart": 1102,
                                                                                                                                    "fullEnd": 1103,
                                                                                                                                    "start": 1102,
                                                                                                                                    "end": 1103,
                                                                                                                                    "fullWidth": 1,
                                                                                                                                    "width": 1,
                                                                                                                                    "text": "[",
                                                                                                                                    "value": "[",
                                                                                                                                    "valueText": "["
                                                                                                                                },
                                                                                                                                "argumentExpression": {
                                                                                                                                    "kind": "IdentifierName",
                                                                                                                                    "fullStart": 1103,
                                                                                                                                    "fullEnd": 1104,
                                                                                                                                    "start": 1103,
                                                                                                                                    "end": 1104,
                                                                                                                                    "fullWidth": 1,
                                                                                                                                    "width": 1,
                                                                                                                                    "text": "i",
                                                                                                                                    "value": "i",
                                                                                                                                    "valueText": "i"
                                                                                                                                },
                                                                                                                                "closeBracketToken": {
                                                                                                                                    "kind": "CloseBracketToken",
                                                                                                                                    "fullStart": 1104,
                                                                                                                                    "fullEnd": 1106,
                                                                                                                                    "start": 1104,
                                                                                                                                    "end": 1105,
                                                                                                                                    "fullWidth": 2,
                                                                                                                                    "width": 1,
                                                                                                                                    "text": "]",
                                                                                                                                    "value": "]",
                                                                                                                                    "valueText": "]",
                                                                                                                                    "hasTrailingTrivia": true,
                                                                                                                                    "trailingTrivia": [
                                                                                                                                        {
                                                                                                                                            "kind": "WhitespaceTrivia",
                                                                                                                                            "text": " "
                                                                                                                                        }
                                                                                                                                    ]
                                                                                                                                }
                                                                                                                            }
                                                                                                                        },
                                                                                                                        "operatorToken": {
                                                                                                                            "kind": "PlusToken",
                                                                                                                            "fullStart": 1106,
                                                                                                                            "fullEnd": 1108,
                                                                                                                            "start": 1106,
                                                                                                                            "end": 1107,
                                                                                                                            "fullWidth": 2,
                                                                                                                            "width": 1,
                                                                                                                            "text": "+",
                                                                                                                            "value": "+",
                                                                                                                            "valueText": "+",
                                                                                                                            "hasTrailingTrivia": true,
                                                                                                                            "trailingTrivia": [
                                                                                                                                {
                                                                                                                                    "kind": "WhitespaceTrivia",
                                                                                                                                    "text": " "
                                                                                                                                }
                                                                                                                            ]
                                                                                                                        },
                                                                                                                        "right": {
                                                                                                                            "kind": "StringLiteral",
                                                                                                                            "fullStart": 1108,
                                                                                                                            "fullEnd": 1124,
                                                                                                                            "start": 1108,
                                                                                                                            "end": 1123,
                                                                                                                            "fullWidth": 16,
                                                                                                                            "width": 15,
                                                                                                                            "text": "\") - Math.tan(\"",
                                                                                                                            "value": ") - Math.tan(",
                                                                                                                            "valueText": ") - Math.tan(",
                                                                                                                            "hasTrailingTrivia": true,
                                                                                                                            "trailingTrivia": [
                                                                                                                                {
                                                                                                                                    "kind": "WhitespaceTrivia",
                                                                                                                                    "text": " "
                                                                                                                                }
                                                                                                                            ]
                                                                                                                        }
                                                                                                                    },
                                                                                                                    "operatorToken": {
                                                                                                                        "kind": "PlusToken",
                                                                                                                        "fullStart": 1124,
                                                                                                                        "fullEnd": 1126,
                                                                                                                        "start": 1124,
                                                                                                                        "end": 1125,
                                                                                                                        "fullWidth": 2,
                                                                                                                        "width": 1,
                                                                                                                        "text": "+",
                                                                                                                        "value": "+",
                                                                                                                        "valueText": "+",
                                                                                                                        "hasTrailingTrivia": true,
                                                                                                                        "trailingTrivia": [
                                                                                                                            {
                                                                                                                                "kind": "WhitespaceTrivia",
                                                                                                                                "text": " "
                                                                                                                            }
                                                                                                                        ]
                                                                                                                    },
                                                                                                                    "right": {
                                                                                                                        "kind": "ElementAccessExpression",
                                                                                                                        "fullStart": 1126,
                                                                                                                        "fullEnd": 1131,
                                                                                                                        "start": 1126,
                                                                                                                        "end": 1130,
                                                                                                                        "fullWidth": 5,
                                                                                                                        "width": 4,
                                                                                                                        "expression": {
                                                                                                                            "kind": "IdentifierName",
                                                                                                                            "fullStart": 1126,
                                                                                                                            "fullEnd": 1127,
                                                                                                                            "start": 1126,
                                                                                                                            "end": 1127,
                                                                                                                            "fullWidth": 1,
                                                                                                                            "width": 1,
                                                                                                                            "text": "x",
                                                                                                                            "value": "x",
                                                                                                                            "valueText": "x"
                                                                                                                        },
                                                                                                                        "openBracketToken": {
                                                                                                                            "kind": "OpenBracketToken",
                                                                                                                            "fullStart": 1127,
                                                                                                                            "fullEnd": 1128,
                                                                                                                            "start": 1127,
                                                                                                                            "end": 1128,
                                                                                                                            "fullWidth": 1,
                                                                                                                            "width": 1,
                                                                                                                            "text": "[",
                                                                                                                            "value": "[",
                                                                                                                            "valueText": "["
                                                                                                                        },
                                                                                                                        "argumentExpression": {
                                                                                                                            "kind": "IdentifierName",
                                                                                                                            "fullStart": 1128,
                                                                                                                            "fullEnd": 1129,
                                                                                                                            "start": 1128,
                                                                                                                            "end": 1129,
                                                                                                                            "fullWidth": 1,
                                                                                                                            "width": 1,
                                                                                                                            "text": "i",
                                                                                                                            "value": "i",
                                                                                                                            "valueText": "i"
                                                                                                                        },
                                                                                                                        "closeBracketToken": {
                                                                                                                            "kind": "CloseBracketToken",
                                                                                                                            "fullStart": 1129,
                                                                                                                            "fullEnd": 1131,
                                                                                                                            "start": 1129,
                                                                                                                            "end": 1130,
                                                                                                                            "fullWidth": 2,
                                                                                                                            "width": 1,
                                                                                                                            "text": "]",
                                                                                                                            "value": "]",
                                                                                                                            "valueText": "]",
                                                                                                                            "hasTrailingTrivia": true,
                                                                                                                            "trailingTrivia": [
                                                                                                                                {
                                                                                                                                    "kind": "WhitespaceTrivia",
                                                                                                                                    "text": " "
                                                                                                                                }
                                                                                                                            ]
                                                                                                                        }
                                                                                                                    }
                                                                                                                },
                                                                                                                "operatorToken": {
                                                                                                                    "kind": "PlusToken",
                                                                                                                    "fullStart": 1131,
                                                                                                                    "fullEnd": 1133,
                                                                                                                    "start": 1131,
                                                                                                                    "end": 1132,
                                                                                                                    "fullWidth": 2,
                                                                                                                    "width": 1,
                                                                                                                    "text": "+",
                                                                                                                    "value": "+",
                                                                                                                    "valueText": "+",
                                                                                                                    "hasTrailingTrivia": true,
                                                                                                                    "trailingTrivia": [
                                                                                                                        {
                                                                                                                            "kind": "WhitespaceTrivia",
                                                                                                                            "text": " "
                                                                                                                        }
                                                                                                                    ]
                                                                                                                },
                                                                                                                "right": {
                                                                                                                    "kind": "StringLiteral",
                                                                                                                    "fullStart": 1133,
                                                                                                                    "fullEnd": 1149,
                                                                                                                    "start": 1133,
                                                                                                                    "end": 1148,
                                                                                                                    "fullWidth": 16,
                                                                                                                    "width": 15,
                                                                                                                    "text": "\" + 2*Math.PI*\"",
                                                                                                                    "value": " + 2*Math.PI*",
                                                                                                                    "valueText": " + 2*Math.PI*",
                                                                                                                    "hasTrailingTrivia": true,
                                                                                                                    "trailingTrivia": [
                                                                                                                        {
                                                                                                                            "kind": "WhitespaceTrivia",
                                                                                                                            "text": " "
                                                                                                                        }
                                                                                                                    ]
                                                                                                                }
                                                                                                            },
                                                                                                            "operatorToken": {
                                                                                                                "kind": "PlusToken",
                                                                                                                "fullStart": 1149,
                                                                                                                "fullEnd": 1151,
                                                                                                                "start": 1149,
                                                                                                                "end": 1150,
                                                                                                                "fullWidth": 2,
                                                                                                                "width": 1,
                                                                                                                "text": "+",
                                                                                                                "value": "+",
                                                                                                                "valueText": "+",
                                                                                                                "hasTrailingTrivia": true,
                                                                                                                "trailingTrivia": [
                                                                                                                    {
                                                                                                                        "kind": "WhitespaceTrivia",
                                                                                                                        "text": " "
                                                                                                                    }
                                                                                                                ]
                                                                                                            },
                                                                                                            "right": {
                                                                                                                "kind": "IdentifierName",
                                                                                                                "fullStart": 1151,
                                                                                                                "fullEnd": 1153,
                                                                                                                "start": 1151,
                                                                                                                "end": 1152,
                                                                                                                "fullWidth": 2,
                                                                                                                "width": 1,
                                                                                                                "text": "j",
                                                                                                                "value": "j",
                                                                                                                "valueText": "j",
                                                                                                                "hasTrailingTrivia": true,
                                                                                                                "trailingTrivia": [
                                                                                                                    {
                                                                                                                        "kind": "WhitespaceTrivia",
                                                                                                                        "text": " "
                                                                                                                    }
                                                                                                                ]
                                                                                                            }
                                                                                                        },
                                                                                                        "operatorToken": {
                                                                                                            "kind": "PlusToken",
                                                                                                            "fullStart": 1153,
                                                                                                            "fullEnd": 1155,
                                                                                                            "start": 1153,
                                                                                                            "end": 1154,
                                                                                                            "fullWidth": 2,
                                                                                                            "width": 1,
                                                                                                            "text": "+",
                                                                                                            "value": "+",
                                                                                                            "valueText": "+",
                                                                                                            "hasTrailingTrivia": true,
                                                                                                            "trailingTrivia": [
                                                                                                                {
                                                                                                                    "kind": "WhitespaceTrivia",
                                                                                                                    "text": " "
                                                                                                                }
                                                                                                            ]
                                                                                                        },
                                                                                                        "right": {
                                                                                                            "kind": "StringLiteral",
                                                                                                            "fullStart": 1155,
                                                                                                            "fullEnd": 1164,
                                                                                                            "start": 1155,
                                                                                                            "end": 1163,
                                                                                                            "fullWidth": 9,
                                                                                                            "width": 8,
                                                                                                            "text": "\")) >= \"",
                                                                                                            "value": ")) >= ",
                                                                                                            "valueText": ")) >= ",
                                                                                                            "hasTrailingTrivia": true,
                                                                                                            "trailingTrivia": [
                                                                                                                {
                                                                                                                    "kind": "WhitespaceTrivia",
                                                                                                                    "text": " "
                                                                                                                }
                                                                                                            ]
                                                                                                        }
                                                                                                    },
                                                                                                    "operatorToken": {
                                                                                                        "kind": "PlusToken",
                                                                                                        "fullStart": 1164,
                                                                                                        "fullEnd": 1166,
                                                                                                        "start": 1164,
                                                                                                        "end": 1165,
                                                                                                        "fullWidth": 2,
                                                                                                        "width": 1,
                                                                                                        "text": "+",
                                                                                                        "value": "+",
                                                                                                        "valueText": "+",
                                                                                                        "hasTrailingTrivia": true,
                                                                                                        "trailingTrivia": [
                                                                                                            {
                                                                                                                "kind": "WhitespaceTrivia",
                                                                                                                "text": " "
                                                                                                            }
                                                                                                        ]
                                                                                                    },
                                                                                                    "right": {
                                                                                                        "kind": "IdentifierName",
                                                                                                        "fullStart": 1166,
                                                                                                        "fullEnd": 1171,
                                                                                                        "start": 1166,
                                                                                                        "end": 1170,
                                                                                                        "fullWidth": 5,
                                                                                                        "width": 4,
                                                                                                        "text": "prec",
                                                                                                        "value": "prec",
                                                                                                        "valueText": "prec",
                                                                                                        "hasTrailingTrivia": true,
                                                                                                        "trailingTrivia": [
                                                                                                            {
                                                                                                                "kind": "WhitespaceTrivia",
                                                                                                                "text": " "
                                                                                                            }
                                                                                                        ]
                                                                                                    }
                                                                                                },
                                                                                                "operatorToken": {
                                                                                                    "kind": "PlusToken",
                                                                                                    "fullStart": 1171,
                                                                                                    "fullEnd": 1173,
                                                                                                    "start": 1171,
                                                                                                    "end": 1172,
                                                                                                    "fullWidth": 2,
                                                                                                    "width": 1,
                                                                                                    "text": "+",
                                                                                                    "value": "+",
                                                                                                    "valueText": "+",
                                                                                                    "hasTrailingTrivia": true,
                                                                                                    "trailingTrivia": [
                                                                                                        {
                                                                                                            "kind": "WhitespaceTrivia",
                                                                                                            "text": " "
                                                                                                        }
                                                                                                    ]
                                                                                                },
                                                                                                "right": {
                                                                                                    "kind": "StringLiteral",
                                                                                                    "fullStart": 1173,
                                                                                                    "fullEnd": 1188,
                                                                                                    "start": 1173,
                                                                                                    "end": 1187,
                                                                                                    "fullWidth": 15,
                                                                                                    "width": 14,
                                                                                                    "text": "\"\\n Math.tan(\"",
                                                                                                    "value": "\n Math.tan(",
                                                                                                    "valueText": "\n Math.tan(",
                                                                                                    "hasTrailingTrivia": true,
                                                                                                    "trailingTrivia": [
                                                                                                        {
                                                                                                            "kind": "WhitespaceTrivia",
                                                                                                            "text": " "
                                                                                                        }
                                                                                                    ]
                                                                                                }
                                                                                            },
                                                                                            "operatorToken": {
                                                                                                "kind": "PlusToken",
                                                                                                "fullStart": 1188,
                                                                                                "fullEnd": 1190,
                                                                                                "start": 1188,
                                                                                                "end": 1189,
                                                                                                "fullWidth": 2,
                                                                                                "width": 1,
                                                                                                "text": "+",
                                                                                                "value": "+",
                                                                                                "valueText": "+",
                                                                                                "hasTrailingTrivia": true,
                                                                                                "trailingTrivia": [
                                                                                                    {
                                                                                                        "kind": "WhitespaceTrivia",
                                                                                                        "text": " "
                                                                                                    }
                                                                                                ]
                                                                                            },
                                                                                            "right": {
                                                                                                "kind": "ElementAccessExpression",
                                                                                                "fullStart": 1190,
                                                                                                "fullEnd": 1195,
                                                                                                "start": 1190,
                                                                                                "end": 1194,
                                                                                                "fullWidth": 5,
                                                                                                "width": 4,
                                                                                                "expression": {
                                                                                                    "kind": "IdentifierName",
                                                                                                    "fullStart": 1190,
                                                                                                    "fullEnd": 1191,
                                                                                                    "start": 1190,
                                                                                                    "end": 1191,
                                                                                                    "fullWidth": 1,
                                                                                                    "width": 1,
                                                                                                    "text": "x",
                                                                                                    "value": "x",
                                                                                                    "valueText": "x"
                                                                                                },
                                                                                                "openBracketToken": {
                                                                                                    "kind": "OpenBracketToken",
                                                                                                    "fullStart": 1191,
                                                                                                    "fullEnd": 1192,
                                                                                                    "start": 1191,
                                                                                                    "end": 1192,
                                                                                                    "fullWidth": 1,
                                                                                                    "width": 1,
                                                                                                    "text": "[",
                                                                                                    "value": "[",
                                                                                                    "valueText": "["
                                                                                                },
                                                                                                "argumentExpression": {
                                                                                                    "kind": "IdentifierName",
                                                                                                    "fullStart": 1192,
                                                                                                    "fullEnd": 1193,
                                                                                                    "start": 1192,
                                                                                                    "end": 1193,
                                                                                                    "fullWidth": 1,
                                                                                                    "width": 1,
                                                                                                    "text": "i",
                                                                                                    "value": "i",
                                                                                                    "valueText": "i"
                                                                                                },
                                                                                                "closeBracketToken": {
                                                                                                    "kind": "CloseBracketToken",
                                                                                                    "fullStart": 1193,
                                                                                                    "fullEnd": 1195,
                                                                                                    "start": 1193,
                                                                                                    "end": 1194,
                                                                                                    "fullWidth": 2,
                                                                                                    "width": 1,
                                                                                                    "text": "]",
                                                                                                    "value": "]",
                                                                                                    "valueText": "]",
                                                                                                    "hasTrailingTrivia": true,
                                                                                                    "trailingTrivia": [
                                                                                                        {
                                                                                                            "kind": "WhitespaceTrivia",
                                                                                                            "text": " "
                                                                                                        }
                                                                                                    ]
                                                                                                }
                                                                                            }
                                                                                        },
                                                                                        "operatorToken": {
                                                                                            "kind": "PlusToken",
                                                                                            "fullStart": 1195,
                                                                                            "fullEnd": 1197,
                                                                                            "start": 1195,
                                                                                            "end": 1196,
                                                                                            "fullWidth": 2,
                                                                                            "width": 1,
                                                                                            "text": "+",
                                                                                            "value": "+",
                                                                                            "valueText": "+",
                                                                                            "hasTrailingTrivia": true,
                                                                                            "trailingTrivia": [
                                                                                                {
                                                                                                    "kind": "WhitespaceTrivia",
                                                                                                    "text": " "
                                                                                                }
                                                                                            ]
                                                                                        },
                                                                                        "right": {
                                                                                            "kind": "StringLiteral",
                                                                                            "fullStart": 1197,
                                                                                            "fullEnd": 1206,
                                                                                            "start": 1197,
                                                                                            "end": 1205,
                                                                                            "fullWidth": 9,
                                                                                            "width": 8,
                                                                                            "text": "\") === \"",
                                                                                            "value": ") === ",
                                                                                            "valueText": ") === ",
                                                                                            "hasTrailingTrivia": true,
                                                                                            "trailingTrivia": [
                                                                                                {
                                                                                                    "kind": "WhitespaceTrivia",
                                                                                                    "text": " "
                                                                                                }
                                                                                            ]
                                                                                        }
                                                                                    },
                                                                                    "operatorToken": {
                                                                                        "kind": "PlusToken",
                                                                                        "fullStart": 1206,
                                                                                        "fullEnd": 1208,
                                                                                        "start": 1206,
                                                                                        "end": 1207,
                                                                                        "fullWidth": 2,
                                                                                        "width": 1,
                                                                                        "text": "+",
                                                                                        "value": "+",
                                                                                        "valueText": "+",
                                                                                        "hasTrailingTrivia": true,
                                                                                        "trailingTrivia": [
                                                                                            {
                                                                                                "kind": "WhitespaceTrivia",
                                                                                                "text": " "
                                                                                            }
                                                                                        ]
                                                                                    },
                                                                                    "right": {
                                                                                        "kind": "IdentifierName",
                                                                                        "fullStart": 1208,
                                                                                        "fullEnd": 1215,
                                                                                        "start": 1208,
                                                                                        "end": 1214,
                                                                                        "fullWidth": 7,
                                                                                        "width": 6,
                                                                                        "text": "curval",
                                                                                        "value": "curval",
                                                                                        "valueText": "curval",
                                                                                        "hasTrailingTrivia": true,
                                                                                        "trailingTrivia": [
                                                                                            {
                                                                                                "kind": "WhitespaceTrivia",
                                                                                                "text": " "
                                                                                            }
                                                                                        ]
                                                                                    }
                                                                                },
                                                                                "operatorToken": {
                                                                                    "kind": "PlusToken",
                                                                                    "fullStart": 1215,
                                                                                    "fullEnd": 1217,
                                                                                    "start": 1215,
                                                                                    "end": 1216,
                                                                                    "fullWidth": 2,
                                                                                    "width": 1,
                                                                                    "text": "+",
                                                                                    "value": "+",
                                                                                    "valueText": "+",
                                                                                    "hasTrailingTrivia": true,
                                                                                    "trailingTrivia": [
                                                                                        {
                                                                                            "kind": "WhitespaceTrivia",
                                                                                            "text": " "
                                                                                        }
                                                                                    ]
                                                                                },
                                                                                "right": {
                                                                                    "kind": "StringLiteral",
                                                                                    "fullStart": 1217,
                                                                                    "fullEnd": 1232,
                                                                                    "start": 1217,
                                                                                    "end": 1231,
                                                                                    "fullWidth": 15,
                                                                                    "width": 14,
                                                                                    "text": "\"\\n Math.tan(\"",
                                                                                    "value": "\n Math.tan(",
                                                                                    "valueText": "\n Math.tan(",
                                                                                    "hasTrailingTrivia": true,
                                                                                    "trailingTrivia": [
                                                                                        {
                                                                                            "kind": "WhitespaceTrivia",
                                                                                            "text": " "
                                                                                        }
                                                                                    ]
                                                                                }
                                                                            },
                                                                            "operatorToken": {
                                                                                "kind": "PlusToken",
                                                                                "fullStart": 1232,
                                                                                "fullEnd": 1234,
                                                                                "start": 1232,
                                                                                "end": 1233,
                                                                                "fullWidth": 2,
                                                                                "width": 1,
                                                                                "text": "+",
                                                                                "value": "+",
                                                                                "valueText": "+",
                                                                                "hasTrailingTrivia": true,
                                                                                "trailingTrivia": [
                                                                                    {
                                                                                        "kind": "WhitespaceTrivia",
                                                                                        "text": " "
                                                                                    }
                                                                                ]
                                                                            },
                                                                            "right": {
                                                                                "kind": "IdentifierName",
                                                                                "fullStart": 1234,
                                                                                "fullEnd": 1239,
                                                                                "start": 1234,
                                                                                "end": 1238,
                                                                                "fullWidth": 5,
                                                                                "width": 4,
                                                                                "text": "curx",
                                                                                "value": "curx",
                                                                                "valueText": "curx",
                                                                                "hasTrailingTrivia": true,
                                                                                "trailingTrivia": [
                                                                                    {
                                                                                        "kind": "WhitespaceTrivia",
                                                                                        "text": " "
                                                                                    }
                                                                                ]
                                                                            }
                                                                        },
                                                                        "operatorToken": {
                                                                            "kind": "PlusToken",
                                                                            "fullStart": 1239,
                                                                            "fullEnd": 1241,
                                                                            "start": 1239,
                                                                            "end": 1240,
                                                                            "fullWidth": 2,
                                                                            "width": 1,
                                                                            "text": "+",
                                                                            "value": "+",
                                                                            "valueText": "+",
                                                                            "hasTrailingTrivia": true,
                                                                            "trailingTrivia": [
                                                                                {
                                                                                    "kind": "WhitespaceTrivia",
                                                                                    "text": " "
                                                                                }
                                                                            ]
                                                                        },
                                                                        "right": {
                                                                            "kind": "StringLiteral",
                                                                            "fullStart": 1241,
                                                                            "fullEnd": 1250,
                                                                            "start": 1241,
                                                                            "end": 1249,
                                                                            "fullWidth": 9,
                                                                            "width": 8,
                                                                            "text": "\") === \"",
                                                                            "value": ") === ",
                                                                            "valueText": ") === ",
                                                                            "hasTrailingTrivia": true,
                                                                            "trailingTrivia": [
                                                                                {
                                                                                    "kind": "WhitespaceTrivia",
                                                                                    "text": " "
                                                                                }
                                                                            ]
                                                                        }
                                                                    },
                                                                    "operatorToken": {
                                                                        "kind": "PlusToken",
                                                                        "fullStart": 1250,
                                                                        "fullEnd": 1252,
                                                                        "start": 1250,
                                                                        "end": 1251,
                                                                        "fullWidth": 2,
                                                                        "width": 1,
                                                                        "text": "+",
                                                                        "value": "+",
                                                                        "valueText": "+",
                                                                        "hasTrailingTrivia": true,
                                                                        "trailingTrivia": [
                                                                            {
                                                                                "kind": "WhitespaceTrivia",
                                                                                "text": " "
                                                                            }
                                                                        ]
                                                                    },
                                                                    "right": {
                                                                        "kind": "InvocationExpression",
                                                                        "fullStart": 1252,
                                                                        "fullEnd": 1266,
                                                                        "start": 1252,
                                                                        "end": 1266,
                                                                        "fullWidth": 14,
                                                                        "width": 14,
                                                                        "expression": {
                                                                            "kind": "MemberAccessExpression",
                                                                            "fullStart": 1252,
                                                                            "fullEnd": 1260,
                                                                            "start": 1252,
                                                                            "end": 1260,
                                                                            "fullWidth": 8,
                                                                            "width": 8,
                                                                            "expression": {
                                                                                "kind": "IdentifierName",
                                                                                "fullStart": 1252,
                                                                                "fullEnd": 1256,
                                                                                "start": 1252,
                                                                                "end": 1256,
                                                                                "fullWidth": 4,
                                                                                "width": 4,
                                                                                "text": "Math",
                                                                                "value": "Math",
                                                                                "valueText": "Math"
                                                                            },
                                                                            "dotToken": {
                                                                                "kind": "DotToken",
                                                                                "fullStart": 1256,
                                                                                "fullEnd": 1257,
                                                                                "start": 1256,
                                                                                "end": 1257,
                                                                                "fullWidth": 1,
                                                                                "width": 1,
                                                                                "text": ".",
                                                                                "value": ".",
                                                                                "valueText": "."
                                                                            },
                                                                            "name": {
                                                                                "kind": "IdentifierName",
                                                                                "fullStart": 1257,
                                                                                "fullEnd": 1260,
                                                                                "start": 1257,
                                                                                "end": 1260,
                                                                                "fullWidth": 3,
                                                                                "width": 3,
                                                                                "text": "tan",
                                                                                "value": "tan",
                                                                                "valueText": "tan"
                                                                            }
                                                                        },
                                                                        "argumentList": {
                                                                            "kind": "ArgumentList",
                                                                            "fullStart": 1260,
                                                                            "fullEnd": 1266,
                                                                            "start": 1260,
                                                                            "end": 1266,
                                                                            "fullWidth": 6,
                                                                            "width": 6,
                                                                            "openParenToken": {
                                                                                "kind": "OpenParenToken",
                                                                                "fullStart": 1260,
                                                                                "fullEnd": 1261,
                                                                                "start": 1260,
                                                                                "end": 1261,
                                                                                "fullWidth": 1,
                                                                                "width": 1,
                                                                                "text": "(",
                                                                                "value": "(",
                                                                                "valueText": "("
                                                                            },
                                                                            "arguments": [
                                                                                {
                                                                                    "kind": "IdentifierName",
                                                                                    "fullStart": 1261,
                                                                                    "fullEnd": 1265,
                                                                                    "start": 1261,
                                                                                    "end": 1265,
                                                                                    "fullWidth": 4,
                                                                                    "width": 4,
                                                                                    "text": "curx",
                                                                                    "value": "curx",
                                                                                    "valueText": "curx"
                                                                                }
                                                                            ],
                                                                            "closeParenToken": {
                                                                                "kind": "CloseParenToken",
                                                                                "fullStart": 1265,
                                                                                "fullEnd": 1266,
                                                                                "start": 1265,
                                                                                "end": 1266,
                                                                                "fullWidth": 1,
                                                                                "width": 1,
                                                                                "text": ")",
                                                                                "value": ")",
                                                                                "valueText": ")"
                                                                            }
                                                                        }
                                                                    }
                                                                }
                                                            ],
                                                            "closeParenToken": {
                                                                "kind": "CloseParenToken",
                                                                "fullStart": 1266,
                                                                "fullEnd": 1267,
                                                                "start": 1266,
                                                                "end": 1267,
                                                                "fullWidth": 1,
                                                                "width": 1,
                                                                "text": ")",
                                                                "value": ")",
                                                                "valueText": ")"
                                                            }
                                                        }
                                                    },
                                                    "semicolonToken": {
                                                        "kind": "SemicolonToken",
                                                        "fullStart": 1267,
                                                        "fullEnd": 1269,
                                                        "start": 1267,
                                                        "end": 1268,
                                                        "fullWidth": 2,
                                                        "width": 1,
                                                        "text": ";",
                                                        "value": ";",
                                                        "valueText": ";",
                                                        "hasTrailingTrivia": true,
                                                        "hasTrailingNewLine": true,
                                                        "trailingTrivia": [
                                                            {
                                                                "kind": "NewLineTrivia",
                                                                "text": "\n"
                                                            }
                                                        ]
                                                    }
                                                }
                                            ],
                                            "closeBraceToken": {
                                                "kind": "CloseBraceToken",
                                                "fullStart": 1269,
                                                "fullEnd": 1273,
                                                "start": 1271,
                                                "end": 1272,
                                                "fullWidth": 4,
                                                "width": 1,
                                                "text": "}",
                                                "value": "}",
                                                "valueText": "}",
                                                "hasLeadingTrivia": true,
                                                "hasTrailingTrivia": true,
                                                "hasTrailingNewLine": true,
                                                "leadingTrivia": [
                                                    {
                                                        "kind": "WhitespaceTrivia",
                                                        "text": "\t\t"
                                                    }
                                                ],
                                                "trailingTrivia": [
                                                    {
                                                        "kind": "NewLineTrivia",
                                                        "text": "\n"
                                                    }
                                                ]
                                            }
                                        }
                                    }
                                ],
                                "closeBraceToken": {
                                    "kind": "CloseBraceToken",
                                    "fullStart": 1273,
                                    "fullEnd": 1276,
                                    "start": 1274,
                                    "end": 1275,
                                    "fullWidth": 3,
                                    "width": 1,
                                    "text": "}",
                                    "value": "}",
                                    "valueText": "}",
                                    "hasLeadingTrivia": true,
                                    "hasTrailingTrivia": true,
                                    "hasTrailingNewLine": true,
                                    "leadingTrivia": [
                                        {
                                            "kind": "WhitespaceTrivia",
                                            "text": "\t"
                                        }
                                    ],
                                    "trailingTrivia": [
                                        {
                                            "kind": "NewLineTrivia",
                                            "text": "\n"
                                        }
                                    ]
                                }
                            }
                        }
                    ],
                    "closeBraceToken": {
                        "kind": "CloseBraceToken",
                        "fullStart": 1276,
                        "fullEnd": 1278,
                        "start": 1276,
                        "end": 1277,
                        "fullWidth": 2,
                        "width": 1,
                        "text": "}",
                        "value": "}",
                        "valueText": "}",
                        "hasTrailingTrivia": true,
                        "hasTrailingNewLine": true,
                        "trailingTrivia": [
                            {
                                "kind": "NewLineTrivia",
                                "text": "\n"
                            }
                        ]
                    }
                }
            }
        ],
        "endOfFileToken": {
            "kind": "EndOfFileToken",
            "fullStart": 1278,
            "fullEnd": 1279,
            "start": 1279,
            "end": 1279,
            "fullWidth": 1,
            "width": 0,
            "text": "",
            "hasLeadingTrivia": true,
            "hasLeadingNewLine": true,
            "leadingTrivia": [
                {
                    "kind": "NewLineTrivia",
                    "text": "\n"
                }
            ]
        }
    },
    "lineMap": {
        "lineStarts": [
            0,
            61,
            132,
            133,
            137,
            186,
            189,
            242,
            437,
            441,
            442,
            453,
            477,
            505,
            523,
            537,
            538,
            571,
            603,
            614,
            640,
            657,
            719,
            760,
            793,
            809,
            810,
            811,
            823,
            833,
            840,
            867,
            869,
            895,
            918,
            926,
            945,
            948,
            966,
            973,
            1022,
            1026,
            1269,
            1273,
            1276,
            1278,
            1279
        ],
        "length": 1279
    }
}<|MERGE_RESOLUTION|>--- conflicted
+++ resolved
@@ -1964,12 +1964,8 @@
                             "start": 815,
                             "end": 821,
                             "fullWidth": 6,
-<<<<<<< HEAD
                             "width": 6,
-                            "identifier": {
-=======
                             "propertyName": {
->>>>>>> 85e84683
                                 "kind": "IdentifierName",
                                 "fullStart": 815,
                                 "fullEnd": 821,
@@ -2049,12 +2045,8 @@
                             "start": 827,
                             "end": 831,
                             "fullWidth": 4,
-<<<<<<< HEAD
                             "width": 4,
-                            "identifier": {
-=======
                             "propertyName": {
->>>>>>> 85e84683
                                 "kind": "IdentifierName",
                                 "fullStart": 827,
                                 "fullEnd": 831,
@@ -2134,12 +2126,8 @@
                             "start": 837,
                             "end": 838,
                             "fullWidth": 1,
-<<<<<<< HEAD
                             "width": 1,
-                            "identifier": {
-=======
                             "propertyName": {
->>>>>>> 85e84683
                                 "kind": "IdentifierName",
                                 "fullStart": 837,
                                 "fullEnd": 838,
