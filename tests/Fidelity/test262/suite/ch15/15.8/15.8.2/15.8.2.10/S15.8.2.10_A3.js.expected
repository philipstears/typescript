{
    "isDeclaration": false,
    "languageVersion": "EcmaScript5",
    "parseOptions": {
        "allowAutomaticSemicolonInsertion": true
    },
    "sourceUnit": {
        "kind": "SourceUnit",
        "fullStart": 0,
        "fullEnd": 548,
        "start": 333,
        "end": 548,
        "fullWidth": 548,
        "width": 215,
        "moduleElements": [
            {
                "kind": "VariableStatement",
                "fullStart": 0,
                "fullEnd": 345,
                "start": 333,
                "end": 344,
                "fullWidth": 345,
                "width": 11,
                "modifiers": [],
                "variableDeclaration": {
                    "kind": "VariableDeclaration",
                    "fullStart": 0,
                    "fullEnd": 343,
                    "start": 333,
                    "end": 343,
                    "fullWidth": 343,
                    "width": 10,
                    "varKeyword": {
                        "kind": "VarKeyword",
                        "fullStart": 0,
                        "fullEnd": 337,
                        "start": 333,
                        "end": 336,
                        "fullWidth": 337,
                        "width": 3,
                        "text": "var",
                        "value": "var",
                        "valueText": "var",
                        "hasLeadingTrivia": true,
                        "hasLeadingComment": true,
                        "hasLeadingNewLine": true,
                        "hasTrailingTrivia": true,
                        "leadingTrivia": [
                            {
                                "kind": "SingleLineCommentTrivia",
                                "text": "// Copyright 2009 the Sputnik authors.  All rights reserved."
                            },
                            {
                                "kind": "NewLineTrivia",
                                "text": "\n"
                            },
                            {
                                "kind": "SingleLineCommentTrivia",
                                "text": "// This code is governed by the BSD license found in the LICENSE file."
                            },
                            {
                                "kind": "NewLineTrivia",
                                "text": "\n"
                            },
                            {
                                "kind": "NewLineTrivia",
                                "text": "\n"
                            },
                            {
                                "kind": "MultiLineCommentTrivia",
                                "text": "/**\n * If x is +0 or -0, Math.log(x) is -Infinity\n *\n * @path ch15/15.8/15.8.2/15.8.2.10/S15.8.2.10_A3.js\n * @description Checking if Math.log(+0) and Math.log(-0) equals to -Infinity\n */"
                            },
                            {
                                "kind": "NewLineTrivia",
                                "text": "\n"
                            },
                            {
                                "kind": "NewLineTrivia",
                                "text": "\n"
                            },
                            {
                                "kind": "SingleLineCommentTrivia",
                                "text": "// CHECK#1"
                            },
                            {
                                "kind": "NewLineTrivia",
                                "text": "\n"
                            }
                        ],
                        "trailingTrivia": [
                            {
                                "kind": "WhitespaceTrivia",
                                "text": " "
                            }
                        ]
                    },
                    "variableDeclarators": [
                        {
                            "kind": "VariableDeclarator",
                            "fullStart": 337,
                            "fullEnd": 343,
                            "start": 337,
                            "end": 343,
                            "fullWidth": 6,
<<<<<<< HEAD
                            "width": 6,
                            "identifier": {
=======
                            "propertyName": {
>>>>>>> 85e84683
                                "kind": "IdentifierName",
                                "fullStart": 337,
                                "fullEnd": 339,
                                "start": 337,
                                "end": 338,
                                "fullWidth": 2,
                                "width": 1,
                                "text": "x",
                                "value": "x",
                                "valueText": "x",
                                "hasTrailingTrivia": true,
                                "trailingTrivia": [
                                    {
                                        "kind": "WhitespaceTrivia",
                                        "text": " "
                                    }
                                ]
                            },
                            "equalsValueClause": {
                                "kind": "EqualsValueClause",
                                "fullStart": 339,
                                "fullEnd": 343,
                                "start": 339,
                                "end": 343,
                                "fullWidth": 4,
                                "width": 4,
                                "equalsToken": {
                                    "kind": "EqualsToken",
                                    "fullStart": 339,
                                    "fullEnd": 341,
                                    "start": 339,
                                    "end": 340,
                                    "fullWidth": 2,
                                    "width": 1,
                                    "text": "=",
                                    "value": "=",
                                    "valueText": "=",
                                    "hasTrailingTrivia": true,
                                    "trailingTrivia": [
                                        {
                                            "kind": "WhitespaceTrivia",
                                            "text": " "
                                        }
                                    ]
                                },
                                "value": {
                                    "kind": "PlusExpression",
                                    "fullStart": 341,
                                    "fullEnd": 343,
                                    "start": 341,
                                    "end": 343,
                                    "fullWidth": 2,
                                    "width": 2,
                                    "operatorToken": {
                                        "kind": "PlusToken",
                                        "fullStart": 341,
                                        "fullEnd": 342,
                                        "start": 341,
                                        "end": 342,
                                        "fullWidth": 1,
                                        "width": 1,
                                        "text": "+",
                                        "value": "+",
                                        "valueText": "+"
                                    },
                                    "operand": {
                                        "kind": "NumericLiteral",
                                        "fullStart": 342,
                                        "fullEnd": 343,
                                        "start": 342,
                                        "end": 343,
                                        "fullWidth": 1,
                                        "width": 1,
                                        "text": "0",
                                        "value": 0,
                                        "valueText": "0"
                                    }
                                }
                            }
                        }
                    ]
                },
                "semicolonToken": {
                    "kind": "SemicolonToken",
                    "fullStart": 343,
                    "fullEnd": 345,
                    "start": 343,
                    "end": 344,
                    "fullWidth": 2,
                    "width": 1,
                    "text": ";",
                    "value": ";",
                    "valueText": ";",
                    "hasTrailingTrivia": true,
                    "hasTrailingNewLine": true,
                    "trailingTrivia": [
                        {
                            "kind": "NewLineTrivia",
                            "text": "\n"
                        }
                    ]
                }
            },
            {
                "kind": "IfStatement",
                "fullStart": 345,
                "fullEnd": 434,
                "start": 345,
                "end": 433,
                "fullWidth": 89,
                "width": 88,
                "ifKeyword": {
                    "kind": "IfKeyword",
                    "fullStart": 345,
                    "fullEnd": 348,
                    "start": 345,
                    "end": 347,
                    "fullWidth": 3,
                    "width": 2,
                    "text": "if",
                    "value": "if",
                    "valueText": "if",
                    "hasTrailingTrivia": true,
                    "trailingTrivia": [
                        {
                            "kind": "WhitespaceTrivia",
                            "text": " "
                        }
                    ]
                },
                "openParenToken": {
                    "kind": "OpenParenToken",
                    "fullStart": 348,
                    "fullEnd": 349,
                    "start": 348,
                    "end": 349,
                    "fullWidth": 1,
                    "width": 1,
                    "text": "(",
                    "value": "(",
                    "valueText": "("
                },
                "condition": {
                    "kind": "NotEqualsExpression",
                    "fullStart": 349,
                    "fullEnd": 374,
                    "start": 349,
                    "end": 374,
                    "fullWidth": 25,
                    "width": 25,
                    "left": {
                        "kind": "InvocationExpression",
                        "fullStart": 349,
                        "fullEnd": 361,
                        "start": 349,
                        "end": 360,
                        "fullWidth": 12,
                        "width": 11,
                        "expression": {
                            "kind": "MemberAccessExpression",
                            "fullStart": 349,
                            "fullEnd": 357,
                            "start": 349,
                            "end": 357,
                            "fullWidth": 8,
                            "width": 8,
                            "expression": {
                                "kind": "IdentifierName",
                                "fullStart": 349,
                                "fullEnd": 353,
                                "start": 349,
                                "end": 353,
                                "fullWidth": 4,
                                "width": 4,
                                "text": "Math",
                                "value": "Math",
                                "valueText": "Math"
                            },
                            "dotToken": {
                                "kind": "DotToken",
                                "fullStart": 353,
                                "fullEnd": 354,
                                "start": 353,
                                "end": 354,
                                "fullWidth": 1,
                                "width": 1,
                                "text": ".",
                                "value": ".",
                                "valueText": "."
                            },
                            "name": {
                                "kind": "IdentifierName",
                                "fullStart": 354,
                                "fullEnd": 357,
                                "start": 354,
                                "end": 357,
                                "fullWidth": 3,
                                "width": 3,
                                "text": "log",
                                "value": "log",
                                "valueText": "log"
                            }
                        },
                        "argumentList": {
                            "kind": "ArgumentList",
                            "fullStart": 357,
                            "fullEnd": 361,
                            "start": 357,
                            "end": 360,
                            "fullWidth": 4,
                            "width": 3,
                            "openParenToken": {
                                "kind": "OpenParenToken",
                                "fullStart": 357,
                                "fullEnd": 358,
                                "start": 357,
                                "end": 358,
                                "fullWidth": 1,
                                "width": 1,
                                "text": "(",
                                "value": "(",
                                "valueText": "("
                            },
                            "arguments": [
                                {
                                    "kind": "IdentifierName",
                                    "fullStart": 358,
                                    "fullEnd": 359,
                                    "start": 358,
                                    "end": 359,
                                    "fullWidth": 1,
                                    "width": 1,
                                    "text": "x",
                                    "value": "x",
                                    "valueText": "x"
                                }
                            ],
                            "closeParenToken": {
                                "kind": "CloseParenToken",
                                "fullStart": 359,
                                "fullEnd": 361,
                                "start": 359,
                                "end": 360,
                                "fullWidth": 2,
                                "width": 1,
                                "text": ")",
                                "value": ")",
                                "valueText": ")",
                                "hasTrailingTrivia": true,
                                "trailingTrivia": [
                                    {
                                        "kind": "WhitespaceTrivia",
                                        "text": " "
                                    }
                                ]
                            }
                        }
                    },
                    "operatorToken": {
                        "kind": "ExclamationEqualsEqualsToken",
                        "fullStart": 361,
                        "fullEnd": 365,
                        "start": 361,
                        "end": 364,
                        "fullWidth": 4,
                        "width": 3,
                        "text": "!==",
                        "value": "!==",
                        "valueText": "!==",
                        "hasTrailingTrivia": true,
                        "trailingTrivia": [
                            {
                                "kind": "WhitespaceTrivia",
                                "text": " "
                            }
                        ]
                    },
                    "right": {
                        "kind": "NegateExpression",
                        "fullStart": 365,
                        "fullEnd": 374,
                        "start": 365,
                        "end": 374,
                        "fullWidth": 9,
                        "width": 9,
                        "operatorToken": {
                            "kind": "MinusToken",
                            "fullStart": 365,
                            "fullEnd": 366,
                            "start": 365,
                            "end": 366,
                            "fullWidth": 1,
                            "width": 1,
                            "text": "-",
                            "value": "-",
                            "valueText": "-"
                        },
                        "operand": {
                            "kind": "IdentifierName",
                            "fullStart": 366,
                            "fullEnd": 374,
                            "start": 366,
                            "end": 374,
                            "fullWidth": 8,
                            "width": 8,
                            "text": "Infinity",
                            "value": "Infinity",
                            "valueText": "Infinity"
                        }
                    }
                },
                "closeParenToken": {
                    "kind": "CloseParenToken",
                    "fullStart": 374,
                    "fullEnd": 376,
                    "start": 374,
                    "end": 375,
                    "fullWidth": 2,
                    "width": 1,
                    "text": ")",
                    "value": ")",
                    "valueText": ")",
                    "hasTrailingTrivia": true,
                    "hasTrailingNewLine": true,
                    "trailingTrivia": [
                        {
                            "kind": "NewLineTrivia",
                            "text": "\n"
                        }
                    ]
                },
                "statement": {
                    "kind": "Block",
                    "fullStart": 376,
                    "fullEnd": 434,
                    "start": 376,
                    "end": 433,
                    "fullWidth": 58,
                    "width": 57,
                    "openBraceToken": {
                        "kind": "OpenBraceToken",
                        "fullStart": 376,
                        "fullEnd": 378,
                        "start": 376,
                        "end": 377,
                        "fullWidth": 2,
                        "width": 1,
                        "text": "{",
                        "value": "{",
                        "valueText": "{",
                        "hasTrailingTrivia": true,
                        "hasTrailingNewLine": true,
                        "trailingTrivia": [
                            {
                                "kind": "NewLineTrivia",
                                "text": "\n"
                            }
                        ]
                    },
                    "statements": [
                        {
                            "kind": "ExpressionStatement",
                            "fullStart": 378,
                            "fullEnd": 432,
                            "start": 379,
                            "end": 431,
                            "fullWidth": 54,
                            "width": 52,
                            "expression": {
                                "kind": "InvocationExpression",
                                "fullStart": 378,
                                "fullEnd": 430,
                                "start": 379,
                                "end": 430,
                                "fullWidth": 52,
                                "width": 51,
                                "expression": {
                                    "kind": "IdentifierName",
                                    "fullStart": 378,
                                    "fullEnd": 385,
                                    "start": 379,
                                    "end": 385,
                                    "fullWidth": 7,
                                    "width": 6,
                                    "text": "$ERROR",
                                    "value": "$ERROR",
                                    "valueText": "$ERROR",
                                    "hasLeadingTrivia": true,
                                    "leadingTrivia": [
                                        {
                                            "kind": "WhitespaceTrivia",
                                            "text": "\t"
                                        }
                                    ]
                                },
                                "argumentList": {
                                    "kind": "ArgumentList",
                                    "fullStart": 385,
                                    "fullEnd": 430,
                                    "start": 385,
                                    "end": 430,
                                    "fullWidth": 45,
                                    "width": 45,
                                    "openParenToken": {
                                        "kind": "OpenParenToken",
                                        "fullStart": 385,
                                        "fullEnd": 386,
                                        "start": 385,
                                        "end": 386,
                                        "fullWidth": 1,
                                        "width": 1,
                                        "text": "(",
                                        "value": "(",
                                        "valueText": "("
                                    },
                                    "arguments": [
                                        {
                                            "kind": "StringLiteral",
                                            "fullStart": 386,
                                            "fullEnd": 429,
                                            "start": 386,
                                            "end": 429,
                                            "fullWidth": 43,
                                            "width": 43,
                                            "text": "\"#1: 'var x=+0; Math.log(x) !== -Infinity'\"",
                                            "value": "#1: 'var x=+0; Math.log(x) !== -Infinity'",
                                            "valueText": "#1: 'var x=+0; Math.log(x) !== -Infinity'"
                                        }
                                    ],
                                    "closeParenToken": {
                                        "kind": "CloseParenToken",
                                        "fullStart": 429,
                                        "fullEnd": 430,
                                        "start": 429,
                                        "end": 430,
                                        "fullWidth": 1,
                                        "width": 1,
                                        "text": ")",
                                        "value": ")",
                                        "valueText": ")"
                                    }
                                }
                            },
                            "semicolonToken": {
                                "kind": "SemicolonToken",
                                "fullStart": 430,
                                "fullEnd": 432,
                                "start": 430,
                                "end": 431,
                                "fullWidth": 2,
                                "width": 1,
                                "text": ";",
                                "value": ";",
                                "valueText": ";",
                                "hasTrailingTrivia": true,
                                "hasTrailingNewLine": true,
                                "trailingTrivia": [
                                    {
                                        "kind": "NewLineTrivia",
                                        "text": "\n"
                                    }
                                ]
                            }
                        }
                    ],
                    "closeBraceToken": {
                        "kind": "CloseBraceToken",
                        "fullStart": 432,
                        "fullEnd": 434,
                        "start": 432,
                        "end": 433,
                        "fullWidth": 2,
                        "width": 1,
                        "text": "}",
                        "value": "}",
                        "valueText": "}",
                        "hasTrailingTrivia": true,
                        "hasTrailingNewLine": true,
                        "trailingTrivia": [
                            {
                                "kind": "NewLineTrivia",
                                "text": "\n"
                            }
                        ]
                    }
                }
            },
            {
                "kind": "VariableStatement",
                "fullStart": 434,
                "fullEnd": 458,
                "start": 446,
                "end": 457,
                "fullWidth": 24,
                "width": 11,
                "modifiers": [],
                "variableDeclaration": {
                    "kind": "VariableDeclaration",
                    "fullStart": 434,
                    "fullEnd": 456,
                    "start": 446,
                    "end": 456,
                    "fullWidth": 22,
                    "width": 10,
                    "varKeyword": {
                        "kind": "VarKeyword",
                        "fullStart": 434,
                        "fullEnd": 450,
                        "start": 446,
                        "end": 449,
                        "fullWidth": 16,
                        "width": 3,
                        "text": "var",
                        "value": "var",
                        "valueText": "var",
                        "hasLeadingTrivia": true,
                        "hasLeadingComment": true,
                        "hasLeadingNewLine": true,
                        "hasTrailingTrivia": true,
                        "leadingTrivia": [
                            {
                                "kind": "NewLineTrivia",
                                "text": "\n"
                            },
                            {
                                "kind": "SingleLineCommentTrivia",
                                "text": "// CHECK#2"
                            },
                            {
                                "kind": "NewLineTrivia",
                                "text": "\n"
                            }
                        ],
                        "trailingTrivia": [
                            {
                                "kind": "WhitespaceTrivia",
                                "text": " "
                            }
                        ]
                    },
                    "variableDeclarators": [
                        {
                            "kind": "VariableDeclarator",
                            "fullStart": 450,
                            "fullEnd": 456,
                            "start": 450,
                            "end": 456,
                            "fullWidth": 6,
<<<<<<< HEAD
                            "width": 6,
                            "identifier": {
=======
                            "propertyName": {
>>>>>>> 85e84683
                                "kind": "IdentifierName",
                                "fullStart": 450,
                                "fullEnd": 452,
                                "start": 450,
                                "end": 451,
                                "fullWidth": 2,
                                "width": 1,
                                "text": "x",
                                "value": "x",
                                "valueText": "x",
                                "hasTrailingTrivia": true,
                                "trailingTrivia": [
                                    {
                                        "kind": "WhitespaceTrivia",
                                        "text": " "
                                    }
                                ]
                            },
                            "equalsValueClause": {
                                "kind": "EqualsValueClause",
                                "fullStart": 452,
                                "fullEnd": 456,
                                "start": 452,
                                "end": 456,
                                "fullWidth": 4,
                                "width": 4,
                                "equalsToken": {
                                    "kind": "EqualsToken",
                                    "fullStart": 452,
                                    "fullEnd": 454,
                                    "start": 452,
                                    "end": 453,
                                    "fullWidth": 2,
                                    "width": 1,
                                    "text": "=",
                                    "value": "=",
                                    "valueText": "=",
                                    "hasTrailingTrivia": true,
                                    "trailingTrivia": [
                                        {
                                            "kind": "WhitespaceTrivia",
                                            "text": " "
                                        }
                                    ]
                                },
                                "value": {
                                    "kind": "NegateExpression",
                                    "fullStart": 454,
                                    "fullEnd": 456,
                                    "start": 454,
                                    "end": 456,
                                    "fullWidth": 2,
                                    "width": 2,
                                    "operatorToken": {
                                        "kind": "MinusToken",
                                        "fullStart": 454,
                                        "fullEnd": 455,
                                        "start": 454,
                                        "end": 455,
                                        "fullWidth": 1,
                                        "width": 1,
                                        "text": "-",
                                        "value": "-",
                                        "valueText": "-"
                                    },
                                    "operand": {
                                        "kind": "NumericLiteral",
                                        "fullStart": 455,
                                        "fullEnd": 456,
                                        "start": 455,
                                        "end": 456,
                                        "fullWidth": 1,
                                        "width": 1,
                                        "text": "0",
                                        "value": 0,
                                        "valueText": "0"
                                    }
                                }
                            }
                        }
                    ]
                },
                "semicolonToken": {
                    "kind": "SemicolonToken",
                    "fullStart": 456,
                    "fullEnd": 458,
                    "start": 456,
                    "end": 457,
                    "fullWidth": 2,
                    "width": 1,
                    "text": ";",
                    "value": ";",
                    "valueText": ";",
                    "hasTrailingTrivia": true,
                    "hasTrailingNewLine": true,
                    "trailingTrivia": [
                        {
                            "kind": "NewLineTrivia",
                            "text": "\n"
                        }
                    ]
                }
            },
            {
                "kind": "IfStatement",
                "fullStart": 458,
                "fullEnd": 547,
                "start": 458,
                "end": 546,
                "fullWidth": 89,
                "width": 88,
                "ifKeyword": {
                    "kind": "IfKeyword",
                    "fullStart": 458,
                    "fullEnd": 461,
                    "start": 458,
                    "end": 460,
                    "fullWidth": 3,
                    "width": 2,
                    "text": "if",
                    "value": "if",
                    "valueText": "if",
                    "hasTrailingTrivia": true,
                    "trailingTrivia": [
                        {
                            "kind": "WhitespaceTrivia",
                            "text": " "
                        }
                    ]
                },
                "openParenToken": {
                    "kind": "OpenParenToken",
                    "fullStart": 461,
                    "fullEnd": 462,
                    "start": 461,
                    "end": 462,
                    "fullWidth": 1,
                    "width": 1,
                    "text": "(",
                    "value": "(",
                    "valueText": "("
                },
                "condition": {
                    "kind": "NotEqualsExpression",
                    "fullStart": 462,
                    "fullEnd": 487,
                    "start": 462,
                    "end": 487,
                    "fullWidth": 25,
                    "width": 25,
                    "left": {
                        "kind": "InvocationExpression",
                        "fullStart": 462,
                        "fullEnd": 474,
                        "start": 462,
                        "end": 473,
                        "fullWidth": 12,
                        "width": 11,
                        "expression": {
                            "kind": "MemberAccessExpression",
                            "fullStart": 462,
                            "fullEnd": 470,
                            "start": 462,
                            "end": 470,
                            "fullWidth": 8,
                            "width": 8,
                            "expression": {
                                "kind": "IdentifierName",
                                "fullStart": 462,
                                "fullEnd": 466,
                                "start": 462,
                                "end": 466,
                                "fullWidth": 4,
                                "width": 4,
                                "text": "Math",
                                "value": "Math",
                                "valueText": "Math"
                            },
                            "dotToken": {
                                "kind": "DotToken",
                                "fullStart": 466,
                                "fullEnd": 467,
                                "start": 466,
                                "end": 467,
                                "fullWidth": 1,
                                "width": 1,
                                "text": ".",
                                "value": ".",
                                "valueText": "."
                            },
                            "name": {
                                "kind": "IdentifierName",
                                "fullStart": 467,
                                "fullEnd": 470,
                                "start": 467,
                                "end": 470,
                                "fullWidth": 3,
                                "width": 3,
                                "text": "log",
                                "value": "log",
                                "valueText": "log"
                            }
                        },
                        "argumentList": {
                            "kind": "ArgumentList",
                            "fullStart": 470,
                            "fullEnd": 474,
                            "start": 470,
                            "end": 473,
                            "fullWidth": 4,
                            "width": 3,
                            "openParenToken": {
                                "kind": "OpenParenToken",
                                "fullStart": 470,
                                "fullEnd": 471,
                                "start": 470,
                                "end": 471,
                                "fullWidth": 1,
                                "width": 1,
                                "text": "(",
                                "value": "(",
                                "valueText": "("
                            },
                            "arguments": [
                                {
                                    "kind": "IdentifierName",
                                    "fullStart": 471,
                                    "fullEnd": 472,
                                    "start": 471,
                                    "end": 472,
                                    "fullWidth": 1,
                                    "width": 1,
                                    "text": "x",
                                    "value": "x",
                                    "valueText": "x"
                                }
                            ],
                            "closeParenToken": {
                                "kind": "CloseParenToken",
                                "fullStart": 472,
                                "fullEnd": 474,
                                "start": 472,
                                "end": 473,
                                "fullWidth": 2,
                                "width": 1,
                                "text": ")",
                                "value": ")",
                                "valueText": ")",
                                "hasTrailingTrivia": true,
                                "trailingTrivia": [
                                    {
                                        "kind": "WhitespaceTrivia",
                                        "text": " "
                                    }
                                ]
                            }
                        }
                    },
                    "operatorToken": {
                        "kind": "ExclamationEqualsEqualsToken",
                        "fullStart": 474,
                        "fullEnd": 478,
                        "start": 474,
                        "end": 477,
                        "fullWidth": 4,
                        "width": 3,
                        "text": "!==",
                        "value": "!==",
                        "valueText": "!==",
                        "hasTrailingTrivia": true,
                        "trailingTrivia": [
                            {
                                "kind": "WhitespaceTrivia",
                                "text": " "
                            }
                        ]
                    },
                    "right": {
                        "kind": "NegateExpression",
                        "fullStart": 478,
                        "fullEnd": 487,
                        "start": 478,
                        "end": 487,
                        "fullWidth": 9,
                        "width": 9,
                        "operatorToken": {
                            "kind": "MinusToken",
                            "fullStart": 478,
                            "fullEnd": 479,
                            "start": 478,
                            "end": 479,
                            "fullWidth": 1,
                            "width": 1,
                            "text": "-",
                            "value": "-",
                            "valueText": "-"
                        },
                        "operand": {
                            "kind": "IdentifierName",
                            "fullStart": 479,
                            "fullEnd": 487,
                            "start": 479,
                            "end": 487,
                            "fullWidth": 8,
                            "width": 8,
                            "text": "Infinity",
                            "value": "Infinity",
                            "valueText": "Infinity"
                        }
                    }
                },
                "closeParenToken": {
                    "kind": "CloseParenToken",
                    "fullStart": 487,
                    "fullEnd": 489,
                    "start": 487,
                    "end": 488,
                    "fullWidth": 2,
                    "width": 1,
                    "text": ")",
                    "value": ")",
                    "valueText": ")",
                    "hasTrailingTrivia": true,
                    "hasTrailingNewLine": true,
                    "trailingTrivia": [
                        {
                            "kind": "NewLineTrivia",
                            "text": "\n"
                        }
                    ]
                },
                "statement": {
                    "kind": "Block",
                    "fullStart": 489,
                    "fullEnd": 547,
                    "start": 489,
                    "end": 546,
                    "fullWidth": 58,
                    "width": 57,
                    "openBraceToken": {
                        "kind": "OpenBraceToken",
                        "fullStart": 489,
                        "fullEnd": 491,
                        "start": 489,
                        "end": 490,
                        "fullWidth": 2,
                        "width": 1,
                        "text": "{",
                        "value": "{",
                        "valueText": "{",
                        "hasTrailingTrivia": true,
                        "hasTrailingNewLine": true,
                        "trailingTrivia": [
                            {
                                "kind": "NewLineTrivia",
                                "text": "\n"
                            }
                        ]
                    },
                    "statements": [
                        {
                            "kind": "ExpressionStatement",
                            "fullStart": 491,
                            "fullEnd": 545,
                            "start": 492,
                            "end": 544,
                            "fullWidth": 54,
                            "width": 52,
                            "expression": {
                                "kind": "InvocationExpression",
                                "fullStart": 491,
                                "fullEnd": 543,
                                "start": 492,
                                "end": 543,
                                "fullWidth": 52,
                                "width": 51,
                                "expression": {
                                    "kind": "IdentifierName",
                                    "fullStart": 491,
                                    "fullEnd": 498,
                                    "start": 492,
                                    "end": 498,
                                    "fullWidth": 7,
                                    "width": 6,
                                    "text": "$ERROR",
                                    "value": "$ERROR",
                                    "valueText": "$ERROR",
                                    "hasLeadingTrivia": true,
                                    "leadingTrivia": [
                                        {
                                            "kind": "WhitespaceTrivia",
                                            "text": "\t"
                                        }
                                    ]
                                },
                                "argumentList": {
                                    "kind": "ArgumentList",
                                    "fullStart": 498,
                                    "fullEnd": 543,
                                    "start": 498,
                                    "end": 543,
                                    "fullWidth": 45,
                                    "width": 45,
                                    "openParenToken": {
                                        "kind": "OpenParenToken",
                                        "fullStart": 498,
                                        "fullEnd": 499,
                                        "start": 498,
                                        "end": 499,
                                        "fullWidth": 1,
                                        "width": 1,
                                        "text": "(",
                                        "value": "(",
                                        "valueText": "("
                                    },
                                    "arguments": [
                                        {
                                            "kind": "StringLiteral",
                                            "fullStart": 499,
                                            "fullEnd": 542,
                                            "start": 499,
                                            "end": 542,
                                            "fullWidth": 43,
                                            "width": 43,
                                            "text": "\"#1: 'var x=-0; Math.log(x) !== -Infinity'\"",
                                            "value": "#1: 'var x=-0; Math.log(x) !== -Infinity'",
                                            "valueText": "#1: 'var x=-0; Math.log(x) !== -Infinity'"
                                        }
                                    ],
                                    "closeParenToken": {
                                        "kind": "CloseParenToken",
                                        "fullStart": 542,
                                        "fullEnd": 543,
                                        "start": 542,
                                        "end": 543,
                                        "fullWidth": 1,
                                        "width": 1,
                                        "text": ")",
                                        "value": ")",
                                        "valueText": ")"
                                    }
                                }
                            },
                            "semicolonToken": {
                                "kind": "SemicolonToken",
                                "fullStart": 543,
                                "fullEnd": 545,
                                "start": 543,
                                "end": 544,
                                "fullWidth": 2,
                                "width": 1,
                                "text": ";",
                                "value": ";",
                                "valueText": ";",
                                "hasTrailingTrivia": true,
                                "hasTrailingNewLine": true,
                                "trailingTrivia": [
                                    {
                                        "kind": "NewLineTrivia",
                                        "text": "\n"
                                    }
                                ]
                            }
                        }
                    ],
                    "closeBraceToken": {
                        "kind": "CloseBraceToken",
                        "fullStart": 545,
                        "fullEnd": 547,
                        "start": 545,
                        "end": 546,
                        "fullWidth": 2,
                        "width": 1,
                        "text": "}",
                        "value": "}",
                        "valueText": "}",
                        "hasTrailingTrivia": true,
                        "hasTrailingNewLine": true,
                        "trailingTrivia": [
                            {
                                "kind": "NewLineTrivia",
                                "text": "\n"
                            }
                        ]
                    }
                }
            }
        ],
        "endOfFileToken": {
            "kind": "EndOfFileToken",
            "fullStart": 547,
            "fullEnd": 548,
            "start": 548,
            "end": 548,
            "fullWidth": 1,
            "width": 0,
            "text": "",
            "hasLeadingTrivia": true,
            "hasLeadingNewLine": true,
            "leadingTrivia": [
                {
                    "kind": "NewLineTrivia",
                    "text": "\n"
                }
            ]
        }
    },
    "lineMap": {
        "lineStarts": [
            0,
            61,
            132,
            133,
            137,
            183,
            186,
            239,
            317,
            321,
            322,
            333,
            345,
            376,
            378,
            432,
            434,
            435,
            446,
            458,
            489,
            491,
            545,
            547,
            548
        ],
        "length": 548
    }
}<|MERGE_RESOLUTION|>--- conflicted
+++ resolved
@@ -102,12 +102,8 @@
                             "start": 337,
                             "end": 343,
                             "fullWidth": 6,
-<<<<<<< HEAD
                             "width": 6,
-                            "identifier": {
-=======
                             "propertyName": {
->>>>>>> 85e84683
                                 "kind": "IdentifierName",
                                 "fullStart": 337,
                                 "fullEnd": 339,
@@ -656,12 +652,8 @@
                             "start": 450,
                             "end": 456,
                             "fullWidth": 6,
-<<<<<<< HEAD
                             "width": 6,
-                            "identifier": {
-=======
                             "propertyName": {
->>>>>>> 85e84683
                                 "kind": "IdentifierName",
                                 "fullStart": 450,
                                 "fullEnd": 452,
