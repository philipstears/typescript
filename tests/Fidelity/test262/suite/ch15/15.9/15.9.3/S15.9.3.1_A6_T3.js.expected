--- conflicted
+++ resolved
@@ -126,11 +126,8 @@
                                 "start": 375,
                                 "end": 379,
                                 "fullWidth": 4,
-<<<<<<< HEAD
                                 "width": 4,
-=======
                                 "modifiers": [],
->>>>>>> e3c38734
                                 "identifier": {
                                     "kind": "IdentifierName",
                                     "fullStart": 375,
@@ -170,11 +167,8 @@
                                 "start": 381,
                                 "end": 386,
                                 "fullWidth": 5,
-<<<<<<< HEAD
                                 "width": 5,
-=======
                                 "modifiers": [],
->>>>>>> e3c38734
                                 "identifier": {
                                     "kind": "IdentifierName",
                                     "fullStart": 381,
@@ -214,11 +208,8 @@
                                 "start": 388,
                                 "end": 392,
                                 "fullWidth": 4,
-<<<<<<< HEAD
                                 "width": 4,
-=======
                                 "modifiers": [],
->>>>>>> e3c38734
                                 "identifier": {
                                     "kind": "IdentifierName",
                                     "fullStart": 388,
@@ -258,11 +249,8 @@
                                 "start": 394,
                                 "end": 399,
                                 "fullWidth": 5,
-<<<<<<< HEAD
                                 "width": 5,
-=======
                                 "modifiers": [],
->>>>>>> e3c38734
                                 "identifier": {
                                     "kind": "IdentifierName",
                                     "fullStart": 394,
@@ -302,11 +290,8 @@
                                 "start": 401,
                                 "end": 408,
                                 "fullWidth": 7,
-<<<<<<< HEAD
                                 "width": 7,
-=======
                                 "modifiers": [],
->>>>>>> e3c38734
                                 "identifier": {
                                     "kind": "IdentifierName",
                                     "fullStart": 401,
@@ -346,11 +331,8 @@
                                 "start": 410,
                                 "end": 417,
                                 "fullWidth": 7,
-<<<<<<< HEAD
                                 "width": 7,
-=======
                                 "modifiers": [],
->>>>>>> e3c38734
                                 "identifier": {
                                     "kind": "IdentifierName",
                                     "fullStart": 410,
@@ -390,11 +372,8 @@
                                 "start": 419,
                                 "end": 421,
                                 "fullWidth": 2,
-<<<<<<< HEAD
                                 "width": 2,
-=======
                                 "modifiers": [],
->>>>>>> e3c38734
                                 "identifier": {
                                     "kind": "IdentifierName",
                                     "fullStart": 419,
