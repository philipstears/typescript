{
    "isDeclaration": false,
    "languageVersion": "EcmaScript5",
    "parseOptions": {
        "allowAutomaticSemicolonInsertion": true
    },
    "sourceUnit": {
        "kind": "SourceUnit",
        "fullStart": 0,
        "fullEnd": 1617,
        "start": 374,
        "end": 1617,
        "fullWidth": 1617,
        "width": 1243,
        "moduleElements": [
            {
                "kind": "FunctionDeclaration",
                "fullStart": 0,
                "fullEnd": 521,
                "start": 374,
                "end": 520,
                "fullWidth": 521,
                "width": 146,
                "modifiers": [],
                "functionKeyword": {
                    "kind": "FunctionKeyword",
                    "fullStart": 0,
                    "fullEnd": 383,
                    "start": 374,
                    "end": 382,
                    "fullWidth": 383,
                    "width": 8,
                    "text": "function",
                    "value": "function",
                    "valueText": "function",
                    "hasLeadingTrivia": true,
                    "hasLeadingComment": true,
                    "hasLeadingNewLine": true,
                    "hasTrailingTrivia": true,
                    "leadingTrivia": [
                        {
                            "kind": "SingleLineCommentTrivia",
                            "text": "// Copyright 2009 the Sputnik authors.  All rights reserved."
                        },
                        {
                            "kind": "NewLineTrivia",
                            "text": "\n"
                        },
                        {
                            "kind": "SingleLineCommentTrivia",
                            "text": "// This code is governed by the BSD license found in the LICENSE file."
                        },
                        {
                            "kind": "NewLineTrivia",
                            "text": "\n"
                        },
                        {
                            "kind": "NewLineTrivia",
                            "text": "\n"
                        },
                        {
                            "kind": "MultiLineCommentTrivia",
                            "text": "/**\n * The [[Value]] property of the newly constructed object\n * with supplied \"undefined\" argument should be NaN\n *\n * @path ch15/15.9/15.9.3/S15.9.3.1_A6_T5.js\n * @description 6 arguments, (year, month, date, hours, minutes, seconds)\n */"
                        },
                        {
                            "kind": "NewLineTrivia",
                            "text": "\n"
                        },
                        {
                            "kind": "NewLineTrivia",
                            "text": "\n"
                        }
                    ],
                    "trailingTrivia": [
                        {
                            "kind": "WhitespaceTrivia",
                            "text": " "
                        }
                    ]
                },
                "identifier": {
                    "kind": "IdentifierName",
                    "fullStart": 383,
                    "fullEnd": 392,
                    "start": 383,
                    "end": 392,
                    "fullWidth": 9,
                    "width": 9,
                    "text": "DateValue",
                    "value": "DateValue",
                    "valueText": "DateValue"
                },
                "callSignature": {
                    "kind": "CallSignature",
                    "fullStart": 392,
                    "fullEnd": 440,
                    "start": 392,
                    "end": 440,
                    "fullWidth": 48,
                    "width": 48,
                    "parameterList": {
                        "kind": "ParameterList",
                        "fullStart": 392,
                        "fullEnd": 440,
                        "start": 392,
                        "end": 440,
                        "fullWidth": 48,
                        "width": 48,
                        "openParenToken": {
                            "kind": "OpenParenToken",
                            "fullStart": 392,
                            "fullEnd": 393,
                            "start": 392,
                            "end": 393,
                            "fullWidth": 1,
                            "width": 1,
                            "text": "(",
                            "value": "(",
                            "valueText": "("
                        },
                        "parameters": [
                            {
                                "kind": "Parameter",
                                "fullStart": 393,
                                "fullEnd": 397,
                                "start": 393,
                                "end": 397,
                                "fullWidth": 4,
<<<<<<< HEAD
                                "width": 4,
=======
                                "modifiers": [],
>>>>>>> e3c38734
                                "identifier": {
                                    "kind": "IdentifierName",
                                    "fullStart": 393,
                                    "fullEnd": 397,
                                    "start": 393,
                                    "end": 397,
                                    "fullWidth": 4,
                                    "width": 4,
                                    "text": "year",
                                    "value": "year",
                                    "valueText": "year"
                                }
                            },
                            {
                                "kind": "CommaToken",
                                "fullStart": 397,
                                "fullEnd": 399,
                                "start": 397,
                                "end": 398,
                                "fullWidth": 2,
                                "width": 1,
                                "text": ",",
                                "value": ",",
                                "valueText": ",",
                                "hasTrailingTrivia": true,
                                "trailingTrivia": [
                                    {
                                        "kind": "WhitespaceTrivia",
                                        "text": " "
                                    }
                                ]
                            },
                            {
                                "kind": "Parameter",
                                "fullStart": 399,
                                "fullEnd": 404,
                                "start": 399,
                                "end": 404,
                                "fullWidth": 5,
<<<<<<< HEAD
                                "width": 5,
=======
                                "modifiers": [],
>>>>>>> e3c38734
                                "identifier": {
                                    "kind": "IdentifierName",
                                    "fullStart": 399,
                                    "fullEnd": 404,
                                    "start": 399,
                                    "end": 404,
                                    "fullWidth": 5,
                                    "width": 5,
                                    "text": "month",
                                    "value": "month",
                                    "valueText": "month"
                                }
                            },
                            {
                                "kind": "CommaToken",
                                "fullStart": 404,
                                "fullEnd": 406,
                                "start": 404,
                                "end": 405,
                                "fullWidth": 2,
                                "width": 1,
                                "text": ",",
                                "value": ",",
                                "valueText": ",",
                                "hasTrailingTrivia": true,
                                "trailingTrivia": [
                                    {
                                        "kind": "WhitespaceTrivia",
                                        "text": " "
                                    }
                                ]
                            },
                            {
                                "kind": "Parameter",
                                "fullStart": 406,
                                "fullEnd": 410,
                                "start": 406,
                                "end": 410,
                                "fullWidth": 4,
<<<<<<< HEAD
                                "width": 4,
=======
                                "modifiers": [],
>>>>>>> e3c38734
                                "identifier": {
                                    "kind": "IdentifierName",
                                    "fullStart": 406,
                                    "fullEnd": 410,
                                    "start": 406,
                                    "end": 410,
                                    "fullWidth": 4,
                                    "width": 4,
                                    "text": "date",
                                    "value": "date",
                                    "valueText": "date"
                                }
                            },
                            {
                                "kind": "CommaToken",
                                "fullStart": 410,
                                "fullEnd": 412,
                                "start": 410,
                                "end": 411,
                                "fullWidth": 2,
                                "width": 1,
                                "text": ",",
                                "value": ",",
                                "valueText": ",",
                                "hasTrailingTrivia": true,
                                "trailingTrivia": [
                                    {
                                        "kind": "WhitespaceTrivia",
                                        "text": " "
                                    }
                                ]
                            },
                            {
                                "kind": "Parameter",
                                "fullStart": 412,
                                "fullEnd": 417,
                                "start": 412,
                                "end": 417,
                                "fullWidth": 5,
<<<<<<< HEAD
                                "width": 5,
=======
                                "modifiers": [],
>>>>>>> e3c38734
                                "identifier": {
                                    "kind": "IdentifierName",
                                    "fullStart": 412,
                                    "fullEnd": 417,
                                    "start": 412,
                                    "end": 417,
                                    "fullWidth": 5,
                                    "width": 5,
                                    "text": "hours",
                                    "value": "hours",
                                    "valueText": "hours"
                                }
                            },
                            {
                                "kind": "CommaToken",
                                "fullStart": 417,
                                "fullEnd": 419,
                                "start": 417,
                                "end": 418,
                                "fullWidth": 2,
                                "width": 1,
                                "text": ",",
                                "value": ",",
                                "valueText": ",",
                                "hasTrailingTrivia": true,
                                "trailingTrivia": [
                                    {
                                        "kind": "WhitespaceTrivia",
                                        "text": " "
                                    }
                                ]
                            },
                            {
                                "kind": "Parameter",
                                "fullStart": 419,
                                "fullEnd": 426,
                                "start": 419,
                                "end": 426,
                                "fullWidth": 7,
<<<<<<< HEAD
                                "width": 7,
=======
                                "modifiers": [],
>>>>>>> e3c38734
                                "identifier": {
                                    "kind": "IdentifierName",
                                    "fullStart": 419,
                                    "fullEnd": 426,
                                    "start": 419,
                                    "end": 426,
                                    "fullWidth": 7,
                                    "width": 7,
                                    "text": "minutes",
                                    "value": "minutes",
                                    "valueText": "minutes"
                                }
                            },
                            {
                                "kind": "CommaToken",
                                "fullStart": 426,
                                "fullEnd": 428,
                                "start": 426,
                                "end": 427,
                                "fullWidth": 2,
                                "width": 1,
                                "text": ",",
                                "value": ",",
                                "valueText": ",",
                                "hasTrailingTrivia": true,
                                "trailingTrivia": [
                                    {
                                        "kind": "WhitespaceTrivia",
                                        "text": " "
                                    }
                                ]
                            },
                            {
                                "kind": "Parameter",
                                "fullStart": 428,
                                "fullEnd": 435,
                                "start": 428,
                                "end": 435,
                                "fullWidth": 7,
<<<<<<< HEAD
                                "width": 7,
=======
                                "modifiers": [],
>>>>>>> e3c38734
                                "identifier": {
                                    "kind": "IdentifierName",
                                    "fullStart": 428,
                                    "fullEnd": 435,
                                    "start": 428,
                                    "end": 435,
                                    "fullWidth": 7,
                                    "width": 7,
                                    "text": "seconds",
                                    "value": "seconds",
                                    "valueText": "seconds"
                                }
                            },
                            {
                                "kind": "CommaToken",
                                "fullStart": 435,
                                "fullEnd": 437,
                                "start": 435,
                                "end": 436,
                                "fullWidth": 2,
                                "width": 1,
                                "text": ",",
                                "value": ",",
                                "valueText": ",",
                                "hasTrailingTrivia": true,
                                "trailingTrivia": [
                                    {
                                        "kind": "WhitespaceTrivia",
                                        "text": " "
                                    }
                                ]
                            },
                            {
                                "kind": "Parameter",
                                "fullStart": 437,
                                "fullEnd": 439,
                                "start": 437,
                                "end": 439,
                                "fullWidth": 2,
<<<<<<< HEAD
                                "width": 2,
=======
                                "modifiers": [],
>>>>>>> e3c38734
                                "identifier": {
                                    "kind": "IdentifierName",
                                    "fullStart": 437,
                                    "fullEnd": 439,
                                    "start": 437,
                                    "end": 439,
                                    "fullWidth": 2,
                                    "width": 2,
                                    "text": "ms",
                                    "value": "ms",
                                    "valueText": "ms"
                                }
                            }
                        ],
                        "closeParenToken": {
                            "kind": "CloseParenToken",
                            "fullStart": 439,
                            "fullEnd": 440,
                            "start": 439,
                            "end": 440,
                            "fullWidth": 1,
                            "width": 1,
                            "text": ")",
                            "value": ")",
                            "valueText": ")"
                        }
                    }
                },
                "block": {
                    "kind": "Block",
                    "fullStart": 440,
                    "fullEnd": 521,
                    "start": 440,
                    "end": 520,
                    "fullWidth": 81,
                    "width": 80,
                    "openBraceToken": {
                        "kind": "OpenBraceToken",
                        "fullStart": 440,
                        "fullEnd": 442,
                        "start": 440,
                        "end": 441,
                        "fullWidth": 2,
                        "width": 1,
                        "text": "{",
                        "value": "{",
                        "valueText": "{",
                        "hasTrailingTrivia": true,
                        "hasTrailingNewLine": true,
                        "trailingTrivia": [
                            {
                                "kind": "NewLineTrivia",
                                "text": "\n"
                            }
                        ]
                    },
                    "statements": [
                        {
                            "kind": "ReturnStatement",
                            "fullStart": 442,
                            "fullEnd": 519,
                            "start": 444,
                            "end": 518,
                            "fullWidth": 77,
                            "width": 74,
                            "returnKeyword": {
                                "kind": "ReturnKeyword",
                                "fullStart": 442,
                                "fullEnd": 451,
                                "start": 444,
                                "end": 450,
                                "fullWidth": 9,
                                "width": 6,
                                "text": "return",
                                "value": "return",
                                "valueText": "return",
                                "hasLeadingTrivia": true,
                                "hasTrailingTrivia": true,
                                "leadingTrivia": [
                                    {
                                        "kind": "WhitespaceTrivia",
                                        "text": "  "
                                    }
                                ],
                                "trailingTrivia": [
                                    {
                                        "kind": "WhitespaceTrivia",
                                        "text": " "
                                    }
                                ]
                            },
                            "expression": {
                                "kind": "InvocationExpression",
                                "fullStart": 451,
                                "fullEnd": 517,
                                "start": 451,
                                "end": 517,
                                "fullWidth": 66,
                                "width": 66,
                                "expression": {
                                    "kind": "MemberAccessExpression",
                                    "fullStart": 451,
                                    "fullEnd": 515,
                                    "start": 451,
                                    "end": 515,
                                    "fullWidth": 64,
                                    "width": 64,
                                    "expression": {
                                        "kind": "ObjectCreationExpression",
                                        "fullStart": 451,
                                        "fullEnd": 507,
                                        "start": 451,
                                        "end": 507,
                                        "fullWidth": 56,
                                        "width": 56,
                                        "newKeyword": {
                                            "kind": "NewKeyword",
                                            "fullStart": 451,
                                            "fullEnd": 455,
                                            "start": 451,
                                            "end": 454,
                                            "fullWidth": 4,
                                            "width": 3,
                                            "text": "new",
                                            "value": "new",
                                            "valueText": "new",
                                            "hasTrailingTrivia": true,
                                            "trailingTrivia": [
                                                {
                                                    "kind": "WhitespaceTrivia",
                                                    "text": " "
                                                }
                                            ]
                                        },
                                        "expression": {
                                            "kind": "IdentifierName",
                                            "fullStart": 455,
                                            "fullEnd": 459,
                                            "start": 455,
                                            "end": 459,
                                            "fullWidth": 4,
                                            "width": 4,
                                            "text": "Date",
                                            "value": "Date",
                                            "valueText": "Date"
                                        },
                                        "argumentList": {
                                            "kind": "ArgumentList",
                                            "fullStart": 459,
                                            "fullEnd": 507,
                                            "start": 459,
                                            "end": 507,
                                            "fullWidth": 48,
                                            "width": 48,
                                            "openParenToken": {
                                                "kind": "OpenParenToken",
                                                "fullStart": 459,
                                                "fullEnd": 460,
                                                "start": 459,
                                                "end": 460,
                                                "fullWidth": 1,
                                                "width": 1,
                                                "text": "(",
                                                "value": "(",
                                                "valueText": "("
                                            },
                                            "arguments": [
                                                {
                                                    "kind": "IdentifierName",
                                                    "fullStart": 460,
                                                    "fullEnd": 464,
                                                    "start": 460,
                                                    "end": 464,
                                                    "fullWidth": 4,
                                                    "width": 4,
                                                    "text": "year",
                                                    "value": "year",
                                                    "valueText": "year"
                                                },
                                                {
                                                    "kind": "CommaToken",
                                                    "fullStart": 464,
                                                    "fullEnd": 466,
                                                    "start": 464,
                                                    "end": 465,
                                                    "fullWidth": 2,
                                                    "width": 1,
                                                    "text": ",",
                                                    "value": ",",
                                                    "valueText": ",",
                                                    "hasTrailingTrivia": true,
                                                    "trailingTrivia": [
                                                        {
                                                            "kind": "WhitespaceTrivia",
                                                            "text": " "
                                                        }
                                                    ]
                                                },
                                                {
                                                    "kind": "IdentifierName",
                                                    "fullStart": 466,
                                                    "fullEnd": 471,
                                                    "start": 466,
                                                    "end": 471,
                                                    "fullWidth": 5,
                                                    "width": 5,
                                                    "text": "month",
                                                    "value": "month",
                                                    "valueText": "month"
                                                },
                                                {
                                                    "kind": "CommaToken",
                                                    "fullStart": 471,
                                                    "fullEnd": 473,
                                                    "start": 471,
                                                    "end": 472,
                                                    "fullWidth": 2,
                                                    "width": 1,
                                                    "text": ",",
                                                    "value": ",",
                                                    "valueText": ",",
                                                    "hasTrailingTrivia": true,
                                                    "trailingTrivia": [
                                                        {
                                                            "kind": "WhitespaceTrivia",
                                                            "text": " "
                                                        }
                                                    ]
                                                },
                                                {
                                                    "kind": "IdentifierName",
                                                    "fullStart": 473,
                                                    "fullEnd": 477,
                                                    "start": 473,
                                                    "end": 477,
                                                    "fullWidth": 4,
                                                    "width": 4,
                                                    "text": "date",
                                                    "value": "date",
                                                    "valueText": "date"
                                                },
                                                {
                                                    "kind": "CommaToken",
                                                    "fullStart": 477,
                                                    "fullEnd": 479,
                                                    "start": 477,
                                                    "end": 478,
                                                    "fullWidth": 2,
                                                    "width": 1,
                                                    "text": ",",
                                                    "value": ",",
                                                    "valueText": ",",
                                                    "hasTrailingTrivia": true,
                                                    "trailingTrivia": [
                                                        {
                                                            "kind": "WhitespaceTrivia",
                                                            "text": " "
                                                        }
                                                    ]
                                                },
                                                {
                                                    "kind": "IdentifierName",
                                                    "fullStart": 479,
                                                    "fullEnd": 484,
                                                    "start": 479,
                                                    "end": 484,
                                                    "fullWidth": 5,
                                                    "width": 5,
                                                    "text": "hours",
                                                    "value": "hours",
                                                    "valueText": "hours"
                                                },
                                                {
                                                    "kind": "CommaToken",
                                                    "fullStart": 484,
                                                    "fullEnd": 486,
                                                    "start": 484,
                                                    "end": 485,
                                                    "fullWidth": 2,
                                                    "width": 1,
                                                    "text": ",",
                                                    "value": ",",
                                                    "valueText": ",",
                                                    "hasTrailingTrivia": true,
                                                    "trailingTrivia": [
                                                        {
                                                            "kind": "WhitespaceTrivia",
                                                            "text": " "
                                                        }
                                                    ]
                                                },
                                                {
                                                    "kind": "IdentifierName",
                                                    "fullStart": 486,
                                                    "fullEnd": 493,
                                                    "start": 486,
                                                    "end": 493,
                                                    "fullWidth": 7,
                                                    "width": 7,
                                                    "text": "minutes",
                                                    "value": "minutes",
                                                    "valueText": "minutes"
                                                },
                                                {
                                                    "kind": "CommaToken",
                                                    "fullStart": 493,
                                                    "fullEnd": 495,
                                                    "start": 493,
                                                    "end": 494,
                                                    "fullWidth": 2,
                                                    "width": 1,
                                                    "text": ",",
                                                    "value": ",",
                                                    "valueText": ",",
                                                    "hasTrailingTrivia": true,
                                                    "trailingTrivia": [
                                                        {
                                                            "kind": "WhitespaceTrivia",
                                                            "text": " "
                                                        }
                                                    ]
                                                },
                                                {
                                                    "kind": "IdentifierName",
                                                    "fullStart": 495,
                                                    "fullEnd": 502,
                                                    "start": 495,
                                                    "end": 502,
                                                    "fullWidth": 7,
                                                    "width": 7,
                                                    "text": "seconds",
                                                    "value": "seconds",
                                                    "valueText": "seconds"
                                                },
                                                {
                                                    "kind": "CommaToken",
                                                    "fullStart": 502,
                                                    "fullEnd": 504,
                                                    "start": 502,
                                                    "end": 503,
                                                    "fullWidth": 2,
                                                    "width": 1,
                                                    "text": ",",
                                                    "value": ",",
                                                    "valueText": ",",
                                                    "hasTrailingTrivia": true,
                                                    "trailingTrivia": [
                                                        {
                                                            "kind": "WhitespaceTrivia",
                                                            "text": " "
                                                        }
                                                    ]
                                                },
                                                {
                                                    "kind": "IdentifierName",
                                                    "fullStart": 504,
                                                    "fullEnd": 506,
                                                    "start": 504,
                                                    "end": 506,
                                                    "fullWidth": 2,
                                                    "width": 2,
                                                    "text": "ms",
                                                    "value": "ms",
                                                    "valueText": "ms"
                                                }
                                            ],
                                            "closeParenToken": {
                                                "kind": "CloseParenToken",
                                                "fullStart": 506,
                                                "fullEnd": 507,
                                                "start": 506,
                                                "end": 507,
                                                "fullWidth": 1,
                                                "width": 1,
                                                "text": ")",
                                                "value": ")",
                                                "valueText": ")"
                                            }
                                        }
                                    },
                                    "dotToken": {
                                        "kind": "DotToken",
                                        "fullStart": 507,
                                        "fullEnd": 508,
                                        "start": 507,
                                        "end": 508,
                                        "fullWidth": 1,
                                        "width": 1,
                                        "text": ".",
                                        "value": ".",
                                        "valueText": "."
                                    },
                                    "name": {
                                        "kind": "IdentifierName",
                                        "fullStart": 508,
                                        "fullEnd": 515,
                                        "start": 508,
                                        "end": 515,
                                        "fullWidth": 7,
                                        "width": 7,
                                        "text": "valueOf",
                                        "value": "valueOf",
                                        "valueText": "valueOf"
                                    }
                                },
                                "argumentList": {
                                    "kind": "ArgumentList",
                                    "fullStart": 515,
                                    "fullEnd": 517,
                                    "start": 515,
                                    "end": 517,
                                    "fullWidth": 2,
                                    "width": 2,
                                    "openParenToken": {
                                        "kind": "OpenParenToken",
                                        "fullStart": 515,
                                        "fullEnd": 516,
                                        "start": 515,
                                        "end": 516,
                                        "fullWidth": 1,
                                        "width": 1,
                                        "text": "(",
                                        "value": "(",
                                        "valueText": "("
                                    },
                                    "arguments": [],
                                    "closeParenToken": {
                                        "kind": "CloseParenToken",
                                        "fullStart": 516,
                                        "fullEnd": 517,
                                        "start": 516,
                                        "end": 517,
                                        "fullWidth": 1,
                                        "width": 1,
                                        "text": ")",
                                        "value": ")",
                                        "valueText": ")"
                                    }
                                }
                            },
                            "semicolonToken": {
                                "kind": "SemicolonToken",
                                "fullStart": 517,
                                "fullEnd": 519,
                                "start": 517,
                                "end": 518,
                                "fullWidth": 2,
                                "width": 1,
                                "text": ";",
                                "value": ";",
                                "valueText": ";",
                                "hasTrailingTrivia": true,
                                "hasTrailingNewLine": true,
                                "trailingTrivia": [
                                    {
                                        "kind": "NewLineTrivia",
                                        "text": "\n"
                                    }
                                ]
                            }
                        }
                    ],
                    "closeBraceToken": {
                        "kind": "CloseBraceToken",
                        "fullStart": 519,
                        "fullEnd": 521,
                        "start": 519,
                        "end": 520,
                        "fullWidth": 2,
                        "width": 1,
                        "text": "}",
                        "value": "}",
                        "valueText": "}",
                        "hasTrailingTrivia": true,
                        "hasTrailingNewLine": true,
                        "trailingTrivia": [
                            {
                                "kind": "NewLineTrivia",
                                "text": "\n"
                            }
                        ]
                    }
                }
            },
            {
                "kind": "IfStatement",
                "fullStart": 521,
                "fullEnd": 615,
                "start": 522,
                "end": 614,
                "fullWidth": 94,
                "width": 92,
                "ifKeyword": {
                    "kind": "IfKeyword",
                    "fullStart": 521,
                    "fullEnd": 525,
                    "start": 522,
                    "end": 524,
                    "fullWidth": 4,
                    "width": 2,
                    "text": "if",
                    "value": "if",
                    "valueText": "if",
                    "hasLeadingTrivia": true,
                    "hasLeadingNewLine": true,
                    "hasTrailingTrivia": true,
                    "leadingTrivia": [
                        {
                            "kind": "NewLineTrivia",
                            "text": "\n"
                        }
                    ],
                    "trailingTrivia": [
                        {
                            "kind": "WhitespaceTrivia",
                            "text": " "
                        }
                    ]
                },
                "openParenToken": {
                    "kind": "OpenParenToken",
                    "fullStart": 525,
                    "fullEnd": 526,
                    "start": 525,
                    "end": 526,
                    "fullWidth": 1,
                    "width": 1,
                    "text": "(",
                    "value": "(",
                    "valueText": "("
                },
                "condition": {
                    "kind": "LogicalNotExpression",
                    "fullStart": 526,
                    "fullEnd": 569,
                    "start": 526,
                    "end": 569,
                    "fullWidth": 43,
                    "width": 43,
                    "operatorToken": {
                        "kind": "ExclamationToken",
                        "fullStart": 526,
                        "fullEnd": 527,
                        "start": 526,
                        "end": 527,
                        "fullWidth": 1,
                        "width": 1,
                        "text": "!",
                        "value": "!",
                        "valueText": "!"
                    },
                    "operand": {
                        "kind": "InvocationExpression",
                        "fullStart": 527,
                        "fullEnd": 569,
                        "start": 527,
                        "end": 569,
                        "fullWidth": 42,
                        "width": 42,
                        "expression": {
                            "kind": "IdentifierName",
                            "fullStart": 527,
                            "fullEnd": 532,
                            "start": 527,
                            "end": 532,
                            "fullWidth": 5,
                            "width": 5,
                            "text": "isNaN",
                            "value": "isNaN",
                            "valueText": "isNaN"
                        },
                        "argumentList": {
                            "kind": "ArgumentList",
                            "fullStart": 532,
                            "fullEnd": 569,
                            "start": 532,
                            "end": 569,
                            "fullWidth": 37,
                            "width": 37,
                            "openParenToken": {
                                "kind": "OpenParenToken",
                                "fullStart": 532,
                                "fullEnd": 533,
                                "start": 532,
                                "end": 533,
                                "fullWidth": 1,
                                "width": 1,
                                "text": "(",
                                "value": "(",
                                "valueText": "("
                            },
                            "arguments": [
                                {
                                    "kind": "InvocationExpression",
                                    "fullStart": 533,
                                    "fullEnd": 568,
                                    "start": 533,
                                    "end": 568,
                                    "fullWidth": 35,
                                    "width": 35,
                                    "expression": {
                                        "kind": "IdentifierName",
                                        "fullStart": 533,
                                        "fullEnd": 542,
                                        "start": 533,
                                        "end": 542,
                                        "fullWidth": 9,
                                        "width": 9,
                                        "text": "DateValue",
                                        "value": "DateValue",
                                        "valueText": "DateValue"
                                    },
                                    "argumentList": {
                                        "kind": "ArgumentList",
                                        "fullStart": 542,
                                        "fullEnd": 568,
                                        "start": 542,
                                        "end": 568,
                                        "fullWidth": 26,
                                        "width": 26,
                                        "openParenToken": {
                                            "kind": "OpenParenToken",
                                            "fullStart": 542,
                                            "fullEnd": 543,
                                            "start": 542,
                                            "end": 543,
                                            "fullWidth": 1,
                                            "width": 1,
                                            "text": "(",
                                            "value": "(",
                                            "valueText": "("
                                        },
                                        "arguments": [
                                            {
                                                "kind": "NumericLiteral",
                                                "fullStart": 543,
                                                "fullEnd": 547,
                                                "start": 543,
                                                "end": 547,
                                                "fullWidth": 4,
                                                "width": 4,
                                                "text": "1899",
                                                "value": 1899,
                                                "valueText": "1899"
                                            },
                                            {
                                                "kind": "CommaToken",
                                                "fullStart": 547,
                                                "fullEnd": 549,
                                                "start": 547,
                                                "end": 548,
                                                "fullWidth": 2,
                                                "width": 1,
                                                "text": ",",
                                                "value": ",",
                                                "valueText": ",",
                                                "hasTrailingTrivia": true,
                                                "trailingTrivia": [
                                                    {
                                                        "kind": "WhitespaceTrivia",
                                                        "text": " "
                                                    }
                                                ]
                                            },
                                            {
                                                "kind": "NumericLiteral",
                                                "fullStart": 549,
                                                "fullEnd": 551,
                                                "start": 549,
                                                "end": 551,
                                                "fullWidth": 2,
                                                "width": 2,
                                                "text": "11",
                                                "value": 11,
                                                "valueText": "11"
                                            },
                                            {
                                                "kind": "CommaToken",
                                                "fullStart": 551,
                                                "fullEnd": 553,
                                                "start": 551,
                                                "end": 552,
                                                "fullWidth": 2,
                                                "width": 1,
                                                "text": ",",
                                                "value": ",",
                                                "valueText": ",",
                                                "hasTrailingTrivia": true,
                                                "trailingTrivia": [
                                                    {
                                                        "kind": "WhitespaceTrivia",
                                                        "text": " "
                                                    }
                                                ]
                                            },
                                            {
                                                "kind": "NumericLiteral",
                                                "fullStart": 553,
                                                "fullEnd": 555,
                                                "start": 553,
                                                "end": 555,
                                                "fullWidth": 2,
                                                "width": 2,
                                                "text": "31",
                                                "value": 31,
                                                "valueText": "31"
                                            },
                                            {
                                                "kind": "CommaToken",
                                                "fullStart": 555,
                                                "fullEnd": 557,
                                                "start": 555,
                                                "end": 556,
                                                "fullWidth": 2,
                                                "width": 1,
                                                "text": ",",
                                                "value": ",",
                                                "valueText": ",",
                                                "hasTrailingTrivia": true,
                                                "trailingTrivia": [
                                                    {
                                                        "kind": "WhitespaceTrivia",
                                                        "text": " "
                                                    }
                                                ]
                                            },
                                            {
                                                "kind": "NumericLiteral",
                                                "fullStart": 557,
                                                "fullEnd": 559,
                                                "start": 557,
                                                "end": 559,
                                                "fullWidth": 2,
                                                "width": 2,
                                                "text": "23",
                                                "value": 23,
                                                "valueText": "23"
                                            },
                                            {
                                                "kind": "CommaToken",
                                                "fullStart": 559,
                                                "fullEnd": 561,
                                                "start": 559,
                                                "end": 560,
                                                "fullWidth": 2,
                                                "width": 1,
                                                "text": ",",
                                                "value": ",",
                                                "valueText": ",",
                                                "hasTrailingTrivia": true,
                                                "trailingTrivia": [
                                                    {
                                                        "kind": "WhitespaceTrivia",
                                                        "text": " "
                                                    }
                                                ]
                                            },
                                            {
                                                "kind": "NumericLiteral",
                                                "fullStart": 561,
                                                "fullEnd": 563,
                                                "start": 561,
                                                "end": 563,
                                                "fullWidth": 2,
                                                "width": 2,
                                                "text": "59",
                                                "value": 59,
                                                "valueText": "59"
                                            },
                                            {
                                                "kind": "CommaToken",
                                                "fullStart": 563,
                                                "fullEnd": 565,
                                                "start": 563,
                                                "end": 564,
                                                "fullWidth": 2,
                                                "width": 1,
                                                "text": ",",
                                                "value": ",",
                                                "valueText": ",",
                                                "hasTrailingTrivia": true,
                                                "trailingTrivia": [
                                                    {
                                                        "kind": "WhitespaceTrivia",
                                                        "text": " "
                                                    }
                                                ]
                                            },
                                            {
                                                "kind": "NumericLiteral",
                                                "fullStart": 565,
                                                "fullEnd": 567,
                                                "start": 565,
                                                "end": 567,
                                                "fullWidth": 2,
                                                "width": 2,
                                                "text": "59",
                                                "value": 59,
                                                "valueText": "59"
                                            }
                                        ],
                                        "closeParenToken": {
                                            "kind": "CloseParenToken",
                                            "fullStart": 567,
                                            "fullEnd": 568,
                                            "start": 567,
                                            "end": 568,
                                            "fullWidth": 1,
                                            "width": 1,
                                            "text": ")",
                                            "value": ")",
                                            "valueText": ")"
                                        }
                                    }
                                }
                            ],
                            "closeParenToken": {
                                "kind": "CloseParenToken",
                                "fullStart": 568,
                                "fullEnd": 569,
                                "start": 568,
                                "end": 569,
                                "fullWidth": 1,
                                "width": 1,
                                "text": ")",
                                "value": ")",
                                "valueText": ")"
                            }
                        }
                    }
                },
                "closeParenToken": {
                    "kind": "CloseParenToken",
                    "fullStart": 569,
                    "fullEnd": 571,
                    "start": 569,
                    "end": 570,
                    "fullWidth": 2,
                    "width": 1,
                    "text": ")",
                    "value": ")",
                    "valueText": ")",
                    "hasTrailingTrivia": true,
                    "trailingTrivia": [
                        {
                            "kind": "WhitespaceTrivia",
                            "text": " "
                        }
                    ]
                },
                "statement": {
                    "kind": "Block",
                    "fullStart": 571,
                    "fullEnd": 615,
                    "start": 571,
                    "end": 614,
                    "fullWidth": 44,
                    "width": 43,
                    "openBraceToken": {
                        "kind": "OpenBraceToken",
                        "fullStart": 571,
                        "fullEnd": 573,
                        "start": 571,
                        "end": 572,
                        "fullWidth": 2,
                        "width": 1,
                        "text": "{",
                        "value": "{",
                        "valueText": "{",
                        "hasTrailingTrivia": true,
                        "hasTrailingNewLine": true,
                        "trailingTrivia": [
                            {
                                "kind": "NewLineTrivia",
                                "text": "\n"
                            }
                        ]
                    },
                    "statements": [
                        {
                            "kind": "ExpressionStatement",
                            "fullStart": 573,
                            "fullEnd": 613,
                            "start": 575,
                            "end": 612,
                            "fullWidth": 40,
                            "width": 37,
                            "expression": {
                                "kind": "InvocationExpression",
                                "fullStart": 573,
                                "fullEnd": 611,
                                "start": 575,
                                "end": 611,
                                "fullWidth": 38,
                                "width": 36,
                                "expression": {
                                    "kind": "IdentifierName",
                                    "fullStart": 573,
                                    "fullEnd": 580,
                                    "start": 575,
                                    "end": 580,
                                    "fullWidth": 7,
                                    "width": 5,
                                    "text": "$FAIL",
                                    "value": "$FAIL",
                                    "valueText": "$FAIL",
                                    "hasLeadingTrivia": true,
                                    "leadingTrivia": [
                                        {
                                            "kind": "WhitespaceTrivia",
                                            "text": "  "
                                        }
                                    ]
                                },
                                "argumentList": {
                                    "kind": "ArgumentList",
                                    "fullStart": 580,
                                    "fullEnd": 611,
                                    "start": 580,
                                    "end": 611,
                                    "fullWidth": 31,
                                    "width": 31,
                                    "openParenToken": {
                                        "kind": "OpenParenToken",
                                        "fullStart": 580,
                                        "fullEnd": 581,
                                        "start": 580,
                                        "end": 581,
                                        "fullWidth": 1,
                                        "width": 1,
                                        "text": "(",
                                        "value": "(",
                                        "valueText": "("
                                    },
                                    "arguments": [
                                        {
                                            "kind": "StringLiteral",
                                            "fullStart": 581,
                                            "fullEnd": 610,
                                            "start": 581,
                                            "end": 610,
                                            "fullWidth": 29,
                                            "width": 29,
                                            "text": "\"#1: The value should be NaN\"",
                                            "value": "#1: The value should be NaN",
                                            "valueText": "#1: The value should be NaN"
                                        }
                                    ],
                                    "closeParenToken": {
                                        "kind": "CloseParenToken",
                                        "fullStart": 610,
                                        "fullEnd": 611,
                                        "start": 610,
                                        "end": 611,
                                        "fullWidth": 1,
                                        "width": 1,
                                        "text": ")",
                                        "value": ")",
                                        "valueText": ")"
                                    }
                                }
                            },
                            "semicolonToken": {
                                "kind": "SemicolonToken",
                                "fullStart": 611,
                                "fullEnd": 613,
                                "start": 611,
                                "end": 612,
                                "fullWidth": 2,
                                "width": 1,
                                "text": ";",
                                "value": ";",
                                "valueText": ";",
                                "hasTrailingTrivia": true,
                                "hasTrailingNewLine": true,
                                "trailingTrivia": [
                                    {
                                        "kind": "NewLineTrivia",
                                        "text": "\n"
                                    }
                                ]
                            }
                        }
                    ],
                    "closeBraceToken": {
                        "kind": "CloseBraceToken",
                        "fullStart": 613,
                        "fullEnd": 615,
                        "start": 613,
                        "end": 614,
                        "fullWidth": 2,
                        "width": 1,
                        "text": "}",
                        "value": "}",
                        "valueText": "}",
                        "hasTrailingTrivia": true,
                        "hasTrailingNewLine": true,
                        "trailingTrivia": [
                            {
                                "kind": "NewLineTrivia",
                                "text": "\n"
                            }
                        ]
                    }
                }
            },
            {
                "kind": "IfStatement",
                "fullStart": 615,
                "fullEnd": 705,
                "start": 616,
                "end": 704,
                "fullWidth": 90,
                "width": 88,
                "ifKeyword": {
                    "kind": "IfKeyword",
                    "fullStart": 615,
                    "fullEnd": 619,
                    "start": 616,
                    "end": 618,
                    "fullWidth": 4,
                    "width": 2,
                    "text": "if",
                    "value": "if",
                    "valueText": "if",
                    "hasLeadingTrivia": true,
                    "hasLeadingNewLine": true,
                    "hasTrailingTrivia": true,
                    "leadingTrivia": [
                        {
                            "kind": "NewLineTrivia",
                            "text": "\n"
                        }
                    ],
                    "trailingTrivia": [
                        {
                            "kind": "WhitespaceTrivia",
                            "text": " "
                        }
                    ]
                },
                "openParenToken": {
                    "kind": "OpenParenToken",
                    "fullStart": 619,
                    "fullEnd": 620,
                    "start": 619,
                    "end": 620,
                    "fullWidth": 1,
                    "width": 1,
                    "text": "(",
                    "value": "(",
                    "valueText": "("
                },
                "condition": {
                    "kind": "LogicalNotExpression",
                    "fullStart": 620,
                    "fullEnd": 659,
                    "start": 620,
                    "end": 659,
                    "fullWidth": 39,
                    "width": 39,
                    "operatorToken": {
                        "kind": "ExclamationToken",
                        "fullStart": 620,
                        "fullEnd": 621,
                        "start": 620,
                        "end": 621,
                        "fullWidth": 1,
                        "width": 1,
                        "text": "!",
                        "value": "!",
                        "valueText": "!"
                    },
                    "operand": {
                        "kind": "InvocationExpression",
                        "fullStart": 621,
                        "fullEnd": 659,
                        "start": 621,
                        "end": 659,
                        "fullWidth": 38,
                        "width": 38,
                        "expression": {
                            "kind": "IdentifierName",
                            "fullStart": 621,
                            "fullEnd": 626,
                            "start": 621,
                            "end": 626,
                            "fullWidth": 5,
                            "width": 5,
                            "text": "isNaN",
                            "value": "isNaN",
                            "valueText": "isNaN"
                        },
                        "argumentList": {
                            "kind": "ArgumentList",
                            "fullStart": 626,
                            "fullEnd": 659,
                            "start": 626,
                            "end": 659,
                            "fullWidth": 33,
                            "width": 33,
                            "openParenToken": {
                                "kind": "OpenParenToken",
                                "fullStart": 626,
                                "fullEnd": 627,
                                "start": 626,
                                "end": 627,
                                "fullWidth": 1,
                                "width": 1,
                                "text": "(",
                                "value": "(",
                                "valueText": "("
                            },
                            "arguments": [
                                {
                                    "kind": "InvocationExpression",
                                    "fullStart": 627,
                                    "fullEnd": 658,
                                    "start": 627,
                                    "end": 658,
                                    "fullWidth": 31,
                                    "width": 31,
                                    "expression": {
                                        "kind": "IdentifierName",
                                        "fullStart": 627,
                                        "fullEnd": 636,
                                        "start": 627,
                                        "end": 636,
                                        "fullWidth": 9,
                                        "width": 9,
                                        "text": "DateValue",
                                        "value": "DateValue",
                                        "valueText": "DateValue"
                                    },
                                    "argumentList": {
                                        "kind": "ArgumentList",
                                        "fullStart": 636,
                                        "fullEnd": 658,
                                        "start": 636,
                                        "end": 658,
                                        "fullWidth": 22,
                                        "width": 22,
                                        "openParenToken": {
                                            "kind": "OpenParenToken",
                                            "fullStart": 636,
                                            "fullEnd": 637,
                                            "start": 636,
                                            "end": 637,
                                            "fullWidth": 1,
                                            "width": 1,
                                            "text": "(",
                                            "value": "(",
                                            "valueText": "("
                                        },
                                        "arguments": [
                                            {
                                                "kind": "NumericLiteral",
                                                "fullStart": 637,
                                                "fullEnd": 641,
                                                "start": 637,
                                                "end": 641,
                                                "fullWidth": 4,
                                                "width": 4,
                                                "text": "1899",
                                                "value": 1899,
                                                "valueText": "1899"
                                            },
                                            {
                                                "kind": "CommaToken",
                                                "fullStart": 641,
                                                "fullEnd": 643,
                                                "start": 641,
                                                "end": 642,
                                                "fullWidth": 2,
                                                "width": 1,
                                                "text": ",",
                                                "value": ",",
                                                "valueText": ",",
                                                "hasTrailingTrivia": true,
                                                "trailingTrivia": [
                                                    {
                                                        "kind": "WhitespaceTrivia",
                                                        "text": " "
                                                    }
                                                ]
                                            },
                                            {
                                                "kind": "NumericLiteral",
                                                "fullStart": 643,
                                                "fullEnd": 645,
                                                "start": 643,
                                                "end": 645,
                                                "fullWidth": 2,
                                                "width": 2,
                                                "text": "12",
                                                "value": 12,
                                                "valueText": "12"
                                            },
                                            {
                                                "kind": "CommaToken",
                                                "fullStart": 645,
                                                "fullEnd": 647,
                                                "start": 645,
                                                "end": 646,
                                                "fullWidth": 2,
                                                "width": 1,
                                                "text": ",",
                                                "value": ",",
                                                "valueText": ",",
                                                "hasTrailingTrivia": true,
                                                "trailingTrivia": [
                                                    {
                                                        "kind": "WhitespaceTrivia",
                                                        "text": " "
                                                    }
                                                ]
                                            },
                                            {
                                                "kind": "NumericLiteral",
                                                "fullStart": 647,
                                                "fullEnd": 648,
                                                "start": 647,
                                                "end": 648,
                                                "fullWidth": 1,
                                                "width": 1,
                                                "text": "1",
                                                "value": 1,
                                                "valueText": "1"
                                            },
                                            {
                                                "kind": "CommaToken",
                                                "fullStart": 648,
                                                "fullEnd": 650,
                                                "start": 648,
                                                "end": 649,
                                                "fullWidth": 2,
                                                "width": 1,
                                                "text": ",",
                                                "value": ",",
                                                "valueText": ",",
                                                "hasTrailingTrivia": true,
                                                "trailingTrivia": [
                                                    {
                                                        "kind": "WhitespaceTrivia",
                                                        "text": " "
                                                    }
                                                ]
                                            },
                                            {
                                                "kind": "NumericLiteral",
                                                "fullStart": 650,
                                                "fullEnd": 651,
                                                "start": 650,
                                                "end": 651,
                                                "fullWidth": 1,
                                                "width": 1,
                                                "text": "0",
                                                "value": 0,
                                                "valueText": "0"
                                            },
                                            {
                                                "kind": "CommaToken",
                                                "fullStart": 651,
                                                "fullEnd": 653,
                                                "start": 651,
                                                "end": 652,
                                                "fullWidth": 2,
                                                "width": 1,
                                                "text": ",",
                                                "value": ",",
                                                "valueText": ",",
                                                "hasTrailingTrivia": true,
                                                "trailingTrivia": [
                                                    {
                                                        "kind": "WhitespaceTrivia",
                                                        "text": " "
                                                    }
                                                ]
                                            },
                                            {
                                                "kind": "NumericLiteral",
                                                "fullStart": 653,
                                                "fullEnd": 654,
                                                "start": 653,
                                                "end": 654,
                                                "fullWidth": 1,
                                                "width": 1,
                                                "text": "0",
                                                "value": 0,
                                                "valueText": "0"
                                            },
                                            {
                                                "kind": "CommaToken",
                                                "fullStart": 654,
                                                "fullEnd": 656,
                                                "start": 654,
                                                "end": 655,
                                                "fullWidth": 2,
                                                "width": 1,
                                                "text": ",",
                                                "value": ",",
                                                "valueText": ",",
                                                "hasTrailingTrivia": true,
                                                "trailingTrivia": [
                                                    {
                                                        "kind": "WhitespaceTrivia",
                                                        "text": " "
                                                    }
                                                ]
                                            },
                                            {
                                                "kind": "NumericLiteral",
                                                "fullStart": 656,
                                                "fullEnd": 657,
                                                "start": 656,
                                                "end": 657,
                                                "fullWidth": 1,
                                                "width": 1,
                                                "text": "0",
                                                "value": 0,
                                                "valueText": "0"
                                            }
                                        ],
                                        "closeParenToken": {
                                            "kind": "CloseParenToken",
                                            "fullStart": 657,
                                            "fullEnd": 658,
                                            "start": 657,
                                            "end": 658,
                                            "fullWidth": 1,
                                            "width": 1,
                                            "text": ")",
                                            "value": ")",
                                            "valueText": ")"
                                        }
                                    }
                                }
                            ],
                            "closeParenToken": {
                                "kind": "CloseParenToken",
                                "fullStart": 658,
                                "fullEnd": 659,
                                "start": 658,
                                "end": 659,
                                "fullWidth": 1,
                                "width": 1,
                                "text": ")",
                                "value": ")",
                                "valueText": ")"
                            }
                        }
                    }
                },
                "closeParenToken": {
                    "kind": "CloseParenToken",
                    "fullStart": 659,
                    "fullEnd": 661,
                    "start": 659,
                    "end": 660,
                    "fullWidth": 2,
                    "width": 1,
                    "text": ")",
                    "value": ")",
                    "valueText": ")",
                    "hasTrailingTrivia": true,
                    "trailingTrivia": [
                        {
                            "kind": "WhitespaceTrivia",
                            "text": " "
                        }
                    ]
                },
                "statement": {
                    "kind": "Block",
                    "fullStart": 661,
                    "fullEnd": 705,
                    "start": 661,
                    "end": 704,
                    "fullWidth": 44,
                    "width": 43,
                    "openBraceToken": {
                        "kind": "OpenBraceToken",
                        "fullStart": 661,
                        "fullEnd": 663,
                        "start": 661,
                        "end": 662,
                        "fullWidth": 2,
                        "width": 1,
                        "text": "{",
                        "value": "{",
                        "valueText": "{",
                        "hasTrailingTrivia": true,
                        "hasTrailingNewLine": true,
                        "trailingTrivia": [
                            {
                                "kind": "NewLineTrivia",
                                "text": "\n"
                            }
                        ]
                    },
                    "statements": [
                        {
                            "kind": "ExpressionStatement",
                            "fullStart": 663,
                            "fullEnd": 703,
                            "start": 665,
                            "end": 702,
                            "fullWidth": 40,
                            "width": 37,
                            "expression": {
                                "kind": "InvocationExpression",
                                "fullStart": 663,
                                "fullEnd": 701,
                                "start": 665,
                                "end": 701,
                                "fullWidth": 38,
                                "width": 36,
                                "expression": {
                                    "kind": "IdentifierName",
                                    "fullStart": 663,
                                    "fullEnd": 670,
                                    "start": 665,
                                    "end": 670,
                                    "fullWidth": 7,
                                    "width": 5,
                                    "text": "$FAIL",
                                    "value": "$FAIL",
                                    "valueText": "$FAIL",
                                    "hasLeadingTrivia": true,
                                    "leadingTrivia": [
                                        {
                                            "kind": "WhitespaceTrivia",
                                            "text": "  "
                                        }
                                    ]
                                },
                                "argumentList": {
                                    "kind": "ArgumentList",
                                    "fullStart": 670,
                                    "fullEnd": 701,
                                    "start": 670,
                                    "end": 701,
                                    "fullWidth": 31,
                                    "width": 31,
                                    "openParenToken": {
                                        "kind": "OpenParenToken",
                                        "fullStart": 670,
                                        "fullEnd": 671,
                                        "start": 670,
                                        "end": 671,
                                        "fullWidth": 1,
                                        "width": 1,
                                        "text": "(",
                                        "value": "(",
                                        "valueText": "("
                                    },
                                    "arguments": [
                                        {
                                            "kind": "StringLiteral",
                                            "fullStart": 671,
                                            "fullEnd": 700,
                                            "start": 671,
                                            "end": 700,
                                            "fullWidth": 29,
                                            "width": 29,
                                            "text": "\"#2: The value should be NaN\"",
                                            "value": "#2: The value should be NaN",
                                            "valueText": "#2: The value should be NaN"
                                        }
                                    ],
                                    "closeParenToken": {
                                        "kind": "CloseParenToken",
                                        "fullStart": 700,
                                        "fullEnd": 701,
                                        "start": 700,
                                        "end": 701,
                                        "fullWidth": 1,
                                        "width": 1,
                                        "text": ")",
                                        "value": ")",
                                        "valueText": ")"
                                    }
                                }
                            },
                            "semicolonToken": {
                                "kind": "SemicolonToken",
                                "fullStart": 701,
                                "fullEnd": 703,
                                "start": 701,
                                "end": 702,
                                "fullWidth": 2,
                                "width": 1,
                                "text": ";",
                                "value": ";",
                                "valueText": ";",
                                "hasTrailingTrivia": true,
                                "hasTrailingNewLine": true,
                                "trailingTrivia": [
                                    {
                                        "kind": "NewLineTrivia",
                                        "text": "\n"
                                    }
                                ]
                            }
                        }
                    ],
                    "closeBraceToken": {
                        "kind": "CloseBraceToken",
                        "fullStart": 703,
                        "fullEnd": 705,
                        "start": 703,
                        "end": 704,
                        "fullWidth": 2,
                        "width": 1,
                        "text": "}",
                        "value": "}",
                        "valueText": "}",
                        "hasTrailingTrivia": true,
                        "hasTrailingNewLine": true,
                        "trailingTrivia": [
                            {
                                "kind": "NewLineTrivia",
                                "text": "\n"
                            }
                        ]
                    }
                }
            },
            {
                "kind": "IfStatement",
                "fullStart": 705,
                "fullEnd": 794,
                "start": 706,
                "end": 793,
                "fullWidth": 89,
                "width": 87,
                "ifKeyword": {
                    "kind": "IfKeyword",
                    "fullStart": 705,
                    "fullEnd": 709,
                    "start": 706,
                    "end": 708,
                    "fullWidth": 4,
                    "width": 2,
                    "text": "if",
                    "value": "if",
                    "valueText": "if",
                    "hasLeadingTrivia": true,
                    "hasLeadingNewLine": true,
                    "hasTrailingTrivia": true,
                    "leadingTrivia": [
                        {
                            "kind": "NewLineTrivia",
                            "text": "\n"
                        }
                    ],
                    "trailingTrivia": [
                        {
                            "kind": "WhitespaceTrivia",
                            "text": " "
                        }
                    ]
                },
                "openParenToken": {
                    "kind": "OpenParenToken",
                    "fullStart": 709,
                    "fullEnd": 710,
                    "start": 709,
                    "end": 710,
                    "fullWidth": 1,
                    "width": 1,
                    "text": "(",
                    "value": "(",
                    "valueText": "("
                },
                "condition": {
                    "kind": "LogicalNotExpression",
                    "fullStart": 710,
                    "fullEnd": 748,
                    "start": 710,
                    "end": 748,
                    "fullWidth": 38,
                    "width": 38,
                    "operatorToken": {
                        "kind": "ExclamationToken",
                        "fullStart": 710,
                        "fullEnd": 711,
                        "start": 710,
                        "end": 711,
                        "fullWidth": 1,
                        "width": 1,
                        "text": "!",
                        "value": "!",
                        "valueText": "!"
                    },
                    "operand": {
                        "kind": "InvocationExpression",
                        "fullStart": 711,
                        "fullEnd": 748,
                        "start": 711,
                        "end": 748,
                        "fullWidth": 37,
                        "width": 37,
                        "expression": {
                            "kind": "IdentifierName",
                            "fullStart": 711,
                            "fullEnd": 716,
                            "start": 711,
                            "end": 716,
                            "fullWidth": 5,
                            "width": 5,
                            "text": "isNaN",
                            "value": "isNaN",
                            "valueText": "isNaN"
                        },
                        "argumentList": {
                            "kind": "ArgumentList",
                            "fullStart": 716,
                            "fullEnd": 748,
                            "start": 716,
                            "end": 748,
                            "fullWidth": 32,
                            "width": 32,
                            "openParenToken": {
                                "kind": "OpenParenToken",
                                "fullStart": 716,
                                "fullEnd": 717,
                                "start": 716,
                                "end": 717,
                                "fullWidth": 1,
                                "width": 1,
                                "text": "(",
                                "value": "(",
                                "valueText": "("
                            },
                            "arguments": [
                                {
                                    "kind": "InvocationExpression",
                                    "fullStart": 717,
                                    "fullEnd": 747,
                                    "start": 717,
                                    "end": 747,
                                    "fullWidth": 30,
                                    "width": 30,
                                    "expression": {
                                        "kind": "IdentifierName",
                                        "fullStart": 717,
                                        "fullEnd": 726,
                                        "start": 717,
                                        "end": 726,
                                        "fullWidth": 9,
                                        "width": 9,
                                        "text": "DateValue",
                                        "value": "DateValue",
                                        "valueText": "DateValue"
                                    },
                                    "argumentList": {
                                        "kind": "ArgumentList",
                                        "fullStart": 726,
                                        "fullEnd": 747,
                                        "start": 726,
                                        "end": 747,
                                        "fullWidth": 21,
                                        "width": 21,
                                        "openParenToken": {
                                            "kind": "OpenParenToken",
                                            "fullStart": 726,
                                            "fullEnd": 727,
                                            "start": 726,
                                            "end": 727,
                                            "fullWidth": 1,
                                            "width": 1,
                                            "text": "(",
                                            "value": "(",
                                            "valueText": "("
                                        },
                                        "arguments": [
                                            {
                                                "kind": "NumericLiteral",
                                                "fullStart": 727,
                                                "fullEnd": 731,
                                                "start": 727,
                                                "end": 731,
                                                "fullWidth": 4,
                                                "width": 4,
                                                "text": "1900",
                                                "value": 1900,
                                                "valueText": "1900"
                                            },
                                            {
                                                "kind": "CommaToken",
                                                "fullStart": 731,
                                                "fullEnd": 733,
                                                "start": 731,
                                                "end": 732,
                                                "fullWidth": 2,
                                                "width": 1,
                                                "text": ",",
                                                "value": ",",
                                                "valueText": ",",
                                                "hasTrailingTrivia": true,
                                                "trailingTrivia": [
                                                    {
                                                        "kind": "WhitespaceTrivia",
                                                        "text": " "
                                                    }
                                                ]
                                            },
                                            {
                                                "kind": "NumericLiteral",
                                                "fullStart": 733,
                                                "fullEnd": 734,
                                                "start": 733,
                                                "end": 734,
                                                "fullWidth": 1,
                                                "width": 1,
                                                "text": "0",
                                                "value": 0,
                                                "valueText": "0"
                                            },
                                            {
                                                "kind": "CommaToken",
                                                "fullStart": 734,
                                                "fullEnd": 736,
                                                "start": 734,
                                                "end": 735,
                                                "fullWidth": 2,
                                                "width": 1,
                                                "text": ",",
                                                "value": ",",
                                                "valueText": ",",
                                                "hasTrailingTrivia": true,
                                                "trailingTrivia": [
                                                    {
                                                        "kind": "WhitespaceTrivia",
                                                        "text": " "
                                                    }
                                                ]
                                            },
                                            {
                                                "kind": "NumericLiteral",
                                                "fullStart": 736,
                                                "fullEnd": 737,
                                                "start": 736,
                                                "end": 737,
                                                "fullWidth": 1,
                                                "width": 1,
                                                "text": "1",
                                                "value": 1,
                                                "valueText": "1"
                                            },
                                            {
                                                "kind": "CommaToken",
                                                "fullStart": 737,
                                                "fullEnd": 739,
                                                "start": 737,
                                                "end": 738,
                                                "fullWidth": 2,
                                                "width": 1,
                                                "text": ",",
                                                "value": ",",
                                                "valueText": ",",
                                                "hasTrailingTrivia": true,
                                                "trailingTrivia": [
                                                    {
                                                        "kind": "WhitespaceTrivia",
                                                        "text": " "
                                                    }
                                                ]
                                            },
                                            {
                                                "kind": "NumericLiteral",
                                                "fullStart": 739,
                                                "fullEnd": 740,
                                                "start": 739,
                                                "end": 740,
                                                "fullWidth": 1,
                                                "width": 1,
                                                "text": "0",
                                                "value": 0,
                                                "valueText": "0"
                                            },
                                            {
                                                "kind": "CommaToken",
                                                "fullStart": 740,
                                                "fullEnd": 742,
                                                "start": 740,
                                                "end": 741,
                                                "fullWidth": 2,
                                                "width": 1,
                                                "text": ",",
                                                "value": ",",
                                                "valueText": ",",
                                                "hasTrailingTrivia": true,
                                                "trailingTrivia": [
                                                    {
                                                        "kind": "WhitespaceTrivia",
                                                        "text": " "
                                                    }
                                                ]
                                            },
                                            {
                                                "kind": "NumericLiteral",
                                                "fullStart": 742,
                                                "fullEnd": 743,
                                                "start": 742,
                                                "end": 743,
                                                "fullWidth": 1,
                                                "width": 1,
                                                "text": "0",
                                                "value": 0,
                                                "valueText": "0"
                                            },
                                            {
                                                "kind": "CommaToken",
                                                "fullStart": 743,
                                                "fullEnd": 745,
                                                "start": 743,
                                                "end": 744,
                                                "fullWidth": 2,
                                                "width": 1,
                                                "text": ",",
                                                "value": ",",
                                                "valueText": ",",
                                                "hasTrailingTrivia": true,
                                                "trailingTrivia": [
                                                    {
                                                        "kind": "WhitespaceTrivia",
                                                        "text": " "
                                                    }
                                                ]
                                            },
                                            {
                                                "kind": "NumericLiteral",
                                                "fullStart": 745,
                                                "fullEnd": 746,
                                                "start": 745,
                                                "end": 746,
                                                "fullWidth": 1,
                                                "width": 1,
                                                "text": "0",
                                                "value": 0,
                                                "valueText": "0"
                                            }
                                        ],
                                        "closeParenToken": {
                                            "kind": "CloseParenToken",
                                            "fullStart": 746,
                                            "fullEnd": 747,
                                            "start": 746,
                                            "end": 747,
                                            "fullWidth": 1,
                                            "width": 1,
                                            "text": ")",
                                            "value": ")",
                                            "valueText": ")"
                                        }
                                    }
                                }
                            ],
                            "closeParenToken": {
                                "kind": "CloseParenToken",
                                "fullStart": 747,
                                "fullEnd": 748,
                                "start": 747,
                                "end": 748,
                                "fullWidth": 1,
                                "width": 1,
                                "text": ")",
                                "value": ")",
                                "valueText": ")"
                            }
                        }
                    }
                },
                "closeParenToken": {
                    "kind": "CloseParenToken",
                    "fullStart": 748,
                    "fullEnd": 750,
                    "start": 748,
                    "end": 749,
                    "fullWidth": 2,
                    "width": 1,
                    "text": ")",
                    "value": ")",
                    "valueText": ")",
                    "hasTrailingTrivia": true,
                    "trailingTrivia": [
                        {
                            "kind": "WhitespaceTrivia",
                            "text": " "
                        }
                    ]
                },
                "statement": {
                    "kind": "Block",
                    "fullStart": 750,
                    "fullEnd": 794,
                    "start": 750,
                    "end": 793,
                    "fullWidth": 44,
                    "width": 43,
                    "openBraceToken": {
                        "kind": "OpenBraceToken",
                        "fullStart": 750,
                        "fullEnd": 752,
                        "start": 750,
                        "end": 751,
                        "fullWidth": 2,
                        "width": 1,
                        "text": "{",
                        "value": "{",
                        "valueText": "{",
                        "hasTrailingTrivia": true,
                        "hasTrailingNewLine": true,
                        "trailingTrivia": [
                            {
                                "kind": "NewLineTrivia",
                                "text": "\n"
                            }
                        ]
                    },
                    "statements": [
                        {
                            "kind": "ExpressionStatement",
                            "fullStart": 752,
                            "fullEnd": 792,
                            "start": 754,
                            "end": 791,
                            "fullWidth": 40,
                            "width": 37,
                            "expression": {
                                "kind": "InvocationExpression",
                                "fullStart": 752,
                                "fullEnd": 790,
                                "start": 754,
                                "end": 790,
                                "fullWidth": 38,
                                "width": 36,
                                "expression": {
                                    "kind": "IdentifierName",
                                    "fullStart": 752,
                                    "fullEnd": 759,
                                    "start": 754,
                                    "end": 759,
                                    "fullWidth": 7,
                                    "width": 5,
                                    "text": "$FAIL",
                                    "value": "$FAIL",
                                    "valueText": "$FAIL",
                                    "hasLeadingTrivia": true,
                                    "leadingTrivia": [
                                        {
                                            "kind": "WhitespaceTrivia",
                                            "text": "  "
                                        }
                                    ]
                                },
                                "argumentList": {
                                    "kind": "ArgumentList",
                                    "fullStart": 759,
                                    "fullEnd": 790,
                                    "start": 759,
                                    "end": 790,
                                    "fullWidth": 31,
                                    "width": 31,
                                    "openParenToken": {
                                        "kind": "OpenParenToken",
                                        "fullStart": 759,
                                        "fullEnd": 760,
                                        "start": 759,
                                        "end": 760,
                                        "fullWidth": 1,
                                        "width": 1,
                                        "text": "(",
                                        "value": "(",
                                        "valueText": "("
                                    },
                                    "arguments": [
                                        {
                                            "kind": "StringLiteral",
                                            "fullStart": 760,
                                            "fullEnd": 789,
                                            "start": 760,
                                            "end": 789,
                                            "fullWidth": 29,
                                            "width": 29,
                                            "text": "\"#3: The value should be NaN\"",
                                            "value": "#3: The value should be NaN",
                                            "valueText": "#3: The value should be NaN"
                                        }
                                    ],
                                    "closeParenToken": {
                                        "kind": "CloseParenToken",
                                        "fullStart": 789,
                                        "fullEnd": 790,
                                        "start": 789,
                                        "end": 790,
                                        "fullWidth": 1,
                                        "width": 1,
                                        "text": ")",
                                        "value": ")",
                                        "valueText": ")"
                                    }
                                }
                            },
                            "semicolonToken": {
                                "kind": "SemicolonToken",
                                "fullStart": 790,
                                "fullEnd": 792,
                                "start": 790,
                                "end": 791,
                                "fullWidth": 2,
                                "width": 1,
                                "text": ";",
                                "value": ";",
                                "valueText": ";",
                                "hasTrailingTrivia": true,
                                "hasTrailingNewLine": true,
                                "trailingTrivia": [
                                    {
                                        "kind": "NewLineTrivia",
                                        "text": "\n"
                                    }
                                ]
                            }
                        }
                    ],
                    "closeBraceToken": {
                        "kind": "CloseBraceToken",
                        "fullStart": 792,
                        "fullEnd": 794,
                        "start": 792,
                        "end": 793,
                        "fullWidth": 2,
                        "width": 1,
                        "text": "}",
                        "value": "}",
                        "valueText": "}",
                        "hasTrailingTrivia": true,
                        "hasTrailingNewLine": true,
                        "trailingTrivia": [
                            {
                                "kind": "NewLineTrivia",
                                "text": "\n"
                            }
                        ]
                    }
                }
            },
            {
                "kind": "IfStatement",
                "fullStart": 794,
                "fullEnd": 888,
                "start": 795,
                "end": 887,
                "fullWidth": 94,
                "width": 92,
                "ifKeyword": {
                    "kind": "IfKeyword",
                    "fullStart": 794,
                    "fullEnd": 798,
                    "start": 795,
                    "end": 797,
                    "fullWidth": 4,
                    "width": 2,
                    "text": "if",
                    "value": "if",
                    "valueText": "if",
                    "hasLeadingTrivia": true,
                    "hasLeadingNewLine": true,
                    "hasTrailingTrivia": true,
                    "leadingTrivia": [
                        {
                            "kind": "NewLineTrivia",
                            "text": "\n"
                        }
                    ],
                    "trailingTrivia": [
                        {
                            "kind": "WhitespaceTrivia",
                            "text": " "
                        }
                    ]
                },
                "openParenToken": {
                    "kind": "OpenParenToken",
                    "fullStart": 798,
                    "fullEnd": 799,
                    "start": 798,
                    "end": 799,
                    "fullWidth": 1,
                    "width": 1,
                    "text": "(",
                    "value": "(",
                    "valueText": "("
                },
                "condition": {
                    "kind": "LogicalNotExpression",
                    "fullStart": 799,
                    "fullEnd": 842,
                    "start": 799,
                    "end": 842,
                    "fullWidth": 43,
                    "width": 43,
                    "operatorToken": {
                        "kind": "ExclamationToken",
                        "fullStart": 799,
                        "fullEnd": 800,
                        "start": 799,
                        "end": 800,
                        "fullWidth": 1,
                        "width": 1,
                        "text": "!",
                        "value": "!",
                        "valueText": "!"
                    },
                    "operand": {
                        "kind": "InvocationExpression",
                        "fullStart": 800,
                        "fullEnd": 842,
                        "start": 800,
                        "end": 842,
                        "fullWidth": 42,
                        "width": 42,
                        "expression": {
                            "kind": "IdentifierName",
                            "fullStart": 800,
                            "fullEnd": 805,
                            "start": 800,
                            "end": 805,
                            "fullWidth": 5,
                            "width": 5,
                            "text": "isNaN",
                            "value": "isNaN",
                            "valueText": "isNaN"
                        },
                        "argumentList": {
                            "kind": "ArgumentList",
                            "fullStart": 805,
                            "fullEnd": 842,
                            "start": 805,
                            "end": 842,
                            "fullWidth": 37,
                            "width": 37,
                            "openParenToken": {
                                "kind": "OpenParenToken",
                                "fullStart": 805,
                                "fullEnd": 806,
                                "start": 805,
                                "end": 806,
                                "fullWidth": 1,
                                "width": 1,
                                "text": "(",
                                "value": "(",
                                "valueText": "("
                            },
                            "arguments": [
                                {
                                    "kind": "InvocationExpression",
                                    "fullStart": 806,
                                    "fullEnd": 841,
                                    "start": 806,
                                    "end": 841,
                                    "fullWidth": 35,
                                    "width": 35,
                                    "expression": {
                                        "kind": "IdentifierName",
                                        "fullStart": 806,
                                        "fullEnd": 815,
                                        "start": 806,
                                        "end": 815,
                                        "fullWidth": 9,
                                        "width": 9,
                                        "text": "DateValue",
                                        "value": "DateValue",
                                        "valueText": "DateValue"
                                    },
                                    "argumentList": {
                                        "kind": "ArgumentList",
                                        "fullStart": 815,
                                        "fullEnd": 841,
                                        "start": 815,
                                        "end": 841,
                                        "fullWidth": 26,
                                        "width": 26,
                                        "openParenToken": {
                                            "kind": "OpenParenToken",
                                            "fullStart": 815,
                                            "fullEnd": 816,
                                            "start": 815,
                                            "end": 816,
                                            "fullWidth": 1,
                                            "width": 1,
                                            "text": "(",
                                            "value": "(",
                                            "valueText": "("
                                        },
                                        "arguments": [
                                            {
                                                "kind": "NumericLiteral",
                                                "fullStart": 816,
                                                "fullEnd": 820,
                                                "start": 816,
                                                "end": 820,
                                                "fullWidth": 4,
                                                "width": 4,
                                                "text": "1969",
                                                "value": 1969,
                                                "valueText": "1969"
                                            },
                                            {
                                                "kind": "CommaToken",
                                                "fullStart": 820,
                                                "fullEnd": 822,
                                                "start": 820,
                                                "end": 821,
                                                "fullWidth": 2,
                                                "width": 1,
                                                "text": ",",
                                                "value": ",",
                                                "valueText": ",",
                                                "hasTrailingTrivia": true,
                                                "trailingTrivia": [
                                                    {
                                                        "kind": "WhitespaceTrivia",
                                                        "text": " "
                                                    }
                                                ]
                                            },
                                            {
                                                "kind": "NumericLiteral",
                                                "fullStart": 822,
                                                "fullEnd": 824,
                                                "start": 822,
                                                "end": 824,
                                                "fullWidth": 2,
                                                "width": 2,
                                                "text": "11",
                                                "value": 11,
                                                "valueText": "11"
                                            },
                                            {
                                                "kind": "CommaToken",
                                                "fullStart": 824,
                                                "fullEnd": 826,
                                                "start": 824,
                                                "end": 825,
                                                "fullWidth": 2,
                                                "width": 1,
                                                "text": ",",
                                                "value": ",",
                                                "valueText": ",",
                                                "hasTrailingTrivia": true,
                                                "trailingTrivia": [
                                                    {
                                                        "kind": "WhitespaceTrivia",
                                                        "text": " "
                                                    }
                                                ]
                                            },
                                            {
                                                "kind": "NumericLiteral",
                                                "fullStart": 826,
                                                "fullEnd": 828,
                                                "start": 826,
                                                "end": 828,
                                                "fullWidth": 2,
                                                "width": 2,
                                                "text": "31",
                                                "value": 31,
                                                "valueText": "31"
                                            },
                                            {
                                                "kind": "CommaToken",
                                                "fullStart": 828,
                                                "fullEnd": 830,
                                                "start": 828,
                                                "end": 829,
                                                "fullWidth": 2,
                                                "width": 1,
                                                "text": ",",
                                                "value": ",",
                                                "valueText": ",",
                                                "hasTrailingTrivia": true,
                                                "trailingTrivia": [
                                                    {
                                                        "kind": "WhitespaceTrivia",
                                                        "text": " "
                                                    }
                                                ]
                                            },
                                            {
                                                "kind": "NumericLiteral",
                                                "fullStart": 830,
                                                "fullEnd": 832,
                                                "start": 830,
                                                "end": 832,
                                                "fullWidth": 2,
                                                "width": 2,
                                                "text": "23",
                                                "value": 23,
                                                "valueText": "23"
                                            },
                                            {
                                                "kind": "CommaToken",
                                                "fullStart": 832,
                                                "fullEnd": 834,
                                                "start": 832,
                                                "end": 833,
                                                "fullWidth": 2,
                                                "width": 1,
                                                "text": ",",
                                                "value": ",",
                                                "valueText": ",",
                                                "hasTrailingTrivia": true,
                                                "trailingTrivia": [
                                                    {
                                                        "kind": "WhitespaceTrivia",
                                                        "text": " "
                                                    }
                                                ]
                                            },
                                            {
                                                "kind": "NumericLiteral",
                                                "fullStart": 834,
                                                "fullEnd": 836,
                                                "start": 834,
                                                "end": 836,
                                                "fullWidth": 2,
                                                "width": 2,
                                                "text": "59",
                                                "value": 59,
                                                "valueText": "59"
                                            },
                                            {
                                                "kind": "CommaToken",
                                                "fullStart": 836,
                                                "fullEnd": 838,
                                                "start": 836,
                                                "end": 837,
                                                "fullWidth": 2,
                                                "width": 1,
                                                "text": ",",
                                                "value": ",",
                                                "valueText": ",",
                                                "hasTrailingTrivia": true,
                                                "trailingTrivia": [
                                                    {
                                                        "kind": "WhitespaceTrivia",
                                                        "text": " "
                                                    }
                                                ]
                                            },
                                            {
                                                "kind": "NumericLiteral",
                                                "fullStart": 838,
                                                "fullEnd": 840,
                                                "start": 838,
                                                "end": 840,
                                                "fullWidth": 2,
                                                "width": 2,
                                                "text": "59",
                                                "value": 59,
                                                "valueText": "59"
                                            }
                                        ],
                                        "closeParenToken": {
                                            "kind": "CloseParenToken",
                                            "fullStart": 840,
                                            "fullEnd": 841,
                                            "start": 840,
                                            "end": 841,
                                            "fullWidth": 1,
                                            "width": 1,
                                            "text": ")",
                                            "value": ")",
                                            "valueText": ")"
                                        }
                                    }
                                }
                            ],
                            "closeParenToken": {
                                "kind": "CloseParenToken",
                                "fullStart": 841,
                                "fullEnd": 842,
                                "start": 841,
                                "end": 842,
                                "fullWidth": 1,
                                "width": 1,
                                "text": ")",
                                "value": ")",
                                "valueText": ")"
                            }
                        }
                    }
                },
                "closeParenToken": {
                    "kind": "CloseParenToken",
                    "fullStart": 842,
                    "fullEnd": 844,
                    "start": 842,
                    "end": 843,
                    "fullWidth": 2,
                    "width": 1,
                    "text": ")",
                    "value": ")",
                    "valueText": ")",
                    "hasTrailingTrivia": true,
                    "trailingTrivia": [
                        {
                            "kind": "WhitespaceTrivia",
                            "text": " "
                        }
                    ]
                },
                "statement": {
                    "kind": "Block",
                    "fullStart": 844,
                    "fullEnd": 888,
                    "start": 844,
                    "end": 887,
                    "fullWidth": 44,
                    "width": 43,
                    "openBraceToken": {
                        "kind": "OpenBraceToken",
                        "fullStart": 844,
                        "fullEnd": 846,
                        "start": 844,
                        "end": 845,
                        "fullWidth": 2,
                        "width": 1,
                        "text": "{",
                        "value": "{",
                        "valueText": "{",
                        "hasTrailingTrivia": true,
                        "hasTrailingNewLine": true,
                        "trailingTrivia": [
                            {
                                "kind": "NewLineTrivia",
                                "text": "\n"
                            }
                        ]
                    },
                    "statements": [
                        {
                            "kind": "ExpressionStatement",
                            "fullStart": 846,
                            "fullEnd": 886,
                            "start": 848,
                            "end": 885,
                            "fullWidth": 40,
                            "width": 37,
                            "expression": {
                                "kind": "InvocationExpression",
                                "fullStart": 846,
                                "fullEnd": 884,
                                "start": 848,
                                "end": 884,
                                "fullWidth": 38,
                                "width": 36,
                                "expression": {
                                    "kind": "IdentifierName",
                                    "fullStart": 846,
                                    "fullEnd": 853,
                                    "start": 848,
                                    "end": 853,
                                    "fullWidth": 7,
                                    "width": 5,
                                    "text": "$FAIL",
                                    "value": "$FAIL",
                                    "valueText": "$FAIL",
                                    "hasLeadingTrivia": true,
                                    "leadingTrivia": [
                                        {
                                            "kind": "WhitespaceTrivia",
                                            "text": "  "
                                        }
                                    ]
                                },
                                "argumentList": {
                                    "kind": "ArgumentList",
                                    "fullStart": 853,
                                    "fullEnd": 884,
                                    "start": 853,
                                    "end": 884,
                                    "fullWidth": 31,
                                    "width": 31,
                                    "openParenToken": {
                                        "kind": "OpenParenToken",
                                        "fullStart": 853,
                                        "fullEnd": 854,
                                        "start": 853,
                                        "end": 854,
                                        "fullWidth": 1,
                                        "width": 1,
                                        "text": "(",
                                        "value": "(",
                                        "valueText": "("
                                    },
                                    "arguments": [
                                        {
                                            "kind": "StringLiteral",
                                            "fullStart": 854,
                                            "fullEnd": 883,
                                            "start": 854,
                                            "end": 883,
                                            "fullWidth": 29,
                                            "width": 29,
                                            "text": "\"#4: The value should be NaN\"",
                                            "value": "#4: The value should be NaN",
                                            "valueText": "#4: The value should be NaN"
                                        }
                                    ],
                                    "closeParenToken": {
                                        "kind": "CloseParenToken",
                                        "fullStart": 883,
                                        "fullEnd": 884,
                                        "start": 883,
                                        "end": 884,
                                        "fullWidth": 1,
                                        "width": 1,
                                        "text": ")",
                                        "value": ")",
                                        "valueText": ")"
                                    }
                                }
                            },
                            "semicolonToken": {
                                "kind": "SemicolonToken",
                                "fullStart": 884,
                                "fullEnd": 886,
                                "start": 884,
                                "end": 885,
                                "fullWidth": 2,
                                "width": 1,
                                "text": ";",
                                "value": ";",
                                "valueText": ";",
                                "hasTrailingTrivia": true,
                                "hasTrailingNewLine": true,
                                "trailingTrivia": [
                                    {
                                        "kind": "NewLineTrivia",
                                        "text": "\n"
                                    }
                                ]
                            }
                        }
                    ],
                    "closeBraceToken": {
                        "kind": "CloseBraceToken",
                        "fullStart": 886,
                        "fullEnd": 888,
                        "start": 886,
                        "end": 887,
                        "fullWidth": 2,
                        "width": 1,
                        "text": "}",
                        "value": "}",
                        "valueText": "}",
                        "hasTrailingTrivia": true,
                        "hasTrailingNewLine": true,
                        "trailingTrivia": [
                            {
                                "kind": "NewLineTrivia",
                                "text": "\n"
                            }
                        ]
                    }
                }
            },
            {
                "kind": "IfStatement",
                "fullStart": 888,
                "fullEnd": 978,
                "start": 889,
                "end": 977,
                "fullWidth": 90,
                "width": 88,
                "ifKeyword": {
                    "kind": "IfKeyword",
                    "fullStart": 888,
                    "fullEnd": 892,
                    "start": 889,
                    "end": 891,
                    "fullWidth": 4,
                    "width": 2,
                    "text": "if",
                    "value": "if",
                    "valueText": "if",
                    "hasLeadingTrivia": true,
                    "hasLeadingNewLine": true,
                    "hasTrailingTrivia": true,
                    "leadingTrivia": [
                        {
                            "kind": "NewLineTrivia",
                            "text": "\n"
                        }
                    ],
                    "trailingTrivia": [
                        {
                            "kind": "WhitespaceTrivia",
                            "text": " "
                        }
                    ]
                },
                "openParenToken": {
                    "kind": "OpenParenToken",
                    "fullStart": 892,
                    "fullEnd": 893,
                    "start": 892,
                    "end": 893,
                    "fullWidth": 1,
                    "width": 1,
                    "text": "(",
                    "value": "(",
                    "valueText": "("
                },
                "condition": {
                    "kind": "LogicalNotExpression",
                    "fullStart": 893,
                    "fullEnd": 932,
                    "start": 893,
                    "end": 932,
                    "fullWidth": 39,
                    "width": 39,
                    "operatorToken": {
                        "kind": "ExclamationToken",
                        "fullStart": 893,
                        "fullEnd": 894,
                        "start": 893,
                        "end": 894,
                        "fullWidth": 1,
                        "width": 1,
                        "text": "!",
                        "value": "!",
                        "valueText": "!"
                    },
                    "operand": {
                        "kind": "InvocationExpression",
                        "fullStart": 894,
                        "fullEnd": 932,
                        "start": 894,
                        "end": 932,
                        "fullWidth": 38,
                        "width": 38,
                        "expression": {
                            "kind": "IdentifierName",
                            "fullStart": 894,
                            "fullEnd": 899,
                            "start": 894,
                            "end": 899,
                            "fullWidth": 5,
                            "width": 5,
                            "text": "isNaN",
                            "value": "isNaN",
                            "valueText": "isNaN"
                        },
                        "argumentList": {
                            "kind": "ArgumentList",
                            "fullStart": 899,
                            "fullEnd": 932,
                            "start": 899,
                            "end": 932,
                            "fullWidth": 33,
                            "width": 33,
                            "openParenToken": {
                                "kind": "OpenParenToken",
                                "fullStart": 899,
                                "fullEnd": 900,
                                "start": 899,
                                "end": 900,
                                "fullWidth": 1,
                                "width": 1,
                                "text": "(",
                                "value": "(",
                                "valueText": "("
                            },
                            "arguments": [
                                {
                                    "kind": "InvocationExpression",
                                    "fullStart": 900,
                                    "fullEnd": 931,
                                    "start": 900,
                                    "end": 931,
                                    "fullWidth": 31,
                                    "width": 31,
                                    "expression": {
                                        "kind": "IdentifierName",
                                        "fullStart": 900,
                                        "fullEnd": 909,
                                        "start": 900,
                                        "end": 909,
                                        "fullWidth": 9,
                                        "width": 9,
                                        "text": "DateValue",
                                        "value": "DateValue",
                                        "valueText": "DateValue"
                                    },
                                    "argumentList": {
                                        "kind": "ArgumentList",
                                        "fullStart": 909,
                                        "fullEnd": 931,
                                        "start": 909,
                                        "end": 931,
                                        "fullWidth": 22,
                                        "width": 22,
                                        "openParenToken": {
                                            "kind": "OpenParenToken",
                                            "fullStart": 909,
                                            "fullEnd": 910,
                                            "start": 909,
                                            "end": 910,
                                            "fullWidth": 1,
                                            "width": 1,
                                            "text": "(",
                                            "value": "(",
                                            "valueText": "("
                                        },
                                        "arguments": [
                                            {
                                                "kind": "NumericLiteral",
                                                "fullStart": 910,
                                                "fullEnd": 914,
                                                "start": 910,
                                                "end": 914,
                                                "fullWidth": 4,
                                                "width": 4,
                                                "text": "1969",
                                                "value": 1969,
                                                "valueText": "1969"
                                            },
                                            {
                                                "kind": "CommaToken",
                                                "fullStart": 914,
                                                "fullEnd": 916,
                                                "start": 914,
                                                "end": 915,
                                                "fullWidth": 2,
                                                "width": 1,
                                                "text": ",",
                                                "value": ",",
                                                "valueText": ",",
                                                "hasTrailingTrivia": true,
                                                "trailingTrivia": [
                                                    {
                                                        "kind": "WhitespaceTrivia",
                                                        "text": " "
                                                    }
                                                ]
                                            },
                                            {
                                                "kind": "NumericLiteral",
                                                "fullStart": 916,
                                                "fullEnd": 918,
                                                "start": 916,
                                                "end": 918,
                                                "fullWidth": 2,
                                                "width": 2,
                                                "text": "12",
                                                "value": 12,
                                                "valueText": "12"
                                            },
                                            {
                                                "kind": "CommaToken",
                                                "fullStart": 918,
                                                "fullEnd": 920,
                                                "start": 918,
                                                "end": 919,
                                                "fullWidth": 2,
                                                "width": 1,
                                                "text": ",",
                                                "value": ",",
                                                "valueText": ",",
                                                "hasTrailingTrivia": true,
                                                "trailingTrivia": [
                                                    {
                                                        "kind": "WhitespaceTrivia",
                                                        "text": " "
                                                    }
                                                ]
                                            },
                                            {
                                                "kind": "NumericLiteral",
                                                "fullStart": 920,
                                                "fullEnd": 921,
                                                "start": 920,
                                                "end": 921,
                                                "fullWidth": 1,
                                                "width": 1,
                                                "text": "1",
                                                "value": 1,
                                                "valueText": "1"
                                            },
                                            {
                                                "kind": "CommaToken",
                                                "fullStart": 921,
                                                "fullEnd": 923,
                                                "start": 921,
                                                "end": 922,
                                                "fullWidth": 2,
                                                "width": 1,
                                                "text": ",",
                                                "value": ",",
                                                "valueText": ",",
                                                "hasTrailingTrivia": true,
                                                "trailingTrivia": [
                                                    {
                                                        "kind": "WhitespaceTrivia",
                                                        "text": " "
                                                    }
                                                ]
                                            },
                                            {
                                                "kind": "NumericLiteral",
                                                "fullStart": 923,
                                                "fullEnd": 924,
                                                "start": 923,
                                                "end": 924,
                                                "fullWidth": 1,
                                                "width": 1,
                                                "text": "0",
                                                "value": 0,
                                                "valueText": "0"
                                            },
                                            {
                                                "kind": "CommaToken",
                                                "fullStart": 924,
                                                "fullEnd": 926,
                                                "start": 924,
                                                "end": 925,
                                                "fullWidth": 2,
                                                "width": 1,
                                                "text": ",",
                                                "value": ",",
                                                "valueText": ",",
                                                "hasTrailingTrivia": true,
                                                "trailingTrivia": [
                                                    {
                                                        "kind": "WhitespaceTrivia",
                                                        "text": " "
                                                    }
                                                ]
                                            },
                                            {
                                                "kind": "NumericLiteral",
                                                "fullStart": 926,
                                                "fullEnd": 927,
                                                "start": 926,
                                                "end": 927,
                                                "fullWidth": 1,
                                                "width": 1,
                                                "text": "0",
                                                "value": 0,
                                                "valueText": "0"
                                            },
                                            {
                                                "kind": "CommaToken",
                                                "fullStart": 927,
                                                "fullEnd": 929,
                                                "start": 927,
                                                "end": 928,
                                                "fullWidth": 2,
                                                "width": 1,
                                                "text": ",",
                                                "value": ",",
                                                "valueText": ",",
                                                "hasTrailingTrivia": true,
                                                "trailingTrivia": [
                                                    {
                                                        "kind": "WhitespaceTrivia",
                                                        "text": " "
                                                    }
                                                ]
                                            },
                                            {
                                                "kind": "NumericLiteral",
                                                "fullStart": 929,
                                                "fullEnd": 930,
                                                "start": 929,
                                                "end": 930,
                                                "fullWidth": 1,
                                                "width": 1,
                                                "text": "0",
                                                "value": 0,
                                                "valueText": "0"
                                            }
                                        ],
                                        "closeParenToken": {
                                            "kind": "CloseParenToken",
                                            "fullStart": 930,
                                            "fullEnd": 931,
                                            "start": 930,
                                            "end": 931,
                                            "fullWidth": 1,
                                            "width": 1,
                                            "text": ")",
                                            "value": ")",
                                            "valueText": ")"
                                        }
                                    }
                                }
                            ],
                            "closeParenToken": {
                                "kind": "CloseParenToken",
                                "fullStart": 931,
                                "fullEnd": 932,
                                "start": 931,
                                "end": 932,
                                "fullWidth": 1,
                                "width": 1,
                                "text": ")",
                                "value": ")",
                                "valueText": ")"
                            }
                        }
                    }
                },
                "closeParenToken": {
                    "kind": "CloseParenToken",
                    "fullStart": 932,
                    "fullEnd": 934,
                    "start": 932,
                    "end": 933,
                    "fullWidth": 2,
                    "width": 1,
                    "text": ")",
                    "value": ")",
                    "valueText": ")",
                    "hasTrailingTrivia": true,
                    "trailingTrivia": [
                        {
                            "kind": "WhitespaceTrivia",
                            "text": " "
                        }
                    ]
                },
                "statement": {
                    "kind": "Block",
                    "fullStart": 934,
                    "fullEnd": 978,
                    "start": 934,
                    "end": 977,
                    "fullWidth": 44,
                    "width": 43,
                    "openBraceToken": {
                        "kind": "OpenBraceToken",
                        "fullStart": 934,
                        "fullEnd": 936,
                        "start": 934,
                        "end": 935,
                        "fullWidth": 2,
                        "width": 1,
                        "text": "{",
                        "value": "{",
                        "valueText": "{",
                        "hasTrailingTrivia": true,
                        "hasTrailingNewLine": true,
                        "trailingTrivia": [
                            {
                                "kind": "NewLineTrivia",
                                "text": "\n"
                            }
                        ]
                    },
                    "statements": [
                        {
                            "kind": "ExpressionStatement",
                            "fullStart": 936,
                            "fullEnd": 976,
                            "start": 938,
                            "end": 975,
                            "fullWidth": 40,
                            "width": 37,
                            "expression": {
                                "kind": "InvocationExpression",
                                "fullStart": 936,
                                "fullEnd": 974,
                                "start": 938,
                                "end": 974,
                                "fullWidth": 38,
                                "width": 36,
                                "expression": {
                                    "kind": "IdentifierName",
                                    "fullStart": 936,
                                    "fullEnd": 943,
                                    "start": 938,
                                    "end": 943,
                                    "fullWidth": 7,
                                    "width": 5,
                                    "text": "$FAIL",
                                    "value": "$FAIL",
                                    "valueText": "$FAIL",
                                    "hasLeadingTrivia": true,
                                    "leadingTrivia": [
                                        {
                                            "kind": "WhitespaceTrivia",
                                            "text": "  "
                                        }
                                    ]
                                },
                                "argumentList": {
                                    "kind": "ArgumentList",
                                    "fullStart": 943,
                                    "fullEnd": 974,
                                    "start": 943,
                                    "end": 974,
                                    "fullWidth": 31,
                                    "width": 31,
                                    "openParenToken": {
                                        "kind": "OpenParenToken",
                                        "fullStart": 943,
                                        "fullEnd": 944,
                                        "start": 943,
                                        "end": 944,
                                        "fullWidth": 1,
                                        "width": 1,
                                        "text": "(",
                                        "value": "(",
                                        "valueText": "("
                                    },
                                    "arguments": [
                                        {
                                            "kind": "StringLiteral",
                                            "fullStart": 944,
                                            "fullEnd": 973,
                                            "start": 944,
                                            "end": 973,
                                            "fullWidth": 29,
                                            "width": 29,
                                            "text": "\"#5: The value should be NaN\"",
                                            "value": "#5: The value should be NaN",
                                            "valueText": "#5: The value should be NaN"
                                        }
                                    ],
                                    "closeParenToken": {
                                        "kind": "CloseParenToken",
                                        "fullStart": 973,
                                        "fullEnd": 974,
                                        "start": 973,
                                        "end": 974,
                                        "fullWidth": 1,
                                        "width": 1,
                                        "text": ")",
                                        "value": ")",
                                        "valueText": ")"
                                    }
                                }
                            },
                            "semicolonToken": {
                                "kind": "SemicolonToken",
                                "fullStart": 974,
                                "fullEnd": 976,
                                "start": 974,
                                "end": 975,
                                "fullWidth": 2,
                                "width": 1,
                                "text": ";",
                                "value": ";",
                                "valueText": ";",
                                "hasTrailingTrivia": true,
                                "hasTrailingNewLine": true,
                                "trailingTrivia": [
                                    {
                                        "kind": "NewLineTrivia",
                                        "text": "\n"
                                    }
                                ]
                            }
                        }
                    ],
                    "closeBraceToken": {
                        "kind": "CloseBraceToken",
                        "fullStart": 976,
                        "fullEnd": 978,
                        "start": 976,
                        "end": 977,
                        "fullWidth": 2,
                        "width": 1,
                        "text": "}",
                        "value": "}",
                        "valueText": "}",
                        "hasTrailingTrivia": true,
                        "hasTrailingNewLine": true,
                        "trailingTrivia": [
                            {
                                "kind": "NewLineTrivia",
                                "text": "\n"
                            }
                        ]
                    }
                }
            },
            {
                "kind": "IfStatement",
                "fullStart": 978,
                "fullEnd": 1067,
                "start": 979,
                "end": 1066,
                "fullWidth": 89,
                "width": 87,
                "ifKeyword": {
                    "kind": "IfKeyword",
                    "fullStart": 978,
                    "fullEnd": 982,
                    "start": 979,
                    "end": 981,
                    "fullWidth": 4,
                    "width": 2,
                    "text": "if",
                    "value": "if",
                    "valueText": "if",
                    "hasLeadingTrivia": true,
                    "hasLeadingNewLine": true,
                    "hasTrailingTrivia": true,
                    "leadingTrivia": [
                        {
                            "kind": "NewLineTrivia",
                            "text": "\n"
                        }
                    ],
                    "trailingTrivia": [
                        {
                            "kind": "WhitespaceTrivia",
                            "text": " "
                        }
                    ]
                },
                "openParenToken": {
                    "kind": "OpenParenToken",
                    "fullStart": 982,
                    "fullEnd": 983,
                    "start": 982,
                    "end": 983,
                    "fullWidth": 1,
                    "width": 1,
                    "text": "(",
                    "value": "(",
                    "valueText": "("
                },
                "condition": {
                    "kind": "LogicalNotExpression",
                    "fullStart": 983,
                    "fullEnd": 1021,
                    "start": 983,
                    "end": 1021,
                    "fullWidth": 38,
                    "width": 38,
                    "operatorToken": {
                        "kind": "ExclamationToken",
                        "fullStart": 983,
                        "fullEnd": 984,
                        "start": 983,
                        "end": 984,
                        "fullWidth": 1,
                        "width": 1,
                        "text": "!",
                        "value": "!",
                        "valueText": "!"
                    },
                    "operand": {
                        "kind": "InvocationExpression",
                        "fullStart": 984,
                        "fullEnd": 1021,
                        "start": 984,
                        "end": 1021,
                        "fullWidth": 37,
                        "width": 37,
                        "expression": {
                            "kind": "IdentifierName",
                            "fullStart": 984,
                            "fullEnd": 989,
                            "start": 984,
                            "end": 989,
                            "fullWidth": 5,
                            "width": 5,
                            "text": "isNaN",
                            "value": "isNaN",
                            "valueText": "isNaN"
                        },
                        "argumentList": {
                            "kind": "ArgumentList",
                            "fullStart": 989,
                            "fullEnd": 1021,
                            "start": 989,
                            "end": 1021,
                            "fullWidth": 32,
                            "width": 32,
                            "openParenToken": {
                                "kind": "OpenParenToken",
                                "fullStart": 989,
                                "fullEnd": 990,
                                "start": 989,
                                "end": 990,
                                "fullWidth": 1,
                                "width": 1,
                                "text": "(",
                                "value": "(",
                                "valueText": "("
                            },
                            "arguments": [
                                {
                                    "kind": "InvocationExpression",
                                    "fullStart": 990,
                                    "fullEnd": 1020,
                                    "start": 990,
                                    "end": 1020,
                                    "fullWidth": 30,
                                    "width": 30,
                                    "expression": {
                                        "kind": "IdentifierName",
                                        "fullStart": 990,
                                        "fullEnd": 999,
                                        "start": 990,
                                        "end": 999,
                                        "fullWidth": 9,
                                        "width": 9,
                                        "text": "DateValue",
                                        "value": "DateValue",
                                        "valueText": "DateValue"
                                    },
                                    "argumentList": {
                                        "kind": "ArgumentList",
                                        "fullStart": 999,
                                        "fullEnd": 1020,
                                        "start": 999,
                                        "end": 1020,
                                        "fullWidth": 21,
                                        "width": 21,
                                        "openParenToken": {
                                            "kind": "OpenParenToken",
                                            "fullStart": 999,
                                            "fullEnd": 1000,
                                            "start": 999,
                                            "end": 1000,
                                            "fullWidth": 1,
                                            "width": 1,
                                            "text": "(",
                                            "value": "(",
                                            "valueText": "("
                                        },
                                        "arguments": [
                                            {
                                                "kind": "NumericLiteral",
                                                "fullStart": 1000,
                                                "fullEnd": 1004,
                                                "start": 1000,
                                                "end": 1004,
                                                "fullWidth": 4,
                                                "width": 4,
                                                "text": "1970",
                                                "value": 1970,
                                                "valueText": "1970"
                                            },
                                            {
                                                "kind": "CommaToken",
                                                "fullStart": 1004,
                                                "fullEnd": 1006,
                                                "start": 1004,
                                                "end": 1005,
                                                "fullWidth": 2,
                                                "width": 1,
                                                "text": ",",
                                                "value": ",",
                                                "valueText": ",",
                                                "hasTrailingTrivia": true,
                                                "trailingTrivia": [
                                                    {
                                                        "kind": "WhitespaceTrivia",
                                                        "text": " "
                                                    }
                                                ]
                                            },
                                            {
                                                "kind": "NumericLiteral",
                                                "fullStart": 1006,
                                                "fullEnd": 1007,
                                                "start": 1006,
                                                "end": 1007,
                                                "fullWidth": 1,
                                                "width": 1,
                                                "text": "0",
                                                "value": 0,
                                                "valueText": "0"
                                            },
                                            {
                                                "kind": "CommaToken",
                                                "fullStart": 1007,
                                                "fullEnd": 1009,
                                                "start": 1007,
                                                "end": 1008,
                                                "fullWidth": 2,
                                                "width": 1,
                                                "text": ",",
                                                "value": ",",
                                                "valueText": ",",
                                                "hasTrailingTrivia": true,
                                                "trailingTrivia": [
                                                    {
                                                        "kind": "WhitespaceTrivia",
                                                        "text": " "
                                                    }
                                                ]
                                            },
                                            {
                                                "kind": "NumericLiteral",
                                                "fullStart": 1009,
                                                "fullEnd": 1010,
                                                "start": 1009,
                                                "end": 1010,
                                                "fullWidth": 1,
                                                "width": 1,
                                                "text": "1",
                                                "value": 1,
                                                "valueText": "1"
                                            },
                                            {
                                                "kind": "CommaToken",
                                                "fullStart": 1010,
                                                "fullEnd": 1012,
                                                "start": 1010,
                                                "end": 1011,
                                                "fullWidth": 2,
                                                "width": 1,
                                                "text": ",",
                                                "value": ",",
                                                "valueText": ",",
                                                "hasTrailingTrivia": true,
                                                "trailingTrivia": [
                                                    {
                                                        "kind": "WhitespaceTrivia",
                                                        "text": " "
                                                    }
                                                ]
                                            },
                                            {
                                                "kind": "NumericLiteral",
                                                "fullStart": 1012,
                                                "fullEnd": 1013,
                                                "start": 1012,
                                                "end": 1013,
                                                "fullWidth": 1,
                                                "width": 1,
                                                "text": "0",
                                                "value": 0,
                                                "valueText": "0"
                                            },
                                            {
                                                "kind": "CommaToken",
                                                "fullStart": 1013,
                                                "fullEnd": 1015,
                                                "start": 1013,
                                                "end": 1014,
                                                "fullWidth": 2,
                                                "width": 1,
                                                "text": ",",
                                                "value": ",",
                                                "valueText": ",",
                                                "hasTrailingTrivia": true,
                                                "trailingTrivia": [
                                                    {
                                                        "kind": "WhitespaceTrivia",
                                                        "text": " "
                                                    }
                                                ]
                                            },
                                            {
                                                "kind": "NumericLiteral",
                                                "fullStart": 1015,
                                                "fullEnd": 1016,
                                                "start": 1015,
                                                "end": 1016,
                                                "fullWidth": 1,
                                                "width": 1,
                                                "text": "0",
                                                "value": 0,
                                                "valueText": "0"
                                            },
                                            {
                                                "kind": "CommaToken",
                                                "fullStart": 1016,
                                                "fullEnd": 1018,
                                                "start": 1016,
                                                "end": 1017,
                                                "fullWidth": 2,
                                                "width": 1,
                                                "text": ",",
                                                "value": ",",
                                                "valueText": ",",
                                                "hasTrailingTrivia": true,
                                                "trailingTrivia": [
                                                    {
                                                        "kind": "WhitespaceTrivia",
                                                        "text": " "
                                                    }
                                                ]
                                            },
                                            {
                                                "kind": "NumericLiteral",
                                                "fullStart": 1018,
                                                "fullEnd": 1019,
                                                "start": 1018,
                                                "end": 1019,
                                                "fullWidth": 1,
                                                "width": 1,
                                                "text": "0",
                                                "value": 0,
                                                "valueText": "0"
                                            }
                                        ],
                                        "closeParenToken": {
                                            "kind": "CloseParenToken",
                                            "fullStart": 1019,
                                            "fullEnd": 1020,
                                            "start": 1019,
                                            "end": 1020,
                                            "fullWidth": 1,
                                            "width": 1,
                                            "text": ")",
                                            "value": ")",
                                            "valueText": ")"
                                        }
                                    }
                                }
                            ],
                            "closeParenToken": {
                                "kind": "CloseParenToken",
                                "fullStart": 1020,
                                "fullEnd": 1021,
                                "start": 1020,
                                "end": 1021,
                                "fullWidth": 1,
                                "width": 1,
                                "text": ")",
                                "value": ")",
                                "valueText": ")"
                            }
                        }
                    }
                },
                "closeParenToken": {
                    "kind": "CloseParenToken",
                    "fullStart": 1021,
                    "fullEnd": 1023,
                    "start": 1021,
                    "end": 1022,
                    "fullWidth": 2,
                    "width": 1,
                    "text": ")",
                    "value": ")",
                    "valueText": ")",
                    "hasTrailingTrivia": true,
                    "trailingTrivia": [
                        {
                            "kind": "WhitespaceTrivia",
                            "text": " "
                        }
                    ]
                },
                "statement": {
                    "kind": "Block",
                    "fullStart": 1023,
                    "fullEnd": 1067,
                    "start": 1023,
                    "end": 1066,
                    "fullWidth": 44,
                    "width": 43,
                    "openBraceToken": {
                        "kind": "OpenBraceToken",
                        "fullStart": 1023,
                        "fullEnd": 1025,
                        "start": 1023,
                        "end": 1024,
                        "fullWidth": 2,
                        "width": 1,
                        "text": "{",
                        "value": "{",
                        "valueText": "{",
                        "hasTrailingTrivia": true,
                        "hasTrailingNewLine": true,
                        "trailingTrivia": [
                            {
                                "kind": "NewLineTrivia",
                                "text": "\n"
                            }
                        ]
                    },
                    "statements": [
                        {
                            "kind": "ExpressionStatement",
                            "fullStart": 1025,
                            "fullEnd": 1065,
                            "start": 1027,
                            "end": 1064,
                            "fullWidth": 40,
                            "width": 37,
                            "expression": {
                                "kind": "InvocationExpression",
                                "fullStart": 1025,
                                "fullEnd": 1063,
                                "start": 1027,
                                "end": 1063,
                                "fullWidth": 38,
                                "width": 36,
                                "expression": {
                                    "kind": "IdentifierName",
                                    "fullStart": 1025,
                                    "fullEnd": 1032,
                                    "start": 1027,
                                    "end": 1032,
                                    "fullWidth": 7,
                                    "width": 5,
                                    "text": "$FAIL",
                                    "value": "$FAIL",
                                    "valueText": "$FAIL",
                                    "hasLeadingTrivia": true,
                                    "leadingTrivia": [
                                        {
                                            "kind": "WhitespaceTrivia",
                                            "text": "  "
                                        }
                                    ]
                                },
                                "argumentList": {
                                    "kind": "ArgumentList",
                                    "fullStart": 1032,
                                    "fullEnd": 1063,
                                    "start": 1032,
                                    "end": 1063,
                                    "fullWidth": 31,
                                    "width": 31,
                                    "openParenToken": {
                                        "kind": "OpenParenToken",
                                        "fullStart": 1032,
                                        "fullEnd": 1033,
                                        "start": 1032,
                                        "end": 1033,
                                        "fullWidth": 1,
                                        "width": 1,
                                        "text": "(",
                                        "value": "(",
                                        "valueText": "("
                                    },
                                    "arguments": [
                                        {
                                            "kind": "StringLiteral",
                                            "fullStart": 1033,
                                            "fullEnd": 1062,
                                            "start": 1033,
                                            "end": 1062,
                                            "fullWidth": 29,
                                            "width": 29,
                                            "text": "\"#6: The value should be NaN\"",
                                            "value": "#6: The value should be NaN",
                                            "valueText": "#6: The value should be NaN"
                                        }
                                    ],
                                    "closeParenToken": {
                                        "kind": "CloseParenToken",
                                        "fullStart": 1062,
                                        "fullEnd": 1063,
                                        "start": 1062,
                                        "end": 1063,
                                        "fullWidth": 1,
                                        "width": 1,
                                        "text": ")",
                                        "value": ")",
                                        "valueText": ")"
                                    }
                                }
                            },
                            "semicolonToken": {
                                "kind": "SemicolonToken",
                                "fullStart": 1063,
                                "fullEnd": 1065,
                                "start": 1063,
                                "end": 1064,
                                "fullWidth": 2,
                                "width": 1,
                                "text": ";",
                                "value": ";",
                                "valueText": ";",
                                "hasTrailingTrivia": true,
                                "hasTrailingNewLine": true,
                                "trailingTrivia": [
                                    {
                                        "kind": "NewLineTrivia",
                                        "text": "\n"
                                    }
                                ]
                            }
                        }
                    ],
                    "closeBraceToken": {
                        "kind": "CloseBraceToken",
                        "fullStart": 1065,
                        "fullEnd": 1067,
                        "start": 1065,
                        "end": 1066,
                        "fullWidth": 2,
                        "width": 1,
                        "text": "}",
                        "value": "}",
                        "valueText": "}",
                        "hasTrailingTrivia": true,
                        "hasTrailingNewLine": true,
                        "trailingTrivia": [
                            {
                                "kind": "NewLineTrivia",
                                "text": "\n"
                            }
                        ]
                    }
                }
            },
            {
                "kind": "IfStatement",
                "fullStart": 1067,
                "fullEnd": 1161,
                "start": 1068,
                "end": 1160,
                "fullWidth": 94,
                "width": 92,
                "ifKeyword": {
                    "kind": "IfKeyword",
                    "fullStart": 1067,
                    "fullEnd": 1071,
                    "start": 1068,
                    "end": 1070,
                    "fullWidth": 4,
                    "width": 2,
                    "text": "if",
                    "value": "if",
                    "valueText": "if",
                    "hasLeadingTrivia": true,
                    "hasLeadingNewLine": true,
                    "hasTrailingTrivia": true,
                    "leadingTrivia": [
                        {
                            "kind": "NewLineTrivia",
                            "text": "\n"
                        }
                    ],
                    "trailingTrivia": [
                        {
                            "kind": "WhitespaceTrivia",
                            "text": " "
                        }
                    ]
                },
                "openParenToken": {
                    "kind": "OpenParenToken",
                    "fullStart": 1071,
                    "fullEnd": 1072,
                    "start": 1071,
                    "end": 1072,
                    "fullWidth": 1,
                    "width": 1,
                    "text": "(",
                    "value": "(",
                    "valueText": "("
                },
                "condition": {
                    "kind": "LogicalNotExpression",
                    "fullStart": 1072,
                    "fullEnd": 1115,
                    "start": 1072,
                    "end": 1115,
                    "fullWidth": 43,
                    "width": 43,
                    "operatorToken": {
                        "kind": "ExclamationToken",
                        "fullStart": 1072,
                        "fullEnd": 1073,
                        "start": 1072,
                        "end": 1073,
                        "fullWidth": 1,
                        "width": 1,
                        "text": "!",
                        "value": "!",
                        "valueText": "!"
                    },
                    "operand": {
                        "kind": "InvocationExpression",
                        "fullStart": 1073,
                        "fullEnd": 1115,
                        "start": 1073,
                        "end": 1115,
                        "fullWidth": 42,
                        "width": 42,
                        "expression": {
                            "kind": "IdentifierName",
                            "fullStart": 1073,
                            "fullEnd": 1078,
                            "start": 1073,
                            "end": 1078,
                            "fullWidth": 5,
                            "width": 5,
                            "text": "isNaN",
                            "value": "isNaN",
                            "valueText": "isNaN"
                        },
                        "argumentList": {
                            "kind": "ArgumentList",
                            "fullStart": 1078,
                            "fullEnd": 1115,
                            "start": 1078,
                            "end": 1115,
                            "fullWidth": 37,
                            "width": 37,
                            "openParenToken": {
                                "kind": "OpenParenToken",
                                "fullStart": 1078,
                                "fullEnd": 1079,
                                "start": 1078,
                                "end": 1079,
                                "fullWidth": 1,
                                "width": 1,
                                "text": "(",
                                "value": "(",
                                "valueText": "("
                            },
                            "arguments": [
                                {
                                    "kind": "InvocationExpression",
                                    "fullStart": 1079,
                                    "fullEnd": 1114,
                                    "start": 1079,
                                    "end": 1114,
                                    "fullWidth": 35,
                                    "width": 35,
                                    "expression": {
                                        "kind": "IdentifierName",
                                        "fullStart": 1079,
                                        "fullEnd": 1088,
                                        "start": 1079,
                                        "end": 1088,
                                        "fullWidth": 9,
                                        "width": 9,
                                        "text": "DateValue",
                                        "value": "DateValue",
                                        "valueText": "DateValue"
                                    },
                                    "argumentList": {
                                        "kind": "ArgumentList",
                                        "fullStart": 1088,
                                        "fullEnd": 1114,
                                        "start": 1088,
                                        "end": 1114,
                                        "fullWidth": 26,
                                        "width": 26,
                                        "openParenToken": {
                                            "kind": "OpenParenToken",
                                            "fullStart": 1088,
                                            "fullEnd": 1089,
                                            "start": 1088,
                                            "end": 1089,
                                            "fullWidth": 1,
                                            "width": 1,
                                            "text": "(",
                                            "value": "(",
                                            "valueText": "("
                                        },
                                        "arguments": [
                                            {
                                                "kind": "NumericLiteral",
                                                "fullStart": 1089,
                                                "fullEnd": 1093,
                                                "start": 1089,
                                                "end": 1093,
                                                "fullWidth": 4,
                                                "width": 4,
                                                "text": "1999",
                                                "value": 1999,
                                                "valueText": "1999"
                                            },
                                            {
                                                "kind": "CommaToken",
                                                "fullStart": 1093,
                                                "fullEnd": 1095,
                                                "start": 1093,
                                                "end": 1094,
                                                "fullWidth": 2,
                                                "width": 1,
                                                "text": ",",
                                                "value": ",",
                                                "valueText": ",",
                                                "hasTrailingTrivia": true,
                                                "trailingTrivia": [
                                                    {
                                                        "kind": "WhitespaceTrivia",
                                                        "text": " "
                                                    }
                                                ]
                                            },
                                            {
                                                "kind": "NumericLiteral",
                                                "fullStart": 1095,
                                                "fullEnd": 1097,
                                                "start": 1095,
                                                "end": 1097,
                                                "fullWidth": 2,
                                                "width": 2,
                                                "text": "11",
                                                "value": 11,
                                                "valueText": "11"
                                            },
                                            {
                                                "kind": "CommaToken",
                                                "fullStart": 1097,
                                                "fullEnd": 1099,
                                                "start": 1097,
                                                "end": 1098,
                                                "fullWidth": 2,
                                                "width": 1,
                                                "text": ",",
                                                "value": ",",
                                                "valueText": ",",
                                                "hasTrailingTrivia": true,
                                                "trailingTrivia": [
                                                    {
                                                        "kind": "WhitespaceTrivia",
                                                        "text": " "
                                                    }
                                                ]
                                            },
                                            {
                                                "kind": "NumericLiteral",
                                                "fullStart": 1099,
                                                "fullEnd": 1101,
                                                "start": 1099,
                                                "end": 1101,
                                                "fullWidth": 2,
                                                "width": 2,
                                                "text": "31",
                                                "value": 31,
                                                "valueText": "31"
                                            },
                                            {
                                                "kind": "CommaToken",
                                                "fullStart": 1101,
                                                "fullEnd": 1103,
                                                "start": 1101,
                                                "end": 1102,
                                                "fullWidth": 2,
                                                "width": 1,
                                                "text": ",",
                                                "value": ",",
                                                "valueText": ",",
                                                "hasTrailingTrivia": true,
                                                "trailingTrivia": [
                                                    {
                                                        "kind": "WhitespaceTrivia",
                                                        "text": " "
                                                    }
                                                ]
                                            },
                                            {
                                                "kind": "NumericLiteral",
                                                "fullStart": 1103,
                                                "fullEnd": 1105,
                                                "start": 1103,
                                                "end": 1105,
                                                "fullWidth": 2,
                                                "width": 2,
                                                "text": "23",
                                                "value": 23,
                                                "valueText": "23"
                                            },
                                            {
                                                "kind": "CommaToken",
                                                "fullStart": 1105,
                                                "fullEnd": 1107,
                                                "start": 1105,
                                                "end": 1106,
                                                "fullWidth": 2,
                                                "width": 1,
                                                "text": ",",
                                                "value": ",",
                                                "valueText": ",",
                                                "hasTrailingTrivia": true,
                                                "trailingTrivia": [
                                                    {
                                                        "kind": "WhitespaceTrivia",
                                                        "text": " "
                                                    }
                                                ]
                                            },
                                            {
                                                "kind": "NumericLiteral",
                                                "fullStart": 1107,
                                                "fullEnd": 1109,
                                                "start": 1107,
                                                "end": 1109,
                                                "fullWidth": 2,
                                                "width": 2,
                                                "text": "59",
                                                "value": 59,
                                                "valueText": "59"
                                            },
                                            {
                                                "kind": "CommaToken",
                                                "fullStart": 1109,
                                                "fullEnd": 1111,
                                                "start": 1109,
                                                "end": 1110,
                                                "fullWidth": 2,
                                                "width": 1,
                                                "text": ",",
                                                "value": ",",
                                                "valueText": ",",
                                                "hasTrailingTrivia": true,
                                                "trailingTrivia": [
                                                    {
                                                        "kind": "WhitespaceTrivia",
                                                        "text": " "
                                                    }
                                                ]
                                            },
                                            {
                                                "kind": "NumericLiteral",
                                                "fullStart": 1111,
                                                "fullEnd": 1113,
                                                "start": 1111,
                                                "end": 1113,
                                                "fullWidth": 2,
                                                "width": 2,
                                                "text": "59",
                                                "value": 59,
                                                "valueText": "59"
                                            }
                                        ],
                                        "closeParenToken": {
                                            "kind": "CloseParenToken",
                                            "fullStart": 1113,
                                            "fullEnd": 1114,
                                            "start": 1113,
                                            "end": 1114,
                                            "fullWidth": 1,
                                            "width": 1,
                                            "text": ")",
                                            "value": ")",
                                            "valueText": ")"
                                        }
                                    }
                                }
                            ],
                            "closeParenToken": {
                                "kind": "CloseParenToken",
                                "fullStart": 1114,
                                "fullEnd": 1115,
                                "start": 1114,
                                "end": 1115,
                                "fullWidth": 1,
                                "width": 1,
                                "text": ")",
                                "value": ")",
                                "valueText": ")"
                            }
                        }
                    }
                },
                "closeParenToken": {
                    "kind": "CloseParenToken",
                    "fullStart": 1115,
                    "fullEnd": 1117,
                    "start": 1115,
                    "end": 1116,
                    "fullWidth": 2,
                    "width": 1,
                    "text": ")",
                    "value": ")",
                    "valueText": ")",
                    "hasTrailingTrivia": true,
                    "trailingTrivia": [
                        {
                            "kind": "WhitespaceTrivia",
                            "text": " "
                        }
                    ]
                },
                "statement": {
                    "kind": "Block",
                    "fullStart": 1117,
                    "fullEnd": 1161,
                    "start": 1117,
                    "end": 1160,
                    "fullWidth": 44,
                    "width": 43,
                    "openBraceToken": {
                        "kind": "OpenBraceToken",
                        "fullStart": 1117,
                        "fullEnd": 1119,
                        "start": 1117,
                        "end": 1118,
                        "fullWidth": 2,
                        "width": 1,
                        "text": "{",
                        "value": "{",
                        "valueText": "{",
                        "hasTrailingTrivia": true,
                        "hasTrailingNewLine": true,
                        "trailingTrivia": [
                            {
                                "kind": "NewLineTrivia",
                                "text": "\n"
                            }
                        ]
                    },
                    "statements": [
                        {
                            "kind": "ExpressionStatement",
                            "fullStart": 1119,
                            "fullEnd": 1159,
                            "start": 1121,
                            "end": 1158,
                            "fullWidth": 40,
                            "width": 37,
                            "expression": {
                                "kind": "InvocationExpression",
                                "fullStart": 1119,
                                "fullEnd": 1157,
                                "start": 1121,
                                "end": 1157,
                                "fullWidth": 38,
                                "width": 36,
                                "expression": {
                                    "kind": "IdentifierName",
                                    "fullStart": 1119,
                                    "fullEnd": 1126,
                                    "start": 1121,
                                    "end": 1126,
                                    "fullWidth": 7,
                                    "width": 5,
                                    "text": "$FAIL",
                                    "value": "$FAIL",
                                    "valueText": "$FAIL",
                                    "hasLeadingTrivia": true,
                                    "leadingTrivia": [
                                        {
                                            "kind": "WhitespaceTrivia",
                                            "text": "  "
                                        }
                                    ]
                                },
                                "argumentList": {
                                    "kind": "ArgumentList",
                                    "fullStart": 1126,
                                    "fullEnd": 1157,
                                    "start": 1126,
                                    "end": 1157,
                                    "fullWidth": 31,
                                    "width": 31,
                                    "openParenToken": {
                                        "kind": "OpenParenToken",
                                        "fullStart": 1126,
                                        "fullEnd": 1127,
                                        "start": 1126,
                                        "end": 1127,
                                        "fullWidth": 1,
                                        "width": 1,
                                        "text": "(",
                                        "value": "(",
                                        "valueText": "("
                                    },
                                    "arguments": [
                                        {
                                            "kind": "StringLiteral",
                                            "fullStart": 1127,
                                            "fullEnd": 1156,
                                            "start": 1127,
                                            "end": 1156,
                                            "fullWidth": 29,
                                            "width": 29,
                                            "text": "\"#7: The value should be NaN\"",
                                            "value": "#7: The value should be NaN",
                                            "valueText": "#7: The value should be NaN"
                                        }
                                    ],
                                    "closeParenToken": {
                                        "kind": "CloseParenToken",
                                        "fullStart": 1156,
                                        "fullEnd": 1157,
                                        "start": 1156,
                                        "end": 1157,
                                        "fullWidth": 1,
                                        "width": 1,
                                        "text": ")",
                                        "value": ")",
                                        "valueText": ")"
                                    }
                                }
                            },
                            "semicolonToken": {
                                "kind": "SemicolonToken",
                                "fullStart": 1157,
                                "fullEnd": 1159,
                                "start": 1157,
                                "end": 1158,
                                "fullWidth": 2,
                                "width": 1,
                                "text": ";",
                                "value": ";",
                                "valueText": ";",
                                "hasTrailingTrivia": true,
                                "hasTrailingNewLine": true,
                                "trailingTrivia": [
                                    {
                                        "kind": "NewLineTrivia",
                                        "text": "\n"
                                    }
                                ]
                            }
                        }
                    ],
                    "closeBraceToken": {
                        "kind": "CloseBraceToken",
                        "fullStart": 1159,
                        "fullEnd": 1161,
                        "start": 1159,
                        "end": 1160,
                        "fullWidth": 2,
                        "width": 1,
                        "text": "}",
                        "value": "}",
                        "valueText": "}",
                        "hasTrailingTrivia": true,
                        "hasTrailingNewLine": true,
                        "trailingTrivia": [
                            {
                                "kind": "NewLineTrivia",
                                "text": "\n"
                            }
                        ]
                    }
                }
            },
            {
                "kind": "IfStatement",
                "fullStart": 1161,
                "fullEnd": 1251,
                "start": 1162,
                "end": 1250,
                "fullWidth": 90,
                "width": 88,
                "ifKeyword": {
                    "kind": "IfKeyword",
                    "fullStart": 1161,
                    "fullEnd": 1165,
                    "start": 1162,
                    "end": 1164,
                    "fullWidth": 4,
                    "width": 2,
                    "text": "if",
                    "value": "if",
                    "valueText": "if",
                    "hasLeadingTrivia": true,
                    "hasLeadingNewLine": true,
                    "hasTrailingTrivia": true,
                    "leadingTrivia": [
                        {
                            "kind": "NewLineTrivia",
                            "text": "\n"
                        }
                    ],
                    "trailingTrivia": [
                        {
                            "kind": "WhitespaceTrivia",
                            "text": " "
                        }
                    ]
                },
                "openParenToken": {
                    "kind": "OpenParenToken",
                    "fullStart": 1165,
                    "fullEnd": 1166,
                    "start": 1165,
                    "end": 1166,
                    "fullWidth": 1,
                    "width": 1,
                    "text": "(",
                    "value": "(",
                    "valueText": "("
                },
                "condition": {
                    "kind": "LogicalNotExpression",
                    "fullStart": 1166,
                    "fullEnd": 1205,
                    "start": 1166,
                    "end": 1205,
                    "fullWidth": 39,
                    "width": 39,
                    "operatorToken": {
                        "kind": "ExclamationToken",
                        "fullStart": 1166,
                        "fullEnd": 1167,
                        "start": 1166,
                        "end": 1167,
                        "fullWidth": 1,
                        "width": 1,
                        "text": "!",
                        "value": "!",
                        "valueText": "!"
                    },
                    "operand": {
                        "kind": "InvocationExpression",
                        "fullStart": 1167,
                        "fullEnd": 1205,
                        "start": 1167,
                        "end": 1205,
                        "fullWidth": 38,
                        "width": 38,
                        "expression": {
                            "kind": "IdentifierName",
                            "fullStart": 1167,
                            "fullEnd": 1172,
                            "start": 1167,
                            "end": 1172,
                            "fullWidth": 5,
                            "width": 5,
                            "text": "isNaN",
                            "value": "isNaN",
                            "valueText": "isNaN"
                        },
                        "argumentList": {
                            "kind": "ArgumentList",
                            "fullStart": 1172,
                            "fullEnd": 1205,
                            "start": 1172,
                            "end": 1205,
                            "fullWidth": 33,
                            "width": 33,
                            "openParenToken": {
                                "kind": "OpenParenToken",
                                "fullStart": 1172,
                                "fullEnd": 1173,
                                "start": 1172,
                                "end": 1173,
                                "fullWidth": 1,
                                "width": 1,
                                "text": "(",
                                "value": "(",
                                "valueText": "("
                            },
                            "arguments": [
                                {
                                    "kind": "InvocationExpression",
                                    "fullStart": 1173,
                                    "fullEnd": 1204,
                                    "start": 1173,
                                    "end": 1204,
                                    "fullWidth": 31,
                                    "width": 31,
                                    "expression": {
                                        "kind": "IdentifierName",
                                        "fullStart": 1173,
                                        "fullEnd": 1182,
                                        "start": 1173,
                                        "end": 1182,
                                        "fullWidth": 9,
                                        "width": 9,
                                        "text": "DateValue",
                                        "value": "DateValue",
                                        "valueText": "DateValue"
                                    },
                                    "argumentList": {
                                        "kind": "ArgumentList",
                                        "fullStart": 1182,
                                        "fullEnd": 1204,
                                        "start": 1182,
                                        "end": 1204,
                                        "fullWidth": 22,
                                        "width": 22,
                                        "openParenToken": {
                                            "kind": "OpenParenToken",
                                            "fullStart": 1182,
                                            "fullEnd": 1183,
                                            "start": 1182,
                                            "end": 1183,
                                            "fullWidth": 1,
                                            "width": 1,
                                            "text": "(",
                                            "value": "(",
                                            "valueText": "("
                                        },
                                        "arguments": [
                                            {
                                                "kind": "NumericLiteral",
                                                "fullStart": 1183,
                                                "fullEnd": 1187,
                                                "start": 1183,
                                                "end": 1187,
                                                "fullWidth": 4,
                                                "width": 4,
                                                "text": "1999",
                                                "value": 1999,
                                                "valueText": "1999"
                                            },
                                            {
                                                "kind": "CommaToken",
                                                "fullStart": 1187,
                                                "fullEnd": 1189,
                                                "start": 1187,
                                                "end": 1188,
                                                "fullWidth": 2,
                                                "width": 1,
                                                "text": ",",
                                                "value": ",",
                                                "valueText": ",",
                                                "hasTrailingTrivia": true,
                                                "trailingTrivia": [
                                                    {
                                                        "kind": "WhitespaceTrivia",
                                                        "text": " "
                                                    }
                                                ]
                                            },
                                            {
                                                "kind": "NumericLiteral",
                                                "fullStart": 1189,
                                                "fullEnd": 1191,
                                                "start": 1189,
                                                "end": 1191,
                                                "fullWidth": 2,
                                                "width": 2,
                                                "text": "12",
                                                "value": 12,
                                                "valueText": "12"
                                            },
                                            {
                                                "kind": "CommaToken",
                                                "fullStart": 1191,
                                                "fullEnd": 1193,
                                                "start": 1191,
                                                "end": 1192,
                                                "fullWidth": 2,
                                                "width": 1,
                                                "text": ",",
                                                "value": ",",
                                                "valueText": ",",
                                                "hasTrailingTrivia": true,
                                                "trailingTrivia": [
                                                    {
                                                        "kind": "WhitespaceTrivia",
                                                        "text": " "
                                                    }
                                                ]
                                            },
                                            {
                                                "kind": "NumericLiteral",
                                                "fullStart": 1193,
                                                "fullEnd": 1194,
                                                "start": 1193,
                                                "end": 1194,
                                                "fullWidth": 1,
                                                "width": 1,
                                                "text": "1",
                                                "value": 1,
                                                "valueText": "1"
                                            },
                                            {
                                                "kind": "CommaToken",
                                                "fullStart": 1194,
                                                "fullEnd": 1196,
                                                "start": 1194,
                                                "end": 1195,
                                                "fullWidth": 2,
                                                "width": 1,
                                                "text": ",",
                                                "value": ",",
                                                "valueText": ",",
                                                "hasTrailingTrivia": true,
                                                "trailingTrivia": [
                                                    {
                                                        "kind": "WhitespaceTrivia",
                                                        "text": " "
                                                    }
                                                ]
                                            },
                                            {
                                                "kind": "NumericLiteral",
                                                "fullStart": 1196,
                                                "fullEnd": 1197,
                                                "start": 1196,
                                                "end": 1197,
                                                "fullWidth": 1,
                                                "width": 1,
                                                "text": "0",
                                                "value": 0,
                                                "valueText": "0"
                                            },
                                            {
                                                "kind": "CommaToken",
                                                "fullStart": 1197,
                                                "fullEnd": 1199,
                                                "start": 1197,
                                                "end": 1198,
                                                "fullWidth": 2,
                                                "width": 1,
                                                "text": ",",
                                                "value": ",",
                                                "valueText": ",",
                                                "hasTrailingTrivia": true,
                                                "trailingTrivia": [
                                                    {
                                                        "kind": "WhitespaceTrivia",
                                                        "text": " "
                                                    }
                                                ]
                                            },
                                            {
                                                "kind": "NumericLiteral",
                                                "fullStart": 1199,
                                                "fullEnd": 1200,
                                                "start": 1199,
                                                "end": 1200,
                                                "fullWidth": 1,
                                                "width": 1,
                                                "text": "0",
                                                "value": 0,
                                                "valueText": "0"
                                            },
                                            {
                                                "kind": "CommaToken",
                                                "fullStart": 1200,
                                                "fullEnd": 1202,
                                                "start": 1200,
                                                "end": 1201,
                                                "fullWidth": 2,
                                                "width": 1,
                                                "text": ",",
                                                "value": ",",
                                                "valueText": ",",
                                                "hasTrailingTrivia": true,
                                                "trailingTrivia": [
                                                    {
                                                        "kind": "WhitespaceTrivia",
                                                        "text": " "
                                                    }
                                                ]
                                            },
                                            {
                                                "kind": "NumericLiteral",
                                                "fullStart": 1202,
                                                "fullEnd": 1203,
                                                "start": 1202,
                                                "end": 1203,
                                                "fullWidth": 1,
                                                "width": 1,
                                                "text": "0",
                                                "value": 0,
                                                "valueText": "0"
                                            }
                                        ],
                                        "closeParenToken": {
                                            "kind": "CloseParenToken",
                                            "fullStart": 1203,
                                            "fullEnd": 1204,
                                            "start": 1203,
                                            "end": 1204,
                                            "fullWidth": 1,
                                            "width": 1,
                                            "text": ")",
                                            "value": ")",
                                            "valueText": ")"
                                        }
                                    }
                                }
                            ],
                            "closeParenToken": {
                                "kind": "CloseParenToken",
                                "fullStart": 1204,
                                "fullEnd": 1205,
                                "start": 1204,
                                "end": 1205,
                                "fullWidth": 1,
                                "width": 1,
                                "text": ")",
                                "value": ")",
                                "valueText": ")"
                            }
                        }
                    }
                },
                "closeParenToken": {
                    "kind": "CloseParenToken",
                    "fullStart": 1205,
                    "fullEnd": 1207,
                    "start": 1205,
                    "end": 1206,
                    "fullWidth": 2,
                    "width": 1,
                    "text": ")",
                    "value": ")",
                    "valueText": ")",
                    "hasTrailingTrivia": true,
                    "trailingTrivia": [
                        {
                            "kind": "WhitespaceTrivia",
                            "text": " "
                        }
                    ]
                },
                "statement": {
                    "kind": "Block",
                    "fullStart": 1207,
                    "fullEnd": 1251,
                    "start": 1207,
                    "end": 1250,
                    "fullWidth": 44,
                    "width": 43,
                    "openBraceToken": {
                        "kind": "OpenBraceToken",
                        "fullStart": 1207,
                        "fullEnd": 1209,
                        "start": 1207,
                        "end": 1208,
                        "fullWidth": 2,
                        "width": 1,
                        "text": "{",
                        "value": "{",
                        "valueText": "{",
                        "hasTrailingTrivia": true,
                        "hasTrailingNewLine": true,
                        "trailingTrivia": [
                            {
                                "kind": "NewLineTrivia",
                                "text": "\n"
                            }
                        ]
                    },
                    "statements": [
                        {
                            "kind": "ExpressionStatement",
                            "fullStart": 1209,
                            "fullEnd": 1249,
                            "start": 1211,
                            "end": 1248,
                            "fullWidth": 40,
                            "width": 37,
                            "expression": {
                                "kind": "InvocationExpression",
                                "fullStart": 1209,
                                "fullEnd": 1247,
                                "start": 1211,
                                "end": 1247,
                                "fullWidth": 38,
                                "width": 36,
                                "expression": {
                                    "kind": "IdentifierName",
                                    "fullStart": 1209,
                                    "fullEnd": 1216,
                                    "start": 1211,
                                    "end": 1216,
                                    "fullWidth": 7,
                                    "width": 5,
                                    "text": "$FAIL",
                                    "value": "$FAIL",
                                    "valueText": "$FAIL",
                                    "hasLeadingTrivia": true,
                                    "leadingTrivia": [
                                        {
                                            "kind": "WhitespaceTrivia",
                                            "text": "  "
                                        }
                                    ]
                                },
                                "argumentList": {
                                    "kind": "ArgumentList",
                                    "fullStart": 1216,
                                    "fullEnd": 1247,
                                    "start": 1216,
                                    "end": 1247,
                                    "fullWidth": 31,
                                    "width": 31,
                                    "openParenToken": {
                                        "kind": "OpenParenToken",
                                        "fullStart": 1216,
                                        "fullEnd": 1217,
                                        "start": 1216,
                                        "end": 1217,
                                        "fullWidth": 1,
                                        "width": 1,
                                        "text": "(",
                                        "value": "(",
                                        "valueText": "("
                                    },
                                    "arguments": [
                                        {
                                            "kind": "StringLiteral",
                                            "fullStart": 1217,
                                            "fullEnd": 1246,
                                            "start": 1217,
                                            "end": 1246,
                                            "fullWidth": 29,
                                            "width": 29,
                                            "text": "\"#8: The value should be NaN\"",
                                            "value": "#8: The value should be NaN",
                                            "valueText": "#8: The value should be NaN"
                                        }
                                    ],
                                    "closeParenToken": {
                                        "kind": "CloseParenToken",
                                        "fullStart": 1246,
                                        "fullEnd": 1247,
                                        "start": 1246,
                                        "end": 1247,
                                        "fullWidth": 1,
                                        "width": 1,
                                        "text": ")",
                                        "value": ")",
                                        "valueText": ")"
                                    }
                                }
                            },
                            "semicolonToken": {
                                "kind": "SemicolonToken",
                                "fullStart": 1247,
                                "fullEnd": 1249,
                                "start": 1247,
                                "end": 1248,
                                "fullWidth": 2,
                                "width": 1,
                                "text": ";",
                                "value": ";",
                                "valueText": ";",
                                "hasTrailingTrivia": true,
                                "hasTrailingNewLine": true,
                                "trailingTrivia": [
                                    {
                                        "kind": "NewLineTrivia",
                                        "text": "\n"
                                    }
                                ]
                            }
                        }
                    ],
                    "closeBraceToken": {
                        "kind": "CloseBraceToken",
                        "fullStart": 1249,
                        "fullEnd": 1251,
                        "start": 1249,
                        "end": 1250,
                        "fullWidth": 2,
                        "width": 1,
                        "text": "}",
                        "value": "}",
                        "valueText": "}",
                        "hasTrailingTrivia": true,
                        "hasTrailingNewLine": true,
                        "trailingTrivia": [
                            {
                                "kind": "NewLineTrivia",
                                "text": "\n"
                            }
                        ]
                    }
                }
            },
            {
                "kind": "IfStatement",
                "fullStart": 1251,
                "fullEnd": 1340,
                "start": 1252,
                "end": 1339,
                "fullWidth": 89,
                "width": 87,
                "ifKeyword": {
                    "kind": "IfKeyword",
                    "fullStart": 1251,
                    "fullEnd": 1255,
                    "start": 1252,
                    "end": 1254,
                    "fullWidth": 4,
                    "width": 2,
                    "text": "if",
                    "value": "if",
                    "valueText": "if",
                    "hasLeadingTrivia": true,
                    "hasLeadingNewLine": true,
                    "hasTrailingTrivia": true,
                    "leadingTrivia": [
                        {
                            "kind": "NewLineTrivia",
                            "text": "\n"
                        }
                    ],
                    "trailingTrivia": [
                        {
                            "kind": "WhitespaceTrivia",
                            "text": " "
                        }
                    ]
                },
                "openParenToken": {
                    "kind": "OpenParenToken",
                    "fullStart": 1255,
                    "fullEnd": 1256,
                    "start": 1255,
                    "end": 1256,
                    "fullWidth": 1,
                    "width": 1,
                    "text": "(",
                    "value": "(",
                    "valueText": "("
                },
                "condition": {
                    "kind": "LogicalNotExpression",
                    "fullStart": 1256,
                    "fullEnd": 1294,
                    "start": 1256,
                    "end": 1294,
                    "fullWidth": 38,
                    "width": 38,
                    "operatorToken": {
                        "kind": "ExclamationToken",
                        "fullStart": 1256,
                        "fullEnd": 1257,
                        "start": 1256,
                        "end": 1257,
                        "fullWidth": 1,
                        "width": 1,
                        "text": "!",
                        "value": "!",
                        "valueText": "!"
                    },
                    "operand": {
                        "kind": "InvocationExpression",
                        "fullStart": 1257,
                        "fullEnd": 1294,
                        "start": 1257,
                        "end": 1294,
                        "fullWidth": 37,
                        "width": 37,
                        "expression": {
                            "kind": "IdentifierName",
                            "fullStart": 1257,
                            "fullEnd": 1262,
                            "start": 1257,
                            "end": 1262,
                            "fullWidth": 5,
                            "width": 5,
                            "text": "isNaN",
                            "value": "isNaN",
                            "valueText": "isNaN"
                        },
                        "argumentList": {
                            "kind": "ArgumentList",
                            "fullStart": 1262,
                            "fullEnd": 1294,
                            "start": 1262,
                            "end": 1294,
                            "fullWidth": 32,
                            "width": 32,
                            "openParenToken": {
                                "kind": "OpenParenToken",
                                "fullStart": 1262,
                                "fullEnd": 1263,
                                "start": 1262,
                                "end": 1263,
                                "fullWidth": 1,
                                "width": 1,
                                "text": "(",
                                "value": "(",
                                "valueText": "("
                            },
                            "arguments": [
                                {
                                    "kind": "InvocationExpression",
                                    "fullStart": 1263,
                                    "fullEnd": 1293,
                                    "start": 1263,
                                    "end": 1293,
                                    "fullWidth": 30,
                                    "width": 30,
                                    "expression": {
                                        "kind": "IdentifierName",
                                        "fullStart": 1263,
                                        "fullEnd": 1272,
                                        "start": 1263,
                                        "end": 1272,
                                        "fullWidth": 9,
                                        "width": 9,
                                        "text": "DateValue",
                                        "value": "DateValue",
                                        "valueText": "DateValue"
                                    },
                                    "argumentList": {
                                        "kind": "ArgumentList",
                                        "fullStart": 1272,
                                        "fullEnd": 1293,
                                        "start": 1272,
                                        "end": 1293,
                                        "fullWidth": 21,
                                        "width": 21,
                                        "openParenToken": {
                                            "kind": "OpenParenToken",
                                            "fullStart": 1272,
                                            "fullEnd": 1273,
                                            "start": 1272,
                                            "end": 1273,
                                            "fullWidth": 1,
                                            "width": 1,
                                            "text": "(",
                                            "value": "(",
                                            "valueText": "("
                                        },
                                        "arguments": [
                                            {
                                                "kind": "NumericLiteral",
                                                "fullStart": 1273,
                                                "fullEnd": 1277,
                                                "start": 1273,
                                                "end": 1277,
                                                "fullWidth": 4,
                                                "width": 4,
                                                "text": "2000",
                                                "value": 2000,
                                                "valueText": "2000"
                                            },
                                            {
                                                "kind": "CommaToken",
                                                "fullStart": 1277,
                                                "fullEnd": 1279,
                                                "start": 1277,
                                                "end": 1278,
                                                "fullWidth": 2,
                                                "width": 1,
                                                "text": ",",
                                                "value": ",",
                                                "valueText": ",",
                                                "hasTrailingTrivia": true,
                                                "trailingTrivia": [
                                                    {
                                                        "kind": "WhitespaceTrivia",
                                                        "text": " "
                                                    }
                                                ]
                                            },
                                            {
                                                "kind": "NumericLiteral",
                                                "fullStart": 1279,
                                                "fullEnd": 1280,
                                                "start": 1279,
                                                "end": 1280,
                                                "fullWidth": 1,
                                                "width": 1,
                                                "text": "0",
                                                "value": 0,
                                                "valueText": "0"
                                            },
                                            {
                                                "kind": "CommaToken",
                                                "fullStart": 1280,
                                                "fullEnd": 1282,
                                                "start": 1280,
                                                "end": 1281,
                                                "fullWidth": 2,
                                                "width": 1,
                                                "text": ",",
                                                "value": ",",
                                                "valueText": ",",
                                                "hasTrailingTrivia": true,
                                                "trailingTrivia": [
                                                    {
                                                        "kind": "WhitespaceTrivia",
                                                        "text": " "
                                                    }
                                                ]
                                            },
                                            {
                                                "kind": "NumericLiteral",
                                                "fullStart": 1282,
                                                "fullEnd": 1283,
                                                "start": 1282,
                                                "end": 1283,
                                                "fullWidth": 1,
                                                "width": 1,
                                                "text": "1",
                                                "value": 1,
                                                "valueText": "1"
                                            },
                                            {
                                                "kind": "CommaToken",
                                                "fullStart": 1283,
                                                "fullEnd": 1285,
                                                "start": 1283,
                                                "end": 1284,
                                                "fullWidth": 2,
                                                "width": 1,
                                                "text": ",",
                                                "value": ",",
                                                "valueText": ",",
                                                "hasTrailingTrivia": true,
                                                "trailingTrivia": [
                                                    {
                                                        "kind": "WhitespaceTrivia",
                                                        "text": " "
                                                    }
                                                ]
                                            },
                                            {
                                                "kind": "NumericLiteral",
                                                "fullStart": 1285,
                                                "fullEnd": 1286,
                                                "start": 1285,
                                                "end": 1286,
                                                "fullWidth": 1,
                                                "width": 1,
                                                "text": "0",
                                                "value": 0,
                                                "valueText": "0"
                                            },
                                            {
                                                "kind": "CommaToken",
                                                "fullStart": 1286,
                                                "fullEnd": 1288,
                                                "start": 1286,
                                                "end": 1287,
                                                "fullWidth": 2,
                                                "width": 1,
                                                "text": ",",
                                                "value": ",",
                                                "valueText": ",",
                                                "hasTrailingTrivia": true,
                                                "trailingTrivia": [
                                                    {
                                                        "kind": "WhitespaceTrivia",
                                                        "text": " "
                                                    }
                                                ]
                                            },
                                            {
                                                "kind": "NumericLiteral",
                                                "fullStart": 1288,
                                                "fullEnd": 1289,
                                                "start": 1288,
                                                "end": 1289,
                                                "fullWidth": 1,
                                                "width": 1,
                                                "text": "0",
                                                "value": 0,
                                                "valueText": "0"
                                            },
                                            {
                                                "kind": "CommaToken",
                                                "fullStart": 1289,
                                                "fullEnd": 1291,
                                                "start": 1289,
                                                "end": 1290,
                                                "fullWidth": 2,
                                                "width": 1,
                                                "text": ",",
                                                "value": ",",
                                                "valueText": ",",
                                                "hasTrailingTrivia": true,
                                                "trailingTrivia": [
                                                    {
                                                        "kind": "WhitespaceTrivia",
                                                        "text": " "
                                                    }
                                                ]
                                            },
                                            {
                                                "kind": "NumericLiteral",
                                                "fullStart": 1291,
                                                "fullEnd": 1292,
                                                "start": 1291,
                                                "end": 1292,
                                                "fullWidth": 1,
                                                "width": 1,
                                                "text": "0",
                                                "value": 0,
                                                "valueText": "0"
                                            }
                                        ],
                                        "closeParenToken": {
                                            "kind": "CloseParenToken",
                                            "fullStart": 1292,
                                            "fullEnd": 1293,
                                            "start": 1292,
                                            "end": 1293,
                                            "fullWidth": 1,
                                            "width": 1,
                                            "text": ")",
                                            "value": ")",
                                            "valueText": ")"
                                        }
                                    }
                                }
                            ],
                            "closeParenToken": {
                                "kind": "CloseParenToken",
                                "fullStart": 1293,
                                "fullEnd": 1294,
                                "start": 1293,
                                "end": 1294,
                                "fullWidth": 1,
                                "width": 1,
                                "text": ")",
                                "value": ")",
                                "valueText": ")"
                            }
                        }
                    }
                },
                "closeParenToken": {
                    "kind": "CloseParenToken",
                    "fullStart": 1294,
                    "fullEnd": 1296,
                    "start": 1294,
                    "end": 1295,
                    "fullWidth": 2,
                    "width": 1,
                    "text": ")",
                    "value": ")",
                    "valueText": ")",
                    "hasTrailingTrivia": true,
                    "trailingTrivia": [
                        {
                            "kind": "WhitespaceTrivia",
                            "text": " "
                        }
                    ]
                },
                "statement": {
                    "kind": "Block",
                    "fullStart": 1296,
                    "fullEnd": 1340,
                    "start": 1296,
                    "end": 1339,
                    "fullWidth": 44,
                    "width": 43,
                    "openBraceToken": {
                        "kind": "OpenBraceToken",
                        "fullStart": 1296,
                        "fullEnd": 1298,
                        "start": 1296,
                        "end": 1297,
                        "fullWidth": 2,
                        "width": 1,
                        "text": "{",
                        "value": "{",
                        "valueText": "{",
                        "hasTrailingTrivia": true,
                        "hasTrailingNewLine": true,
                        "trailingTrivia": [
                            {
                                "kind": "NewLineTrivia",
                                "text": "\n"
                            }
                        ]
                    },
                    "statements": [
                        {
                            "kind": "ExpressionStatement",
                            "fullStart": 1298,
                            "fullEnd": 1338,
                            "start": 1300,
                            "end": 1337,
                            "fullWidth": 40,
                            "width": 37,
                            "expression": {
                                "kind": "InvocationExpression",
                                "fullStart": 1298,
                                "fullEnd": 1336,
                                "start": 1300,
                                "end": 1336,
                                "fullWidth": 38,
                                "width": 36,
                                "expression": {
                                    "kind": "IdentifierName",
                                    "fullStart": 1298,
                                    "fullEnd": 1305,
                                    "start": 1300,
                                    "end": 1305,
                                    "fullWidth": 7,
                                    "width": 5,
                                    "text": "$FAIL",
                                    "value": "$FAIL",
                                    "valueText": "$FAIL",
                                    "hasLeadingTrivia": true,
                                    "leadingTrivia": [
                                        {
                                            "kind": "WhitespaceTrivia",
                                            "text": "  "
                                        }
                                    ]
                                },
                                "argumentList": {
                                    "kind": "ArgumentList",
                                    "fullStart": 1305,
                                    "fullEnd": 1336,
                                    "start": 1305,
                                    "end": 1336,
                                    "fullWidth": 31,
                                    "width": 31,
                                    "openParenToken": {
                                        "kind": "OpenParenToken",
                                        "fullStart": 1305,
                                        "fullEnd": 1306,
                                        "start": 1305,
                                        "end": 1306,
                                        "fullWidth": 1,
                                        "width": 1,
                                        "text": "(",
                                        "value": "(",
                                        "valueText": "("
                                    },
                                    "arguments": [
                                        {
                                            "kind": "StringLiteral",
                                            "fullStart": 1306,
                                            "fullEnd": 1335,
                                            "start": 1306,
                                            "end": 1335,
                                            "fullWidth": 29,
                                            "width": 29,
                                            "text": "\"#9: The value should be NaN\"",
                                            "value": "#9: The value should be NaN",
                                            "valueText": "#9: The value should be NaN"
                                        }
                                    ],
                                    "closeParenToken": {
                                        "kind": "CloseParenToken",
                                        "fullStart": 1335,
                                        "fullEnd": 1336,
                                        "start": 1335,
                                        "end": 1336,
                                        "fullWidth": 1,
                                        "width": 1,
                                        "text": ")",
                                        "value": ")",
                                        "valueText": ")"
                                    }
                                }
                            },
                            "semicolonToken": {
                                "kind": "SemicolonToken",
                                "fullStart": 1336,
                                "fullEnd": 1338,
                                "start": 1336,
                                "end": 1337,
                                "fullWidth": 2,
                                "width": 1,
                                "text": ";",
                                "value": ";",
                                "valueText": ";",
                                "hasTrailingTrivia": true,
                                "hasTrailingNewLine": true,
                                "trailingTrivia": [
                                    {
                                        "kind": "NewLineTrivia",
                                        "text": "\n"
                                    }
                                ]
                            }
                        }
                    ],
                    "closeBraceToken": {
                        "kind": "CloseBraceToken",
                        "fullStart": 1338,
                        "fullEnd": 1340,
                        "start": 1338,
                        "end": 1339,
                        "fullWidth": 2,
                        "width": 1,
                        "text": "}",
                        "value": "}",
                        "valueText": "}",
                        "hasTrailingTrivia": true,
                        "hasTrailingNewLine": true,
                        "trailingTrivia": [
                            {
                                "kind": "NewLineTrivia",
                                "text": "\n"
                            }
                        ]
                    }
                }
            },
            {
                "kind": "IfStatement",
                "fullStart": 1340,
                "fullEnd": 1435,
                "start": 1341,
                "end": 1434,
                "fullWidth": 95,
                "width": 93,
                "ifKeyword": {
                    "kind": "IfKeyword",
                    "fullStart": 1340,
                    "fullEnd": 1344,
                    "start": 1341,
                    "end": 1343,
                    "fullWidth": 4,
                    "width": 2,
                    "text": "if",
                    "value": "if",
                    "valueText": "if",
                    "hasLeadingTrivia": true,
                    "hasLeadingNewLine": true,
                    "hasTrailingTrivia": true,
                    "leadingTrivia": [
                        {
                            "kind": "NewLineTrivia",
                            "text": "\n"
                        }
                    ],
                    "trailingTrivia": [
                        {
                            "kind": "WhitespaceTrivia",
                            "text": " "
                        }
                    ]
                },
                "openParenToken": {
                    "kind": "OpenParenToken",
                    "fullStart": 1344,
                    "fullEnd": 1345,
                    "start": 1344,
                    "end": 1345,
                    "fullWidth": 1,
                    "width": 1,
                    "text": "(",
                    "value": "(",
                    "valueText": "("
                },
                "condition": {
                    "kind": "LogicalNotExpression",
                    "fullStart": 1345,
                    "fullEnd": 1388,
                    "start": 1345,
                    "end": 1388,
                    "fullWidth": 43,
                    "width": 43,
                    "operatorToken": {
                        "kind": "ExclamationToken",
                        "fullStart": 1345,
                        "fullEnd": 1346,
                        "start": 1345,
                        "end": 1346,
                        "fullWidth": 1,
                        "width": 1,
                        "text": "!",
                        "value": "!",
                        "valueText": "!"
                    },
                    "operand": {
                        "kind": "InvocationExpression",
                        "fullStart": 1346,
                        "fullEnd": 1388,
                        "start": 1346,
                        "end": 1388,
                        "fullWidth": 42,
                        "width": 42,
                        "expression": {
                            "kind": "IdentifierName",
                            "fullStart": 1346,
                            "fullEnd": 1351,
                            "start": 1346,
                            "end": 1351,
                            "fullWidth": 5,
                            "width": 5,
                            "text": "isNaN",
                            "value": "isNaN",
                            "valueText": "isNaN"
                        },
                        "argumentList": {
                            "kind": "ArgumentList",
                            "fullStart": 1351,
                            "fullEnd": 1388,
                            "start": 1351,
                            "end": 1388,
                            "fullWidth": 37,
                            "width": 37,
                            "openParenToken": {
                                "kind": "OpenParenToken",
                                "fullStart": 1351,
                                "fullEnd": 1352,
                                "start": 1351,
                                "end": 1352,
                                "fullWidth": 1,
                                "width": 1,
                                "text": "(",
                                "value": "(",
                                "valueText": "("
                            },
                            "arguments": [
                                {
                                    "kind": "InvocationExpression",
                                    "fullStart": 1352,
                                    "fullEnd": 1387,
                                    "start": 1352,
                                    "end": 1387,
                                    "fullWidth": 35,
                                    "width": 35,
                                    "expression": {
                                        "kind": "IdentifierName",
                                        "fullStart": 1352,
                                        "fullEnd": 1361,
                                        "start": 1352,
                                        "end": 1361,
                                        "fullWidth": 9,
                                        "width": 9,
                                        "text": "DateValue",
                                        "value": "DateValue",
                                        "valueText": "DateValue"
                                    },
                                    "argumentList": {
                                        "kind": "ArgumentList",
                                        "fullStart": 1361,
                                        "fullEnd": 1387,
                                        "start": 1361,
                                        "end": 1387,
                                        "fullWidth": 26,
                                        "width": 26,
                                        "openParenToken": {
                                            "kind": "OpenParenToken",
                                            "fullStart": 1361,
                                            "fullEnd": 1362,
                                            "start": 1361,
                                            "end": 1362,
                                            "fullWidth": 1,
                                            "width": 1,
                                            "text": "(",
                                            "value": "(",
                                            "valueText": "("
                                        },
                                        "arguments": [
                                            {
                                                "kind": "NumericLiteral",
                                                "fullStart": 1362,
                                                "fullEnd": 1366,
                                                "start": 1362,
                                                "end": 1366,
                                                "fullWidth": 4,
                                                "width": 4,
                                                "text": "2099",
                                                "value": 2099,
                                                "valueText": "2099"
                                            },
                                            {
                                                "kind": "CommaToken",
                                                "fullStart": 1366,
                                                "fullEnd": 1368,
                                                "start": 1366,
                                                "end": 1367,
                                                "fullWidth": 2,
                                                "width": 1,
                                                "text": ",",
                                                "value": ",",
                                                "valueText": ",",
                                                "hasTrailingTrivia": true,
                                                "trailingTrivia": [
                                                    {
                                                        "kind": "WhitespaceTrivia",
                                                        "text": " "
                                                    }
                                                ]
                                            },
                                            {
                                                "kind": "NumericLiteral",
                                                "fullStart": 1368,
                                                "fullEnd": 1370,
                                                "start": 1368,
                                                "end": 1370,
                                                "fullWidth": 2,
                                                "width": 2,
                                                "text": "11",
                                                "value": 11,
                                                "valueText": "11"
                                            },
                                            {
                                                "kind": "CommaToken",
                                                "fullStart": 1370,
                                                "fullEnd": 1372,
                                                "start": 1370,
                                                "end": 1371,
                                                "fullWidth": 2,
                                                "width": 1,
                                                "text": ",",
                                                "value": ",",
                                                "valueText": ",",
                                                "hasTrailingTrivia": true,
                                                "trailingTrivia": [
                                                    {
                                                        "kind": "WhitespaceTrivia",
                                                        "text": " "
                                                    }
                                                ]
                                            },
                                            {
                                                "kind": "NumericLiteral",
                                                "fullStart": 1372,
                                                "fullEnd": 1374,
                                                "start": 1372,
                                                "end": 1374,
                                                "fullWidth": 2,
                                                "width": 2,
                                                "text": "31",
                                                "value": 31,
                                                "valueText": "31"
                                            },
                                            {
                                                "kind": "CommaToken",
                                                "fullStart": 1374,
                                                "fullEnd": 1376,
                                                "start": 1374,
                                                "end": 1375,
                                                "fullWidth": 2,
                                                "width": 1,
                                                "text": ",",
                                                "value": ",",
                                                "valueText": ",",
                                                "hasTrailingTrivia": true,
                                                "trailingTrivia": [
                                                    {
                                                        "kind": "WhitespaceTrivia",
                                                        "text": " "
                                                    }
                                                ]
                                            },
                                            {
                                                "kind": "NumericLiteral",
                                                "fullStart": 1376,
                                                "fullEnd": 1378,
                                                "start": 1376,
                                                "end": 1378,
                                                "fullWidth": 2,
                                                "width": 2,
                                                "text": "23",
                                                "value": 23,
                                                "valueText": "23"
                                            },
                                            {
                                                "kind": "CommaToken",
                                                "fullStart": 1378,
                                                "fullEnd": 1380,
                                                "start": 1378,
                                                "end": 1379,
                                                "fullWidth": 2,
                                                "width": 1,
                                                "text": ",",
                                                "value": ",",
                                                "valueText": ",",
                                                "hasTrailingTrivia": true,
                                                "trailingTrivia": [
                                                    {
                                                        "kind": "WhitespaceTrivia",
                                                        "text": " "
                                                    }
                                                ]
                                            },
                                            {
                                                "kind": "NumericLiteral",
                                                "fullStart": 1380,
                                                "fullEnd": 1382,
                                                "start": 1380,
                                                "end": 1382,
                                                "fullWidth": 2,
                                                "width": 2,
                                                "text": "59",
                                                "value": 59,
                                                "valueText": "59"
                                            },
                                            {
                                                "kind": "CommaToken",
                                                "fullStart": 1382,
                                                "fullEnd": 1384,
                                                "start": 1382,
                                                "end": 1383,
                                                "fullWidth": 2,
                                                "width": 1,
                                                "text": ",",
                                                "value": ",",
                                                "valueText": ",",
                                                "hasTrailingTrivia": true,
                                                "trailingTrivia": [
                                                    {
                                                        "kind": "WhitespaceTrivia",
                                                        "text": " "
                                                    }
                                                ]
                                            },
                                            {
                                                "kind": "NumericLiteral",
                                                "fullStart": 1384,
                                                "fullEnd": 1386,
                                                "start": 1384,
                                                "end": 1386,
                                                "fullWidth": 2,
                                                "width": 2,
                                                "text": "59",
                                                "value": 59,
                                                "valueText": "59"
                                            }
                                        ],
                                        "closeParenToken": {
                                            "kind": "CloseParenToken",
                                            "fullStart": 1386,
                                            "fullEnd": 1387,
                                            "start": 1386,
                                            "end": 1387,
                                            "fullWidth": 1,
                                            "width": 1,
                                            "text": ")",
                                            "value": ")",
                                            "valueText": ")"
                                        }
                                    }
                                }
                            ],
                            "closeParenToken": {
                                "kind": "CloseParenToken",
                                "fullStart": 1387,
                                "fullEnd": 1388,
                                "start": 1387,
                                "end": 1388,
                                "fullWidth": 1,
                                "width": 1,
                                "text": ")",
                                "value": ")",
                                "valueText": ")"
                            }
                        }
                    }
                },
                "closeParenToken": {
                    "kind": "CloseParenToken",
                    "fullStart": 1388,
                    "fullEnd": 1390,
                    "start": 1388,
                    "end": 1389,
                    "fullWidth": 2,
                    "width": 1,
                    "text": ")",
                    "value": ")",
                    "valueText": ")",
                    "hasTrailingTrivia": true,
                    "trailingTrivia": [
                        {
                            "kind": "WhitespaceTrivia",
                            "text": " "
                        }
                    ]
                },
                "statement": {
                    "kind": "Block",
                    "fullStart": 1390,
                    "fullEnd": 1435,
                    "start": 1390,
                    "end": 1434,
                    "fullWidth": 45,
                    "width": 44,
                    "openBraceToken": {
                        "kind": "OpenBraceToken",
                        "fullStart": 1390,
                        "fullEnd": 1392,
                        "start": 1390,
                        "end": 1391,
                        "fullWidth": 2,
                        "width": 1,
                        "text": "{",
                        "value": "{",
                        "valueText": "{",
                        "hasTrailingTrivia": true,
                        "hasTrailingNewLine": true,
                        "trailingTrivia": [
                            {
                                "kind": "NewLineTrivia",
                                "text": "\n"
                            }
                        ]
                    },
                    "statements": [
                        {
                            "kind": "ExpressionStatement",
                            "fullStart": 1392,
                            "fullEnd": 1433,
                            "start": 1394,
                            "end": 1432,
                            "fullWidth": 41,
                            "width": 38,
                            "expression": {
                                "kind": "InvocationExpression",
                                "fullStart": 1392,
                                "fullEnd": 1431,
                                "start": 1394,
                                "end": 1431,
                                "fullWidth": 39,
                                "width": 37,
                                "expression": {
                                    "kind": "IdentifierName",
                                    "fullStart": 1392,
                                    "fullEnd": 1399,
                                    "start": 1394,
                                    "end": 1399,
                                    "fullWidth": 7,
                                    "width": 5,
                                    "text": "$FAIL",
                                    "value": "$FAIL",
                                    "valueText": "$FAIL",
                                    "hasLeadingTrivia": true,
                                    "leadingTrivia": [
                                        {
                                            "kind": "WhitespaceTrivia",
                                            "text": "  "
                                        }
                                    ]
                                },
                                "argumentList": {
                                    "kind": "ArgumentList",
                                    "fullStart": 1399,
                                    "fullEnd": 1431,
                                    "start": 1399,
                                    "end": 1431,
                                    "fullWidth": 32,
                                    "width": 32,
                                    "openParenToken": {
                                        "kind": "OpenParenToken",
                                        "fullStart": 1399,
                                        "fullEnd": 1400,
                                        "start": 1399,
                                        "end": 1400,
                                        "fullWidth": 1,
                                        "width": 1,
                                        "text": "(",
                                        "value": "(",
                                        "valueText": "("
                                    },
                                    "arguments": [
                                        {
                                            "kind": "StringLiteral",
                                            "fullStart": 1400,
                                            "fullEnd": 1430,
                                            "start": 1400,
                                            "end": 1430,
                                            "fullWidth": 30,
                                            "width": 30,
                                            "text": "\"#10: The value should be NaN\"",
                                            "value": "#10: The value should be NaN",
                                            "valueText": "#10: The value should be NaN"
                                        }
                                    ],
                                    "closeParenToken": {
                                        "kind": "CloseParenToken",
                                        "fullStart": 1430,
                                        "fullEnd": 1431,
                                        "start": 1430,
                                        "end": 1431,
                                        "fullWidth": 1,
                                        "width": 1,
                                        "text": ")",
                                        "value": ")",
                                        "valueText": ")"
                                    }
                                }
                            },
                            "semicolonToken": {
                                "kind": "SemicolonToken",
                                "fullStart": 1431,
                                "fullEnd": 1433,
                                "start": 1431,
                                "end": 1432,
                                "fullWidth": 2,
                                "width": 1,
                                "text": ";",
                                "value": ";",
                                "valueText": ";",
                                "hasTrailingTrivia": true,
                                "hasTrailingNewLine": true,
                                "trailingTrivia": [
                                    {
                                        "kind": "NewLineTrivia",
                                        "text": "\n"
                                    }
                                ]
                            }
                        }
                    ],
                    "closeBraceToken": {
                        "kind": "CloseBraceToken",
                        "fullStart": 1433,
                        "fullEnd": 1435,
                        "start": 1433,
                        "end": 1434,
                        "fullWidth": 2,
                        "width": 1,
                        "text": "}",
                        "value": "}",
                        "valueText": "}",
                        "hasTrailingTrivia": true,
                        "hasTrailingNewLine": true,
                        "trailingTrivia": [
                            {
                                "kind": "NewLineTrivia",
                                "text": "\n"
                            }
                        ]
                    }
                }
            },
            {
                "kind": "IfStatement",
                "fullStart": 1435,
                "fullEnd": 1526,
                "start": 1436,
                "end": 1525,
                "fullWidth": 91,
                "width": 89,
                "ifKeyword": {
                    "kind": "IfKeyword",
                    "fullStart": 1435,
                    "fullEnd": 1439,
                    "start": 1436,
                    "end": 1438,
                    "fullWidth": 4,
                    "width": 2,
                    "text": "if",
                    "value": "if",
                    "valueText": "if",
                    "hasLeadingTrivia": true,
                    "hasLeadingNewLine": true,
                    "hasTrailingTrivia": true,
                    "leadingTrivia": [
                        {
                            "kind": "NewLineTrivia",
                            "text": "\n"
                        }
                    ],
                    "trailingTrivia": [
                        {
                            "kind": "WhitespaceTrivia",
                            "text": " "
                        }
                    ]
                },
                "openParenToken": {
                    "kind": "OpenParenToken",
                    "fullStart": 1439,
                    "fullEnd": 1440,
                    "start": 1439,
                    "end": 1440,
                    "fullWidth": 1,
                    "width": 1,
                    "text": "(",
                    "value": "(",
                    "valueText": "("
                },
                "condition": {
                    "kind": "LogicalNotExpression",
                    "fullStart": 1440,
                    "fullEnd": 1479,
                    "start": 1440,
                    "end": 1479,
                    "fullWidth": 39,
                    "width": 39,
                    "operatorToken": {
                        "kind": "ExclamationToken",
                        "fullStart": 1440,
                        "fullEnd": 1441,
                        "start": 1440,
                        "end": 1441,
                        "fullWidth": 1,
                        "width": 1,
                        "text": "!",
                        "value": "!",
                        "valueText": "!"
                    },
                    "operand": {
                        "kind": "InvocationExpression",
                        "fullStart": 1441,
                        "fullEnd": 1479,
                        "start": 1441,
                        "end": 1479,
                        "fullWidth": 38,
                        "width": 38,
                        "expression": {
                            "kind": "IdentifierName",
                            "fullStart": 1441,
                            "fullEnd": 1446,
                            "start": 1441,
                            "end": 1446,
                            "fullWidth": 5,
                            "width": 5,
                            "text": "isNaN",
                            "value": "isNaN",
                            "valueText": "isNaN"
                        },
                        "argumentList": {
                            "kind": "ArgumentList",
                            "fullStart": 1446,
                            "fullEnd": 1479,
                            "start": 1446,
                            "end": 1479,
                            "fullWidth": 33,
                            "width": 33,
                            "openParenToken": {
                                "kind": "OpenParenToken",
                                "fullStart": 1446,
                                "fullEnd": 1447,
                                "start": 1446,
                                "end": 1447,
                                "fullWidth": 1,
                                "width": 1,
                                "text": "(",
                                "value": "(",
                                "valueText": "("
                            },
                            "arguments": [
                                {
                                    "kind": "InvocationExpression",
                                    "fullStart": 1447,
                                    "fullEnd": 1478,
                                    "start": 1447,
                                    "end": 1478,
                                    "fullWidth": 31,
                                    "width": 31,
                                    "expression": {
                                        "kind": "IdentifierName",
                                        "fullStart": 1447,
                                        "fullEnd": 1456,
                                        "start": 1447,
                                        "end": 1456,
                                        "fullWidth": 9,
                                        "width": 9,
                                        "text": "DateValue",
                                        "value": "DateValue",
                                        "valueText": "DateValue"
                                    },
                                    "argumentList": {
                                        "kind": "ArgumentList",
                                        "fullStart": 1456,
                                        "fullEnd": 1478,
                                        "start": 1456,
                                        "end": 1478,
                                        "fullWidth": 22,
                                        "width": 22,
                                        "openParenToken": {
                                            "kind": "OpenParenToken",
                                            "fullStart": 1456,
                                            "fullEnd": 1457,
                                            "start": 1456,
                                            "end": 1457,
                                            "fullWidth": 1,
                                            "width": 1,
                                            "text": "(",
                                            "value": "(",
                                            "valueText": "("
                                        },
                                        "arguments": [
                                            {
                                                "kind": "NumericLiteral",
                                                "fullStart": 1457,
                                                "fullEnd": 1461,
                                                "start": 1457,
                                                "end": 1461,
                                                "fullWidth": 4,
                                                "width": 4,
                                                "text": "2099",
                                                "value": 2099,
                                                "valueText": "2099"
                                            },
                                            {
                                                "kind": "CommaToken",
                                                "fullStart": 1461,
                                                "fullEnd": 1463,
                                                "start": 1461,
                                                "end": 1462,
                                                "fullWidth": 2,
                                                "width": 1,
                                                "text": ",",
                                                "value": ",",
                                                "valueText": ",",
                                                "hasTrailingTrivia": true,
                                                "trailingTrivia": [
                                                    {
                                                        "kind": "WhitespaceTrivia",
                                                        "text": " "
                                                    }
                                                ]
                                            },
                                            {
                                                "kind": "NumericLiteral",
                                                "fullStart": 1463,
                                                "fullEnd": 1465,
                                                "start": 1463,
                                                "end": 1465,
                                                "fullWidth": 2,
                                                "width": 2,
                                                "text": "12",
                                                "value": 12,
                                                "valueText": "12"
                                            },
                                            {
                                                "kind": "CommaToken",
                                                "fullStart": 1465,
                                                "fullEnd": 1467,
                                                "start": 1465,
                                                "end": 1466,
                                                "fullWidth": 2,
                                                "width": 1,
                                                "text": ",",
                                                "value": ",",
                                                "valueText": ",",
                                                "hasTrailingTrivia": true,
                                                "trailingTrivia": [
                                                    {
                                                        "kind": "WhitespaceTrivia",
                                                        "text": " "
                                                    }
                                                ]
                                            },
                                            {
                                                "kind": "NumericLiteral",
                                                "fullStart": 1467,
                                                "fullEnd": 1468,
                                                "start": 1467,
                                                "end": 1468,
                                                "fullWidth": 1,
                                                "width": 1,
                                                "text": "1",
                                                "value": 1,
                                                "valueText": "1"
                                            },
                                            {
                                                "kind": "CommaToken",
                                                "fullStart": 1468,
                                                "fullEnd": 1470,
                                                "start": 1468,
                                                "end": 1469,
                                                "fullWidth": 2,
                                                "width": 1,
                                                "text": ",",
                                                "value": ",",
                                                "valueText": ",",
                                                "hasTrailingTrivia": true,
                                                "trailingTrivia": [
                                                    {
                                                        "kind": "WhitespaceTrivia",
                                                        "text": " "
                                                    }
                                                ]
                                            },
                                            {
                                                "kind": "NumericLiteral",
                                                "fullStart": 1470,
                                                "fullEnd": 1471,
                                                "start": 1470,
                                                "end": 1471,
                                                "fullWidth": 1,
                                                "width": 1,
                                                "text": "0",
                                                "value": 0,
                                                "valueText": "0"
                                            },
                                            {
                                                "kind": "CommaToken",
                                                "fullStart": 1471,
                                                "fullEnd": 1473,
                                                "start": 1471,
                                                "end": 1472,
                                                "fullWidth": 2,
                                                "width": 1,
                                                "text": ",",
                                                "value": ",",
                                                "valueText": ",",
                                                "hasTrailingTrivia": true,
                                                "trailingTrivia": [
                                                    {
                                                        "kind": "WhitespaceTrivia",
                                                        "text": " "
                                                    }
                                                ]
                                            },
                                            {
                                                "kind": "NumericLiteral",
                                                "fullStart": 1473,
                                                "fullEnd": 1474,
                                                "start": 1473,
                                                "end": 1474,
                                                "fullWidth": 1,
                                                "width": 1,
                                                "text": "0",
                                                "value": 0,
                                                "valueText": "0"
                                            },
                                            {
                                                "kind": "CommaToken",
                                                "fullStart": 1474,
                                                "fullEnd": 1476,
                                                "start": 1474,
                                                "end": 1475,
                                                "fullWidth": 2,
                                                "width": 1,
                                                "text": ",",
                                                "value": ",",
                                                "valueText": ",",
                                                "hasTrailingTrivia": true,
                                                "trailingTrivia": [
                                                    {
                                                        "kind": "WhitespaceTrivia",
                                                        "text": " "
                                                    }
                                                ]
                                            },
                                            {
                                                "kind": "NumericLiteral",
                                                "fullStart": 1476,
                                                "fullEnd": 1477,
                                                "start": 1476,
                                                "end": 1477,
                                                "fullWidth": 1,
                                                "width": 1,
                                                "text": "0",
                                                "value": 0,
                                                "valueText": "0"
                                            }
                                        ],
                                        "closeParenToken": {
                                            "kind": "CloseParenToken",
                                            "fullStart": 1477,
                                            "fullEnd": 1478,
                                            "start": 1477,
                                            "end": 1478,
                                            "fullWidth": 1,
                                            "width": 1,
                                            "text": ")",
                                            "value": ")",
                                            "valueText": ")"
                                        }
                                    }
                                }
                            ],
                            "closeParenToken": {
                                "kind": "CloseParenToken",
                                "fullStart": 1478,
                                "fullEnd": 1479,
                                "start": 1478,
                                "end": 1479,
                                "fullWidth": 1,
                                "width": 1,
                                "text": ")",
                                "value": ")",
                                "valueText": ")"
                            }
                        }
                    }
                },
                "closeParenToken": {
                    "kind": "CloseParenToken",
                    "fullStart": 1479,
                    "fullEnd": 1481,
                    "start": 1479,
                    "end": 1480,
                    "fullWidth": 2,
                    "width": 1,
                    "text": ")",
                    "value": ")",
                    "valueText": ")",
                    "hasTrailingTrivia": true,
                    "trailingTrivia": [
                        {
                            "kind": "WhitespaceTrivia",
                            "text": " "
                        }
                    ]
                },
                "statement": {
                    "kind": "Block",
                    "fullStart": 1481,
                    "fullEnd": 1526,
                    "start": 1481,
                    "end": 1525,
                    "fullWidth": 45,
                    "width": 44,
                    "openBraceToken": {
                        "kind": "OpenBraceToken",
                        "fullStart": 1481,
                        "fullEnd": 1483,
                        "start": 1481,
                        "end": 1482,
                        "fullWidth": 2,
                        "width": 1,
                        "text": "{",
                        "value": "{",
                        "valueText": "{",
                        "hasTrailingTrivia": true,
                        "hasTrailingNewLine": true,
                        "trailingTrivia": [
                            {
                                "kind": "NewLineTrivia",
                                "text": "\n"
                            }
                        ]
                    },
                    "statements": [
                        {
                            "kind": "ExpressionStatement",
                            "fullStart": 1483,
                            "fullEnd": 1524,
                            "start": 1485,
                            "end": 1523,
                            "fullWidth": 41,
                            "width": 38,
                            "expression": {
                                "kind": "InvocationExpression",
                                "fullStart": 1483,
                                "fullEnd": 1522,
                                "start": 1485,
                                "end": 1522,
                                "fullWidth": 39,
                                "width": 37,
                                "expression": {
                                    "kind": "IdentifierName",
                                    "fullStart": 1483,
                                    "fullEnd": 1490,
                                    "start": 1485,
                                    "end": 1490,
                                    "fullWidth": 7,
                                    "width": 5,
                                    "text": "$FAIL",
                                    "value": "$FAIL",
                                    "valueText": "$FAIL",
                                    "hasLeadingTrivia": true,
                                    "leadingTrivia": [
                                        {
                                            "kind": "WhitespaceTrivia",
                                            "text": "  "
                                        }
                                    ]
                                },
                                "argumentList": {
                                    "kind": "ArgumentList",
                                    "fullStart": 1490,
                                    "fullEnd": 1522,
                                    "start": 1490,
                                    "end": 1522,
                                    "fullWidth": 32,
                                    "width": 32,
                                    "openParenToken": {
                                        "kind": "OpenParenToken",
                                        "fullStart": 1490,
                                        "fullEnd": 1491,
                                        "start": 1490,
                                        "end": 1491,
                                        "fullWidth": 1,
                                        "width": 1,
                                        "text": "(",
                                        "value": "(",
                                        "valueText": "("
                                    },
                                    "arguments": [
                                        {
                                            "kind": "StringLiteral",
                                            "fullStart": 1491,
                                            "fullEnd": 1521,
                                            "start": 1491,
                                            "end": 1521,
                                            "fullWidth": 30,
                                            "width": 30,
                                            "text": "\"#11: The value should be NaN\"",
                                            "value": "#11: The value should be NaN",
                                            "valueText": "#11: The value should be NaN"
                                        }
                                    ],
                                    "closeParenToken": {
                                        "kind": "CloseParenToken",
                                        "fullStart": 1521,
                                        "fullEnd": 1522,
                                        "start": 1521,
                                        "end": 1522,
                                        "fullWidth": 1,
                                        "width": 1,
                                        "text": ")",
                                        "value": ")",
                                        "valueText": ")"
                                    }
                                }
                            },
                            "semicolonToken": {
                                "kind": "SemicolonToken",
                                "fullStart": 1522,
                                "fullEnd": 1524,
                                "start": 1522,
                                "end": 1523,
                                "fullWidth": 2,
                                "width": 1,
                                "text": ";",
                                "value": ";",
                                "valueText": ";",
                                "hasTrailingTrivia": true,
                                "hasTrailingNewLine": true,
                                "trailingTrivia": [
                                    {
                                        "kind": "NewLineTrivia",
                                        "text": "\n"
                                    }
                                ]
                            }
                        }
                    ],
                    "closeBraceToken": {
                        "kind": "CloseBraceToken",
                        "fullStart": 1524,
                        "fullEnd": 1526,
                        "start": 1524,
                        "end": 1525,
                        "fullWidth": 2,
                        "width": 1,
                        "text": "}",
                        "value": "}",
                        "valueText": "}",
                        "hasTrailingTrivia": true,
                        "hasTrailingNewLine": true,
                        "trailingTrivia": [
                            {
                                "kind": "NewLineTrivia",
                                "text": "\n"
                            }
                        ]
                    }
                }
            },
            {
                "kind": "IfStatement",
                "fullStart": 1526,
                "fullEnd": 1616,
                "start": 1527,
                "end": 1615,
                "fullWidth": 90,
                "width": 88,
                "ifKeyword": {
                    "kind": "IfKeyword",
                    "fullStart": 1526,
                    "fullEnd": 1530,
                    "start": 1527,
                    "end": 1529,
                    "fullWidth": 4,
                    "width": 2,
                    "text": "if",
                    "value": "if",
                    "valueText": "if",
                    "hasLeadingTrivia": true,
                    "hasLeadingNewLine": true,
                    "hasTrailingTrivia": true,
                    "leadingTrivia": [
                        {
                            "kind": "NewLineTrivia",
                            "text": "\n"
                        }
                    ],
                    "trailingTrivia": [
                        {
                            "kind": "WhitespaceTrivia",
                            "text": " "
                        }
                    ]
                },
                "openParenToken": {
                    "kind": "OpenParenToken",
                    "fullStart": 1530,
                    "fullEnd": 1531,
                    "start": 1530,
                    "end": 1531,
                    "fullWidth": 1,
                    "width": 1,
                    "text": "(",
                    "value": "(",
                    "valueText": "("
                },
                "condition": {
                    "kind": "LogicalNotExpression",
                    "fullStart": 1531,
                    "fullEnd": 1569,
                    "start": 1531,
                    "end": 1569,
                    "fullWidth": 38,
                    "width": 38,
                    "operatorToken": {
                        "kind": "ExclamationToken",
                        "fullStart": 1531,
                        "fullEnd": 1532,
                        "start": 1531,
                        "end": 1532,
                        "fullWidth": 1,
                        "width": 1,
                        "text": "!",
                        "value": "!",
                        "valueText": "!"
                    },
                    "operand": {
                        "kind": "InvocationExpression",
                        "fullStart": 1532,
                        "fullEnd": 1569,
                        "start": 1532,
                        "end": 1569,
                        "fullWidth": 37,
                        "width": 37,
                        "expression": {
                            "kind": "IdentifierName",
                            "fullStart": 1532,
                            "fullEnd": 1537,
                            "start": 1532,
                            "end": 1537,
                            "fullWidth": 5,
                            "width": 5,
                            "text": "isNaN",
                            "value": "isNaN",
                            "valueText": "isNaN"
                        },
                        "argumentList": {
                            "kind": "ArgumentList",
                            "fullStart": 1537,
                            "fullEnd": 1569,
                            "start": 1537,
                            "end": 1569,
                            "fullWidth": 32,
                            "width": 32,
                            "openParenToken": {
                                "kind": "OpenParenToken",
                                "fullStart": 1537,
                                "fullEnd": 1538,
                                "start": 1537,
                                "end": 1538,
                                "fullWidth": 1,
                                "width": 1,
                                "text": "(",
                                "value": "(",
                                "valueText": "("
                            },
                            "arguments": [
                                {
                                    "kind": "InvocationExpression",
                                    "fullStart": 1538,
                                    "fullEnd": 1568,
                                    "start": 1538,
                                    "end": 1568,
                                    "fullWidth": 30,
                                    "width": 30,
                                    "expression": {
                                        "kind": "IdentifierName",
                                        "fullStart": 1538,
                                        "fullEnd": 1547,
                                        "start": 1538,
                                        "end": 1547,
                                        "fullWidth": 9,
                                        "width": 9,
                                        "text": "DateValue",
                                        "value": "DateValue",
                                        "valueText": "DateValue"
                                    },
                                    "argumentList": {
                                        "kind": "ArgumentList",
                                        "fullStart": 1547,
                                        "fullEnd": 1568,
                                        "start": 1547,
                                        "end": 1568,
                                        "fullWidth": 21,
                                        "width": 21,
                                        "openParenToken": {
                                            "kind": "OpenParenToken",
                                            "fullStart": 1547,
                                            "fullEnd": 1548,
                                            "start": 1547,
                                            "end": 1548,
                                            "fullWidth": 1,
                                            "width": 1,
                                            "text": "(",
                                            "value": "(",
                                            "valueText": "("
                                        },
                                        "arguments": [
                                            {
                                                "kind": "NumericLiteral",
                                                "fullStart": 1548,
                                                "fullEnd": 1552,
                                                "start": 1548,
                                                "end": 1552,
                                                "fullWidth": 4,
                                                "width": 4,
                                                "text": "2100",
                                                "value": 2100,
                                                "valueText": "2100"
                                            },
                                            {
                                                "kind": "CommaToken",
                                                "fullStart": 1552,
                                                "fullEnd": 1554,
                                                "start": 1552,
                                                "end": 1553,
                                                "fullWidth": 2,
                                                "width": 1,
                                                "text": ",",
                                                "value": ",",
                                                "valueText": ",",
                                                "hasTrailingTrivia": true,
                                                "trailingTrivia": [
                                                    {
                                                        "kind": "WhitespaceTrivia",
                                                        "text": " "
                                                    }
                                                ]
                                            },
                                            {
                                                "kind": "NumericLiteral",
                                                "fullStart": 1554,
                                                "fullEnd": 1555,
                                                "start": 1554,
                                                "end": 1555,
                                                "fullWidth": 1,
                                                "width": 1,
                                                "text": "0",
                                                "value": 0,
                                                "valueText": "0"
                                            },
                                            {
                                                "kind": "CommaToken",
                                                "fullStart": 1555,
                                                "fullEnd": 1557,
                                                "start": 1555,
                                                "end": 1556,
                                                "fullWidth": 2,
                                                "width": 1,
                                                "text": ",",
                                                "value": ",",
                                                "valueText": ",",
                                                "hasTrailingTrivia": true,
                                                "trailingTrivia": [
                                                    {
                                                        "kind": "WhitespaceTrivia",
                                                        "text": " "
                                                    }
                                                ]
                                            },
                                            {
                                                "kind": "NumericLiteral",
                                                "fullStart": 1557,
                                                "fullEnd": 1558,
                                                "start": 1557,
                                                "end": 1558,
                                                "fullWidth": 1,
                                                "width": 1,
                                                "text": "1",
                                                "value": 1,
                                                "valueText": "1"
                                            },
                                            {
                                                "kind": "CommaToken",
                                                "fullStart": 1558,
                                                "fullEnd": 1560,
                                                "start": 1558,
                                                "end": 1559,
                                                "fullWidth": 2,
                                                "width": 1,
                                                "text": ",",
                                                "value": ",",
                                                "valueText": ",",
                                                "hasTrailingTrivia": true,
                                                "trailingTrivia": [
                                                    {
                                                        "kind": "WhitespaceTrivia",
                                                        "text": " "
                                                    }
                                                ]
                                            },
                                            {
                                                "kind": "NumericLiteral",
                                                "fullStart": 1560,
                                                "fullEnd": 1561,
                                                "start": 1560,
                                                "end": 1561,
                                                "fullWidth": 1,
                                                "width": 1,
                                                "text": "0",
                                                "value": 0,
                                                "valueText": "0"
                                            },
                                            {
                                                "kind": "CommaToken",
                                                "fullStart": 1561,
                                                "fullEnd": 1563,
                                                "start": 1561,
                                                "end": 1562,
                                                "fullWidth": 2,
                                                "width": 1,
                                                "text": ",",
                                                "value": ",",
                                                "valueText": ",",
                                                "hasTrailingTrivia": true,
                                                "trailingTrivia": [
                                                    {
                                                        "kind": "WhitespaceTrivia",
                                                        "text": " "
                                                    }
                                                ]
                                            },
                                            {
                                                "kind": "NumericLiteral",
                                                "fullStart": 1563,
                                                "fullEnd": 1564,
                                                "start": 1563,
                                                "end": 1564,
                                                "fullWidth": 1,
                                                "width": 1,
                                                "text": "0",
                                                "value": 0,
                                                "valueText": "0"
                                            },
                                            {
                                                "kind": "CommaToken",
                                                "fullStart": 1564,
                                                "fullEnd": 1566,
                                                "start": 1564,
                                                "end": 1565,
                                                "fullWidth": 2,
                                                "width": 1,
                                                "text": ",",
                                                "value": ",",
                                                "valueText": ",",
                                                "hasTrailingTrivia": true,
                                                "trailingTrivia": [
                                                    {
                                                        "kind": "WhitespaceTrivia",
                                                        "text": " "
                                                    }
                                                ]
                                            },
                                            {
                                                "kind": "NumericLiteral",
                                                "fullStart": 1566,
                                                "fullEnd": 1567,
                                                "start": 1566,
                                                "end": 1567,
                                                "fullWidth": 1,
                                                "width": 1,
                                                "text": "0",
                                                "value": 0,
                                                "valueText": "0"
                                            }
                                        ],
                                        "closeParenToken": {
                                            "kind": "CloseParenToken",
                                            "fullStart": 1567,
                                            "fullEnd": 1568,
                                            "start": 1567,
                                            "end": 1568,
                                            "fullWidth": 1,
                                            "width": 1,
                                            "text": ")",
                                            "value": ")",
                                            "valueText": ")"
                                        }
                                    }
                                }
                            ],
                            "closeParenToken": {
                                "kind": "CloseParenToken",
                                "fullStart": 1568,
                                "fullEnd": 1569,
                                "start": 1568,
                                "end": 1569,
                                "fullWidth": 1,
                                "width": 1,
                                "text": ")",
                                "value": ")",
                                "valueText": ")"
                            }
                        }
                    }
                },
                "closeParenToken": {
                    "kind": "CloseParenToken",
                    "fullStart": 1569,
                    "fullEnd": 1571,
                    "start": 1569,
                    "end": 1570,
                    "fullWidth": 2,
                    "width": 1,
                    "text": ")",
                    "value": ")",
                    "valueText": ")",
                    "hasTrailingTrivia": true,
                    "trailingTrivia": [
                        {
                            "kind": "WhitespaceTrivia",
                            "text": " "
                        }
                    ]
                },
                "statement": {
                    "kind": "Block",
                    "fullStart": 1571,
                    "fullEnd": 1616,
                    "start": 1571,
                    "end": 1615,
                    "fullWidth": 45,
                    "width": 44,
                    "openBraceToken": {
                        "kind": "OpenBraceToken",
                        "fullStart": 1571,
                        "fullEnd": 1573,
                        "start": 1571,
                        "end": 1572,
                        "fullWidth": 2,
                        "width": 1,
                        "text": "{",
                        "value": "{",
                        "valueText": "{",
                        "hasTrailingTrivia": true,
                        "hasTrailingNewLine": true,
                        "trailingTrivia": [
                            {
                                "kind": "NewLineTrivia",
                                "text": "\n"
                            }
                        ]
                    },
                    "statements": [
                        {
                            "kind": "ExpressionStatement",
                            "fullStart": 1573,
                            "fullEnd": 1614,
                            "start": 1575,
                            "end": 1613,
                            "fullWidth": 41,
                            "width": 38,
                            "expression": {
                                "kind": "InvocationExpression",
                                "fullStart": 1573,
                                "fullEnd": 1612,
                                "start": 1575,
                                "end": 1612,
                                "fullWidth": 39,
                                "width": 37,
                                "expression": {
                                    "kind": "IdentifierName",
                                    "fullStart": 1573,
                                    "fullEnd": 1580,
                                    "start": 1575,
                                    "end": 1580,
                                    "fullWidth": 7,
                                    "width": 5,
                                    "text": "$FAIL",
                                    "value": "$FAIL",
                                    "valueText": "$FAIL",
                                    "hasLeadingTrivia": true,
                                    "leadingTrivia": [
                                        {
                                            "kind": "WhitespaceTrivia",
                                            "text": "  "
                                        }
                                    ]
                                },
                                "argumentList": {
                                    "kind": "ArgumentList",
                                    "fullStart": 1580,
                                    "fullEnd": 1612,
                                    "start": 1580,
                                    "end": 1612,
                                    "fullWidth": 32,
                                    "width": 32,
                                    "openParenToken": {
                                        "kind": "OpenParenToken",
                                        "fullStart": 1580,
                                        "fullEnd": 1581,
                                        "start": 1580,
                                        "end": 1581,
                                        "fullWidth": 1,
                                        "width": 1,
                                        "text": "(",
                                        "value": "(",
                                        "valueText": "("
                                    },
                                    "arguments": [
                                        {
                                            "kind": "StringLiteral",
                                            "fullStart": 1581,
                                            "fullEnd": 1611,
                                            "start": 1581,
                                            "end": 1611,
                                            "fullWidth": 30,
                                            "width": 30,
                                            "text": "\"#12: The value should be NaN\"",
                                            "value": "#12: The value should be NaN",
                                            "valueText": "#12: The value should be NaN"
                                        }
                                    ],
                                    "closeParenToken": {
                                        "kind": "CloseParenToken",
                                        "fullStart": 1611,
                                        "fullEnd": 1612,
                                        "start": 1611,
                                        "end": 1612,
                                        "fullWidth": 1,
                                        "width": 1,
                                        "text": ")",
                                        "value": ")",
                                        "valueText": ")"
                                    }
                                }
                            },
                            "semicolonToken": {
                                "kind": "SemicolonToken",
                                "fullStart": 1612,
                                "fullEnd": 1614,
                                "start": 1612,
                                "end": 1613,
                                "fullWidth": 2,
                                "width": 1,
                                "text": ";",
                                "value": ";",
                                "valueText": ";",
                                "hasTrailingTrivia": true,
                                "hasTrailingNewLine": true,
                                "trailingTrivia": [
                                    {
                                        "kind": "NewLineTrivia",
                                        "text": "\n"
                                    }
                                ]
                            }
                        }
                    ],
                    "closeBraceToken": {
                        "kind": "CloseBraceToken",
                        "fullStart": 1614,
                        "fullEnd": 1616,
                        "start": 1614,
                        "end": 1615,
                        "fullWidth": 2,
                        "width": 1,
                        "text": "}",
                        "value": "}",
                        "valueText": "}",
                        "hasTrailingTrivia": true,
                        "hasTrailingNewLine": true,
                        "trailingTrivia": [
                            {
                                "kind": "NewLineTrivia",
                                "text": "\n"
                            }
                        ]
                    }
                }
            }
        ],
        "endOfFileToken": {
            "kind": "EndOfFileToken",
            "fullStart": 1616,
            "fullEnd": 1617,
            "start": 1617,
            "end": 1617,
            "fullWidth": 1,
            "width": 0,
            "text": "",
            "hasLeadingTrivia": true,
            "hasLeadingNewLine": true,
            "leadingTrivia": [
                {
                    "kind": "NewLineTrivia",
                    "text": "\n"
                }
            ]
        }
    },
    "lineMap": {
        "lineStarts": [
            0,
            61,
            132,
            133,
            137,
            195,
            247,
            250,
            295,
            369,
            373,
            374,
            442,
            519,
            521,
            522,
            573,
            613,
            615,
            616,
            663,
            703,
            705,
            706,
            752,
            792,
            794,
            795,
            846,
            886,
            888,
            889,
            936,
            976,
            978,
            979,
            1025,
            1065,
            1067,
            1068,
            1119,
            1159,
            1161,
            1162,
            1209,
            1249,
            1251,
            1252,
            1298,
            1338,
            1340,
            1341,
            1392,
            1433,
            1435,
            1436,
            1483,
            1524,
            1526,
            1527,
            1573,
            1614,
            1616,
            1617
        ],
        "length": 1617
    }
}<|MERGE_RESOLUTION|>--- conflicted
+++ resolved
@@ -126,11 +126,8 @@
                                 "start": 393,
                                 "end": 397,
                                 "fullWidth": 4,
-<<<<<<< HEAD
                                 "width": 4,
-=======
                                 "modifiers": [],
->>>>>>> e3c38734
                                 "identifier": {
                                     "kind": "IdentifierName",
                                     "fullStart": 393,
@@ -170,11 +167,8 @@
                                 "start": 399,
                                 "end": 404,
                                 "fullWidth": 5,
-<<<<<<< HEAD
                                 "width": 5,
-=======
                                 "modifiers": [],
->>>>>>> e3c38734
                                 "identifier": {
                                     "kind": "IdentifierName",
                                     "fullStart": 399,
@@ -214,11 +208,8 @@
                                 "start": 406,
                                 "end": 410,
                                 "fullWidth": 4,
-<<<<<<< HEAD
                                 "width": 4,
-=======
                                 "modifiers": [],
->>>>>>> e3c38734
                                 "identifier": {
                                     "kind": "IdentifierName",
                                     "fullStart": 406,
@@ -258,11 +249,8 @@
                                 "start": 412,
                                 "end": 417,
                                 "fullWidth": 5,
-<<<<<<< HEAD
                                 "width": 5,
-=======
                                 "modifiers": [],
->>>>>>> e3c38734
                                 "identifier": {
                                     "kind": "IdentifierName",
                                     "fullStart": 412,
@@ -302,11 +290,8 @@
                                 "start": 419,
                                 "end": 426,
                                 "fullWidth": 7,
-<<<<<<< HEAD
                                 "width": 7,
-=======
                                 "modifiers": [],
->>>>>>> e3c38734
                                 "identifier": {
                                     "kind": "IdentifierName",
                                     "fullStart": 419,
@@ -346,11 +331,8 @@
                                 "start": 428,
                                 "end": 435,
                                 "fullWidth": 7,
-<<<<<<< HEAD
                                 "width": 7,
-=======
                                 "modifiers": [],
->>>>>>> e3c38734
                                 "identifier": {
                                     "kind": "IdentifierName",
                                     "fullStart": 428,
@@ -390,11 +372,8 @@
                                 "start": 437,
                                 "end": 439,
                                 "fullWidth": 2,
-<<<<<<< HEAD
                                 "width": 2,
-=======
                                 "modifiers": [],
->>>>>>> e3c38734
                                 "identifier": {
                                     "kind": "IdentifierName",
                                     "fullStart": 437,
