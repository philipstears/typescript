--- conflicted
+++ resolved
@@ -197,11 +197,8 @@
                                                     "start": 643,
                                                     "end": 646,
                                                     "fullWidth": 3,
-<<<<<<< HEAD
                                                     "width": 3,
-=======
                                                     "modifiers": [],
->>>>>>> e3c38734
                                                     "identifier": {
                                                         "kind": "IdentifierName",
                                                         "fullStart": 643,
