{
    "isDeclaration": false,
    "languageVersion": "EcmaScript5",
    "parseOptions": {
        "allowAutomaticSemicolonInsertion": true
    },
    "sourceUnit": {
        "kind": "SourceUnit",
        "fullStart": 0,
        "fullEnd": 2544,
        "start": 355,
        "end": 2544,
        "fullWidth": 2544,
        "width": 2189,
        "moduleElements": [
            {
                "kind": "VariableStatement",
                "fullStart": 0,
                "fullEnd": 384,
                "start": 355,
                "end": 383,
                "fullWidth": 384,
                "width": 28,
                "modifiers": [],
                "variableDeclaration": {
                    "kind": "VariableDeclaration",
                    "fullStart": 0,
                    "fullEnd": 382,
                    "start": 355,
                    "end": 382,
                    "fullWidth": 382,
                    "width": 27,
                    "varKeyword": {
                        "kind": "VarKeyword",
                        "fullStart": 0,
                        "fullEnd": 359,
                        "start": 355,
                        "end": 358,
                        "fullWidth": 359,
                        "width": 3,
                        "text": "var",
                        "value": "var",
                        "valueText": "var",
                        "hasLeadingTrivia": true,
                        "hasLeadingComment": true,
                        "hasLeadingNewLine": true,
                        "hasTrailingTrivia": true,
                        "leadingTrivia": [
                            {
                                "kind": "SingleLineCommentTrivia",
                                "text": "// Copyright 2009 the Sputnik authors.  All rights reserved."
                            },
                            {
                                "kind": "NewLineTrivia",
                                "text": "\n"
                            },
                            {
                                "kind": "SingleLineCommentTrivia",
                                "text": "// This code is governed by the BSD license found in the LICENSE file."
                            },
                            {
                                "kind": "NewLineTrivia",
                                "text": "\n"
                            },
                            {
                                "kind": "NewLineTrivia",
                                "text": "\n"
                            },
                            {
                                "kind": "MultiLineCommentTrivia",
                                "text": "/**\n * The [[Class]] property of the newly constructed object\n * is set to \"Date\"\n *\n * @path ch15/15.9/15.9.3/S15.9.3.1_A3_T1.1.js\n * @description Test based on delete prototype.toString - 2 arguments, (year, month)\n */"
                            },
                            {
                                "kind": "NewLineTrivia",
                                "text": "\n"
                            },
                            {
                                "kind": "NewLineTrivia",
                                "text": "\n"
                            }
                        ],
                        "trailingTrivia": [
                            {
                                "kind": "WhitespaceTrivia",
                                "text": " "
                            }
                        ]
                    },
                    "variableDeclarators": [
                        {
                            "kind": "VariableDeclarator",
                            "fullStart": 359,
                            "fullEnd": 382,
                            "start": 359,
                            "end": 382,
                            "fullWidth": 23,
<<<<<<< HEAD
                            "width": 23,
                            "identifier": {
=======
                            "propertyName": {
>>>>>>> 85e84683
                                "kind": "IdentifierName",
                                "fullStart": 359,
                                "fullEnd": 362,
                                "start": 359,
                                "end": 361,
                                "fullWidth": 3,
                                "width": 2,
                                "text": "x1",
                                "value": "x1",
                                "valueText": "x1",
                                "hasTrailingTrivia": true,
                                "trailingTrivia": [
                                    {
                                        "kind": "WhitespaceTrivia",
                                        "text": " "
                                    }
                                ]
                            },
                            "equalsValueClause": {
                                "kind": "EqualsValueClause",
                                "fullStart": 362,
                                "fullEnd": 382,
                                "start": 362,
                                "end": 382,
                                "fullWidth": 20,
                                "width": 20,
                                "equalsToken": {
                                    "kind": "EqualsToken",
                                    "fullStart": 362,
                                    "fullEnd": 364,
                                    "start": 362,
                                    "end": 363,
                                    "fullWidth": 2,
                                    "width": 1,
                                    "text": "=",
                                    "value": "=",
                                    "valueText": "=",
                                    "hasTrailingTrivia": true,
                                    "trailingTrivia": [
                                        {
                                            "kind": "WhitespaceTrivia",
                                            "text": " "
                                        }
                                    ]
                                },
                                "value": {
                                    "kind": "ObjectCreationExpression",
                                    "fullStart": 364,
                                    "fullEnd": 382,
                                    "start": 364,
                                    "end": 382,
                                    "fullWidth": 18,
                                    "width": 18,
                                    "newKeyword": {
                                        "kind": "NewKeyword",
                                        "fullStart": 364,
                                        "fullEnd": 368,
                                        "start": 364,
                                        "end": 367,
                                        "fullWidth": 4,
                                        "width": 3,
                                        "text": "new",
                                        "value": "new",
                                        "valueText": "new",
                                        "hasTrailingTrivia": true,
                                        "trailingTrivia": [
                                            {
                                                "kind": "WhitespaceTrivia",
                                                "text": " "
                                            }
                                        ]
                                    },
                                    "expression": {
                                        "kind": "IdentifierName",
                                        "fullStart": 368,
                                        "fullEnd": 372,
                                        "start": 368,
                                        "end": 372,
                                        "fullWidth": 4,
                                        "width": 4,
                                        "text": "Date",
                                        "value": "Date",
                                        "valueText": "Date"
                                    },
                                    "argumentList": {
                                        "kind": "ArgumentList",
                                        "fullStart": 372,
                                        "fullEnd": 382,
                                        "start": 372,
                                        "end": 382,
                                        "fullWidth": 10,
                                        "width": 10,
                                        "openParenToken": {
                                            "kind": "OpenParenToken",
                                            "fullStart": 372,
                                            "fullEnd": 373,
                                            "start": 372,
                                            "end": 373,
                                            "fullWidth": 1,
                                            "width": 1,
                                            "text": "(",
                                            "value": "(",
                                            "valueText": "("
                                        },
                                        "arguments": [
                                            {
                                                "kind": "NumericLiteral",
                                                "fullStart": 373,
                                                "fullEnd": 377,
                                                "start": 373,
                                                "end": 377,
                                                "fullWidth": 4,
                                                "width": 4,
                                                "text": "1899",
                                                "value": 1899,
                                                "valueText": "1899"
                                            },
                                            {
                                                "kind": "CommaToken",
                                                "fullStart": 377,
                                                "fullEnd": 379,
                                                "start": 377,
                                                "end": 378,
                                                "fullWidth": 2,
                                                "width": 1,
                                                "text": ",",
                                                "value": ",",
                                                "valueText": ",",
                                                "hasTrailingTrivia": true,
                                                "trailingTrivia": [
                                                    {
                                                        "kind": "WhitespaceTrivia",
                                                        "text": " "
                                                    }
                                                ]
                                            },
                                            {
                                                "kind": "NumericLiteral",
                                                "fullStart": 379,
                                                "fullEnd": 381,
                                                "start": 379,
                                                "end": 381,
                                                "fullWidth": 2,
                                                "width": 2,
                                                "text": "11",
                                                "value": 11,
                                                "valueText": "11"
                                            }
                                        ],
                                        "closeParenToken": {
                                            "kind": "CloseParenToken",
                                            "fullStart": 381,
                                            "fullEnd": 382,
                                            "start": 381,
                                            "end": 382,
                                            "fullWidth": 1,
                                            "width": 1,
                                            "text": ")",
                                            "value": ")",
                                            "valueText": ")"
                                        }
                                    }
                                }
                            }
                        }
                    ]
                },
                "semicolonToken": {
                    "kind": "SemicolonToken",
                    "fullStart": 382,
                    "fullEnd": 384,
                    "start": 382,
                    "end": 383,
                    "fullWidth": 2,
                    "width": 1,
                    "text": ";",
                    "value": ";",
                    "valueText": ";",
                    "hasTrailingTrivia": true,
                    "hasTrailingNewLine": true,
                    "trailingTrivia": [
                        {
                            "kind": "NewLineTrivia",
                            "text": "\n"
                        }
                    ]
                }
            },
            {
                "kind": "IfStatement",
                "fullStart": 384,
                "fullEnd": 536,
                "start": 384,
                "end": 535,
                "fullWidth": 152,
                "width": 151,
                "ifKeyword": {
                    "kind": "IfKeyword",
                    "fullStart": 384,
                    "fullEnd": 387,
                    "start": 384,
                    "end": 386,
                    "fullWidth": 3,
                    "width": 2,
                    "text": "if",
                    "value": "if",
                    "valueText": "if",
                    "hasTrailingTrivia": true,
                    "trailingTrivia": [
                        {
                            "kind": "WhitespaceTrivia",
                            "text": " "
                        }
                    ]
                },
                "openParenToken": {
                    "kind": "OpenParenToken",
                    "fullStart": 387,
                    "fullEnd": 388,
                    "start": 387,
                    "end": 388,
                    "fullWidth": 1,
                    "width": 1,
                    "text": "(",
                    "value": "(",
                    "valueText": "("
                },
                "condition": {
                    "kind": "NotEqualsExpression",
                    "fullStart": 388,
                    "fullEnd": 442,
                    "start": 388,
                    "end": 442,
                    "fullWidth": 54,
                    "width": 54,
                    "left": {
                        "kind": "InvocationExpression",
                        "fullStart": 388,
                        "fullEnd": 423,
                        "start": 388,
                        "end": 422,
                        "fullWidth": 35,
                        "width": 34,
                        "expression": {
                            "kind": "MemberAccessExpression",
                            "fullStart": 388,
                            "fullEnd": 418,
                            "start": 388,
                            "end": 418,
                            "fullWidth": 30,
                            "width": 30,
                            "expression": {
                                "kind": "MemberAccessExpression",
                                "fullStart": 388,
                                "fullEnd": 413,
                                "start": 388,
                                "end": 413,
                                "fullWidth": 25,
                                "width": 25,
                                "expression": {
                                    "kind": "MemberAccessExpression",
                                    "fullStart": 388,
                                    "fullEnd": 404,
                                    "start": 388,
                                    "end": 404,
                                    "fullWidth": 16,
                                    "width": 16,
                                    "expression": {
                                        "kind": "IdentifierName",
                                        "fullStart": 388,
                                        "fullEnd": 394,
                                        "start": 388,
                                        "end": 394,
                                        "fullWidth": 6,
                                        "width": 6,
                                        "text": "Object",
                                        "value": "Object",
                                        "valueText": "Object"
                                    },
                                    "dotToken": {
                                        "kind": "DotToken",
                                        "fullStart": 394,
                                        "fullEnd": 395,
                                        "start": 394,
                                        "end": 395,
                                        "fullWidth": 1,
                                        "width": 1,
                                        "text": ".",
                                        "value": ".",
                                        "valueText": "."
                                    },
                                    "name": {
                                        "kind": "IdentifierName",
                                        "fullStart": 395,
                                        "fullEnd": 404,
                                        "start": 395,
                                        "end": 404,
                                        "fullWidth": 9,
                                        "width": 9,
                                        "text": "prototype",
                                        "value": "prototype",
                                        "valueText": "prototype"
                                    }
                                },
                                "dotToken": {
                                    "kind": "DotToken",
                                    "fullStart": 404,
                                    "fullEnd": 405,
                                    "start": 404,
                                    "end": 405,
                                    "fullWidth": 1,
                                    "width": 1,
                                    "text": ".",
                                    "value": ".",
                                    "valueText": "."
                                },
                                "name": {
                                    "kind": "IdentifierName",
                                    "fullStart": 405,
                                    "fullEnd": 413,
                                    "start": 405,
                                    "end": 413,
                                    "fullWidth": 8,
                                    "width": 8,
                                    "text": "toString",
                                    "value": "toString",
                                    "valueText": "toString"
                                }
                            },
                            "dotToken": {
                                "kind": "DotToken",
                                "fullStart": 413,
                                "fullEnd": 414,
                                "start": 413,
                                "end": 414,
                                "fullWidth": 1,
                                "width": 1,
                                "text": ".",
                                "value": ".",
                                "valueText": "."
                            },
                            "name": {
                                "kind": "IdentifierName",
                                "fullStart": 414,
                                "fullEnd": 418,
                                "start": 414,
                                "end": 418,
                                "fullWidth": 4,
                                "width": 4,
                                "text": "call",
                                "value": "call",
                                "valueText": "call"
                            }
                        },
                        "argumentList": {
                            "kind": "ArgumentList",
                            "fullStart": 418,
                            "fullEnd": 423,
                            "start": 418,
                            "end": 422,
                            "fullWidth": 5,
                            "width": 4,
                            "openParenToken": {
                                "kind": "OpenParenToken",
                                "fullStart": 418,
                                "fullEnd": 419,
                                "start": 418,
                                "end": 419,
                                "fullWidth": 1,
                                "width": 1,
                                "text": "(",
                                "value": "(",
                                "valueText": "("
                            },
                            "arguments": [
                                {
                                    "kind": "IdentifierName",
                                    "fullStart": 419,
                                    "fullEnd": 421,
                                    "start": 419,
                                    "end": 421,
                                    "fullWidth": 2,
                                    "width": 2,
                                    "text": "x1",
                                    "value": "x1",
                                    "valueText": "x1"
                                }
                            ],
                            "closeParenToken": {
                                "kind": "CloseParenToken",
                                "fullStart": 421,
                                "fullEnd": 423,
                                "start": 421,
                                "end": 422,
                                "fullWidth": 2,
                                "width": 1,
                                "text": ")",
                                "value": ")",
                                "valueText": ")",
                                "hasTrailingTrivia": true,
                                "trailingTrivia": [
                                    {
                                        "kind": "WhitespaceTrivia",
                                        "text": " "
                                    }
                                ]
                            }
                        }
                    },
                    "operatorToken": {
                        "kind": "ExclamationEqualsEqualsToken",
                        "fullStart": 423,
                        "fullEnd": 427,
                        "start": 423,
                        "end": 426,
                        "fullWidth": 4,
                        "width": 3,
                        "text": "!==",
                        "value": "!==",
                        "valueText": "!==",
                        "hasTrailingTrivia": true,
                        "trailingTrivia": [
                            {
                                "kind": "WhitespaceTrivia",
                                "text": " "
                            }
                        ]
                    },
                    "right": {
                        "kind": "StringLiteral",
                        "fullStart": 427,
                        "fullEnd": 442,
                        "start": 427,
                        "end": 442,
                        "fullWidth": 15,
                        "width": 15,
                        "text": "\"[object Date]\"",
                        "value": "[object Date]",
                        "valueText": "[object Date]"
                    }
                },
                "closeParenToken": {
                    "kind": "CloseParenToken",
                    "fullStart": 442,
                    "fullEnd": 444,
                    "start": 442,
                    "end": 443,
                    "fullWidth": 2,
                    "width": 1,
                    "text": ")",
                    "value": ")",
                    "valueText": ")",
                    "hasTrailingTrivia": true,
                    "trailingTrivia": [
                        {
                            "kind": "WhitespaceTrivia",
                            "text": " "
                        }
                    ]
                },
                "statement": {
                    "kind": "Block",
                    "fullStart": 444,
                    "fullEnd": 536,
                    "start": 444,
                    "end": 535,
                    "fullWidth": 92,
                    "width": 91,
                    "openBraceToken": {
                        "kind": "OpenBraceToken",
                        "fullStart": 444,
                        "fullEnd": 446,
                        "start": 444,
                        "end": 445,
                        "fullWidth": 2,
                        "width": 1,
                        "text": "{",
                        "value": "{",
                        "valueText": "{",
                        "hasTrailingTrivia": true,
                        "hasTrailingNewLine": true,
                        "trailingTrivia": [
                            {
                                "kind": "NewLineTrivia",
                                "text": "\n"
                            }
                        ]
                    },
                    "statements": [
                        {
                            "kind": "ExpressionStatement",
                            "fullStart": 446,
                            "fullEnd": 534,
                            "start": 448,
                            "end": 533,
                            "fullWidth": 88,
                            "width": 85,
                            "expression": {
                                "kind": "InvocationExpression",
                                "fullStart": 446,
                                "fullEnd": 532,
                                "start": 448,
                                "end": 532,
                                "fullWidth": 86,
                                "width": 84,
                                "expression": {
                                    "kind": "IdentifierName",
                                    "fullStart": 446,
                                    "fullEnd": 453,
                                    "start": 448,
                                    "end": 453,
                                    "fullWidth": 7,
                                    "width": 5,
                                    "text": "$FAIL",
                                    "value": "$FAIL",
                                    "valueText": "$FAIL",
                                    "hasLeadingTrivia": true,
                                    "leadingTrivia": [
                                        {
                                            "kind": "WhitespaceTrivia",
                                            "text": "  "
                                        }
                                    ]
                                },
                                "argumentList": {
                                    "kind": "ArgumentList",
                                    "fullStart": 453,
                                    "fullEnd": 532,
                                    "start": 453,
                                    "end": 532,
                                    "fullWidth": 79,
                                    "width": 79,
                                    "openParenToken": {
                                        "kind": "OpenParenToken",
                                        "fullStart": 453,
                                        "fullEnd": 454,
                                        "start": 453,
                                        "end": 454,
                                        "fullWidth": 1,
                                        "width": 1,
                                        "text": "(",
                                        "value": "(",
                                        "valueText": "("
                                    },
                                    "arguments": [
                                        {
                                            "kind": "StringLiteral",
                                            "fullStart": 454,
                                            "fullEnd": 531,
                                            "start": 454,
                                            "end": 531,
                                            "fullWidth": 77,
                                            "width": 77,
                                            "text": "\"#1: The [[Class]] property of the newly constructed object is set to 'Date'\"",
                                            "value": "#1: The [[Class]] property of the newly constructed object is set to 'Date'",
                                            "valueText": "#1: The [[Class]] property of the newly constructed object is set to 'Date'"
                                        }
                                    ],
                                    "closeParenToken": {
                                        "kind": "CloseParenToken",
                                        "fullStart": 531,
                                        "fullEnd": 532,
                                        "start": 531,
                                        "end": 532,
                                        "fullWidth": 1,
                                        "width": 1,
                                        "text": ")",
                                        "value": ")",
                                        "valueText": ")"
                                    }
                                }
                            },
                            "semicolonToken": {
                                "kind": "SemicolonToken",
                                "fullStart": 532,
                                "fullEnd": 534,
                                "start": 532,
                                "end": 533,
                                "fullWidth": 2,
                                "width": 1,
                                "text": ";",
                                "value": ";",
                                "valueText": ";",
                                "hasTrailingTrivia": true,
                                "hasTrailingNewLine": true,
                                "trailingTrivia": [
                                    {
                                        "kind": "NewLineTrivia",
                                        "text": "\n"
                                    }
                                ]
                            }
                        }
                    ],
                    "closeBraceToken": {
                        "kind": "CloseBraceToken",
                        "fullStart": 534,
                        "fullEnd": 536,
                        "start": 534,
                        "end": 535,
                        "fullWidth": 2,
                        "width": 1,
                        "text": "}",
                        "value": "}",
                        "valueText": "}",
                        "hasTrailingTrivia": true,
                        "hasTrailingNewLine": true,
                        "trailingTrivia": [
                            {
                                "kind": "NewLineTrivia",
                                "text": "\n"
                            }
                        ]
                    }
                }
            },
            {
                "kind": "VariableStatement",
                "fullStart": 536,
                "fullEnd": 566,
                "start": 537,
                "end": 565,
                "fullWidth": 30,
                "width": 28,
                "modifiers": [],
                "variableDeclaration": {
                    "kind": "VariableDeclaration",
                    "fullStart": 536,
                    "fullEnd": 564,
                    "start": 537,
                    "end": 564,
                    "fullWidth": 28,
                    "width": 27,
                    "varKeyword": {
                        "kind": "VarKeyword",
                        "fullStart": 536,
                        "fullEnd": 541,
                        "start": 537,
                        "end": 540,
                        "fullWidth": 5,
                        "width": 3,
                        "text": "var",
                        "value": "var",
                        "valueText": "var",
                        "hasLeadingTrivia": true,
                        "hasLeadingNewLine": true,
                        "hasTrailingTrivia": true,
                        "leadingTrivia": [
                            {
                                "kind": "NewLineTrivia",
                                "text": "\n"
                            }
                        ],
                        "trailingTrivia": [
                            {
                                "kind": "WhitespaceTrivia",
                                "text": " "
                            }
                        ]
                    },
                    "variableDeclarators": [
                        {
                            "kind": "VariableDeclarator",
                            "fullStart": 541,
                            "fullEnd": 564,
                            "start": 541,
                            "end": 564,
                            "fullWidth": 23,
<<<<<<< HEAD
                            "width": 23,
                            "identifier": {
=======
                            "propertyName": {
>>>>>>> 85e84683
                                "kind": "IdentifierName",
                                "fullStart": 541,
                                "fullEnd": 544,
                                "start": 541,
                                "end": 543,
                                "fullWidth": 3,
                                "width": 2,
                                "text": "x2",
                                "value": "x2",
                                "valueText": "x2",
                                "hasTrailingTrivia": true,
                                "trailingTrivia": [
                                    {
                                        "kind": "WhitespaceTrivia",
                                        "text": " "
                                    }
                                ]
                            },
                            "equalsValueClause": {
                                "kind": "EqualsValueClause",
                                "fullStart": 544,
                                "fullEnd": 564,
                                "start": 544,
                                "end": 564,
                                "fullWidth": 20,
                                "width": 20,
                                "equalsToken": {
                                    "kind": "EqualsToken",
                                    "fullStart": 544,
                                    "fullEnd": 546,
                                    "start": 544,
                                    "end": 545,
                                    "fullWidth": 2,
                                    "width": 1,
                                    "text": "=",
                                    "value": "=",
                                    "valueText": "=",
                                    "hasTrailingTrivia": true,
                                    "trailingTrivia": [
                                        {
                                            "kind": "WhitespaceTrivia",
                                            "text": " "
                                        }
                                    ]
                                },
                                "value": {
                                    "kind": "ObjectCreationExpression",
                                    "fullStart": 546,
                                    "fullEnd": 564,
                                    "start": 546,
                                    "end": 564,
                                    "fullWidth": 18,
                                    "width": 18,
                                    "newKeyword": {
                                        "kind": "NewKeyword",
                                        "fullStart": 546,
                                        "fullEnd": 550,
                                        "start": 546,
                                        "end": 549,
                                        "fullWidth": 4,
                                        "width": 3,
                                        "text": "new",
                                        "value": "new",
                                        "valueText": "new",
                                        "hasTrailingTrivia": true,
                                        "trailingTrivia": [
                                            {
                                                "kind": "WhitespaceTrivia",
                                                "text": " "
                                            }
                                        ]
                                    },
                                    "expression": {
                                        "kind": "IdentifierName",
                                        "fullStart": 550,
                                        "fullEnd": 554,
                                        "start": 550,
                                        "end": 554,
                                        "fullWidth": 4,
                                        "width": 4,
                                        "text": "Date",
                                        "value": "Date",
                                        "valueText": "Date"
                                    },
                                    "argumentList": {
                                        "kind": "ArgumentList",
                                        "fullStart": 554,
                                        "fullEnd": 564,
                                        "start": 554,
                                        "end": 564,
                                        "fullWidth": 10,
                                        "width": 10,
                                        "openParenToken": {
                                            "kind": "OpenParenToken",
                                            "fullStart": 554,
                                            "fullEnd": 555,
                                            "start": 554,
                                            "end": 555,
                                            "fullWidth": 1,
                                            "width": 1,
                                            "text": "(",
                                            "value": "(",
                                            "valueText": "("
                                        },
                                        "arguments": [
                                            {
                                                "kind": "NumericLiteral",
                                                "fullStart": 555,
                                                "fullEnd": 559,
                                                "start": 555,
                                                "end": 559,
                                                "fullWidth": 4,
                                                "width": 4,
                                                "text": "1899",
                                                "value": 1899,
                                                "valueText": "1899"
                                            },
                                            {
                                                "kind": "CommaToken",
                                                "fullStart": 559,
                                                "fullEnd": 561,
                                                "start": 559,
                                                "end": 560,
                                                "fullWidth": 2,
                                                "width": 1,
                                                "text": ",",
                                                "value": ",",
                                                "valueText": ",",
                                                "hasTrailingTrivia": true,
                                                "trailingTrivia": [
                                                    {
                                                        "kind": "WhitespaceTrivia",
                                                        "text": " "
                                                    }
                                                ]
                                            },
                                            {
                                                "kind": "NumericLiteral",
                                                "fullStart": 561,
                                                "fullEnd": 563,
                                                "start": 561,
                                                "end": 563,
                                                "fullWidth": 2,
                                                "width": 2,
                                                "text": "12",
                                                "value": 12,
                                                "valueText": "12"
                                            }
                                        ],
                                        "closeParenToken": {
                                            "kind": "CloseParenToken",
                                            "fullStart": 563,
                                            "fullEnd": 564,
                                            "start": 563,
                                            "end": 564,
                                            "fullWidth": 1,
                                            "width": 1,
                                            "text": ")",
                                            "value": ")",
                                            "valueText": ")"
                                        }
                                    }
                                }
                            }
                        }
                    ]
                },
                "semicolonToken": {
                    "kind": "SemicolonToken",
                    "fullStart": 564,
                    "fullEnd": 566,
                    "start": 564,
                    "end": 565,
                    "fullWidth": 2,
                    "width": 1,
                    "text": ";",
                    "value": ";",
                    "valueText": ";",
                    "hasTrailingTrivia": true,
                    "hasTrailingNewLine": true,
                    "trailingTrivia": [
                        {
                            "kind": "NewLineTrivia",
                            "text": "\n"
                        }
                    ]
                }
            },
            {
                "kind": "IfStatement",
                "fullStart": 566,
                "fullEnd": 718,
                "start": 566,
                "end": 717,
                "fullWidth": 152,
                "width": 151,
                "ifKeyword": {
                    "kind": "IfKeyword",
                    "fullStart": 566,
                    "fullEnd": 569,
                    "start": 566,
                    "end": 568,
                    "fullWidth": 3,
                    "width": 2,
                    "text": "if",
                    "value": "if",
                    "valueText": "if",
                    "hasTrailingTrivia": true,
                    "trailingTrivia": [
                        {
                            "kind": "WhitespaceTrivia",
                            "text": " "
                        }
                    ]
                },
                "openParenToken": {
                    "kind": "OpenParenToken",
                    "fullStart": 569,
                    "fullEnd": 570,
                    "start": 569,
                    "end": 570,
                    "fullWidth": 1,
                    "width": 1,
                    "text": "(",
                    "value": "(",
                    "valueText": "("
                },
                "condition": {
                    "kind": "NotEqualsExpression",
                    "fullStart": 570,
                    "fullEnd": 624,
                    "start": 570,
                    "end": 624,
                    "fullWidth": 54,
                    "width": 54,
                    "left": {
                        "kind": "InvocationExpression",
                        "fullStart": 570,
                        "fullEnd": 605,
                        "start": 570,
                        "end": 604,
                        "fullWidth": 35,
                        "width": 34,
                        "expression": {
                            "kind": "MemberAccessExpression",
                            "fullStart": 570,
                            "fullEnd": 600,
                            "start": 570,
                            "end": 600,
                            "fullWidth": 30,
                            "width": 30,
                            "expression": {
                                "kind": "MemberAccessExpression",
                                "fullStart": 570,
                                "fullEnd": 595,
                                "start": 570,
                                "end": 595,
                                "fullWidth": 25,
                                "width": 25,
                                "expression": {
                                    "kind": "MemberAccessExpression",
                                    "fullStart": 570,
                                    "fullEnd": 586,
                                    "start": 570,
                                    "end": 586,
                                    "fullWidth": 16,
                                    "width": 16,
                                    "expression": {
                                        "kind": "IdentifierName",
                                        "fullStart": 570,
                                        "fullEnd": 576,
                                        "start": 570,
                                        "end": 576,
                                        "fullWidth": 6,
                                        "width": 6,
                                        "text": "Object",
                                        "value": "Object",
                                        "valueText": "Object"
                                    },
                                    "dotToken": {
                                        "kind": "DotToken",
                                        "fullStart": 576,
                                        "fullEnd": 577,
                                        "start": 576,
                                        "end": 577,
                                        "fullWidth": 1,
                                        "width": 1,
                                        "text": ".",
                                        "value": ".",
                                        "valueText": "."
                                    },
                                    "name": {
                                        "kind": "IdentifierName",
                                        "fullStart": 577,
                                        "fullEnd": 586,
                                        "start": 577,
                                        "end": 586,
                                        "fullWidth": 9,
                                        "width": 9,
                                        "text": "prototype",
                                        "value": "prototype",
                                        "valueText": "prototype"
                                    }
                                },
                                "dotToken": {
                                    "kind": "DotToken",
                                    "fullStart": 586,
                                    "fullEnd": 587,
                                    "start": 586,
                                    "end": 587,
                                    "fullWidth": 1,
                                    "width": 1,
                                    "text": ".",
                                    "value": ".",
                                    "valueText": "."
                                },
                                "name": {
                                    "kind": "IdentifierName",
                                    "fullStart": 587,
                                    "fullEnd": 595,
                                    "start": 587,
                                    "end": 595,
                                    "fullWidth": 8,
                                    "width": 8,
                                    "text": "toString",
                                    "value": "toString",
                                    "valueText": "toString"
                                }
                            },
                            "dotToken": {
                                "kind": "DotToken",
                                "fullStart": 595,
                                "fullEnd": 596,
                                "start": 595,
                                "end": 596,
                                "fullWidth": 1,
                                "width": 1,
                                "text": ".",
                                "value": ".",
                                "valueText": "."
                            },
                            "name": {
                                "kind": "IdentifierName",
                                "fullStart": 596,
                                "fullEnd": 600,
                                "start": 596,
                                "end": 600,
                                "fullWidth": 4,
                                "width": 4,
                                "text": "call",
                                "value": "call",
                                "valueText": "call"
                            }
                        },
                        "argumentList": {
                            "kind": "ArgumentList",
                            "fullStart": 600,
                            "fullEnd": 605,
                            "start": 600,
                            "end": 604,
                            "fullWidth": 5,
                            "width": 4,
                            "openParenToken": {
                                "kind": "OpenParenToken",
                                "fullStart": 600,
                                "fullEnd": 601,
                                "start": 600,
                                "end": 601,
                                "fullWidth": 1,
                                "width": 1,
                                "text": "(",
                                "value": "(",
                                "valueText": "("
                            },
                            "arguments": [
                                {
                                    "kind": "IdentifierName",
                                    "fullStart": 601,
                                    "fullEnd": 603,
                                    "start": 601,
                                    "end": 603,
                                    "fullWidth": 2,
                                    "width": 2,
                                    "text": "x2",
                                    "value": "x2",
                                    "valueText": "x2"
                                }
                            ],
                            "closeParenToken": {
                                "kind": "CloseParenToken",
                                "fullStart": 603,
                                "fullEnd": 605,
                                "start": 603,
                                "end": 604,
                                "fullWidth": 2,
                                "width": 1,
                                "text": ")",
                                "value": ")",
                                "valueText": ")",
                                "hasTrailingTrivia": true,
                                "trailingTrivia": [
                                    {
                                        "kind": "WhitespaceTrivia",
                                        "text": " "
                                    }
                                ]
                            }
                        }
                    },
                    "operatorToken": {
                        "kind": "ExclamationEqualsEqualsToken",
                        "fullStart": 605,
                        "fullEnd": 609,
                        "start": 605,
                        "end": 608,
                        "fullWidth": 4,
                        "width": 3,
                        "text": "!==",
                        "value": "!==",
                        "valueText": "!==",
                        "hasTrailingTrivia": true,
                        "trailingTrivia": [
                            {
                                "kind": "WhitespaceTrivia",
                                "text": " "
                            }
                        ]
                    },
                    "right": {
                        "kind": "StringLiteral",
                        "fullStart": 609,
                        "fullEnd": 624,
                        "start": 609,
                        "end": 624,
                        "fullWidth": 15,
                        "width": 15,
                        "text": "\"[object Date]\"",
                        "value": "[object Date]",
                        "valueText": "[object Date]"
                    }
                },
                "closeParenToken": {
                    "kind": "CloseParenToken",
                    "fullStart": 624,
                    "fullEnd": 626,
                    "start": 624,
                    "end": 625,
                    "fullWidth": 2,
                    "width": 1,
                    "text": ")",
                    "value": ")",
                    "valueText": ")",
                    "hasTrailingTrivia": true,
                    "trailingTrivia": [
                        {
                            "kind": "WhitespaceTrivia",
                            "text": " "
                        }
                    ]
                },
                "statement": {
                    "kind": "Block",
                    "fullStart": 626,
                    "fullEnd": 718,
                    "start": 626,
                    "end": 717,
                    "fullWidth": 92,
                    "width": 91,
                    "openBraceToken": {
                        "kind": "OpenBraceToken",
                        "fullStart": 626,
                        "fullEnd": 628,
                        "start": 626,
                        "end": 627,
                        "fullWidth": 2,
                        "width": 1,
                        "text": "{",
                        "value": "{",
                        "valueText": "{",
                        "hasTrailingTrivia": true,
                        "hasTrailingNewLine": true,
                        "trailingTrivia": [
                            {
                                "kind": "NewLineTrivia",
                                "text": "\n"
                            }
                        ]
                    },
                    "statements": [
                        {
                            "kind": "ExpressionStatement",
                            "fullStart": 628,
                            "fullEnd": 716,
                            "start": 630,
                            "end": 715,
                            "fullWidth": 88,
                            "width": 85,
                            "expression": {
                                "kind": "InvocationExpression",
                                "fullStart": 628,
                                "fullEnd": 714,
                                "start": 630,
                                "end": 714,
                                "fullWidth": 86,
                                "width": 84,
                                "expression": {
                                    "kind": "IdentifierName",
                                    "fullStart": 628,
                                    "fullEnd": 635,
                                    "start": 630,
                                    "end": 635,
                                    "fullWidth": 7,
                                    "width": 5,
                                    "text": "$FAIL",
                                    "value": "$FAIL",
                                    "valueText": "$FAIL",
                                    "hasLeadingTrivia": true,
                                    "leadingTrivia": [
                                        {
                                            "kind": "WhitespaceTrivia",
                                            "text": "  "
                                        }
                                    ]
                                },
                                "argumentList": {
                                    "kind": "ArgumentList",
                                    "fullStart": 635,
                                    "fullEnd": 714,
                                    "start": 635,
                                    "end": 714,
                                    "fullWidth": 79,
                                    "width": 79,
                                    "openParenToken": {
                                        "kind": "OpenParenToken",
                                        "fullStart": 635,
                                        "fullEnd": 636,
                                        "start": 635,
                                        "end": 636,
                                        "fullWidth": 1,
                                        "width": 1,
                                        "text": "(",
                                        "value": "(",
                                        "valueText": "("
                                    },
                                    "arguments": [
                                        {
                                            "kind": "StringLiteral",
                                            "fullStart": 636,
                                            "fullEnd": 713,
                                            "start": 636,
                                            "end": 713,
                                            "fullWidth": 77,
                                            "width": 77,
                                            "text": "\"#2: The [[Class]] property of the newly constructed object is set to 'Date'\"",
                                            "value": "#2: The [[Class]] property of the newly constructed object is set to 'Date'",
                                            "valueText": "#2: The [[Class]] property of the newly constructed object is set to 'Date'"
                                        }
                                    ],
                                    "closeParenToken": {
                                        "kind": "CloseParenToken",
                                        "fullStart": 713,
                                        "fullEnd": 714,
                                        "start": 713,
                                        "end": 714,
                                        "fullWidth": 1,
                                        "width": 1,
                                        "text": ")",
                                        "value": ")",
                                        "valueText": ")"
                                    }
                                }
                            },
                            "semicolonToken": {
                                "kind": "SemicolonToken",
                                "fullStart": 714,
                                "fullEnd": 716,
                                "start": 714,
                                "end": 715,
                                "fullWidth": 2,
                                "width": 1,
                                "text": ";",
                                "value": ";",
                                "valueText": ";",
                                "hasTrailingTrivia": true,
                                "hasTrailingNewLine": true,
                                "trailingTrivia": [
                                    {
                                        "kind": "NewLineTrivia",
                                        "text": "\n"
                                    }
                                ]
                            }
                        }
                    ],
                    "closeBraceToken": {
                        "kind": "CloseBraceToken",
                        "fullStart": 716,
                        "fullEnd": 718,
                        "start": 716,
                        "end": 717,
                        "fullWidth": 2,
                        "width": 1,
                        "text": "}",
                        "value": "}",
                        "valueText": "}",
                        "hasTrailingTrivia": true,
                        "hasTrailingNewLine": true,
                        "trailingTrivia": [
                            {
                                "kind": "NewLineTrivia",
                                "text": "\n"
                            }
                        ]
                    }
                }
            },
            {
                "kind": "VariableStatement",
                "fullStart": 718,
                "fullEnd": 747,
                "start": 719,
                "end": 746,
                "fullWidth": 29,
                "width": 27,
                "modifiers": [],
                "variableDeclaration": {
                    "kind": "VariableDeclaration",
                    "fullStart": 718,
                    "fullEnd": 745,
                    "start": 719,
                    "end": 745,
                    "fullWidth": 27,
                    "width": 26,
                    "varKeyword": {
                        "kind": "VarKeyword",
                        "fullStart": 718,
                        "fullEnd": 723,
                        "start": 719,
                        "end": 722,
                        "fullWidth": 5,
                        "width": 3,
                        "text": "var",
                        "value": "var",
                        "valueText": "var",
                        "hasLeadingTrivia": true,
                        "hasLeadingNewLine": true,
                        "hasTrailingTrivia": true,
                        "leadingTrivia": [
                            {
                                "kind": "NewLineTrivia",
                                "text": "\n"
                            }
                        ],
                        "trailingTrivia": [
                            {
                                "kind": "WhitespaceTrivia",
                                "text": " "
                            }
                        ]
                    },
                    "variableDeclarators": [
                        {
                            "kind": "VariableDeclarator",
                            "fullStart": 723,
                            "fullEnd": 745,
                            "start": 723,
                            "end": 745,
                            "fullWidth": 22,
<<<<<<< HEAD
                            "width": 22,
                            "identifier": {
=======
                            "propertyName": {
>>>>>>> 85e84683
                                "kind": "IdentifierName",
                                "fullStart": 723,
                                "fullEnd": 726,
                                "start": 723,
                                "end": 725,
                                "fullWidth": 3,
                                "width": 2,
                                "text": "x3",
                                "value": "x3",
                                "valueText": "x3",
                                "hasTrailingTrivia": true,
                                "trailingTrivia": [
                                    {
                                        "kind": "WhitespaceTrivia",
                                        "text": " "
                                    }
                                ]
                            },
                            "equalsValueClause": {
                                "kind": "EqualsValueClause",
                                "fullStart": 726,
                                "fullEnd": 745,
                                "start": 726,
                                "end": 745,
                                "fullWidth": 19,
                                "width": 19,
                                "equalsToken": {
                                    "kind": "EqualsToken",
                                    "fullStart": 726,
                                    "fullEnd": 728,
                                    "start": 726,
                                    "end": 727,
                                    "fullWidth": 2,
                                    "width": 1,
                                    "text": "=",
                                    "value": "=",
                                    "valueText": "=",
                                    "hasTrailingTrivia": true,
                                    "trailingTrivia": [
                                        {
                                            "kind": "WhitespaceTrivia",
                                            "text": " "
                                        }
                                    ]
                                },
                                "value": {
                                    "kind": "ObjectCreationExpression",
                                    "fullStart": 728,
                                    "fullEnd": 745,
                                    "start": 728,
                                    "end": 745,
                                    "fullWidth": 17,
                                    "width": 17,
                                    "newKeyword": {
                                        "kind": "NewKeyword",
                                        "fullStart": 728,
                                        "fullEnd": 732,
                                        "start": 728,
                                        "end": 731,
                                        "fullWidth": 4,
                                        "width": 3,
                                        "text": "new",
                                        "value": "new",
                                        "valueText": "new",
                                        "hasTrailingTrivia": true,
                                        "trailingTrivia": [
                                            {
                                                "kind": "WhitespaceTrivia",
                                                "text": " "
                                            }
                                        ]
                                    },
                                    "expression": {
                                        "kind": "IdentifierName",
                                        "fullStart": 732,
                                        "fullEnd": 736,
                                        "start": 732,
                                        "end": 736,
                                        "fullWidth": 4,
                                        "width": 4,
                                        "text": "Date",
                                        "value": "Date",
                                        "valueText": "Date"
                                    },
                                    "argumentList": {
                                        "kind": "ArgumentList",
                                        "fullStart": 736,
                                        "fullEnd": 745,
                                        "start": 736,
                                        "end": 745,
                                        "fullWidth": 9,
                                        "width": 9,
                                        "openParenToken": {
                                            "kind": "OpenParenToken",
                                            "fullStart": 736,
                                            "fullEnd": 737,
                                            "start": 736,
                                            "end": 737,
                                            "fullWidth": 1,
                                            "width": 1,
                                            "text": "(",
                                            "value": "(",
                                            "valueText": "("
                                        },
                                        "arguments": [
                                            {
                                                "kind": "NumericLiteral",
                                                "fullStart": 737,
                                                "fullEnd": 741,
                                                "start": 737,
                                                "end": 741,
                                                "fullWidth": 4,
                                                "width": 4,
                                                "text": "1900",
                                                "value": 1900,
                                                "valueText": "1900"
                                            },
                                            {
                                                "kind": "CommaToken",
                                                "fullStart": 741,
                                                "fullEnd": 743,
                                                "start": 741,
                                                "end": 742,
                                                "fullWidth": 2,
                                                "width": 1,
                                                "text": ",",
                                                "value": ",",
                                                "valueText": ",",
                                                "hasTrailingTrivia": true,
                                                "trailingTrivia": [
                                                    {
                                                        "kind": "WhitespaceTrivia",
                                                        "text": " "
                                                    }
                                                ]
                                            },
                                            {
                                                "kind": "NumericLiteral",
                                                "fullStart": 743,
                                                "fullEnd": 744,
                                                "start": 743,
                                                "end": 744,
                                                "fullWidth": 1,
                                                "width": 1,
                                                "text": "0",
                                                "value": 0,
                                                "valueText": "0"
                                            }
                                        ],
                                        "closeParenToken": {
                                            "kind": "CloseParenToken",
                                            "fullStart": 744,
                                            "fullEnd": 745,
                                            "start": 744,
                                            "end": 745,
                                            "fullWidth": 1,
                                            "width": 1,
                                            "text": ")",
                                            "value": ")",
                                            "valueText": ")"
                                        }
                                    }
                                }
                            }
                        }
                    ]
                },
                "semicolonToken": {
                    "kind": "SemicolonToken",
                    "fullStart": 745,
                    "fullEnd": 747,
                    "start": 745,
                    "end": 746,
                    "fullWidth": 2,
                    "width": 1,
                    "text": ";",
                    "value": ";",
                    "valueText": ";",
                    "hasTrailingTrivia": true,
                    "hasTrailingNewLine": true,
                    "trailingTrivia": [
                        {
                            "kind": "NewLineTrivia",
                            "text": "\n"
                        }
                    ]
                }
            },
            {
                "kind": "IfStatement",
                "fullStart": 747,
                "fullEnd": 899,
                "start": 747,
                "end": 898,
                "fullWidth": 152,
                "width": 151,
                "ifKeyword": {
                    "kind": "IfKeyword",
                    "fullStart": 747,
                    "fullEnd": 750,
                    "start": 747,
                    "end": 749,
                    "fullWidth": 3,
                    "width": 2,
                    "text": "if",
                    "value": "if",
                    "valueText": "if",
                    "hasTrailingTrivia": true,
                    "trailingTrivia": [
                        {
                            "kind": "WhitespaceTrivia",
                            "text": " "
                        }
                    ]
                },
                "openParenToken": {
                    "kind": "OpenParenToken",
                    "fullStart": 750,
                    "fullEnd": 751,
                    "start": 750,
                    "end": 751,
                    "fullWidth": 1,
                    "width": 1,
                    "text": "(",
                    "value": "(",
                    "valueText": "("
                },
                "condition": {
                    "kind": "NotEqualsExpression",
                    "fullStart": 751,
                    "fullEnd": 805,
                    "start": 751,
                    "end": 805,
                    "fullWidth": 54,
                    "width": 54,
                    "left": {
                        "kind": "InvocationExpression",
                        "fullStart": 751,
                        "fullEnd": 786,
                        "start": 751,
                        "end": 785,
                        "fullWidth": 35,
                        "width": 34,
                        "expression": {
                            "kind": "MemberAccessExpression",
                            "fullStart": 751,
                            "fullEnd": 781,
                            "start": 751,
                            "end": 781,
                            "fullWidth": 30,
                            "width": 30,
                            "expression": {
                                "kind": "MemberAccessExpression",
                                "fullStart": 751,
                                "fullEnd": 776,
                                "start": 751,
                                "end": 776,
                                "fullWidth": 25,
                                "width": 25,
                                "expression": {
                                    "kind": "MemberAccessExpression",
                                    "fullStart": 751,
                                    "fullEnd": 767,
                                    "start": 751,
                                    "end": 767,
                                    "fullWidth": 16,
                                    "width": 16,
                                    "expression": {
                                        "kind": "IdentifierName",
                                        "fullStart": 751,
                                        "fullEnd": 757,
                                        "start": 751,
                                        "end": 757,
                                        "fullWidth": 6,
                                        "width": 6,
                                        "text": "Object",
                                        "value": "Object",
                                        "valueText": "Object"
                                    },
                                    "dotToken": {
                                        "kind": "DotToken",
                                        "fullStart": 757,
                                        "fullEnd": 758,
                                        "start": 757,
                                        "end": 758,
                                        "fullWidth": 1,
                                        "width": 1,
                                        "text": ".",
                                        "value": ".",
                                        "valueText": "."
                                    },
                                    "name": {
                                        "kind": "IdentifierName",
                                        "fullStart": 758,
                                        "fullEnd": 767,
                                        "start": 758,
                                        "end": 767,
                                        "fullWidth": 9,
                                        "width": 9,
                                        "text": "prototype",
                                        "value": "prototype",
                                        "valueText": "prototype"
                                    }
                                },
                                "dotToken": {
                                    "kind": "DotToken",
                                    "fullStart": 767,
                                    "fullEnd": 768,
                                    "start": 767,
                                    "end": 768,
                                    "fullWidth": 1,
                                    "width": 1,
                                    "text": ".",
                                    "value": ".",
                                    "valueText": "."
                                },
                                "name": {
                                    "kind": "IdentifierName",
                                    "fullStart": 768,
                                    "fullEnd": 776,
                                    "start": 768,
                                    "end": 776,
                                    "fullWidth": 8,
                                    "width": 8,
                                    "text": "toString",
                                    "value": "toString",
                                    "valueText": "toString"
                                }
                            },
                            "dotToken": {
                                "kind": "DotToken",
                                "fullStart": 776,
                                "fullEnd": 777,
                                "start": 776,
                                "end": 777,
                                "fullWidth": 1,
                                "width": 1,
                                "text": ".",
                                "value": ".",
                                "valueText": "."
                            },
                            "name": {
                                "kind": "IdentifierName",
                                "fullStart": 777,
                                "fullEnd": 781,
                                "start": 777,
                                "end": 781,
                                "fullWidth": 4,
                                "width": 4,
                                "text": "call",
                                "value": "call",
                                "valueText": "call"
                            }
                        },
                        "argumentList": {
                            "kind": "ArgumentList",
                            "fullStart": 781,
                            "fullEnd": 786,
                            "start": 781,
                            "end": 785,
                            "fullWidth": 5,
                            "width": 4,
                            "openParenToken": {
                                "kind": "OpenParenToken",
                                "fullStart": 781,
                                "fullEnd": 782,
                                "start": 781,
                                "end": 782,
                                "fullWidth": 1,
                                "width": 1,
                                "text": "(",
                                "value": "(",
                                "valueText": "("
                            },
                            "arguments": [
                                {
                                    "kind": "IdentifierName",
                                    "fullStart": 782,
                                    "fullEnd": 784,
                                    "start": 782,
                                    "end": 784,
                                    "fullWidth": 2,
                                    "width": 2,
                                    "text": "x3",
                                    "value": "x3",
                                    "valueText": "x3"
                                }
                            ],
                            "closeParenToken": {
                                "kind": "CloseParenToken",
                                "fullStart": 784,
                                "fullEnd": 786,
                                "start": 784,
                                "end": 785,
                                "fullWidth": 2,
                                "width": 1,
                                "text": ")",
                                "value": ")",
                                "valueText": ")",
                                "hasTrailingTrivia": true,
                                "trailingTrivia": [
                                    {
                                        "kind": "WhitespaceTrivia",
                                        "text": " "
                                    }
                                ]
                            }
                        }
                    },
                    "operatorToken": {
                        "kind": "ExclamationEqualsEqualsToken",
                        "fullStart": 786,
                        "fullEnd": 790,
                        "start": 786,
                        "end": 789,
                        "fullWidth": 4,
                        "width": 3,
                        "text": "!==",
                        "value": "!==",
                        "valueText": "!==",
                        "hasTrailingTrivia": true,
                        "trailingTrivia": [
                            {
                                "kind": "WhitespaceTrivia",
                                "text": " "
                            }
                        ]
                    },
                    "right": {
                        "kind": "StringLiteral",
                        "fullStart": 790,
                        "fullEnd": 805,
                        "start": 790,
                        "end": 805,
                        "fullWidth": 15,
                        "width": 15,
                        "text": "\"[object Date]\"",
                        "value": "[object Date]",
                        "valueText": "[object Date]"
                    }
                },
                "closeParenToken": {
                    "kind": "CloseParenToken",
                    "fullStart": 805,
                    "fullEnd": 807,
                    "start": 805,
                    "end": 806,
                    "fullWidth": 2,
                    "width": 1,
                    "text": ")",
                    "value": ")",
                    "valueText": ")",
                    "hasTrailingTrivia": true,
                    "trailingTrivia": [
                        {
                            "kind": "WhitespaceTrivia",
                            "text": " "
                        }
                    ]
                },
                "statement": {
                    "kind": "Block",
                    "fullStart": 807,
                    "fullEnd": 899,
                    "start": 807,
                    "end": 898,
                    "fullWidth": 92,
                    "width": 91,
                    "openBraceToken": {
                        "kind": "OpenBraceToken",
                        "fullStart": 807,
                        "fullEnd": 809,
                        "start": 807,
                        "end": 808,
                        "fullWidth": 2,
                        "width": 1,
                        "text": "{",
                        "value": "{",
                        "valueText": "{",
                        "hasTrailingTrivia": true,
                        "hasTrailingNewLine": true,
                        "trailingTrivia": [
                            {
                                "kind": "NewLineTrivia",
                                "text": "\n"
                            }
                        ]
                    },
                    "statements": [
                        {
                            "kind": "ExpressionStatement",
                            "fullStart": 809,
                            "fullEnd": 897,
                            "start": 811,
                            "end": 896,
                            "fullWidth": 88,
                            "width": 85,
                            "expression": {
                                "kind": "InvocationExpression",
                                "fullStart": 809,
                                "fullEnd": 895,
                                "start": 811,
                                "end": 895,
                                "fullWidth": 86,
                                "width": 84,
                                "expression": {
                                    "kind": "IdentifierName",
                                    "fullStart": 809,
                                    "fullEnd": 816,
                                    "start": 811,
                                    "end": 816,
                                    "fullWidth": 7,
                                    "width": 5,
                                    "text": "$FAIL",
                                    "value": "$FAIL",
                                    "valueText": "$FAIL",
                                    "hasLeadingTrivia": true,
                                    "leadingTrivia": [
                                        {
                                            "kind": "WhitespaceTrivia",
                                            "text": "  "
                                        }
                                    ]
                                },
                                "argumentList": {
                                    "kind": "ArgumentList",
                                    "fullStart": 816,
                                    "fullEnd": 895,
                                    "start": 816,
                                    "end": 895,
                                    "fullWidth": 79,
                                    "width": 79,
                                    "openParenToken": {
                                        "kind": "OpenParenToken",
                                        "fullStart": 816,
                                        "fullEnd": 817,
                                        "start": 816,
                                        "end": 817,
                                        "fullWidth": 1,
                                        "width": 1,
                                        "text": "(",
                                        "value": "(",
                                        "valueText": "("
                                    },
                                    "arguments": [
                                        {
                                            "kind": "StringLiteral",
                                            "fullStart": 817,
                                            "fullEnd": 894,
                                            "start": 817,
                                            "end": 894,
                                            "fullWidth": 77,
                                            "width": 77,
                                            "text": "\"#3: The [[Class]] property of the newly constructed object is set to 'Date'\"",
                                            "value": "#3: The [[Class]] property of the newly constructed object is set to 'Date'",
                                            "valueText": "#3: The [[Class]] property of the newly constructed object is set to 'Date'"
                                        }
                                    ],
                                    "closeParenToken": {
                                        "kind": "CloseParenToken",
                                        "fullStart": 894,
                                        "fullEnd": 895,
                                        "start": 894,
                                        "end": 895,
                                        "fullWidth": 1,
                                        "width": 1,
                                        "text": ")",
                                        "value": ")",
                                        "valueText": ")"
                                    }
                                }
                            },
                            "semicolonToken": {
                                "kind": "SemicolonToken",
                                "fullStart": 895,
                                "fullEnd": 897,
                                "start": 895,
                                "end": 896,
                                "fullWidth": 2,
                                "width": 1,
                                "text": ";",
                                "value": ";",
                                "valueText": ";",
                                "hasTrailingTrivia": true,
                                "hasTrailingNewLine": true,
                                "trailingTrivia": [
                                    {
                                        "kind": "NewLineTrivia",
                                        "text": "\n"
                                    }
                                ]
                            }
                        }
                    ],
                    "closeBraceToken": {
                        "kind": "CloseBraceToken",
                        "fullStart": 897,
                        "fullEnd": 899,
                        "start": 897,
                        "end": 898,
                        "fullWidth": 2,
                        "width": 1,
                        "text": "}",
                        "value": "}",
                        "valueText": "}",
                        "hasTrailingTrivia": true,
                        "hasTrailingNewLine": true,
                        "trailingTrivia": [
                            {
                                "kind": "NewLineTrivia",
                                "text": "\n"
                            }
                        ]
                    }
                }
            },
            {
                "kind": "VariableStatement",
                "fullStart": 899,
                "fullEnd": 929,
                "start": 900,
                "end": 928,
                "fullWidth": 30,
                "width": 28,
                "modifiers": [],
                "variableDeclaration": {
                    "kind": "VariableDeclaration",
                    "fullStart": 899,
                    "fullEnd": 927,
                    "start": 900,
                    "end": 927,
                    "fullWidth": 28,
                    "width": 27,
                    "varKeyword": {
                        "kind": "VarKeyword",
                        "fullStart": 899,
                        "fullEnd": 904,
                        "start": 900,
                        "end": 903,
                        "fullWidth": 5,
                        "width": 3,
                        "text": "var",
                        "value": "var",
                        "valueText": "var",
                        "hasLeadingTrivia": true,
                        "hasLeadingNewLine": true,
                        "hasTrailingTrivia": true,
                        "leadingTrivia": [
                            {
                                "kind": "NewLineTrivia",
                                "text": "\n"
                            }
                        ],
                        "trailingTrivia": [
                            {
                                "kind": "WhitespaceTrivia",
                                "text": " "
                            }
                        ]
                    },
                    "variableDeclarators": [
                        {
                            "kind": "VariableDeclarator",
                            "fullStart": 904,
                            "fullEnd": 927,
                            "start": 904,
                            "end": 927,
                            "fullWidth": 23,
<<<<<<< HEAD
                            "width": 23,
                            "identifier": {
=======
                            "propertyName": {
>>>>>>> 85e84683
                                "kind": "IdentifierName",
                                "fullStart": 904,
                                "fullEnd": 907,
                                "start": 904,
                                "end": 906,
                                "fullWidth": 3,
                                "width": 2,
                                "text": "x4",
                                "value": "x4",
                                "valueText": "x4",
                                "hasTrailingTrivia": true,
                                "trailingTrivia": [
                                    {
                                        "kind": "WhitespaceTrivia",
                                        "text": " "
                                    }
                                ]
                            },
                            "equalsValueClause": {
                                "kind": "EqualsValueClause",
                                "fullStart": 907,
                                "fullEnd": 927,
                                "start": 907,
                                "end": 927,
                                "fullWidth": 20,
                                "width": 20,
                                "equalsToken": {
                                    "kind": "EqualsToken",
                                    "fullStart": 907,
                                    "fullEnd": 909,
                                    "start": 907,
                                    "end": 908,
                                    "fullWidth": 2,
                                    "width": 1,
                                    "text": "=",
                                    "value": "=",
                                    "valueText": "=",
                                    "hasTrailingTrivia": true,
                                    "trailingTrivia": [
                                        {
                                            "kind": "WhitespaceTrivia",
                                            "text": " "
                                        }
                                    ]
                                },
                                "value": {
                                    "kind": "ObjectCreationExpression",
                                    "fullStart": 909,
                                    "fullEnd": 927,
                                    "start": 909,
                                    "end": 927,
                                    "fullWidth": 18,
                                    "width": 18,
                                    "newKeyword": {
                                        "kind": "NewKeyword",
                                        "fullStart": 909,
                                        "fullEnd": 913,
                                        "start": 909,
                                        "end": 912,
                                        "fullWidth": 4,
                                        "width": 3,
                                        "text": "new",
                                        "value": "new",
                                        "valueText": "new",
                                        "hasTrailingTrivia": true,
                                        "trailingTrivia": [
                                            {
                                                "kind": "WhitespaceTrivia",
                                                "text": " "
                                            }
                                        ]
                                    },
                                    "expression": {
                                        "kind": "IdentifierName",
                                        "fullStart": 913,
                                        "fullEnd": 917,
                                        "start": 913,
                                        "end": 917,
                                        "fullWidth": 4,
                                        "width": 4,
                                        "text": "Date",
                                        "value": "Date",
                                        "valueText": "Date"
                                    },
                                    "argumentList": {
                                        "kind": "ArgumentList",
                                        "fullStart": 917,
                                        "fullEnd": 927,
                                        "start": 917,
                                        "end": 927,
                                        "fullWidth": 10,
                                        "width": 10,
                                        "openParenToken": {
                                            "kind": "OpenParenToken",
                                            "fullStart": 917,
                                            "fullEnd": 918,
                                            "start": 917,
                                            "end": 918,
                                            "fullWidth": 1,
                                            "width": 1,
                                            "text": "(",
                                            "value": "(",
                                            "valueText": "("
                                        },
                                        "arguments": [
                                            {
                                                "kind": "NumericLiteral",
                                                "fullStart": 918,
                                                "fullEnd": 922,
                                                "start": 918,
                                                "end": 922,
                                                "fullWidth": 4,
                                                "width": 4,
                                                "text": "1969",
                                                "value": 1969,
                                                "valueText": "1969"
                                            },
                                            {
                                                "kind": "CommaToken",
                                                "fullStart": 922,
                                                "fullEnd": 924,
                                                "start": 922,
                                                "end": 923,
                                                "fullWidth": 2,
                                                "width": 1,
                                                "text": ",",
                                                "value": ",",
                                                "valueText": ",",
                                                "hasTrailingTrivia": true,
                                                "trailingTrivia": [
                                                    {
                                                        "kind": "WhitespaceTrivia",
                                                        "text": " "
                                                    }
                                                ]
                                            },
                                            {
                                                "kind": "NumericLiteral",
                                                "fullStart": 924,
                                                "fullEnd": 926,
                                                "start": 924,
                                                "end": 926,
                                                "fullWidth": 2,
                                                "width": 2,
                                                "text": "11",
                                                "value": 11,
                                                "valueText": "11"
                                            }
                                        ],
                                        "closeParenToken": {
                                            "kind": "CloseParenToken",
                                            "fullStart": 926,
                                            "fullEnd": 927,
                                            "start": 926,
                                            "end": 927,
                                            "fullWidth": 1,
                                            "width": 1,
                                            "text": ")",
                                            "value": ")",
                                            "valueText": ")"
                                        }
                                    }
                                }
                            }
                        }
                    ]
                },
                "semicolonToken": {
                    "kind": "SemicolonToken",
                    "fullStart": 927,
                    "fullEnd": 929,
                    "start": 927,
                    "end": 928,
                    "fullWidth": 2,
                    "width": 1,
                    "text": ";",
                    "value": ";",
                    "valueText": ";",
                    "hasTrailingTrivia": true,
                    "hasTrailingNewLine": true,
                    "trailingTrivia": [
                        {
                            "kind": "NewLineTrivia",
                            "text": "\n"
                        }
                    ]
                }
            },
            {
                "kind": "IfStatement",
                "fullStart": 929,
                "fullEnd": 1081,
                "start": 929,
                "end": 1080,
                "fullWidth": 152,
                "width": 151,
                "ifKeyword": {
                    "kind": "IfKeyword",
                    "fullStart": 929,
                    "fullEnd": 932,
                    "start": 929,
                    "end": 931,
                    "fullWidth": 3,
                    "width": 2,
                    "text": "if",
                    "value": "if",
                    "valueText": "if",
                    "hasTrailingTrivia": true,
                    "trailingTrivia": [
                        {
                            "kind": "WhitespaceTrivia",
                            "text": " "
                        }
                    ]
                },
                "openParenToken": {
                    "kind": "OpenParenToken",
                    "fullStart": 932,
                    "fullEnd": 933,
                    "start": 932,
                    "end": 933,
                    "fullWidth": 1,
                    "width": 1,
                    "text": "(",
                    "value": "(",
                    "valueText": "("
                },
                "condition": {
                    "kind": "NotEqualsExpression",
                    "fullStart": 933,
                    "fullEnd": 987,
                    "start": 933,
                    "end": 987,
                    "fullWidth": 54,
                    "width": 54,
                    "left": {
                        "kind": "InvocationExpression",
                        "fullStart": 933,
                        "fullEnd": 968,
                        "start": 933,
                        "end": 967,
                        "fullWidth": 35,
                        "width": 34,
                        "expression": {
                            "kind": "MemberAccessExpression",
                            "fullStart": 933,
                            "fullEnd": 963,
                            "start": 933,
                            "end": 963,
                            "fullWidth": 30,
                            "width": 30,
                            "expression": {
                                "kind": "MemberAccessExpression",
                                "fullStart": 933,
                                "fullEnd": 958,
                                "start": 933,
                                "end": 958,
                                "fullWidth": 25,
                                "width": 25,
                                "expression": {
                                    "kind": "MemberAccessExpression",
                                    "fullStart": 933,
                                    "fullEnd": 949,
                                    "start": 933,
                                    "end": 949,
                                    "fullWidth": 16,
                                    "width": 16,
                                    "expression": {
                                        "kind": "IdentifierName",
                                        "fullStart": 933,
                                        "fullEnd": 939,
                                        "start": 933,
                                        "end": 939,
                                        "fullWidth": 6,
                                        "width": 6,
                                        "text": "Object",
                                        "value": "Object",
                                        "valueText": "Object"
                                    },
                                    "dotToken": {
                                        "kind": "DotToken",
                                        "fullStart": 939,
                                        "fullEnd": 940,
                                        "start": 939,
                                        "end": 940,
                                        "fullWidth": 1,
                                        "width": 1,
                                        "text": ".",
                                        "value": ".",
                                        "valueText": "."
                                    },
                                    "name": {
                                        "kind": "IdentifierName",
                                        "fullStart": 940,
                                        "fullEnd": 949,
                                        "start": 940,
                                        "end": 949,
                                        "fullWidth": 9,
                                        "width": 9,
                                        "text": "prototype",
                                        "value": "prototype",
                                        "valueText": "prototype"
                                    }
                                },
                                "dotToken": {
                                    "kind": "DotToken",
                                    "fullStart": 949,
                                    "fullEnd": 950,
                                    "start": 949,
                                    "end": 950,
                                    "fullWidth": 1,
                                    "width": 1,
                                    "text": ".",
                                    "value": ".",
                                    "valueText": "."
                                },
                                "name": {
                                    "kind": "IdentifierName",
                                    "fullStart": 950,
                                    "fullEnd": 958,
                                    "start": 950,
                                    "end": 958,
                                    "fullWidth": 8,
                                    "width": 8,
                                    "text": "toString",
                                    "value": "toString",
                                    "valueText": "toString"
                                }
                            },
                            "dotToken": {
                                "kind": "DotToken",
                                "fullStart": 958,
                                "fullEnd": 959,
                                "start": 958,
                                "end": 959,
                                "fullWidth": 1,
                                "width": 1,
                                "text": ".",
                                "value": ".",
                                "valueText": "."
                            },
                            "name": {
                                "kind": "IdentifierName",
                                "fullStart": 959,
                                "fullEnd": 963,
                                "start": 959,
                                "end": 963,
                                "fullWidth": 4,
                                "width": 4,
                                "text": "call",
                                "value": "call",
                                "valueText": "call"
                            }
                        },
                        "argumentList": {
                            "kind": "ArgumentList",
                            "fullStart": 963,
                            "fullEnd": 968,
                            "start": 963,
                            "end": 967,
                            "fullWidth": 5,
                            "width": 4,
                            "openParenToken": {
                                "kind": "OpenParenToken",
                                "fullStart": 963,
                                "fullEnd": 964,
                                "start": 963,
                                "end": 964,
                                "fullWidth": 1,
                                "width": 1,
                                "text": "(",
                                "value": "(",
                                "valueText": "("
                            },
                            "arguments": [
                                {
                                    "kind": "IdentifierName",
                                    "fullStart": 964,
                                    "fullEnd": 966,
                                    "start": 964,
                                    "end": 966,
                                    "fullWidth": 2,
                                    "width": 2,
                                    "text": "x4",
                                    "value": "x4",
                                    "valueText": "x4"
                                }
                            ],
                            "closeParenToken": {
                                "kind": "CloseParenToken",
                                "fullStart": 966,
                                "fullEnd": 968,
                                "start": 966,
                                "end": 967,
                                "fullWidth": 2,
                                "width": 1,
                                "text": ")",
                                "value": ")",
                                "valueText": ")",
                                "hasTrailingTrivia": true,
                                "trailingTrivia": [
                                    {
                                        "kind": "WhitespaceTrivia",
                                        "text": " "
                                    }
                                ]
                            }
                        }
                    },
                    "operatorToken": {
                        "kind": "ExclamationEqualsEqualsToken",
                        "fullStart": 968,
                        "fullEnd": 972,
                        "start": 968,
                        "end": 971,
                        "fullWidth": 4,
                        "width": 3,
                        "text": "!==",
                        "value": "!==",
                        "valueText": "!==",
                        "hasTrailingTrivia": true,
                        "trailingTrivia": [
                            {
                                "kind": "WhitespaceTrivia",
                                "text": " "
                            }
                        ]
                    },
                    "right": {
                        "kind": "StringLiteral",
                        "fullStart": 972,
                        "fullEnd": 987,
                        "start": 972,
                        "end": 987,
                        "fullWidth": 15,
                        "width": 15,
                        "text": "\"[object Date]\"",
                        "value": "[object Date]",
                        "valueText": "[object Date]"
                    }
                },
                "closeParenToken": {
                    "kind": "CloseParenToken",
                    "fullStart": 987,
                    "fullEnd": 989,
                    "start": 987,
                    "end": 988,
                    "fullWidth": 2,
                    "width": 1,
                    "text": ")",
                    "value": ")",
                    "valueText": ")",
                    "hasTrailingTrivia": true,
                    "trailingTrivia": [
                        {
                            "kind": "WhitespaceTrivia",
                            "text": " "
                        }
                    ]
                },
                "statement": {
                    "kind": "Block",
                    "fullStart": 989,
                    "fullEnd": 1081,
                    "start": 989,
                    "end": 1080,
                    "fullWidth": 92,
                    "width": 91,
                    "openBraceToken": {
                        "kind": "OpenBraceToken",
                        "fullStart": 989,
                        "fullEnd": 991,
                        "start": 989,
                        "end": 990,
                        "fullWidth": 2,
                        "width": 1,
                        "text": "{",
                        "value": "{",
                        "valueText": "{",
                        "hasTrailingTrivia": true,
                        "hasTrailingNewLine": true,
                        "trailingTrivia": [
                            {
                                "kind": "NewLineTrivia",
                                "text": "\n"
                            }
                        ]
                    },
                    "statements": [
                        {
                            "kind": "ExpressionStatement",
                            "fullStart": 991,
                            "fullEnd": 1079,
                            "start": 993,
                            "end": 1078,
                            "fullWidth": 88,
                            "width": 85,
                            "expression": {
                                "kind": "InvocationExpression",
                                "fullStart": 991,
                                "fullEnd": 1077,
                                "start": 993,
                                "end": 1077,
                                "fullWidth": 86,
                                "width": 84,
                                "expression": {
                                    "kind": "IdentifierName",
                                    "fullStart": 991,
                                    "fullEnd": 998,
                                    "start": 993,
                                    "end": 998,
                                    "fullWidth": 7,
                                    "width": 5,
                                    "text": "$FAIL",
                                    "value": "$FAIL",
                                    "valueText": "$FAIL",
                                    "hasLeadingTrivia": true,
                                    "leadingTrivia": [
                                        {
                                            "kind": "WhitespaceTrivia",
                                            "text": "  "
                                        }
                                    ]
                                },
                                "argumentList": {
                                    "kind": "ArgumentList",
                                    "fullStart": 998,
                                    "fullEnd": 1077,
                                    "start": 998,
                                    "end": 1077,
                                    "fullWidth": 79,
                                    "width": 79,
                                    "openParenToken": {
                                        "kind": "OpenParenToken",
                                        "fullStart": 998,
                                        "fullEnd": 999,
                                        "start": 998,
                                        "end": 999,
                                        "fullWidth": 1,
                                        "width": 1,
                                        "text": "(",
                                        "value": "(",
                                        "valueText": "("
                                    },
                                    "arguments": [
                                        {
                                            "kind": "StringLiteral",
                                            "fullStart": 999,
                                            "fullEnd": 1076,
                                            "start": 999,
                                            "end": 1076,
                                            "fullWidth": 77,
                                            "width": 77,
                                            "text": "\"#4: The [[Class]] property of the newly constructed object is set to 'Date'\"",
                                            "value": "#4: The [[Class]] property of the newly constructed object is set to 'Date'",
                                            "valueText": "#4: The [[Class]] property of the newly constructed object is set to 'Date'"
                                        }
                                    ],
                                    "closeParenToken": {
                                        "kind": "CloseParenToken",
                                        "fullStart": 1076,
                                        "fullEnd": 1077,
                                        "start": 1076,
                                        "end": 1077,
                                        "fullWidth": 1,
                                        "width": 1,
                                        "text": ")",
                                        "value": ")",
                                        "valueText": ")"
                                    }
                                }
                            },
                            "semicolonToken": {
                                "kind": "SemicolonToken",
                                "fullStart": 1077,
                                "fullEnd": 1079,
                                "start": 1077,
                                "end": 1078,
                                "fullWidth": 2,
                                "width": 1,
                                "text": ";",
                                "value": ";",
                                "valueText": ";",
                                "hasTrailingTrivia": true,
                                "hasTrailingNewLine": true,
                                "trailingTrivia": [
                                    {
                                        "kind": "NewLineTrivia",
                                        "text": "\n"
                                    }
                                ]
                            }
                        }
                    ],
                    "closeBraceToken": {
                        "kind": "CloseBraceToken",
                        "fullStart": 1079,
                        "fullEnd": 1081,
                        "start": 1079,
                        "end": 1080,
                        "fullWidth": 2,
                        "width": 1,
                        "text": "}",
                        "value": "}",
                        "valueText": "}",
                        "hasTrailingTrivia": true,
                        "hasTrailingNewLine": true,
                        "trailingTrivia": [
                            {
                                "kind": "NewLineTrivia",
                                "text": "\n"
                            }
                        ]
                    }
                }
            },
            {
                "kind": "VariableStatement",
                "fullStart": 1081,
                "fullEnd": 1111,
                "start": 1082,
                "end": 1110,
                "fullWidth": 30,
                "width": 28,
                "modifiers": [],
                "variableDeclaration": {
                    "kind": "VariableDeclaration",
                    "fullStart": 1081,
                    "fullEnd": 1109,
                    "start": 1082,
                    "end": 1109,
                    "fullWidth": 28,
                    "width": 27,
                    "varKeyword": {
                        "kind": "VarKeyword",
                        "fullStart": 1081,
                        "fullEnd": 1086,
                        "start": 1082,
                        "end": 1085,
                        "fullWidth": 5,
                        "width": 3,
                        "text": "var",
                        "value": "var",
                        "valueText": "var",
                        "hasLeadingTrivia": true,
                        "hasLeadingNewLine": true,
                        "hasTrailingTrivia": true,
                        "leadingTrivia": [
                            {
                                "kind": "NewLineTrivia",
                                "text": "\n"
                            }
                        ],
                        "trailingTrivia": [
                            {
                                "kind": "WhitespaceTrivia",
                                "text": " "
                            }
                        ]
                    },
                    "variableDeclarators": [
                        {
                            "kind": "VariableDeclarator",
                            "fullStart": 1086,
                            "fullEnd": 1109,
                            "start": 1086,
                            "end": 1109,
                            "fullWidth": 23,
<<<<<<< HEAD
                            "width": 23,
                            "identifier": {
=======
                            "propertyName": {
>>>>>>> 85e84683
                                "kind": "IdentifierName",
                                "fullStart": 1086,
                                "fullEnd": 1089,
                                "start": 1086,
                                "end": 1088,
                                "fullWidth": 3,
                                "width": 2,
                                "text": "x5",
                                "value": "x5",
                                "valueText": "x5",
                                "hasTrailingTrivia": true,
                                "trailingTrivia": [
                                    {
                                        "kind": "WhitespaceTrivia",
                                        "text": " "
                                    }
                                ]
                            },
                            "equalsValueClause": {
                                "kind": "EqualsValueClause",
                                "fullStart": 1089,
                                "fullEnd": 1109,
                                "start": 1089,
                                "end": 1109,
                                "fullWidth": 20,
                                "width": 20,
                                "equalsToken": {
                                    "kind": "EqualsToken",
                                    "fullStart": 1089,
                                    "fullEnd": 1091,
                                    "start": 1089,
                                    "end": 1090,
                                    "fullWidth": 2,
                                    "width": 1,
                                    "text": "=",
                                    "value": "=",
                                    "valueText": "=",
                                    "hasTrailingTrivia": true,
                                    "trailingTrivia": [
                                        {
                                            "kind": "WhitespaceTrivia",
                                            "text": " "
                                        }
                                    ]
                                },
                                "value": {
                                    "kind": "ObjectCreationExpression",
                                    "fullStart": 1091,
                                    "fullEnd": 1109,
                                    "start": 1091,
                                    "end": 1109,
                                    "fullWidth": 18,
                                    "width": 18,
                                    "newKeyword": {
                                        "kind": "NewKeyword",
                                        "fullStart": 1091,
                                        "fullEnd": 1095,
                                        "start": 1091,
                                        "end": 1094,
                                        "fullWidth": 4,
                                        "width": 3,
                                        "text": "new",
                                        "value": "new",
                                        "valueText": "new",
                                        "hasTrailingTrivia": true,
                                        "trailingTrivia": [
                                            {
                                                "kind": "WhitespaceTrivia",
                                                "text": " "
                                            }
                                        ]
                                    },
                                    "expression": {
                                        "kind": "IdentifierName",
                                        "fullStart": 1095,
                                        "fullEnd": 1099,
                                        "start": 1095,
                                        "end": 1099,
                                        "fullWidth": 4,
                                        "width": 4,
                                        "text": "Date",
                                        "value": "Date",
                                        "valueText": "Date"
                                    },
                                    "argumentList": {
                                        "kind": "ArgumentList",
                                        "fullStart": 1099,
                                        "fullEnd": 1109,
                                        "start": 1099,
                                        "end": 1109,
                                        "fullWidth": 10,
                                        "width": 10,
                                        "openParenToken": {
                                            "kind": "OpenParenToken",
                                            "fullStart": 1099,
                                            "fullEnd": 1100,
                                            "start": 1099,
                                            "end": 1100,
                                            "fullWidth": 1,
                                            "width": 1,
                                            "text": "(",
                                            "value": "(",
                                            "valueText": "("
                                        },
                                        "arguments": [
                                            {
                                                "kind": "NumericLiteral",
                                                "fullStart": 1100,
                                                "fullEnd": 1104,
                                                "start": 1100,
                                                "end": 1104,
                                                "fullWidth": 4,
                                                "width": 4,
                                                "text": "1969",
                                                "value": 1969,
                                                "valueText": "1969"
                                            },
                                            {
                                                "kind": "CommaToken",
                                                "fullStart": 1104,
                                                "fullEnd": 1106,
                                                "start": 1104,
                                                "end": 1105,
                                                "fullWidth": 2,
                                                "width": 1,
                                                "text": ",",
                                                "value": ",",
                                                "valueText": ",",
                                                "hasTrailingTrivia": true,
                                                "trailingTrivia": [
                                                    {
                                                        "kind": "WhitespaceTrivia",
                                                        "text": " "
                                                    }
                                                ]
                                            },
                                            {
                                                "kind": "NumericLiteral",
                                                "fullStart": 1106,
                                                "fullEnd": 1108,
                                                "start": 1106,
                                                "end": 1108,
                                                "fullWidth": 2,
                                                "width": 2,
                                                "text": "12",
                                                "value": 12,
                                                "valueText": "12"
                                            }
                                        ],
                                        "closeParenToken": {
                                            "kind": "CloseParenToken",
                                            "fullStart": 1108,
                                            "fullEnd": 1109,
                                            "start": 1108,
                                            "end": 1109,
                                            "fullWidth": 1,
                                            "width": 1,
                                            "text": ")",
                                            "value": ")",
                                            "valueText": ")"
                                        }
                                    }
                                }
                            }
                        }
                    ]
                },
                "semicolonToken": {
                    "kind": "SemicolonToken",
                    "fullStart": 1109,
                    "fullEnd": 1111,
                    "start": 1109,
                    "end": 1110,
                    "fullWidth": 2,
                    "width": 1,
                    "text": ";",
                    "value": ";",
                    "valueText": ";",
                    "hasTrailingTrivia": true,
                    "hasTrailingNewLine": true,
                    "trailingTrivia": [
                        {
                            "kind": "NewLineTrivia",
                            "text": "\n"
                        }
                    ]
                }
            },
            {
                "kind": "IfStatement",
                "fullStart": 1111,
                "fullEnd": 1263,
                "start": 1111,
                "end": 1262,
                "fullWidth": 152,
                "width": 151,
                "ifKeyword": {
                    "kind": "IfKeyword",
                    "fullStart": 1111,
                    "fullEnd": 1114,
                    "start": 1111,
                    "end": 1113,
                    "fullWidth": 3,
                    "width": 2,
                    "text": "if",
                    "value": "if",
                    "valueText": "if",
                    "hasTrailingTrivia": true,
                    "trailingTrivia": [
                        {
                            "kind": "WhitespaceTrivia",
                            "text": " "
                        }
                    ]
                },
                "openParenToken": {
                    "kind": "OpenParenToken",
                    "fullStart": 1114,
                    "fullEnd": 1115,
                    "start": 1114,
                    "end": 1115,
                    "fullWidth": 1,
                    "width": 1,
                    "text": "(",
                    "value": "(",
                    "valueText": "("
                },
                "condition": {
                    "kind": "NotEqualsExpression",
                    "fullStart": 1115,
                    "fullEnd": 1169,
                    "start": 1115,
                    "end": 1169,
                    "fullWidth": 54,
                    "width": 54,
                    "left": {
                        "kind": "InvocationExpression",
                        "fullStart": 1115,
                        "fullEnd": 1150,
                        "start": 1115,
                        "end": 1149,
                        "fullWidth": 35,
                        "width": 34,
                        "expression": {
                            "kind": "MemberAccessExpression",
                            "fullStart": 1115,
                            "fullEnd": 1145,
                            "start": 1115,
                            "end": 1145,
                            "fullWidth": 30,
                            "width": 30,
                            "expression": {
                                "kind": "MemberAccessExpression",
                                "fullStart": 1115,
                                "fullEnd": 1140,
                                "start": 1115,
                                "end": 1140,
                                "fullWidth": 25,
                                "width": 25,
                                "expression": {
                                    "kind": "MemberAccessExpression",
                                    "fullStart": 1115,
                                    "fullEnd": 1131,
                                    "start": 1115,
                                    "end": 1131,
                                    "fullWidth": 16,
                                    "width": 16,
                                    "expression": {
                                        "kind": "IdentifierName",
                                        "fullStart": 1115,
                                        "fullEnd": 1121,
                                        "start": 1115,
                                        "end": 1121,
                                        "fullWidth": 6,
                                        "width": 6,
                                        "text": "Object",
                                        "value": "Object",
                                        "valueText": "Object"
                                    },
                                    "dotToken": {
                                        "kind": "DotToken",
                                        "fullStart": 1121,
                                        "fullEnd": 1122,
                                        "start": 1121,
                                        "end": 1122,
                                        "fullWidth": 1,
                                        "width": 1,
                                        "text": ".",
                                        "value": ".",
                                        "valueText": "."
                                    },
                                    "name": {
                                        "kind": "IdentifierName",
                                        "fullStart": 1122,
                                        "fullEnd": 1131,
                                        "start": 1122,
                                        "end": 1131,
                                        "fullWidth": 9,
                                        "width": 9,
                                        "text": "prototype",
                                        "value": "prototype",
                                        "valueText": "prototype"
                                    }
                                },
                                "dotToken": {
                                    "kind": "DotToken",
                                    "fullStart": 1131,
                                    "fullEnd": 1132,
                                    "start": 1131,
                                    "end": 1132,
                                    "fullWidth": 1,
                                    "width": 1,
                                    "text": ".",
                                    "value": ".",
                                    "valueText": "."
                                },
                                "name": {
                                    "kind": "IdentifierName",
                                    "fullStart": 1132,
                                    "fullEnd": 1140,
                                    "start": 1132,
                                    "end": 1140,
                                    "fullWidth": 8,
                                    "width": 8,
                                    "text": "toString",
                                    "value": "toString",
                                    "valueText": "toString"
                                }
                            },
                            "dotToken": {
                                "kind": "DotToken",
                                "fullStart": 1140,
                                "fullEnd": 1141,
                                "start": 1140,
                                "end": 1141,
                                "fullWidth": 1,
                                "width": 1,
                                "text": ".",
                                "value": ".",
                                "valueText": "."
                            },
                            "name": {
                                "kind": "IdentifierName",
                                "fullStart": 1141,
                                "fullEnd": 1145,
                                "start": 1141,
                                "end": 1145,
                                "fullWidth": 4,
                                "width": 4,
                                "text": "call",
                                "value": "call",
                                "valueText": "call"
                            }
                        },
                        "argumentList": {
                            "kind": "ArgumentList",
                            "fullStart": 1145,
                            "fullEnd": 1150,
                            "start": 1145,
                            "end": 1149,
                            "fullWidth": 5,
                            "width": 4,
                            "openParenToken": {
                                "kind": "OpenParenToken",
                                "fullStart": 1145,
                                "fullEnd": 1146,
                                "start": 1145,
                                "end": 1146,
                                "fullWidth": 1,
                                "width": 1,
                                "text": "(",
                                "value": "(",
                                "valueText": "("
                            },
                            "arguments": [
                                {
                                    "kind": "IdentifierName",
                                    "fullStart": 1146,
                                    "fullEnd": 1148,
                                    "start": 1146,
                                    "end": 1148,
                                    "fullWidth": 2,
                                    "width": 2,
                                    "text": "x5",
                                    "value": "x5",
                                    "valueText": "x5"
                                }
                            ],
                            "closeParenToken": {
                                "kind": "CloseParenToken",
                                "fullStart": 1148,
                                "fullEnd": 1150,
                                "start": 1148,
                                "end": 1149,
                                "fullWidth": 2,
                                "width": 1,
                                "text": ")",
                                "value": ")",
                                "valueText": ")",
                                "hasTrailingTrivia": true,
                                "trailingTrivia": [
                                    {
                                        "kind": "WhitespaceTrivia",
                                        "text": " "
                                    }
                                ]
                            }
                        }
                    },
                    "operatorToken": {
                        "kind": "ExclamationEqualsEqualsToken",
                        "fullStart": 1150,
                        "fullEnd": 1154,
                        "start": 1150,
                        "end": 1153,
                        "fullWidth": 4,
                        "width": 3,
                        "text": "!==",
                        "value": "!==",
                        "valueText": "!==",
                        "hasTrailingTrivia": true,
                        "trailingTrivia": [
                            {
                                "kind": "WhitespaceTrivia",
                                "text": " "
                            }
                        ]
                    },
                    "right": {
                        "kind": "StringLiteral",
                        "fullStart": 1154,
                        "fullEnd": 1169,
                        "start": 1154,
                        "end": 1169,
                        "fullWidth": 15,
                        "width": 15,
                        "text": "\"[object Date]\"",
                        "value": "[object Date]",
                        "valueText": "[object Date]"
                    }
                },
                "closeParenToken": {
                    "kind": "CloseParenToken",
                    "fullStart": 1169,
                    "fullEnd": 1171,
                    "start": 1169,
                    "end": 1170,
                    "fullWidth": 2,
                    "width": 1,
                    "text": ")",
                    "value": ")",
                    "valueText": ")",
                    "hasTrailingTrivia": true,
                    "trailingTrivia": [
                        {
                            "kind": "WhitespaceTrivia",
                            "text": " "
                        }
                    ]
                },
                "statement": {
                    "kind": "Block",
                    "fullStart": 1171,
                    "fullEnd": 1263,
                    "start": 1171,
                    "end": 1262,
                    "fullWidth": 92,
                    "width": 91,
                    "openBraceToken": {
                        "kind": "OpenBraceToken",
                        "fullStart": 1171,
                        "fullEnd": 1173,
                        "start": 1171,
                        "end": 1172,
                        "fullWidth": 2,
                        "width": 1,
                        "text": "{",
                        "value": "{",
                        "valueText": "{",
                        "hasTrailingTrivia": true,
                        "hasTrailingNewLine": true,
                        "trailingTrivia": [
                            {
                                "kind": "NewLineTrivia",
                                "text": "\n"
                            }
                        ]
                    },
                    "statements": [
                        {
                            "kind": "ExpressionStatement",
                            "fullStart": 1173,
                            "fullEnd": 1261,
                            "start": 1175,
                            "end": 1260,
                            "fullWidth": 88,
                            "width": 85,
                            "expression": {
                                "kind": "InvocationExpression",
                                "fullStart": 1173,
                                "fullEnd": 1259,
                                "start": 1175,
                                "end": 1259,
                                "fullWidth": 86,
                                "width": 84,
                                "expression": {
                                    "kind": "IdentifierName",
                                    "fullStart": 1173,
                                    "fullEnd": 1180,
                                    "start": 1175,
                                    "end": 1180,
                                    "fullWidth": 7,
                                    "width": 5,
                                    "text": "$FAIL",
                                    "value": "$FAIL",
                                    "valueText": "$FAIL",
                                    "hasLeadingTrivia": true,
                                    "leadingTrivia": [
                                        {
                                            "kind": "WhitespaceTrivia",
                                            "text": "  "
                                        }
                                    ]
                                },
                                "argumentList": {
                                    "kind": "ArgumentList",
                                    "fullStart": 1180,
                                    "fullEnd": 1259,
                                    "start": 1180,
                                    "end": 1259,
                                    "fullWidth": 79,
                                    "width": 79,
                                    "openParenToken": {
                                        "kind": "OpenParenToken",
                                        "fullStart": 1180,
                                        "fullEnd": 1181,
                                        "start": 1180,
                                        "end": 1181,
                                        "fullWidth": 1,
                                        "width": 1,
                                        "text": "(",
                                        "value": "(",
                                        "valueText": "("
                                    },
                                    "arguments": [
                                        {
                                            "kind": "StringLiteral",
                                            "fullStart": 1181,
                                            "fullEnd": 1258,
                                            "start": 1181,
                                            "end": 1258,
                                            "fullWidth": 77,
                                            "width": 77,
                                            "text": "\"#5: The [[Class]] property of the newly constructed object is set to 'Date'\"",
                                            "value": "#5: The [[Class]] property of the newly constructed object is set to 'Date'",
                                            "valueText": "#5: The [[Class]] property of the newly constructed object is set to 'Date'"
                                        }
                                    ],
                                    "closeParenToken": {
                                        "kind": "CloseParenToken",
                                        "fullStart": 1258,
                                        "fullEnd": 1259,
                                        "start": 1258,
                                        "end": 1259,
                                        "fullWidth": 1,
                                        "width": 1,
                                        "text": ")",
                                        "value": ")",
                                        "valueText": ")"
                                    }
                                }
                            },
                            "semicolonToken": {
                                "kind": "SemicolonToken",
                                "fullStart": 1259,
                                "fullEnd": 1261,
                                "start": 1259,
                                "end": 1260,
                                "fullWidth": 2,
                                "width": 1,
                                "text": ";",
                                "value": ";",
                                "valueText": ";",
                                "hasTrailingTrivia": true,
                                "hasTrailingNewLine": true,
                                "trailingTrivia": [
                                    {
                                        "kind": "NewLineTrivia",
                                        "text": "\n"
                                    }
                                ]
                            }
                        }
                    ],
                    "closeBraceToken": {
                        "kind": "CloseBraceToken",
                        "fullStart": 1261,
                        "fullEnd": 1263,
                        "start": 1261,
                        "end": 1262,
                        "fullWidth": 2,
                        "width": 1,
                        "text": "}",
                        "value": "}",
                        "valueText": "}",
                        "hasTrailingTrivia": true,
                        "hasTrailingNewLine": true,
                        "trailingTrivia": [
                            {
                                "kind": "NewLineTrivia",
                                "text": "\n"
                            }
                        ]
                    }
                }
            },
            {
                "kind": "VariableStatement",
                "fullStart": 1263,
                "fullEnd": 1292,
                "start": 1264,
                "end": 1291,
                "fullWidth": 29,
                "width": 27,
                "modifiers": [],
                "variableDeclaration": {
                    "kind": "VariableDeclaration",
                    "fullStart": 1263,
                    "fullEnd": 1290,
                    "start": 1264,
                    "end": 1290,
                    "fullWidth": 27,
                    "width": 26,
                    "varKeyword": {
                        "kind": "VarKeyword",
                        "fullStart": 1263,
                        "fullEnd": 1268,
                        "start": 1264,
                        "end": 1267,
                        "fullWidth": 5,
                        "width": 3,
                        "text": "var",
                        "value": "var",
                        "valueText": "var",
                        "hasLeadingTrivia": true,
                        "hasLeadingNewLine": true,
                        "hasTrailingTrivia": true,
                        "leadingTrivia": [
                            {
                                "kind": "NewLineTrivia",
                                "text": "\n"
                            }
                        ],
                        "trailingTrivia": [
                            {
                                "kind": "WhitespaceTrivia",
                                "text": " "
                            }
                        ]
                    },
                    "variableDeclarators": [
                        {
                            "kind": "VariableDeclarator",
                            "fullStart": 1268,
                            "fullEnd": 1290,
                            "start": 1268,
                            "end": 1290,
                            "fullWidth": 22,
<<<<<<< HEAD
                            "width": 22,
                            "identifier": {
=======
                            "propertyName": {
>>>>>>> 85e84683
                                "kind": "IdentifierName",
                                "fullStart": 1268,
                                "fullEnd": 1271,
                                "start": 1268,
                                "end": 1270,
                                "fullWidth": 3,
                                "width": 2,
                                "text": "x6",
                                "value": "x6",
                                "valueText": "x6",
                                "hasTrailingTrivia": true,
                                "trailingTrivia": [
                                    {
                                        "kind": "WhitespaceTrivia",
                                        "text": " "
                                    }
                                ]
                            },
                            "equalsValueClause": {
                                "kind": "EqualsValueClause",
                                "fullStart": 1271,
                                "fullEnd": 1290,
                                "start": 1271,
                                "end": 1290,
                                "fullWidth": 19,
                                "width": 19,
                                "equalsToken": {
                                    "kind": "EqualsToken",
                                    "fullStart": 1271,
                                    "fullEnd": 1273,
                                    "start": 1271,
                                    "end": 1272,
                                    "fullWidth": 2,
                                    "width": 1,
                                    "text": "=",
                                    "value": "=",
                                    "valueText": "=",
                                    "hasTrailingTrivia": true,
                                    "trailingTrivia": [
                                        {
                                            "kind": "WhitespaceTrivia",
                                            "text": " "
                                        }
                                    ]
                                },
                                "value": {
                                    "kind": "ObjectCreationExpression",
                                    "fullStart": 1273,
                                    "fullEnd": 1290,
                                    "start": 1273,
                                    "end": 1290,
                                    "fullWidth": 17,
                                    "width": 17,
                                    "newKeyword": {
                                        "kind": "NewKeyword",
                                        "fullStart": 1273,
                                        "fullEnd": 1277,
                                        "start": 1273,
                                        "end": 1276,
                                        "fullWidth": 4,
                                        "width": 3,
                                        "text": "new",
                                        "value": "new",
                                        "valueText": "new",
                                        "hasTrailingTrivia": true,
                                        "trailingTrivia": [
                                            {
                                                "kind": "WhitespaceTrivia",
                                                "text": " "
                                            }
                                        ]
                                    },
                                    "expression": {
                                        "kind": "IdentifierName",
                                        "fullStart": 1277,
                                        "fullEnd": 1281,
                                        "start": 1277,
                                        "end": 1281,
                                        "fullWidth": 4,
                                        "width": 4,
                                        "text": "Date",
                                        "value": "Date",
                                        "valueText": "Date"
                                    },
                                    "argumentList": {
                                        "kind": "ArgumentList",
                                        "fullStart": 1281,
                                        "fullEnd": 1290,
                                        "start": 1281,
                                        "end": 1290,
                                        "fullWidth": 9,
                                        "width": 9,
                                        "openParenToken": {
                                            "kind": "OpenParenToken",
                                            "fullStart": 1281,
                                            "fullEnd": 1282,
                                            "start": 1281,
                                            "end": 1282,
                                            "fullWidth": 1,
                                            "width": 1,
                                            "text": "(",
                                            "value": "(",
                                            "valueText": "("
                                        },
                                        "arguments": [
                                            {
                                                "kind": "NumericLiteral",
                                                "fullStart": 1282,
                                                "fullEnd": 1286,
                                                "start": 1282,
                                                "end": 1286,
                                                "fullWidth": 4,
                                                "width": 4,
                                                "text": "1970",
                                                "value": 1970,
                                                "valueText": "1970"
                                            },
                                            {
                                                "kind": "CommaToken",
                                                "fullStart": 1286,
                                                "fullEnd": 1288,
                                                "start": 1286,
                                                "end": 1287,
                                                "fullWidth": 2,
                                                "width": 1,
                                                "text": ",",
                                                "value": ",",
                                                "valueText": ",",
                                                "hasTrailingTrivia": true,
                                                "trailingTrivia": [
                                                    {
                                                        "kind": "WhitespaceTrivia",
                                                        "text": " "
                                                    }
                                                ]
                                            },
                                            {
                                                "kind": "NumericLiteral",
                                                "fullStart": 1288,
                                                "fullEnd": 1289,
                                                "start": 1288,
                                                "end": 1289,
                                                "fullWidth": 1,
                                                "width": 1,
                                                "text": "0",
                                                "value": 0,
                                                "valueText": "0"
                                            }
                                        ],
                                        "closeParenToken": {
                                            "kind": "CloseParenToken",
                                            "fullStart": 1289,
                                            "fullEnd": 1290,
                                            "start": 1289,
                                            "end": 1290,
                                            "fullWidth": 1,
                                            "width": 1,
                                            "text": ")",
                                            "value": ")",
                                            "valueText": ")"
                                        }
                                    }
                                }
                            }
                        }
                    ]
                },
                "semicolonToken": {
                    "kind": "SemicolonToken",
                    "fullStart": 1290,
                    "fullEnd": 1292,
                    "start": 1290,
                    "end": 1291,
                    "fullWidth": 2,
                    "width": 1,
                    "text": ";",
                    "value": ";",
                    "valueText": ";",
                    "hasTrailingTrivia": true,
                    "hasTrailingNewLine": true,
                    "trailingTrivia": [
                        {
                            "kind": "NewLineTrivia",
                            "text": "\n"
                        }
                    ]
                }
            },
            {
                "kind": "IfStatement",
                "fullStart": 1292,
                "fullEnd": 1444,
                "start": 1292,
                "end": 1443,
                "fullWidth": 152,
                "width": 151,
                "ifKeyword": {
                    "kind": "IfKeyword",
                    "fullStart": 1292,
                    "fullEnd": 1295,
                    "start": 1292,
                    "end": 1294,
                    "fullWidth": 3,
                    "width": 2,
                    "text": "if",
                    "value": "if",
                    "valueText": "if",
                    "hasTrailingTrivia": true,
                    "trailingTrivia": [
                        {
                            "kind": "WhitespaceTrivia",
                            "text": " "
                        }
                    ]
                },
                "openParenToken": {
                    "kind": "OpenParenToken",
                    "fullStart": 1295,
                    "fullEnd": 1296,
                    "start": 1295,
                    "end": 1296,
                    "fullWidth": 1,
                    "width": 1,
                    "text": "(",
                    "value": "(",
                    "valueText": "("
                },
                "condition": {
                    "kind": "NotEqualsExpression",
                    "fullStart": 1296,
                    "fullEnd": 1350,
                    "start": 1296,
                    "end": 1350,
                    "fullWidth": 54,
                    "width": 54,
                    "left": {
                        "kind": "InvocationExpression",
                        "fullStart": 1296,
                        "fullEnd": 1331,
                        "start": 1296,
                        "end": 1330,
                        "fullWidth": 35,
                        "width": 34,
                        "expression": {
                            "kind": "MemberAccessExpression",
                            "fullStart": 1296,
                            "fullEnd": 1326,
                            "start": 1296,
                            "end": 1326,
                            "fullWidth": 30,
                            "width": 30,
                            "expression": {
                                "kind": "MemberAccessExpression",
                                "fullStart": 1296,
                                "fullEnd": 1321,
                                "start": 1296,
                                "end": 1321,
                                "fullWidth": 25,
                                "width": 25,
                                "expression": {
                                    "kind": "MemberAccessExpression",
                                    "fullStart": 1296,
                                    "fullEnd": 1312,
                                    "start": 1296,
                                    "end": 1312,
                                    "fullWidth": 16,
                                    "width": 16,
                                    "expression": {
                                        "kind": "IdentifierName",
                                        "fullStart": 1296,
                                        "fullEnd": 1302,
                                        "start": 1296,
                                        "end": 1302,
                                        "fullWidth": 6,
                                        "width": 6,
                                        "text": "Object",
                                        "value": "Object",
                                        "valueText": "Object"
                                    },
                                    "dotToken": {
                                        "kind": "DotToken",
                                        "fullStart": 1302,
                                        "fullEnd": 1303,
                                        "start": 1302,
                                        "end": 1303,
                                        "fullWidth": 1,
                                        "width": 1,
                                        "text": ".",
                                        "value": ".",
                                        "valueText": "."
                                    },
                                    "name": {
                                        "kind": "IdentifierName",
                                        "fullStart": 1303,
                                        "fullEnd": 1312,
                                        "start": 1303,
                                        "end": 1312,
                                        "fullWidth": 9,
                                        "width": 9,
                                        "text": "prototype",
                                        "value": "prototype",
                                        "valueText": "prototype"
                                    }
                                },
                                "dotToken": {
                                    "kind": "DotToken",
                                    "fullStart": 1312,
                                    "fullEnd": 1313,
                                    "start": 1312,
                                    "end": 1313,
                                    "fullWidth": 1,
                                    "width": 1,
                                    "text": ".",
                                    "value": ".",
                                    "valueText": "."
                                },
                                "name": {
                                    "kind": "IdentifierName",
                                    "fullStart": 1313,
                                    "fullEnd": 1321,
                                    "start": 1313,
                                    "end": 1321,
                                    "fullWidth": 8,
                                    "width": 8,
                                    "text": "toString",
                                    "value": "toString",
                                    "valueText": "toString"
                                }
                            },
                            "dotToken": {
                                "kind": "DotToken",
                                "fullStart": 1321,
                                "fullEnd": 1322,
                                "start": 1321,
                                "end": 1322,
                                "fullWidth": 1,
                                "width": 1,
                                "text": ".",
                                "value": ".",
                                "valueText": "."
                            },
                            "name": {
                                "kind": "IdentifierName",
                                "fullStart": 1322,
                                "fullEnd": 1326,
                                "start": 1322,
                                "end": 1326,
                                "fullWidth": 4,
                                "width": 4,
                                "text": "call",
                                "value": "call",
                                "valueText": "call"
                            }
                        },
                        "argumentList": {
                            "kind": "ArgumentList",
                            "fullStart": 1326,
                            "fullEnd": 1331,
                            "start": 1326,
                            "end": 1330,
                            "fullWidth": 5,
                            "width": 4,
                            "openParenToken": {
                                "kind": "OpenParenToken",
                                "fullStart": 1326,
                                "fullEnd": 1327,
                                "start": 1326,
                                "end": 1327,
                                "fullWidth": 1,
                                "width": 1,
                                "text": "(",
                                "value": "(",
                                "valueText": "("
                            },
                            "arguments": [
                                {
                                    "kind": "IdentifierName",
                                    "fullStart": 1327,
                                    "fullEnd": 1329,
                                    "start": 1327,
                                    "end": 1329,
                                    "fullWidth": 2,
                                    "width": 2,
                                    "text": "x6",
                                    "value": "x6",
                                    "valueText": "x6"
                                }
                            ],
                            "closeParenToken": {
                                "kind": "CloseParenToken",
                                "fullStart": 1329,
                                "fullEnd": 1331,
                                "start": 1329,
                                "end": 1330,
                                "fullWidth": 2,
                                "width": 1,
                                "text": ")",
                                "value": ")",
                                "valueText": ")",
                                "hasTrailingTrivia": true,
                                "trailingTrivia": [
                                    {
                                        "kind": "WhitespaceTrivia",
                                        "text": " "
                                    }
                                ]
                            }
                        }
                    },
                    "operatorToken": {
                        "kind": "ExclamationEqualsEqualsToken",
                        "fullStart": 1331,
                        "fullEnd": 1335,
                        "start": 1331,
                        "end": 1334,
                        "fullWidth": 4,
                        "width": 3,
                        "text": "!==",
                        "value": "!==",
                        "valueText": "!==",
                        "hasTrailingTrivia": true,
                        "trailingTrivia": [
                            {
                                "kind": "WhitespaceTrivia",
                                "text": " "
                            }
                        ]
                    },
                    "right": {
                        "kind": "StringLiteral",
                        "fullStart": 1335,
                        "fullEnd": 1350,
                        "start": 1335,
                        "end": 1350,
                        "fullWidth": 15,
                        "width": 15,
                        "text": "\"[object Date]\"",
                        "value": "[object Date]",
                        "valueText": "[object Date]"
                    }
                },
                "closeParenToken": {
                    "kind": "CloseParenToken",
                    "fullStart": 1350,
                    "fullEnd": 1352,
                    "start": 1350,
                    "end": 1351,
                    "fullWidth": 2,
                    "width": 1,
                    "text": ")",
                    "value": ")",
                    "valueText": ")",
                    "hasTrailingTrivia": true,
                    "trailingTrivia": [
                        {
                            "kind": "WhitespaceTrivia",
                            "text": " "
                        }
                    ]
                },
                "statement": {
                    "kind": "Block",
                    "fullStart": 1352,
                    "fullEnd": 1444,
                    "start": 1352,
                    "end": 1443,
                    "fullWidth": 92,
                    "width": 91,
                    "openBraceToken": {
                        "kind": "OpenBraceToken",
                        "fullStart": 1352,
                        "fullEnd": 1354,
                        "start": 1352,
                        "end": 1353,
                        "fullWidth": 2,
                        "width": 1,
                        "text": "{",
                        "value": "{",
                        "valueText": "{",
                        "hasTrailingTrivia": true,
                        "hasTrailingNewLine": true,
                        "trailingTrivia": [
                            {
                                "kind": "NewLineTrivia",
                                "text": "\n"
                            }
                        ]
                    },
                    "statements": [
                        {
                            "kind": "ExpressionStatement",
                            "fullStart": 1354,
                            "fullEnd": 1442,
                            "start": 1356,
                            "end": 1441,
                            "fullWidth": 88,
                            "width": 85,
                            "expression": {
                                "kind": "InvocationExpression",
                                "fullStart": 1354,
                                "fullEnd": 1440,
                                "start": 1356,
                                "end": 1440,
                                "fullWidth": 86,
                                "width": 84,
                                "expression": {
                                    "kind": "IdentifierName",
                                    "fullStart": 1354,
                                    "fullEnd": 1361,
                                    "start": 1356,
                                    "end": 1361,
                                    "fullWidth": 7,
                                    "width": 5,
                                    "text": "$FAIL",
                                    "value": "$FAIL",
                                    "valueText": "$FAIL",
                                    "hasLeadingTrivia": true,
                                    "leadingTrivia": [
                                        {
                                            "kind": "WhitespaceTrivia",
                                            "text": "  "
                                        }
                                    ]
                                },
                                "argumentList": {
                                    "kind": "ArgumentList",
                                    "fullStart": 1361,
                                    "fullEnd": 1440,
                                    "start": 1361,
                                    "end": 1440,
                                    "fullWidth": 79,
                                    "width": 79,
                                    "openParenToken": {
                                        "kind": "OpenParenToken",
                                        "fullStart": 1361,
                                        "fullEnd": 1362,
                                        "start": 1361,
                                        "end": 1362,
                                        "fullWidth": 1,
                                        "width": 1,
                                        "text": "(",
                                        "value": "(",
                                        "valueText": "("
                                    },
                                    "arguments": [
                                        {
                                            "kind": "StringLiteral",
                                            "fullStart": 1362,
                                            "fullEnd": 1439,
                                            "start": 1362,
                                            "end": 1439,
                                            "fullWidth": 77,
                                            "width": 77,
                                            "text": "\"#6: The [[Class]] property of the newly constructed object is set to 'Date'\"",
                                            "value": "#6: The [[Class]] property of the newly constructed object is set to 'Date'",
                                            "valueText": "#6: The [[Class]] property of the newly constructed object is set to 'Date'"
                                        }
                                    ],
                                    "closeParenToken": {
                                        "kind": "CloseParenToken",
                                        "fullStart": 1439,
                                        "fullEnd": 1440,
                                        "start": 1439,
                                        "end": 1440,
                                        "fullWidth": 1,
                                        "width": 1,
                                        "text": ")",
                                        "value": ")",
                                        "valueText": ")"
                                    }
                                }
                            },
                            "semicolonToken": {
                                "kind": "SemicolonToken",
                                "fullStart": 1440,
                                "fullEnd": 1442,
                                "start": 1440,
                                "end": 1441,
                                "fullWidth": 2,
                                "width": 1,
                                "text": ";",
                                "value": ";",
                                "valueText": ";",
                                "hasTrailingTrivia": true,
                                "hasTrailingNewLine": true,
                                "trailingTrivia": [
                                    {
                                        "kind": "NewLineTrivia",
                                        "text": "\n"
                                    }
                                ]
                            }
                        }
                    ],
                    "closeBraceToken": {
                        "kind": "CloseBraceToken",
                        "fullStart": 1442,
                        "fullEnd": 1444,
                        "start": 1442,
                        "end": 1443,
                        "fullWidth": 2,
                        "width": 1,
                        "text": "}",
                        "value": "}",
                        "valueText": "}",
                        "hasTrailingTrivia": true,
                        "hasTrailingNewLine": true,
                        "trailingTrivia": [
                            {
                                "kind": "NewLineTrivia",
                                "text": "\n"
                            }
                        ]
                    }
                }
            },
            {
                "kind": "VariableStatement",
                "fullStart": 1444,
                "fullEnd": 1474,
                "start": 1445,
                "end": 1473,
                "fullWidth": 30,
                "width": 28,
                "modifiers": [],
                "variableDeclaration": {
                    "kind": "VariableDeclaration",
                    "fullStart": 1444,
                    "fullEnd": 1472,
                    "start": 1445,
                    "end": 1472,
                    "fullWidth": 28,
                    "width": 27,
                    "varKeyword": {
                        "kind": "VarKeyword",
                        "fullStart": 1444,
                        "fullEnd": 1449,
                        "start": 1445,
                        "end": 1448,
                        "fullWidth": 5,
                        "width": 3,
                        "text": "var",
                        "value": "var",
                        "valueText": "var",
                        "hasLeadingTrivia": true,
                        "hasLeadingNewLine": true,
                        "hasTrailingTrivia": true,
                        "leadingTrivia": [
                            {
                                "kind": "NewLineTrivia",
                                "text": "\n"
                            }
                        ],
                        "trailingTrivia": [
                            {
                                "kind": "WhitespaceTrivia",
                                "text": " "
                            }
                        ]
                    },
                    "variableDeclarators": [
                        {
                            "kind": "VariableDeclarator",
                            "fullStart": 1449,
                            "fullEnd": 1472,
                            "start": 1449,
                            "end": 1472,
                            "fullWidth": 23,
<<<<<<< HEAD
                            "width": 23,
                            "identifier": {
=======
                            "propertyName": {
>>>>>>> 85e84683
                                "kind": "IdentifierName",
                                "fullStart": 1449,
                                "fullEnd": 1452,
                                "start": 1449,
                                "end": 1451,
                                "fullWidth": 3,
                                "width": 2,
                                "text": "x7",
                                "value": "x7",
                                "valueText": "x7",
                                "hasTrailingTrivia": true,
                                "trailingTrivia": [
                                    {
                                        "kind": "WhitespaceTrivia",
                                        "text": " "
                                    }
                                ]
                            },
                            "equalsValueClause": {
                                "kind": "EqualsValueClause",
                                "fullStart": 1452,
                                "fullEnd": 1472,
                                "start": 1452,
                                "end": 1472,
                                "fullWidth": 20,
                                "width": 20,
                                "equalsToken": {
                                    "kind": "EqualsToken",
                                    "fullStart": 1452,
                                    "fullEnd": 1454,
                                    "start": 1452,
                                    "end": 1453,
                                    "fullWidth": 2,
                                    "width": 1,
                                    "text": "=",
                                    "value": "=",
                                    "valueText": "=",
                                    "hasTrailingTrivia": true,
                                    "trailingTrivia": [
                                        {
                                            "kind": "WhitespaceTrivia",
                                            "text": " "
                                        }
                                    ]
                                },
                                "value": {
                                    "kind": "ObjectCreationExpression",
                                    "fullStart": 1454,
                                    "fullEnd": 1472,
                                    "start": 1454,
                                    "end": 1472,
                                    "fullWidth": 18,
                                    "width": 18,
                                    "newKeyword": {
                                        "kind": "NewKeyword",
                                        "fullStart": 1454,
                                        "fullEnd": 1458,
                                        "start": 1454,
                                        "end": 1457,
                                        "fullWidth": 4,
                                        "width": 3,
                                        "text": "new",
                                        "value": "new",
                                        "valueText": "new",
                                        "hasTrailingTrivia": true,
                                        "trailingTrivia": [
                                            {
                                                "kind": "WhitespaceTrivia",
                                                "text": " "
                                            }
                                        ]
                                    },
                                    "expression": {
                                        "kind": "IdentifierName",
                                        "fullStart": 1458,
                                        "fullEnd": 1462,
                                        "start": 1458,
                                        "end": 1462,
                                        "fullWidth": 4,
                                        "width": 4,
                                        "text": "Date",
                                        "value": "Date",
                                        "valueText": "Date"
                                    },
                                    "argumentList": {
                                        "kind": "ArgumentList",
                                        "fullStart": 1462,
                                        "fullEnd": 1472,
                                        "start": 1462,
                                        "end": 1472,
                                        "fullWidth": 10,
                                        "width": 10,
                                        "openParenToken": {
                                            "kind": "OpenParenToken",
                                            "fullStart": 1462,
                                            "fullEnd": 1463,
                                            "start": 1462,
                                            "end": 1463,
                                            "fullWidth": 1,
                                            "width": 1,
                                            "text": "(",
                                            "value": "(",
                                            "valueText": "("
                                        },
                                        "arguments": [
                                            {
                                                "kind": "NumericLiteral",
                                                "fullStart": 1463,
                                                "fullEnd": 1467,
                                                "start": 1463,
                                                "end": 1467,
                                                "fullWidth": 4,
                                                "width": 4,
                                                "text": "1999",
                                                "value": 1999,
                                                "valueText": "1999"
                                            },
                                            {
                                                "kind": "CommaToken",
                                                "fullStart": 1467,
                                                "fullEnd": 1469,
                                                "start": 1467,
                                                "end": 1468,
                                                "fullWidth": 2,
                                                "width": 1,
                                                "text": ",",
                                                "value": ",",
                                                "valueText": ",",
                                                "hasTrailingTrivia": true,
                                                "trailingTrivia": [
                                                    {
                                                        "kind": "WhitespaceTrivia",
                                                        "text": " "
                                                    }
                                                ]
                                            },
                                            {
                                                "kind": "NumericLiteral",
                                                "fullStart": 1469,
                                                "fullEnd": 1471,
                                                "start": 1469,
                                                "end": 1471,
                                                "fullWidth": 2,
                                                "width": 2,
                                                "text": "11",
                                                "value": 11,
                                                "valueText": "11"
                                            }
                                        ],
                                        "closeParenToken": {
                                            "kind": "CloseParenToken",
                                            "fullStart": 1471,
                                            "fullEnd": 1472,
                                            "start": 1471,
                                            "end": 1472,
                                            "fullWidth": 1,
                                            "width": 1,
                                            "text": ")",
                                            "value": ")",
                                            "valueText": ")"
                                        }
                                    }
                                }
                            }
                        }
                    ]
                },
                "semicolonToken": {
                    "kind": "SemicolonToken",
                    "fullStart": 1472,
                    "fullEnd": 1474,
                    "start": 1472,
                    "end": 1473,
                    "fullWidth": 2,
                    "width": 1,
                    "text": ";",
                    "value": ";",
                    "valueText": ";",
                    "hasTrailingTrivia": true,
                    "hasTrailingNewLine": true,
                    "trailingTrivia": [
                        {
                            "kind": "NewLineTrivia",
                            "text": "\n"
                        }
                    ]
                }
            },
            {
                "kind": "IfStatement",
                "fullStart": 1474,
                "fullEnd": 1626,
                "start": 1474,
                "end": 1625,
                "fullWidth": 152,
                "width": 151,
                "ifKeyword": {
                    "kind": "IfKeyword",
                    "fullStart": 1474,
                    "fullEnd": 1477,
                    "start": 1474,
                    "end": 1476,
                    "fullWidth": 3,
                    "width": 2,
                    "text": "if",
                    "value": "if",
                    "valueText": "if",
                    "hasTrailingTrivia": true,
                    "trailingTrivia": [
                        {
                            "kind": "WhitespaceTrivia",
                            "text": " "
                        }
                    ]
                },
                "openParenToken": {
                    "kind": "OpenParenToken",
                    "fullStart": 1477,
                    "fullEnd": 1478,
                    "start": 1477,
                    "end": 1478,
                    "fullWidth": 1,
                    "width": 1,
                    "text": "(",
                    "value": "(",
                    "valueText": "("
                },
                "condition": {
                    "kind": "NotEqualsExpression",
                    "fullStart": 1478,
                    "fullEnd": 1532,
                    "start": 1478,
                    "end": 1532,
                    "fullWidth": 54,
                    "width": 54,
                    "left": {
                        "kind": "InvocationExpression",
                        "fullStart": 1478,
                        "fullEnd": 1513,
                        "start": 1478,
                        "end": 1512,
                        "fullWidth": 35,
                        "width": 34,
                        "expression": {
                            "kind": "MemberAccessExpression",
                            "fullStart": 1478,
                            "fullEnd": 1508,
                            "start": 1478,
                            "end": 1508,
                            "fullWidth": 30,
                            "width": 30,
                            "expression": {
                                "kind": "MemberAccessExpression",
                                "fullStart": 1478,
                                "fullEnd": 1503,
                                "start": 1478,
                                "end": 1503,
                                "fullWidth": 25,
                                "width": 25,
                                "expression": {
                                    "kind": "MemberAccessExpression",
                                    "fullStart": 1478,
                                    "fullEnd": 1494,
                                    "start": 1478,
                                    "end": 1494,
                                    "fullWidth": 16,
                                    "width": 16,
                                    "expression": {
                                        "kind": "IdentifierName",
                                        "fullStart": 1478,
                                        "fullEnd": 1484,
                                        "start": 1478,
                                        "end": 1484,
                                        "fullWidth": 6,
                                        "width": 6,
                                        "text": "Object",
                                        "value": "Object",
                                        "valueText": "Object"
                                    },
                                    "dotToken": {
                                        "kind": "DotToken",
                                        "fullStart": 1484,
                                        "fullEnd": 1485,
                                        "start": 1484,
                                        "end": 1485,
                                        "fullWidth": 1,
                                        "width": 1,
                                        "text": ".",
                                        "value": ".",
                                        "valueText": "."
                                    },
                                    "name": {
                                        "kind": "IdentifierName",
                                        "fullStart": 1485,
                                        "fullEnd": 1494,
                                        "start": 1485,
                                        "end": 1494,
                                        "fullWidth": 9,
                                        "width": 9,
                                        "text": "prototype",
                                        "value": "prototype",
                                        "valueText": "prototype"
                                    }
                                },
                                "dotToken": {
                                    "kind": "DotToken",
                                    "fullStart": 1494,
                                    "fullEnd": 1495,
                                    "start": 1494,
                                    "end": 1495,
                                    "fullWidth": 1,
                                    "width": 1,
                                    "text": ".",
                                    "value": ".",
                                    "valueText": "."
                                },
                                "name": {
                                    "kind": "IdentifierName",
                                    "fullStart": 1495,
                                    "fullEnd": 1503,
                                    "start": 1495,
                                    "end": 1503,
                                    "fullWidth": 8,
                                    "width": 8,
                                    "text": "toString",
                                    "value": "toString",
                                    "valueText": "toString"
                                }
                            },
                            "dotToken": {
                                "kind": "DotToken",
                                "fullStart": 1503,
                                "fullEnd": 1504,
                                "start": 1503,
                                "end": 1504,
                                "fullWidth": 1,
                                "width": 1,
                                "text": ".",
                                "value": ".",
                                "valueText": "."
                            },
                            "name": {
                                "kind": "IdentifierName",
                                "fullStart": 1504,
                                "fullEnd": 1508,
                                "start": 1504,
                                "end": 1508,
                                "fullWidth": 4,
                                "width": 4,
                                "text": "call",
                                "value": "call",
                                "valueText": "call"
                            }
                        },
                        "argumentList": {
                            "kind": "ArgumentList",
                            "fullStart": 1508,
                            "fullEnd": 1513,
                            "start": 1508,
                            "end": 1512,
                            "fullWidth": 5,
                            "width": 4,
                            "openParenToken": {
                                "kind": "OpenParenToken",
                                "fullStart": 1508,
                                "fullEnd": 1509,
                                "start": 1508,
                                "end": 1509,
                                "fullWidth": 1,
                                "width": 1,
                                "text": "(",
                                "value": "(",
                                "valueText": "("
                            },
                            "arguments": [
                                {
                                    "kind": "IdentifierName",
                                    "fullStart": 1509,
                                    "fullEnd": 1511,
                                    "start": 1509,
                                    "end": 1511,
                                    "fullWidth": 2,
                                    "width": 2,
                                    "text": "x7",
                                    "value": "x7",
                                    "valueText": "x7"
                                }
                            ],
                            "closeParenToken": {
                                "kind": "CloseParenToken",
                                "fullStart": 1511,
                                "fullEnd": 1513,
                                "start": 1511,
                                "end": 1512,
                                "fullWidth": 2,
                                "width": 1,
                                "text": ")",
                                "value": ")",
                                "valueText": ")",
                                "hasTrailingTrivia": true,
                                "trailingTrivia": [
                                    {
                                        "kind": "WhitespaceTrivia",
                                        "text": " "
                                    }
                                ]
                            }
                        }
                    },
                    "operatorToken": {
                        "kind": "ExclamationEqualsEqualsToken",
                        "fullStart": 1513,
                        "fullEnd": 1517,
                        "start": 1513,
                        "end": 1516,
                        "fullWidth": 4,
                        "width": 3,
                        "text": "!==",
                        "value": "!==",
                        "valueText": "!==",
                        "hasTrailingTrivia": true,
                        "trailingTrivia": [
                            {
                                "kind": "WhitespaceTrivia",
                                "text": " "
                            }
                        ]
                    },
                    "right": {
                        "kind": "StringLiteral",
                        "fullStart": 1517,
                        "fullEnd": 1532,
                        "start": 1517,
                        "end": 1532,
                        "fullWidth": 15,
                        "width": 15,
                        "text": "\"[object Date]\"",
                        "value": "[object Date]",
                        "valueText": "[object Date]"
                    }
                },
                "closeParenToken": {
                    "kind": "CloseParenToken",
                    "fullStart": 1532,
                    "fullEnd": 1534,
                    "start": 1532,
                    "end": 1533,
                    "fullWidth": 2,
                    "width": 1,
                    "text": ")",
                    "value": ")",
                    "valueText": ")",
                    "hasTrailingTrivia": true,
                    "trailingTrivia": [
                        {
                            "kind": "WhitespaceTrivia",
                            "text": " "
                        }
                    ]
                },
                "statement": {
                    "kind": "Block",
                    "fullStart": 1534,
                    "fullEnd": 1626,
                    "start": 1534,
                    "end": 1625,
                    "fullWidth": 92,
                    "width": 91,
                    "openBraceToken": {
                        "kind": "OpenBraceToken",
                        "fullStart": 1534,
                        "fullEnd": 1536,
                        "start": 1534,
                        "end": 1535,
                        "fullWidth": 2,
                        "width": 1,
                        "text": "{",
                        "value": "{",
                        "valueText": "{",
                        "hasTrailingTrivia": true,
                        "hasTrailingNewLine": true,
                        "trailingTrivia": [
                            {
                                "kind": "NewLineTrivia",
                                "text": "\n"
                            }
                        ]
                    },
                    "statements": [
                        {
                            "kind": "ExpressionStatement",
                            "fullStart": 1536,
                            "fullEnd": 1624,
                            "start": 1538,
                            "end": 1623,
                            "fullWidth": 88,
                            "width": 85,
                            "expression": {
                                "kind": "InvocationExpression",
                                "fullStart": 1536,
                                "fullEnd": 1622,
                                "start": 1538,
                                "end": 1622,
                                "fullWidth": 86,
                                "width": 84,
                                "expression": {
                                    "kind": "IdentifierName",
                                    "fullStart": 1536,
                                    "fullEnd": 1543,
                                    "start": 1538,
                                    "end": 1543,
                                    "fullWidth": 7,
                                    "width": 5,
                                    "text": "$FAIL",
                                    "value": "$FAIL",
                                    "valueText": "$FAIL",
                                    "hasLeadingTrivia": true,
                                    "leadingTrivia": [
                                        {
                                            "kind": "WhitespaceTrivia",
                                            "text": "  "
                                        }
                                    ]
                                },
                                "argumentList": {
                                    "kind": "ArgumentList",
                                    "fullStart": 1543,
                                    "fullEnd": 1622,
                                    "start": 1543,
                                    "end": 1622,
                                    "fullWidth": 79,
                                    "width": 79,
                                    "openParenToken": {
                                        "kind": "OpenParenToken",
                                        "fullStart": 1543,
                                        "fullEnd": 1544,
                                        "start": 1543,
                                        "end": 1544,
                                        "fullWidth": 1,
                                        "width": 1,
                                        "text": "(",
                                        "value": "(",
                                        "valueText": "("
                                    },
                                    "arguments": [
                                        {
                                            "kind": "StringLiteral",
                                            "fullStart": 1544,
                                            "fullEnd": 1621,
                                            "start": 1544,
                                            "end": 1621,
                                            "fullWidth": 77,
                                            "width": 77,
                                            "text": "\"#7: The [[Class]] property of the newly constructed object is set to 'Date'\"",
                                            "value": "#7: The [[Class]] property of the newly constructed object is set to 'Date'",
                                            "valueText": "#7: The [[Class]] property of the newly constructed object is set to 'Date'"
                                        }
                                    ],
                                    "closeParenToken": {
                                        "kind": "CloseParenToken",
                                        "fullStart": 1621,
                                        "fullEnd": 1622,
                                        "start": 1621,
                                        "end": 1622,
                                        "fullWidth": 1,
                                        "width": 1,
                                        "text": ")",
                                        "value": ")",
                                        "valueText": ")"
                                    }
                                }
                            },
                            "semicolonToken": {
                                "kind": "SemicolonToken",
                                "fullStart": 1622,
                                "fullEnd": 1624,
                                "start": 1622,
                                "end": 1623,
                                "fullWidth": 2,
                                "width": 1,
                                "text": ";",
                                "value": ";",
                                "valueText": ";",
                                "hasTrailingTrivia": true,
                                "hasTrailingNewLine": true,
                                "trailingTrivia": [
                                    {
                                        "kind": "NewLineTrivia",
                                        "text": "\n"
                                    }
                                ]
                            }
                        }
                    ],
                    "closeBraceToken": {
                        "kind": "CloseBraceToken",
                        "fullStart": 1624,
                        "fullEnd": 1626,
                        "start": 1624,
                        "end": 1625,
                        "fullWidth": 2,
                        "width": 1,
                        "text": "}",
                        "value": "}",
                        "valueText": "}",
                        "hasTrailingTrivia": true,
                        "hasTrailingNewLine": true,
                        "trailingTrivia": [
                            {
                                "kind": "NewLineTrivia",
                                "text": "\n"
                            }
                        ]
                    }
                }
            },
            {
                "kind": "VariableStatement",
                "fullStart": 1626,
                "fullEnd": 1656,
                "start": 1627,
                "end": 1655,
                "fullWidth": 30,
                "width": 28,
                "modifiers": [],
                "variableDeclaration": {
                    "kind": "VariableDeclaration",
                    "fullStart": 1626,
                    "fullEnd": 1654,
                    "start": 1627,
                    "end": 1654,
                    "fullWidth": 28,
                    "width": 27,
                    "varKeyword": {
                        "kind": "VarKeyword",
                        "fullStart": 1626,
                        "fullEnd": 1631,
                        "start": 1627,
                        "end": 1630,
                        "fullWidth": 5,
                        "width": 3,
                        "text": "var",
                        "value": "var",
                        "valueText": "var",
                        "hasLeadingTrivia": true,
                        "hasLeadingNewLine": true,
                        "hasTrailingTrivia": true,
                        "leadingTrivia": [
                            {
                                "kind": "NewLineTrivia",
                                "text": "\n"
                            }
                        ],
                        "trailingTrivia": [
                            {
                                "kind": "WhitespaceTrivia",
                                "text": " "
                            }
                        ]
                    },
                    "variableDeclarators": [
                        {
                            "kind": "VariableDeclarator",
                            "fullStart": 1631,
                            "fullEnd": 1654,
                            "start": 1631,
                            "end": 1654,
                            "fullWidth": 23,
<<<<<<< HEAD
                            "width": 23,
                            "identifier": {
=======
                            "propertyName": {
>>>>>>> 85e84683
                                "kind": "IdentifierName",
                                "fullStart": 1631,
                                "fullEnd": 1634,
                                "start": 1631,
                                "end": 1633,
                                "fullWidth": 3,
                                "width": 2,
                                "text": "x8",
                                "value": "x8",
                                "valueText": "x8",
                                "hasTrailingTrivia": true,
                                "trailingTrivia": [
                                    {
                                        "kind": "WhitespaceTrivia",
                                        "text": " "
                                    }
                                ]
                            },
                            "equalsValueClause": {
                                "kind": "EqualsValueClause",
                                "fullStart": 1634,
                                "fullEnd": 1654,
                                "start": 1634,
                                "end": 1654,
                                "fullWidth": 20,
                                "width": 20,
                                "equalsToken": {
                                    "kind": "EqualsToken",
                                    "fullStart": 1634,
                                    "fullEnd": 1636,
                                    "start": 1634,
                                    "end": 1635,
                                    "fullWidth": 2,
                                    "width": 1,
                                    "text": "=",
                                    "value": "=",
                                    "valueText": "=",
                                    "hasTrailingTrivia": true,
                                    "trailingTrivia": [
                                        {
                                            "kind": "WhitespaceTrivia",
                                            "text": " "
                                        }
                                    ]
                                },
                                "value": {
                                    "kind": "ObjectCreationExpression",
                                    "fullStart": 1636,
                                    "fullEnd": 1654,
                                    "start": 1636,
                                    "end": 1654,
                                    "fullWidth": 18,
                                    "width": 18,
                                    "newKeyword": {
                                        "kind": "NewKeyword",
                                        "fullStart": 1636,
                                        "fullEnd": 1640,
                                        "start": 1636,
                                        "end": 1639,
                                        "fullWidth": 4,
                                        "width": 3,
                                        "text": "new",
                                        "value": "new",
                                        "valueText": "new",
                                        "hasTrailingTrivia": true,
                                        "trailingTrivia": [
                                            {
                                                "kind": "WhitespaceTrivia",
                                                "text": " "
                                            }
                                        ]
                                    },
                                    "expression": {
                                        "kind": "IdentifierName",
                                        "fullStart": 1640,
                                        "fullEnd": 1644,
                                        "start": 1640,
                                        "end": 1644,
                                        "fullWidth": 4,
                                        "width": 4,
                                        "text": "Date",
                                        "value": "Date",
                                        "valueText": "Date"
                                    },
                                    "argumentList": {
                                        "kind": "ArgumentList",
                                        "fullStart": 1644,
                                        "fullEnd": 1654,
                                        "start": 1644,
                                        "end": 1654,
                                        "fullWidth": 10,
                                        "width": 10,
                                        "openParenToken": {
                                            "kind": "OpenParenToken",
                                            "fullStart": 1644,
                                            "fullEnd": 1645,
                                            "start": 1644,
                                            "end": 1645,
                                            "fullWidth": 1,
                                            "width": 1,
                                            "text": "(",
                                            "value": "(",
                                            "valueText": "("
                                        },
                                        "arguments": [
                                            {
                                                "kind": "NumericLiteral",
                                                "fullStart": 1645,
                                                "fullEnd": 1649,
                                                "start": 1645,
                                                "end": 1649,
                                                "fullWidth": 4,
                                                "width": 4,
                                                "text": "1999",
                                                "value": 1999,
                                                "valueText": "1999"
                                            },
                                            {
                                                "kind": "CommaToken",
                                                "fullStart": 1649,
                                                "fullEnd": 1651,
                                                "start": 1649,
                                                "end": 1650,
                                                "fullWidth": 2,
                                                "width": 1,
                                                "text": ",",
                                                "value": ",",
                                                "valueText": ",",
                                                "hasTrailingTrivia": true,
                                                "trailingTrivia": [
                                                    {
                                                        "kind": "WhitespaceTrivia",
                                                        "text": " "
                                                    }
                                                ]
                                            },
                                            {
                                                "kind": "NumericLiteral",
                                                "fullStart": 1651,
                                                "fullEnd": 1653,
                                                "start": 1651,
                                                "end": 1653,
                                                "fullWidth": 2,
                                                "width": 2,
                                                "text": "12",
                                                "value": 12,
                                                "valueText": "12"
                                            }
                                        ],
                                        "closeParenToken": {
                                            "kind": "CloseParenToken",
                                            "fullStart": 1653,
                                            "fullEnd": 1654,
                                            "start": 1653,
                                            "end": 1654,
                                            "fullWidth": 1,
                                            "width": 1,
                                            "text": ")",
                                            "value": ")",
                                            "valueText": ")"
                                        }
                                    }
                                }
                            }
                        }
                    ]
                },
                "semicolonToken": {
                    "kind": "SemicolonToken",
                    "fullStart": 1654,
                    "fullEnd": 1656,
                    "start": 1654,
                    "end": 1655,
                    "fullWidth": 2,
                    "width": 1,
                    "text": ";",
                    "value": ";",
                    "valueText": ";",
                    "hasTrailingTrivia": true,
                    "hasTrailingNewLine": true,
                    "trailingTrivia": [
                        {
                            "kind": "NewLineTrivia",
                            "text": "\n"
                        }
                    ]
                }
            },
            {
                "kind": "IfStatement",
                "fullStart": 1656,
                "fullEnd": 1808,
                "start": 1656,
                "end": 1807,
                "fullWidth": 152,
                "width": 151,
                "ifKeyword": {
                    "kind": "IfKeyword",
                    "fullStart": 1656,
                    "fullEnd": 1659,
                    "start": 1656,
                    "end": 1658,
                    "fullWidth": 3,
                    "width": 2,
                    "text": "if",
                    "value": "if",
                    "valueText": "if",
                    "hasTrailingTrivia": true,
                    "trailingTrivia": [
                        {
                            "kind": "WhitespaceTrivia",
                            "text": " "
                        }
                    ]
                },
                "openParenToken": {
                    "kind": "OpenParenToken",
                    "fullStart": 1659,
                    "fullEnd": 1660,
                    "start": 1659,
                    "end": 1660,
                    "fullWidth": 1,
                    "width": 1,
                    "text": "(",
                    "value": "(",
                    "valueText": "("
                },
                "condition": {
                    "kind": "NotEqualsExpression",
                    "fullStart": 1660,
                    "fullEnd": 1714,
                    "start": 1660,
                    "end": 1714,
                    "fullWidth": 54,
                    "width": 54,
                    "left": {
                        "kind": "InvocationExpression",
                        "fullStart": 1660,
                        "fullEnd": 1695,
                        "start": 1660,
                        "end": 1694,
                        "fullWidth": 35,
                        "width": 34,
                        "expression": {
                            "kind": "MemberAccessExpression",
                            "fullStart": 1660,
                            "fullEnd": 1690,
                            "start": 1660,
                            "end": 1690,
                            "fullWidth": 30,
                            "width": 30,
                            "expression": {
                                "kind": "MemberAccessExpression",
                                "fullStart": 1660,
                                "fullEnd": 1685,
                                "start": 1660,
                                "end": 1685,
                                "fullWidth": 25,
                                "width": 25,
                                "expression": {
                                    "kind": "MemberAccessExpression",
                                    "fullStart": 1660,
                                    "fullEnd": 1676,
                                    "start": 1660,
                                    "end": 1676,
                                    "fullWidth": 16,
                                    "width": 16,
                                    "expression": {
                                        "kind": "IdentifierName",
                                        "fullStart": 1660,
                                        "fullEnd": 1666,
                                        "start": 1660,
                                        "end": 1666,
                                        "fullWidth": 6,
                                        "width": 6,
                                        "text": "Object",
                                        "value": "Object",
                                        "valueText": "Object"
                                    },
                                    "dotToken": {
                                        "kind": "DotToken",
                                        "fullStart": 1666,
                                        "fullEnd": 1667,
                                        "start": 1666,
                                        "end": 1667,
                                        "fullWidth": 1,
                                        "width": 1,
                                        "text": ".",
                                        "value": ".",
                                        "valueText": "."
                                    },
                                    "name": {
                                        "kind": "IdentifierName",
                                        "fullStart": 1667,
                                        "fullEnd": 1676,
                                        "start": 1667,
                                        "end": 1676,
                                        "fullWidth": 9,
                                        "width": 9,
                                        "text": "prototype",
                                        "value": "prototype",
                                        "valueText": "prototype"
                                    }
                                },
                                "dotToken": {
                                    "kind": "DotToken",
                                    "fullStart": 1676,
                                    "fullEnd": 1677,
                                    "start": 1676,
                                    "end": 1677,
                                    "fullWidth": 1,
                                    "width": 1,
                                    "text": ".",
                                    "value": ".",
                                    "valueText": "."
                                },
                                "name": {
                                    "kind": "IdentifierName",
                                    "fullStart": 1677,
                                    "fullEnd": 1685,
                                    "start": 1677,
                                    "end": 1685,
                                    "fullWidth": 8,
                                    "width": 8,
                                    "text": "toString",
                                    "value": "toString",
                                    "valueText": "toString"
                                }
                            },
                            "dotToken": {
                                "kind": "DotToken",
                                "fullStart": 1685,
                                "fullEnd": 1686,
                                "start": 1685,
                                "end": 1686,
                                "fullWidth": 1,
                                "width": 1,
                                "text": ".",
                                "value": ".",
                                "valueText": "."
                            },
                            "name": {
                                "kind": "IdentifierName",
                                "fullStart": 1686,
                                "fullEnd": 1690,
                                "start": 1686,
                                "end": 1690,
                                "fullWidth": 4,
                                "width": 4,
                                "text": "call",
                                "value": "call",
                                "valueText": "call"
                            }
                        },
                        "argumentList": {
                            "kind": "ArgumentList",
                            "fullStart": 1690,
                            "fullEnd": 1695,
                            "start": 1690,
                            "end": 1694,
                            "fullWidth": 5,
                            "width": 4,
                            "openParenToken": {
                                "kind": "OpenParenToken",
                                "fullStart": 1690,
                                "fullEnd": 1691,
                                "start": 1690,
                                "end": 1691,
                                "fullWidth": 1,
                                "width": 1,
                                "text": "(",
                                "value": "(",
                                "valueText": "("
                            },
                            "arguments": [
                                {
                                    "kind": "IdentifierName",
                                    "fullStart": 1691,
                                    "fullEnd": 1693,
                                    "start": 1691,
                                    "end": 1693,
                                    "fullWidth": 2,
                                    "width": 2,
                                    "text": "x8",
                                    "value": "x8",
                                    "valueText": "x8"
                                }
                            ],
                            "closeParenToken": {
                                "kind": "CloseParenToken",
                                "fullStart": 1693,
                                "fullEnd": 1695,
                                "start": 1693,
                                "end": 1694,
                                "fullWidth": 2,
                                "width": 1,
                                "text": ")",
                                "value": ")",
                                "valueText": ")",
                                "hasTrailingTrivia": true,
                                "trailingTrivia": [
                                    {
                                        "kind": "WhitespaceTrivia",
                                        "text": " "
                                    }
                                ]
                            }
                        }
                    },
                    "operatorToken": {
                        "kind": "ExclamationEqualsEqualsToken",
                        "fullStart": 1695,
                        "fullEnd": 1699,
                        "start": 1695,
                        "end": 1698,
                        "fullWidth": 4,
                        "width": 3,
                        "text": "!==",
                        "value": "!==",
                        "valueText": "!==",
                        "hasTrailingTrivia": true,
                        "trailingTrivia": [
                            {
                                "kind": "WhitespaceTrivia",
                                "text": " "
                            }
                        ]
                    },
                    "right": {
                        "kind": "StringLiteral",
                        "fullStart": 1699,
                        "fullEnd": 1714,
                        "start": 1699,
                        "end": 1714,
                        "fullWidth": 15,
                        "width": 15,
                        "text": "\"[object Date]\"",
                        "value": "[object Date]",
                        "valueText": "[object Date]"
                    }
                },
                "closeParenToken": {
                    "kind": "CloseParenToken",
                    "fullStart": 1714,
                    "fullEnd": 1716,
                    "start": 1714,
                    "end": 1715,
                    "fullWidth": 2,
                    "width": 1,
                    "text": ")",
                    "value": ")",
                    "valueText": ")",
                    "hasTrailingTrivia": true,
                    "trailingTrivia": [
                        {
                            "kind": "WhitespaceTrivia",
                            "text": " "
                        }
                    ]
                },
                "statement": {
                    "kind": "Block",
                    "fullStart": 1716,
                    "fullEnd": 1808,
                    "start": 1716,
                    "end": 1807,
                    "fullWidth": 92,
                    "width": 91,
                    "openBraceToken": {
                        "kind": "OpenBraceToken",
                        "fullStart": 1716,
                        "fullEnd": 1718,
                        "start": 1716,
                        "end": 1717,
                        "fullWidth": 2,
                        "width": 1,
                        "text": "{",
                        "value": "{",
                        "valueText": "{",
                        "hasTrailingTrivia": true,
                        "hasTrailingNewLine": true,
                        "trailingTrivia": [
                            {
                                "kind": "NewLineTrivia",
                                "text": "\n"
                            }
                        ]
                    },
                    "statements": [
                        {
                            "kind": "ExpressionStatement",
                            "fullStart": 1718,
                            "fullEnd": 1806,
                            "start": 1720,
                            "end": 1805,
                            "fullWidth": 88,
                            "width": 85,
                            "expression": {
                                "kind": "InvocationExpression",
                                "fullStart": 1718,
                                "fullEnd": 1804,
                                "start": 1720,
                                "end": 1804,
                                "fullWidth": 86,
                                "width": 84,
                                "expression": {
                                    "kind": "IdentifierName",
                                    "fullStart": 1718,
                                    "fullEnd": 1725,
                                    "start": 1720,
                                    "end": 1725,
                                    "fullWidth": 7,
                                    "width": 5,
                                    "text": "$FAIL",
                                    "value": "$FAIL",
                                    "valueText": "$FAIL",
                                    "hasLeadingTrivia": true,
                                    "leadingTrivia": [
                                        {
                                            "kind": "WhitespaceTrivia",
                                            "text": "  "
                                        }
                                    ]
                                },
                                "argumentList": {
                                    "kind": "ArgumentList",
                                    "fullStart": 1725,
                                    "fullEnd": 1804,
                                    "start": 1725,
                                    "end": 1804,
                                    "fullWidth": 79,
                                    "width": 79,
                                    "openParenToken": {
                                        "kind": "OpenParenToken",
                                        "fullStart": 1725,
                                        "fullEnd": 1726,
                                        "start": 1725,
                                        "end": 1726,
                                        "fullWidth": 1,
                                        "width": 1,
                                        "text": "(",
                                        "value": "(",
                                        "valueText": "("
                                    },
                                    "arguments": [
                                        {
                                            "kind": "StringLiteral",
                                            "fullStart": 1726,
                                            "fullEnd": 1803,
                                            "start": 1726,
                                            "end": 1803,
                                            "fullWidth": 77,
                                            "width": 77,
                                            "text": "\"#8: The [[Class]] property of the newly constructed object is set to 'Date'\"",
                                            "value": "#8: The [[Class]] property of the newly constructed object is set to 'Date'",
                                            "valueText": "#8: The [[Class]] property of the newly constructed object is set to 'Date'"
                                        }
                                    ],
                                    "closeParenToken": {
                                        "kind": "CloseParenToken",
                                        "fullStart": 1803,
                                        "fullEnd": 1804,
                                        "start": 1803,
                                        "end": 1804,
                                        "fullWidth": 1,
                                        "width": 1,
                                        "text": ")",
                                        "value": ")",
                                        "valueText": ")"
                                    }
                                }
                            },
                            "semicolonToken": {
                                "kind": "SemicolonToken",
                                "fullStart": 1804,
                                "fullEnd": 1806,
                                "start": 1804,
                                "end": 1805,
                                "fullWidth": 2,
                                "width": 1,
                                "text": ";",
                                "value": ";",
                                "valueText": ";",
                                "hasTrailingTrivia": true,
                                "hasTrailingNewLine": true,
                                "trailingTrivia": [
                                    {
                                        "kind": "NewLineTrivia",
                                        "text": "\n"
                                    }
                                ]
                            }
                        }
                    ],
                    "closeBraceToken": {
                        "kind": "CloseBraceToken",
                        "fullStart": 1806,
                        "fullEnd": 1808,
                        "start": 1806,
                        "end": 1807,
                        "fullWidth": 2,
                        "width": 1,
                        "text": "}",
                        "value": "}",
                        "valueText": "}",
                        "hasTrailingTrivia": true,
                        "hasTrailingNewLine": true,
                        "trailingTrivia": [
                            {
                                "kind": "NewLineTrivia",
                                "text": "\n"
                            }
                        ]
                    }
                }
            },
            {
                "kind": "VariableStatement",
                "fullStart": 1808,
                "fullEnd": 1837,
                "start": 1809,
                "end": 1836,
                "fullWidth": 29,
                "width": 27,
                "modifiers": [],
                "variableDeclaration": {
                    "kind": "VariableDeclaration",
                    "fullStart": 1808,
                    "fullEnd": 1835,
                    "start": 1809,
                    "end": 1835,
                    "fullWidth": 27,
                    "width": 26,
                    "varKeyword": {
                        "kind": "VarKeyword",
                        "fullStart": 1808,
                        "fullEnd": 1813,
                        "start": 1809,
                        "end": 1812,
                        "fullWidth": 5,
                        "width": 3,
                        "text": "var",
                        "value": "var",
                        "valueText": "var",
                        "hasLeadingTrivia": true,
                        "hasLeadingNewLine": true,
                        "hasTrailingTrivia": true,
                        "leadingTrivia": [
                            {
                                "kind": "NewLineTrivia",
                                "text": "\n"
                            }
                        ],
                        "trailingTrivia": [
                            {
                                "kind": "WhitespaceTrivia",
                                "text": " "
                            }
                        ]
                    },
                    "variableDeclarators": [
                        {
                            "kind": "VariableDeclarator",
                            "fullStart": 1813,
                            "fullEnd": 1835,
                            "start": 1813,
                            "end": 1835,
                            "fullWidth": 22,
<<<<<<< HEAD
                            "width": 22,
                            "identifier": {
=======
                            "propertyName": {
>>>>>>> 85e84683
                                "kind": "IdentifierName",
                                "fullStart": 1813,
                                "fullEnd": 1816,
                                "start": 1813,
                                "end": 1815,
                                "fullWidth": 3,
                                "width": 2,
                                "text": "x9",
                                "value": "x9",
                                "valueText": "x9",
                                "hasTrailingTrivia": true,
                                "trailingTrivia": [
                                    {
                                        "kind": "WhitespaceTrivia",
                                        "text": " "
                                    }
                                ]
                            },
                            "equalsValueClause": {
                                "kind": "EqualsValueClause",
                                "fullStart": 1816,
                                "fullEnd": 1835,
                                "start": 1816,
                                "end": 1835,
                                "fullWidth": 19,
                                "width": 19,
                                "equalsToken": {
                                    "kind": "EqualsToken",
                                    "fullStart": 1816,
                                    "fullEnd": 1818,
                                    "start": 1816,
                                    "end": 1817,
                                    "fullWidth": 2,
                                    "width": 1,
                                    "text": "=",
                                    "value": "=",
                                    "valueText": "=",
                                    "hasTrailingTrivia": true,
                                    "trailingTrivia": [
                                        {
                                            "kind": "WhitespaceTrivia",
                                            "text": " "
                                        }
                                    ]
                                },
                                "value": {
                                    "kind": "ObjectCreationExpression",
                                    "fullStart": 1818,
                                    "fullEnd": 1835,
                                    "start": 1818,
                                    "end": 1835,
                                    "fullWidth": 17,
                                    "width": 17,
                                    "newKeyword": {
                                        "kind": "NewKeyword",
                                        "fullStart": 1818,
                                        "fullEnd": 1822,
                                        "start": 1818,
                                        "end": 1821,
                                        "fullWidth": 4,
                                        "width": 3,
                                        "text": "new",
                                        "value": "new",
                                        "valueText": "new",
                                        "hasTrailingTrivia": true,
                                        "trailingTrivia": [
                                            {
                                                "kind": "WhitespaceTrivia",
                                                "text": " "
                                            }
                                        ]
                                    },
                                    "expression": {
                                        "kind": "IdentifierName",
                                        "fullStart": 1822,
                                        "fullEnd": 1826,
                                        "start": 1822,
                                        "end": 1826,
                                        "fullWidth": 4,
                                        "width": 4,
                                        "text": "Date",
                                        "value": "Date",
                                        "valueText": "Date"
                                    },
                                    "argumentList": {
                                        "kind": "ArgumentList",
                                        "fullStart": 1826,
                                        "fullEnd": 1835,
                                        "start": 1826,
                                        "end": 1835,
                                        "fullWidth": 9,
                                        "width": 9,
                                        "openParenToken": {
                                            "kind": "OpenParenToken",
                                            "fullStart": 1826,
                                            "fullEnd": 1827,
                                            "start": 1826,
                                            "end": 1827,
                                            "fullWidth": 1,
                                            "width": 1,
                                            "text": "(",
                                            "value": "(",
                                            "valueText": "("
                                        },
                                        "arguments": [
                                            {
                                                "kind": "NumericLiteral",
                                                "fullStart": 1827,
                                                "fullEnd": 1831,
                                                "start": 1827,
                                                "end": 1831,
                                                "fullWidth": 4,
                                                "width": 4,
                                                "text": "2000",
                                                "value": 2000,
                                                "valueText": "2000"
                                            },
                                            {
                                                "kind": "CommaToken",
                                                "fullStart": 1831,
                                                "fullEnd": 1833,
                                                "start": 1831,
                                                "end": 1832,
                                                "fullWidth": 2,
                                                "width": 1,
                                                "text": ",",
                                                "value": ",",
                                                "valueText": ",",
                                                "hasTrailingTrivia": true,
                                                "trailingTrivia": [
                                                    {
                                                        "kind": "WhitespaceTrivia",
                                                        "text": " "
                                                    }
                                                ]
                                            },
                                            {
                                                "kind": "NumericLiteral",
                                                "fullStart": 1833,
                                                "fullEnd": 1834,
                                                "start": 1833,
                                                "end": 1834,
                                                "fullWidth": 1,
                                                "width": 1,
                                                "text": "0",
                                                "value": 0,
                                                "valueText": "0"
                                            }
                                        ],
                                        "closeParenToken": {
                                            "kind": "CloseParenToken",
                                            "fullStart": 1834,
                                            "fullEnd": 1835,
                                            "start": 1834,
                                            "end": 1835,
                                            "fullWidth": 1,
                                            "width": 1,
                                            "text": ")",
                                            "value": ")",
                                            "valueText": ")"
                                        }
                                    }
                                }
                            }
                        }
                    ]
                },
                "semicolonToken": {
                    "kind": "SemicolonToken",
                    "fullStart": 1835,
                    "fullEnd": 1837,
                    "start": 1835,
                    "end": 1836,
                    "fullWidth": 2,
                    "width": 1,
                    "text": ";",
                    "value": ";",
                    "valueText": ";",
                    "hasTrailingTrivia": true,
                    "hasTrailingNewLine": true,
                    "trailingTrivia": [
                        {
                            "kind": "NewLineTrivia",
                            "text": "\n"
                        }
                    ]
                }
            },
            {
                "kind": "IfStatement",
                "fullStart": 1837,
                "fullEnd": 1989,
                "start": 1837,
                "end": 1988,
                "fullWidth": 152,
                "width": 151,
                "ifKeyword": {
                    "kind": "IfKeyword",
                    "fullStart": 1837,
                    "fullEnd": 1840,
                    "start": 1837,
                    "end": 1839,
                    "fullWidth": 3,
                    "width": 2,
                    "text": "if",
                    "value": "if",
                    "valueText": "if",
                    "hasTrailingTrivia": true,
                    "trailingTrivia": [
                        {
                            "kind": "WhitespaceTrivia",
                            "text": " "
                        }
                    ]
                },
                "openParenToken": {
                    "kind": "OpenParenToken",
                    "fullStart": 1840,
                    "fullEnd": 1841,
                    "start": 1840,
                    "end": 1841,
                    "fullWidth": 1,
                    "width": 1,
                    "text": "(",
                    "value": "(",
                    "valueText": "("
                },
                "condition": {
                    "kind": "NotEqualsExpression",
                    "fullStart": 1841,
                    "fullEnd": 1895,
                    "start": 1841,
                    "end": 1895,
                    "fullWidth": 54,
                    "width": 54,
                    "left": {
                        "kind": "InvocationExpression",
                        "fullStart": 1841,
                        "fullEnd": 1876,
                        "start": 1841,
                        "end": 1875,
                        "fullWidth": 35,
                        "width": 34,
                        "expression": {
                            "kind": "MemberAccessExpression",
                            "fullStart": 1841,
                            "fullEnd": 1871,
                            "start": 1841,
                            "end": 1871,
                            "fullWidth": 30,
                            "width": 30,
                            "expression": {
                                "kind": "MemberAccessExpression",
                                "fullStart": 1841,
                                "fullEnd": 1866,
                                "start": 1841,
                                "end": 1866,
                                "fullWidth": 25,
                                "width": 25,
                                "expression": {
                                    "kind": "MemberAccessExpression",
                                    "fullStart": 1841,
                                    "fullEnd": 1857,
                                    "start": 1841,
                                    "end": 1857,
                                    "fullWidth": 16,
                                    "width": 16,
                                    "expression": {
                                        "kind": "IdentifierName",
                                        "fullStart": 1841,
                                        "fullEnd": 1847,
                                        "start": 1841,
                                        "end": 1847,
                                        "fullWidth": 6,
                                        "width": 6,
                                        "text": "Object",
                                        "value": "Object",
                                        "valueText": "Object"
                                    },
                                    "dotToken": {
                                        "kind": "DotToken",
                                        "fullStart": 1847,
                                        "fullEnd": 1848,
                                        "start": 1847,
                                        "end": 1848,
                                        "fullWidth": 1,
                                        "width": 1,
                                        "text": ".",
                                        "value": ".",
                                        "valueText": "."
                                    },
                                    "name": {
                                        "kind": "IdentifierName",
                                        "fullStart": 1848,
                                        "fullEnd": 1857,
                                        "start": 1848,
                                        "end": 1857,
                                        "fullWidth": 9,
                                        "width": 9,
                                        "text": "prototype",
                                        "value": "prototype",
                                        "valueText": "prototype"
                                    }
                                },
                                "dotToken": {
                                    "kind": "DotToken",
                                    "fullStart": 1857,
                                    "fullEnd": 1858,
                                    "start": 1857,
                                    "end": 1858,
                                    "fullWidth": 1,
                                    "width": 1,
                                    "text": ".",
                                    "value": ".",
                                    "valueText": "."
                                },
                                "name": {
                                    "kind": "IdentifierName",
                                    "fullStart": 1858,
                                    "fullEnd": 1866,
                                    "start": 1858,
                                    "end": 1866,
                                    "fullWidth": 8,
                                    "width": 8,
                                    "text": "toString",
                                    "value": "toString",
                                    "valueText": "toString"
                                }
                            },
                            "dotToken": {
                                "kind": "DotToken",
                                "fullStart": 1866,
                                "fullEnd": 1867,
                                "start": 1866,
                                "end": 1867,
                                "fullWidth": 1,
                                "width": 1,
                                "text": ".",
                                "value": ".",
                                "valueText": "."
                            },
                            "name": {
                                "kind": "IdentifierName",
                                "fullStart": 1867,
                                "fullEnd": 1871,
                                "start": 1867,
                                "end": 1871,
                                "fullWidth": 4,
                                "width": 4,
                                "text": "call",
                                "value": "call",
                                "valueText": "call"
                            }
                        },
                        "argumentList": {
                            "kind": "ArgumentList",
                            "fullStart": 1871,
                            "fullEnd": 1876,
                            "start": 1871,
                            "end": 1875,
                            "fullWidth": 5,
                            "width": 4,
                            "openParenToken": {
                                "kind": "OpenParenToken",
                                "fullStart": 1871,
                                "fullEnd": 1872,
                                "start": 1871,
                                "end": 1872,
                                "fullWidth": 1,
                                "width": 1,
                                "text": "(",
                                "value": "(",
                                "valueText": "("
                            },
                            "arguments": [
                                {
                                    "kind": "IdentifierName",
                                    "fullStart": 1872,
                                    "fullEnd": 1874,
                                    "start": 1872,
                                    "end": 1874,
                                    "fullWidth": 2,
                                    "width": 2,
                                    "text": "x9",
                                    "value": "x9",
                                    "valueText": "x9"
                                }
                            ],
                            "closeParenToken": {
                                "kind": "CloseParenToken",
                                "fullStart": 1874,
                                "fullEnd": 1876,
                                "start": 1874,
                                "end": 1875,
                                "fullWidth": 2,
                                "width": 1,
                                "text": ")",
                                "value": ")",
                                "valueText": ")",
                                "hasTrailingTrivia": true,
                                "trailingTrivia": [
                                    {
                                        "kind": "WhitespaceTrivia",
                                        "text": " "
                                    }
                                ]
                            }
                        }
                    },
                    "operatorToken": {
                        "kind": "ExclamationEqualsEqualsToken",
                        "fullStart": 1876,
                        "fullEnd": 1880,
                        "start": 1876,
                        "end": 1879,
                        "fullWidth": 4,
                        "width": 3,
                        "text": "!==",
                        "value": "!==",
                        "valueText": "!==",
                        "hasTrailingTrivia": true,
                        "trailingTrivia": [
                            {
                                "kind": "WhitespaceTrivia",
                                "text": " "
                            }
                        ]
                    },
                    "right": {
                        "kind": "StringLiteral",
                        "fullStart": 1880,
                        "fullEnd": 1895,
                        "start": 1880,
                        "end": 1895,
                        "fullWidth": 15,
                        "width": 15,
                        "text": "\"[object Date]\"",
                        "value": "[object Date]",
                        "valueText": "[object Date]"
                    }
                },
                "closeParenToken": {
                    "kind": "CloseParenToken",
                    "fullStart": 1895,
                    "fullEnd": 1897,
                    "start": 1895,
                    "end": 1896,
                    "fullWidth": 2,
                    "width": 1,
                    "text": ")",
                    "value": ")",
                    "valueText": ")",
                    "hasTrailingTrivia": true,
                    "trailingTrivia": [
                        {
                            "kind": "WhitespaceTrivia",
                            "text": " "
                        }
                    ]
                },
                "statement": {
                    "kind": "Block",
                    "fullStart": 1897,
                    "fullEnd": 1989,
                    "start": 1897,
                    "end": 1988,
                    "fullWidth": 92,
                    "width": 91,
                    "openBraceToken": {
                        "kind": "OpenBraceToken",
                        "fullStart": 1897,
                        "fullEnd": 1899,
                        "start": 1897,
                        "end": 1898,
                        "fullWidth": 2,
                        "width": 1,
                        "text": "{",
                        "value": "{",
                        "valueText": "{",
                        "hasTrailingTrivia": true,
                        "hasTrailingNewLine": true,
                        "trailingTrivia": [
                            {
                                "kind": "NewLineTrivia",
                                "text": "\n"
                            }
                        ]
                    },
                    "statements": [
                        {
                            "kind": "ExpressionStatement",
                            "fullStart": 1899,
                            "fullEnd": 1987,
                            "start": 1901,
                            "end": 1986,
                            "fullWidth": 88,
                            "width": 85,
                            "expression": {
                                "kind": "InvocationExpression",
                                "fullStart": 1899,
                                "fullEnd": 1985,
                                "start": 1901,
                                "end": 1985,
                                "fullWidth": 86,
                                "width": 84,
                                "expression": {
                                    "kind": "IdentifierName",
                                    "fullStart": 1899,
                                    "fullEnd": 1906,
                                    "start": 1901,
                                    "end": 1906,
                                    "fullWidth": 7,
                                    "width": 5,
                                    "text": "$FAIL",
                                    "value": "$FAIL",
                                    "valueText": "$FAIL",
                                    "hasLeadingTrivia": true,
                                    "leadingTrivia": [
                                        {
                                            "kind": "WhitespaceTrivia",
                                            "text": "  "
                                        }
                                    ]
                                },
                                "argumentList": {
                                    "kind": "ArgumentList",
                                    "fullStart": 1906,
                                    "fullEnd": 1985,
                                    "start": 1906,
                                    "end": 1985,
                                    "fullWidth": 79,
                                    "width": 79,
                                    "openParenToken": {
                                        "kind": "OpenParenToken",
                                        "fullStart": 1906,
                                        "fullEnd": 1907,
                                        "start": 1906,
                                        "end": 1907,
                                        "fullWidth": 1,
                                        "width": 1,
                                        "text": "(",
                                        "value": "(",
                                        "valueText": "("
                                    },
                                    "arguments": [
                                        {
                                            "kind": "StringLiteral",
                                            "fullStart": 1907,
                                            "fullEnd": 1984,
                                            "start": 1907,
                                            "end": 1984,
                                            "fullWidth": 77,
                                            "width": 77,
                                            "text": "\"#9: The [[Class]] property of the newly constructed object is set to 'Date'\"",
                                            "value": "#9: The [[Class]] property of the newly constructed object is set to 'Date'",
                                            "valueText": "#9: The [[Class]] property of the newly constructed object is set to 'Date'"
                                        }
                                    ],
                                    "closeParenToken": {
                                        "kind": "CloseParenToken",
                                        "fullStart": 1984,
                                        "fullEnd": 1985,
                                        "start": 1984,
                                        "end": 1985,
                                        "fullWidth": 1,
                                        "width": 1,
                                        "text": ")",
                                        "value": ")",
                                        "valueText": ")"
                                    }
                                }
                            },
                            "semicolonToken": {
                                "kind": "SemicolonToken",
                                "fullStart": 1985,
                                "fullEnd": 1987,
                                "start": 1985,
                                "end": 1986,
                                "fullWidth": 2,
                                "width": 1,
                                "text": ";",
                                "value": ";",
                                "valueText": ";",
                                "hasTrailingTrivia": true,
                                "hasTrailingNewLine": true,
                                "trailingTrivia": [
                                    {
                                        "kind": "NewLineTrivia",
                                        "text": "\n"
                                    }
                                ]
                            }
                        }
                    ],
                    "closeBraceToken": {
                        "kind": "CloseBraceToken",
                        "fullStart": 1987,
                        "fullEnd": 1989,
                        "start": 1987,
                        "end": 1988,
                        "fullWidth": 2,
                        "width": 1,
                        "text": "}",
                        "value": "}",
                        "valueText": "}",
                        "hasTrailingTrivia": true,
                        "hasTrailingNewLine": true,
                        "trailingTrivia": [
                            {
                                "kind": "NewLineTrivia",
                                "text": "\n"
                            }
                        ]
                    }
                }
            },
            {
                "kind": "VariableStatement",
                "fullStart": 1989,
                "fullEnd": 2020,
                "start": 1990,
                "end": 2019,
                "fullWidth": 31,
                "width": 29,
                "modifiers": [],
                "variableDeclaration": {
                    "kind": "VariableDeclaration",
                    "fullStart": 1989,
                    "fullEnd": 2018,
                    "start": 1990,
                    "end": 2018,
                    "fullWidth": 29,
                    "width": 28,
                    "varKeyword": {
                        "kind": "VarKeyword",
                        "fullStart": 1989,
                        "fullEnd": 1994,
                        "start": 1990,
                        "end": 1993,
                        "fullWidth": 5,
                        "width": 3,
                        "text": "var",
                        "value": "var",
                        "valueText": "var",
                        "hasLeadingTrivia": true,
                        "hasLeadingNewLine": true,
                        "hasTrailingTrivia": true,
                        "leadingTrivia": [
                            {
                                "kind": "NewLineTrivia",
                                "text": "\n"
                            }
                        ],
                        "trailingTrivia": [
                            {
                                "kind": "WhitespaceTrivia",
                                "text": " "
                            }
                        ]
                    },
                    "variableDeclarators": [
                        {
                            "kind": "VariableDeclarator",
                            "fullStart": 1994,
                            "fullEnd": 2018,
                            "start": 1994,
                            "end": 2018,
                            "fullWidth": 24,
<<<<<<< HEAD
                            "width": 24,
                            "identifier": {
=======
                            "propertyName": {
>>>>>>> 85e84683
                                "kind": "IdentifierName",
                                "fullStart": 1994,
                                "fullEnd": 1998,
                                "start": 1994,
                                "end": 1997,
                                "fullWidth": 4,
                                "width": 3,
                                "text": "x10",
                                "value": "x10",
                                "valueText": "x10",
                                "hasTrailingTrivia": true,
                                "trailingTrivia": [
                                    {
                                        "kind": "WhitespaceTrivia",
                                        "text": " "
                                    }
                                ]
                            },
                            "equalsValueClause": {
                                "kind": "EqualsValueClause",
                                "fullStart": 1998,
                                "fullEnd": 2018,
                                "start": 1998,
                                "end": 2018,
                                "fullWidth": 20,
                                "width": 20,
                                "equalsToken": {
                                    "kind": "EqualsToken",
                                    "fullStart": 1998,
                                    "fullEnd": 2000,
                                    "start": 1998,
                                    "end": 1999,
                                    "fullWidth": 2,
                                    "width": 1,
                                    "text": "=",
                                    "value": "=",
                                    "valueText": "=",
                                    "hasTrailingTrivia": true,
                                    "trailingTrivia": [
                                        {
                                            "kind": "WhitespaceTrivia",
                                            "text": " "
                                        }
                                    ]
                                },
                                "value": {
                                    "kind": "ObjectCreationExpression",
                                    "fullStart": 2000,
                                    "fullEnd": 2018,
                                    "start": 2000,
                                    "end": 2018,
                                    "fullWidth": 18,
                                    "width": 18,
                                    "newKeyword": {
                                        "kind": "NewKeyword",
                                        "fullStart": 2000,
                                        "fullEnd": 2004,
                                        "start": 2000,
                                        "end": 2003,
                                        "fullWidth": 4,
                                        "width": 3,
                                        "text": "new",
                                        "value": "new",
                                        "valueText": "new",
                                        "hasTrailingTrivia": true,
                                        "trailingTrivia": [
                                            {
                                                "kind": "WhitespaceTrivia",
                                                "text": " "
                                            }
                                        ]
                                    },
                                    "expression": {
                                        "kind": "IdentifierName",
                                        "fullStart": 2004,
                                        "fullEnd": 2008,
                                        "start": 2004,
                                        "end": 2008,
                                        "fullWidth": 4,
                                        "width": 4,
                                        "text": "Date",
                                        "value": "Date",
                                        "valueText": "Date"
                                    },
                                    "argumentList": {
                                        "kind": "ArgumentList",
                                        "fullStart": 2008,
                                        "fullEnd": 2018,
                                        "start": 2008,
                                        "end": 2018,
                                        "fullWidth": 10,
                                        "width": 10,
                                        "openParenToken": {
                                            "kind": "OpenParenToken",
                                            "fullStart": 2008,
                                            "fullEnd": 2009,
                                            "start": 2008,
                                            "end": 2009,
                                            "fullWidth": 1,
                                            "width": 1,
                                            "text": "(",
                                            "value": "(",
                                            "valueText": "("
                                        },
                                        "arguments": [
                                            {
                                                "kind": "NumericLiteral",
                                                "fullStart": 2009,
                                                "fullEnd": 2013,
                                                "start": 2009,
                                                "end": 2013,
                                                "fullWidth": 4,
                                                "width": 4,
                                                "text": "2099",
                                                "value": 2099,
                                                "valueText": "2099"
                                            },
                                            {
                                                "kind": "CommaToken",
                                                "fullStart": 2013,
                                                "fullEnd": 2015,
                                                "start": 2013,
                                                "end": 2014,
                                                "fullWidth": 2,
                                                "width": 1,
                                                "text": ",",
                                                "value": ",",
                                                "valueText": ",",
                                                "hasTrailingTrivia": true,
                                                "trailingTrivia": [
                                                    {
                                                        "kind": "WhitespaceTrivia",
                                                        "text": " "
                                                    }
                                                ]
                                            },
                                            {
                                                "kind": "NumericLiteral",
                                                "fullStart": 2015,
                                                "fullEnd": 2017,
                                                "start": 2015,
                                                "end": 2017,
                                                "fullWidth": 2,
                                                "width": 2,
                                                "text": "11",
                                                "value": 11,
                                                "valueText": "11"
                                            }
                                        ],
                                        "closeParenToken": {
                                            "kind": "CloseParenToken",
                                            "fullStart": 2017,
                                            "fullEnd": 2018,
                                            "start": 2017,
                                            "end": 2018,
                                            "fullWidth": 1,
                                            "width": 1,
                                            "text": ")",
                                            "value": ")",
                                            "valueText": ")"
                                        }
                                    }
                                }
                            }
                        }
                    ]
                },
                "semicolonToken": {
                    "kind": "SemicolonToken",
                    "fullStart": 2018,
                    "fullEnd": 2020,
                    "start": 2018,
                    "end": 2019,
                    "fullWidth": 2,
                    "width": 1,
                    "text": ";",
                    "value": ";",
                    "valueText": ";",
                    "hasTrailingTrivia": true,
                    "hasTrailingNewLine": true,
                    "trailingTrivia": [
                        {
                            "kind": "NewLineTrivia",
                            "text": "\n"
                        }
                    ]
                }
            },
            {
                "kind": "IfStatement",
                "fullStart": 2020,
                "fullEnd": 2174,
                "start": 2020,
                "end": 2173,
                "fullWidth": 154,
                "width": 153,
                "ifKeyword": {
                    "kind": "IfKeyword",
                    "fullStart": 2020,
                    "fullEnd": 2023,
                    "start": 2020,
                    "end": 2022,
                    "fullWidth": 3,
                    "width": 2,
                    "text": "if",
                    "value": "if",
                    "valueText": "if",
                    "hasTrailingTrivia": true,
                    "trailingTrivia": [
                        {
                            "kind": "WhitespaceTrivia",
                            "text": " "
                        }
                    ]
                },
                "openParenToken": {
                    "kind": "OpenParenToken",
                    "fullStart": 2023,
                    "fullEnd": 2024,
                    "start": 2023,
                    "end": 2024,
                    "fullWidth": 1,
                    "width": 1,
                    "text": "(",
                    "value": "(",
                    "valueText": "("
                },
                "condition": {
                    "kind": "NotEqualsExpression",
                    "fullStart": 2024,
                    "fullEnd": 2079,
                    "start": 2024,
                    "end": 2079,
                    "fullWidth": 55,
                    "width": 55,
                    "left": {
                        "kind": "InvocationExpression",
                        "fullStart": 2024,
                        "fullEnd": 2060,
                        "start": 2024,
                        "end": 2059,
                        "fullWidth": 36,
                        "width": 35,
                        "expression": {
                            "kind": "MemberAccessExpression",
                            "fullStart": 2024,
                            "fullEnd": 2054,
                            "start": 2024,
                            "end": 2054,
                            "fullWidth": 30,
                            "width": 30,
                            "expression": {
                                "kind": "MemberAccessExpression",
                                "fullStart": 2024,
                                "fullEnd": 2049,
                                "start": 2024,
                                "end": 2049,
                                "fullWidth": 25,
                                "width": 25,
                                "expression": {
                                    "kind": "MemberAccessExpression",
                                    "fullStart": 2024,
                                    "fullEnd": 2040,
                                    "start": 2024,
                                    "end": 2040,
                                    "fullWidth": 16,
                                    "width": 16,
                                    "expression": {
                                        "kind": "IdentifierName",
                                        "fullStart": 2024,
                                        "fullEnd": 2030,
                                        "start": 2024,
                                        "end": 2030,
                                        "fullWidth": 6,
                                        "width": 6,
                                        "text": "Object",
                                        "value": "Object",
                                        "valueText": "Object"
                                    },
                                    "dotToken": {
                                        "kind": "DotToken",
                                        "fullStart": 2030,
                                        "fullEnd": 2031,
                                        "start": 2030,
                                        "end": 2031,
                                        "fullWidth": 1,
                                        "width": 1,
                                        "text": ".",
                                        "value": ".",
                                        "valueText": "."
                                    },
                                    "name": {
                                        "kind": "IdentifierName",
                                        "fullStart": 2031,
                                        "fullEnd": 2040,
                                        "start": 2031,
                                        "end": 2040,
                                        "fullWidth": 9,
                                        "width": 9,
                                        "text": "prototype",
                                        "value": "prototype",
                                        "valueText": "prototype"
                                    }
                                },
                                "dotToken": {
                                    "kind": "DotToken",
                                    "fullStart": 2040,
                                    "fullEnd": 2041,
                                    "start": 2040,
                                    "end": 2041,
                                    "fullWidth": 1,
                                    "width": 1,
                                    "text": ".",
                                    "value": ".",
                                    "valueText": "."
                                },
                                "name": {
                                    "kind": "IdentifierName",
                                    "fullStart": 2041,
                                    "fullEnd": 2049,
                                    "start": 2041,
                                    "end": 2049,
                                    "fullWidth": 8,
                                    "width": 8,
                                    "text": "toString",
                                    "value": "toString",
                                    "valueText": "toString"
                                }
                            },
                            "dotToken": {
                                "kind": "DotToken",
                                "fullStart": 2049,
                                "fullEnd": 2050,
                                "start": 2049,
                                "end": 2050,
                                "fullWidth": 1,
                                "width": 1,
                                "text": ".",
                                "value": ".",
                                "valueText": "."
                            },
                            "name": {
                                "kind": "IdentifierName",
                                "fullStart": 2050,
                                "fullEnd": 2054,
                                "start": 2050,
                                "end": 2054,
                                "fullWidth": 4,
                                "width": 4,
                                "text": "call",
                                "value": "call",
                                "valueText": "call"
                            }
                        },
                        "argumentList": {
                            "kind": "ArgumentList",
                            "fullStart": 2054,
                            "fullEnd": 2060,
                            "start": 2054,
                            "end": 2059,
                            "fullWidth": 6,
                            "width": 5,
                            "openParenToken": {
                                "kind": "OpenParenToken",
                                "fullStart": 2054,
                                "fullEnd": 2055,
                                "start": 2054,
                                "end": 2055,
                                "fullWidth": 1,
                                "width": 1,
                                "text": "(",
                                "value": "(",
                                "valueText": "("
                            },
                            "arguments": [
                                {
                                    "kind": "IdentifierName",
                                    "fullStart": 2055,
                                    "fullEnd": 2058,
                                    "start": 2055,
                                    "end": 2058,
                                    "fullWidth": 3,
                                    "width": 3,
                                    "text": "x10",
                                    "value": "x10",
                                    "valueText": "x10"
                                }
                            ],
                            "closeParenToken": {
                                "kind": "CloseParenToken",
                                "fullStart": 2058,
                                "fullEnd": 2060,
                                "start": 2058,
                                "end": 2059,
                                "fullWidth": 2,
                                "width": 1,
                                "text": ")",
                                "value": ")",
                                "valueText": ")",
                                "hasTrailingTrivia": true,
                                "trailingTrivia": [
                                    {
                                        "kind": "WhitespaceTrivia",
                                        "text": " "
                                    }
                                ]
                            }
                        }
                    },
                    "operatorToken": {
                        "kind": "ExclamationEqualsEqualsToken",
                        "fullStart": 2060,
                        "fullEnd": 2064,
                        "start": 2060,
                        "end": 2063,
                        "fullWidth": 4,
                        "width": 3,
                        "text": "!==",
                        "value": "!==",
                        "valueText": "!==",
                        "hasTrailingTrivia": true,
                        "trailingTrivia": [
                            {
                                "kind": "WhitespaceTrivia",
                                "text": " "
                            }
                        ]
                    },
                    "right": {
                        "kind": "StringLiteral",
                        "fullStart": 2064,
                        "fullEnd": 2079,
                        "start": 2064,
                        "end": 2079,
                        "fullWidth": 15,
                        "width": 15,
                        "text": "\"[object Date]\"",
                        "value": "[object Date]",
                        "valueText": "[object Date]"
                    }
                },
                "closeParenToken": {
                    "kind": "CloseParenToken",
                    "fullStart": 2079,
                    "fullEnd": 2081,
                    "start": 2079,
                    "end": 2080,
                    "fullWidth": 2,
                    "width": 1,
                    "text": ")",
                    "value": ")",
                    "valueText": ")",
                    "hasTrailingTrivia": true,
                    "trailingTrivia": [
                        {
                            "kind": "WhitespaceTrivia",
                            "text": " "
                        }
                    ]
                },
                "statement": {
                    "kind": "Block",
                    "fullStart": 2081,
                    "fullEnd": 2174,
                    "start": 2081,
                    "end": 2173,
                    "fullWidth": 93,
                    "width": 92,
                    "openBraceToken": {
                        "kind": "OpenBraceToken",
                        "fullStart": 2081,
                        "fullEnd": 2083,
                        "start": 2081,
                        "end": 2082,
                        "fullWidth": 2,
                        "width": 1,
                        "text": "{",
                        "value": "{",
                        "valueText": "{",
                        "hasTrailingTrivia": true,
                        "hasTrailingNewLine": true,
                        "trailingTrivia": [
                            {
                                "kind": "NewLineTrivia",
                                "text": "\n"
                            }
                        ]
                    },
                    "statements": [
                        {
                            "kind": "ExpressionStatement",
                            "fullStart": 2083,
                            "fullEnd": 2172,
                            "start": 2085,
                            "end": 2171,
                            "fullWidth": 89,
                            "width": 86,
                            "expression": {
                                "kind": "InvocationExpression",
                                "fullStart": 2083,
                                "fullEnd": 2170,
                                "start": 2085,
                                "end": 2170,
                                "fullWidth": 87,
                                "width": 85,
                                "expression": {
                                    "kind": "IdentifierName",
                                    "fullStart": 2083,
                                    "fullEnd": 2090,
                                    "start": 2085,
                                    "end": 2090,
                                    "fullWidth": 7,
                                    "width": 5,
                                    "text": "$FAIL",
                                    "value": "$FAIL",
                                    "valueText": "$FAIL",
                                    "hasLeadingTrivia": true,
                                    "leadingTrivia": [
                                        {
                                            "kind": "WhitespaceTrivia",
                                            "text": "  "
                                        }
                                    ]
                                },
                                "argumentList": {
                                    "kind": "ArgumentList",
                                    "fullStart": 2090,
                                    "fullEnd": 2170,
                                    "start": 2090,
                                    "end": 2170,
                                    "fullWidth": 80,
                                    "width": 80,
                                    "openParenToken": {
                                        "kind": "OpenParenToken",
                                        "fullStart": 2090,
                                        "fullEnd": 2091,
                                        "start": 2090,
                                        "end": 2091,
                                        "fullWidth": 1,
                                        "width": 1,
                                        "text": "(",
                                        "value": "(",
                                        "valueText": "("
                                    },
                                    "arguments": [
                                        {
                                            "kind": "StringLiteral",
                                            "fullStart": 2091,
                                            "fullEnd": 2169,
                                            "start": 2091,
                                            "end": 2169,
                                            "fullWidth": 78,
                                            "width": 78,
                                            "text": "\"#10: The [[Class]] property of the newly constructed object is set to 'Date'\"",
                                            "value": "#10: The [[Class]] property of the newly constructed object is set to 'Date'",
                                            "valueText": "#10: The [[Class]] property of the newly constructed object is set to 'Date'"
                                        }
                                    ],
                                    "closeParenToken": {
                                        "kind": "CloseParenToken",
                                        "fullStart": 2169,
                                        "fullEnd": 2170,
                                        "start": 2169,
                                        "end": 2170,
                                        "fullWidth": 1,
                                        "width": 1,
                                        "text": ")",
                                        "value": ")",
                                        "valueText": ")"
                                    }
                                }
                            },
                            "semicolonToken": {
                                "kind": "SemicolonToken",
                                "fullStart": 2170,
                                "fullEnd": 2172,
                                "start": 2170,
                                "end": 2171,
                                "fullWidth": 2,
                                "width": 1,
                                "text": ";",
                                "value": ";",
                                "valueText": ";",
                                "hasTrailingTrivia": true,
                                "hasTrailingNewLine": true,
                                "trailingTrivia": [
                                    {
                                        "kind": "NewLineTrivia",
                                        "text": "\n"
                                    }
                                ]
                            }
                        }
                    ],
                    "closeBraceToken": {
                        "kind": "CloseBraceToken",
                        "fullStart": 2172,
                        "fullEnd": 2174,
                        "start": 2172,
                        "end": 2173,
                        "fullWidth": 2,
                        "width": 1,
                        "text": "}",
                        "value": "}",
                        "valueText": "}",
                        "hasTrailingTrivia": true,
                        "hasTrailingNewLine": true,
                        "trailingTrivia": [
                            {
                                "kind": "NewLineTrivia",
                                "text": "\n"
                            }
                        ]
                    }
                }
            },
            {
                "kind": "VariableStatement",
                "fullStart": 2174,
                "fullEnd": 2205,
                "start": 2175,
                "end": 2204,
                "fullWidth": 31,
                "width": 29,
                "modifiers": [],
                "variableDeclaration": {
                    "kind": "VariableDeclaration",
                    "fullStart": 2174,
                    "fullEnd": 2203,
                    "start": 2175,
                    "end": 2203,
                    "fullWidth": 29,
                    "width": 28,
                    "varKeyword": {
                        "kind": "VarKeyword",
                        "fullStart": 2174,
                        "fullEnd": 2179,
                        "start": 2175,
                        "end": 2178,
                        "fullWidth": 5,
                        "width": 3,
                        "text": "var",
                        "value": "var",
                        "valueText": "var",
                        "hasLeadingTrivia": true,
                        "hasLeadingNewLine": true,
                        "hasTrailingTrivia": true,
                        "leadingTrivia": [
                            {
                                "kind": "NewLineTrivia",
                                "text": "\n"
                            }
                        ],
                        "trailingTrivia": [
                            {
                                "kind": "WhitespaceTrivia",
                                "text": " "
                            }
                        ]
                    },
                    "variableDeclarators": [
                        {
                            "kind": "VariableDeclarator",
                            "fullStart": 2179,
                            "fullEnd": 2203,
                            "start": 2179,
                            "end": 2203,
                            "fullWidth": 24,
<<<<<<< HEAD
                            "width": 24,
                            "identifier": {
=======
                            "propertyName": {
>>>>>>> 85e84683
                                "kind": "IdentifierName",
                                "fullStart": 2179,
                                "fullEnd": 2183,
                                "start": 2179,
                                "end": 2182,
                                "fullWidth": 4,
                                "width": 3,
                                "text": "x11",
                                "value": "x11",
                                "valueText": "x11",
                                "hasTrailingTrivia": true,
                                "trailingTrivia": [
                                    {
                                        "kind": "WhitespaceTrivia",
                                        "text": " "
                                    }
                                ]
                            },
                            "equalsValueClause": {
                                "kind": "EqualsValueClause",
                                "fullStart": 2183,
                                "fullEnd": 2203,
                                "start": 2183,
                                "end": 2203,
                                "fullWidth": 20,
                                "width": 20,
                                "equalsToken": {
                                    "kind": "EqualsToken",
                                    "fullStart": 2183,
                                    "fullEnd": 2185,
                                    "start": 2183,
                                    "end": 2184,
                                    "fullWidth": 2,
                                    "width": 1,
                                    "text": "=",
                                    "value": "=",
                                    "valueText": "=",
                                    "hasTrailingTrivia": true,
                                    "trailingTrivia": [
                                        {
                                            "kind": "WhitespaceTrivia",
                                            "text": " "
                                        }
                                    ]
                                },
                                "value": {
                                    "kind": "ObjectCreationExpression",
                                    "fullStart": 2185,
                                    "fullEnd": 2203,
                                    "start": 2185,
                                    "end": 2203,
                                    "fullWidth": 18,
                                    "width": 18,
                                    "newKeyword": {
                                        "kind": "NewKeyword",
                                        "fullStart": 2185,
                                        "fullEnd": 2189,
                                        "start": 2185,
                                        "end": 2188,
                                        "fullWidth": 4,
                                        "width": 3,
                                        "text": "new",
                                        "value": "new",
                                        "valueText": "new",
                                        "hasTrailingTrivia": true,
                                        "trailingTrivia": [
                                            {
                                                "kind": "WhitespaceTrivia",
                                                "text": " "
                                            }
                                        ]
                                    },
                                    "expression": {
                                        "kind": "IdentifierName",
                                        "fullStart": 2189,
                                        "fullEnd": 2193,
                                        "start": 2189,
                                        "end": 2193,
                                        "fullWidth": 4,
                                        "width": 4,
                                        "text": "Date",
                                        "value": "Date",
                                        "valueText": "Date"
                                    },
                                    "argumentList": {
                                        "kind": "ArgumentList",
                                        "fullStart": 2193,
                                        "fullEnd": 2203,
                                        "start": 2193,
                                        "end": 2203,
                                        "fullWidth": 10,
                                        "width": 10,
                                        "openParenToken": {
                                            "kind": "OpenParenToken",
                                            "fullStart": 2193,
                                            "fullEnd": 2194,
                                            "start": 2193,
                                            "end": 2194,
                                            "fullWidth": 1,
                                            "width": 1,
                                            "text": "(",
                                            "value": "(",
                                            "valueText": "("
                                        },
                                        "arguments": [
                                            {
                                                "kind": "NumericLiteral",
                                                "fullStart": 2194,
                                                "fullEnd": 2198,
                                                "start": 2194,
                                                "end": 2198,
                                                "fullWidth": 4,
                                                "width": 4,
                                                "text": "2099",
                                                "value": 2099,
                                                "valueText": "2099"
                                            },
                                            {
                                                "kind": "CommaToken",
                                                "fullStart": 2198,
                                                "fullEnd": 2200,
                                                "start": 2198,
                                                "end": 2199,
                                                "fullWidth": 2,
                                                "width": 1,
                                                "text": ",",
                                                "value": ",",
                                                "valueText": ",",
                                                "hasTrailingTrivia": true,
                                                "trailingTrivia": [
                                                    {
                                                        "kind": "WhitespaceTrivia",
                                                        "text": " "
                                                    }
                                                ]
                                            },
                                            {
                                                "kind": "NumericLiteral",
                                                "fullStart": 2200,
                                                "fullEnd": 2202,
                                                "start": 2200,
                                                "end": 2202,
                                                "fullWidth": 2,
                                                "width": 2,
                                                "text": "12",
                                                "value": 12,
                                                "valueText": "12"
                                            }
                                        ],
                                        "closeParenToken": {
                                            "kind": "CloseParenToken",
                                            "fullStart": 2202,
                                            "fullEnd": 2203,
                                            "start": 2202,
                                            "end": 2203,
                                            "fullWidth": 1,
                                            "width": 1,
                                            "text": ")",
                                            "value": ")",
                                            "valueText": ")"
                                        }
                                    }
                                }
                            }
                        }
                    ]
                },
                "semicolonToken": {
                    "kind": "SemicolonToken",
                    "fullStart": 2203,
                    "fullEnd": 2205,
                    "start": 2203,
                    "end": 2204,
                    "fullWidth": 2,
                    "width": 1,
                    "text": ";",
                    "value": ";",
                    "valueText": ";",
                    "hasTrailingTrivia": true,
                    "hasTrailingNewLine": true,
                    "trailingTrivia": [
                        {
                            "kind": "NewLineTrivia",
                            "text": "\n"
                        }
                    ]
                }
            },
            {
                "kind": "IfStatement",
                "fullStart": 2205,
                "fullEnd": 2359,
                "start": 2205,
                "end": 2358,
                "fullWidth": 154,
                "width": 153,
                "ifKeyword": {
                    "kind": "IfKeyword",
                    "fullStart": 2205,
                    "fullEnd": 2208,
                    "start": 2205,
                    "end": 2207,
                    "fullWidth": 3,
                    "width": 2,
                    "text": "if",
                    "value": "if",
                    "valueText": "if",
                    "hasTrailingTrivia": true,
                    "trailingTrivia": [
                        {
                            "kind": "WhitespaceTrivia",
                            "text": " "
                        }
                    ]
                },
                "openParenToken": {
                    "kind": "OpenParenToken",
                    "fullStart": 2208,
                    "fullEnd": 2209,
                    "start": 2208,
                    "end": 2209,
                    "fullWidth": 1,
                    "width": 1,
                    "text": "(",
                    "value": "(",
                    "valueText": "("
                },
                "condition": {
                    "kind": "NotEqualsExpression",
                    "fullStart": 2209,
                    "fullEnd": 2264,
                    "start": 2209,
                    "end": 2264,
                    "fullWidth": 55,
                    "width": 55,
                    "left": {
                        "kind": "InvocationExpression",
                        "fullStart": 2209,
                        "fullEnd": 2245,
                        "start": 2209,
                        "end": 2244,
                        "fullWidth": 36,
                        "width": 35,
                        "expression": {
                            "kind": "MemberAccessExpression",
                            "fullStart": 2209,
                            "fullEnd": 2239,
                            "start": 2209,
                            "end": 2239,
                            "fullWidth": 30,
                            "width": 30,
                            "expression": {
                                "kind": "MemberAccessExpression",
                                "fullStart": 2209,
                                "fullEnd": 2234,
                                "start": 2209,
                                "end": 2234,
                                "fullWidth": 25,
                                "width": 25,
                                "expression": {
                                    "kind": "MemberAccessExpression",
                                    "fullStart": 2209,
                                    "fullEnd": 2225,
                                    "start": 2209,
                                    "end": 2225,
                                    "fullWidth": 16,
                                    "width": 16,
                                    "expression": {
                                        "kind": "IdentifierName",
                                        "fullStart": 2209,
                                        "fullEnd": 2215,
                                        "start": 2209,
                                        "end": 2215,
                                        "fullWidth": 6,
                                        "width": 6,
                                        "text": "Object",
                                        "value": "Object",
                                        "valueText": "Object"
                                    },
                                    "dotToken": {
                                        "kind": "DotToken",
                                        "fullStart": 2215,
                                        "fullEnd": 2216,
                                        "start": 2215,
                                        "end": 2216,
                                        "fullWidth": 1,
                                        "width": 1,
                                        "text": ".",
                                        "value": ".",
                                        "valueText": "."
                                    },
                                    "name": {
                                        "kind": "IdentifierName",
                                        "fullStart": 2216,
                                        "fullEnd": 2225,
                                        "start": 2216,
                                        "end": 2225,
                                        "fullWidth": 9,
                                        "width": 9,
                                        "text": "prototype",
                                        "value": "prototype",
                                        "valueText": "prototype"
                                    }
                                },
                                "dotToken": {
                                    "kind": "DotToken",
                                    "fullStart": 2225,
                                    "fullEnd": 2226,
                                    "start": 2225,
                                    "end": 2226,
                                    "fullWidth": 1,
                                    "width": 1,
                                    "text": ".",
                                    "value": ".",
                                    "valueText": "."
                                },
                                "name": {
                                    "kind": "IdentifierName",
                                    "fullStart": 2226,
                                    "fullEnd": 2234,
                                    "start": 2226,
                                    "end": 2234,
                                    "fullWidth": 8,
                                    "width": 8,
                                    "text": "toString",
                                    "value": "toString",
                                    "valueText": "toString"
                                }
                            },
                            "dotToken": {
                                "kind": "DotToken",
                                "fullStart": 2234,
                                "fullEnd": 2235,
                                "start": 2234,
                                "end": 2235,
                                "fullWidth": 1,
                                "width": 1,
                                "text": ".",
                                "value": ".",
                                "valueText": "."
                            },
                            "name": {
                                "kind": "IdentifierName",
                                "fullStart": 2235,
                                "fullEnd": 2239,
                                "start": 2235,
                                "end": 2239,
                                "fullWidth": 4,
                                "width": 4,
                                "text": "call",
                                "value": "call",
                                "valueText": "call"
                            }
                        },
                        "argumentList": {
                            "kind": "ArgumentList",
                            "fullStart": 2239,
                            "fullEnd": 2245,
                            "start": 2239,
                            "end": 2244,
                            "fullWidth": 6,
                            "width": 5,
                            "openParenToken": {
                                "kind": "OpenParenToken",
                                "fullStart": 2239,
                                "fullEnd": 2240,
                                "start": 2239,
                                "end": 2240,
                                "fullWidth": 1,
                                "width": 1,
                                "text": "(",
                                "value": "(",
                                "valueText": "("
                            },
                            "arguments": [
                                {
                                    "kind": "IdentifierName",
                                    "fullStart": 2240,
                                    "fullEnd": 2243,
                                    "start": 2240,
                                    "end": 2243,
                                    "fullWidth": 3,
                                    "width": 3,
                                    "text": "x11",
                                    "value": "x11",
                                    "valueText": "x11"
                                }
                            ],
                            "closeParenToken": {
                                "kind": "CloseParenToken",
                                "fullStart": 2243,
                                "fullEnd": 2245,
                                "start": 2243,
                                "end": 2244,
                                "fullWidth": 2,
                                "width": 1,
                                "text": ")",
                                "value": ")",
                                "valueText": ")",
                                "hasTrailingTrivia": true,
                                "trailingTrivia": [
                                    {
                                        "kind": "WhitespaceTrivia",
                                        "text": " "
                                    }
                                ]
                            }
                        }
                    },
                    "operatorToken": {
                        "kind": "ExclamationEqualsEqualsToken",
                        "fullStart": 2245,
                        "fullEnd": 2249,
                        "start": 2245,
                        "end": 2248,
                        "fullWidth": 4,
                        "width": 3,
                        "text": "!==",
                        "value": "!==",
                        "valueText": "!==",
                        "hasTrailingTrivia": true,
                        "trailingTrivia": [
                            {
                                "kind": "WhitespaceTrivia",
                                "text": " "
                            }
                        ]
                    },
                    "right": {
                        "kind": "StringLiteral",
                        "fullStart": 2249,
                        "fullEnd": 2264,
                        "start": 2249,
                        "end": 2264,
                        "fullWidth": 15,
                        "width": 15,
                        "text": "\"[object Date]\"",
                        "value": "[object Date]",
                        "valueText": "[object Date]"
                    }
                },
                "closeParenToken": {
                    "kind": "CloseParenToken",
                    "fullStart": 2264,
                    "fullEnd": 2266,
                    "start": 2264,
                    "end": 2265,
                    "fullWidth": 2,
                    "width": 1,
                    "text": ")",
                    "value": ")",
                    "valueText": ")",
                    "hasTrailingTrivia": true,
                    "trailingTrivia": [
                        {
                            "kind": "WhitespaceTrivia",
                            "text": " "
                        }
                    ]
                },
                "statement": {
                    "kind": "Block",
                    "fullStart": 2266,
                    "fullEnd": 2359,
                    "start": 2266,
                    "end": 2358,
                    "fullWidth": 93,
                    "width": 92,
                    "openBraceToken": {
                        "kind": "OpenBraceToken",
                        "fullStart": 2266,
                        "fullEnd": 2268,
                        "start": 2266,
                        "end": 2267,
                        "fullWidth": 2,
                        "width": 1,
                        "text": "{",
                        "value": "{",
                        "valueText": "{",
                        "hasTrailingTrivia": true,
                        "hasTrailingNewLine": true,
                        "trailingTrivia": [
                            {
                                "kind": "NewLineTrivia",
                                "text": "\n"
                            }
                        ]
                    },
                    "statements": [
                        {
                            "kind": "ExpressionStatement",
                            "fullStart": 2268,
                            "fullEnd": 2357,
                            "start": 2270,
                            "end": 2356,
                            "fullWidth": 89,
                            "width": 86,
                            "expression": {
                                "kind": "InvocationExpression",
                                "fullStart": 2268,
                                "fullEnd": 2355,
                                "start": 2270,
                                "end": 2355,
                                "fullWidth": 87,
                                "width": 85,
                                "expression": {
                                    "kind": "IdentifierName",
                                    "fullStart": 2268,
                                    "fullEnd": 2275,
                                    "start": 2270,
                                    "end": 2275,
                                    "fullWidth": 7,
                                    "width": 5,
                                    "text": "$FAIL",
                                    "value": "$FAIL",
                                    "valueText": "$FAIL",
                                    "hasLeadingTrivia": true,
                                    "leadingTrivia": [
                                        {
                                            "kind": "WhitespaceTrivia",
                                            "text": "  "
                                        }
                                    ]
                                },
                                "argumentList": {
                                    "kind": "ArgumentList",
                                    "fullStart": 2275,
                                    "fullEnd": 2355,
                                    "start": 2275,
                                    "end": 2355,
                                    "fullWidth": 80,
                                    "width": 80,
                                    "openParenToken": {
                                        "kind": "OpenParenToken",
                                        "fullStart": 2275,
                                        "fullEnd": 2276,
                                        "start": 2275,
                                        "end": 2276,
                                        "fullWidth": 1,
                                        "width": 1,
                                        "text": "(",
                                        "value": "(",
                                        "valueText": "("
                                    },
                                    "arguments": [
                                        {
                                            "kind": "StringLiteral",
                                            "fullStart": 2276,
                                            "fullEnd": 2354,
                                            "start": 2276,
                                            "end": 2354,
                                            "fullWidth": 78,
                                            "width": 78,
                                            "text": "\"#11: The [[Class]] property of the newly constructed object is set to 'Date'\"",
                                            "value": "#11: The [[Class]] property of the newly constructed object is set to 'Date'",
                                            "valueText": "#11: The [[Class]] property of the newly constructed object is set to 'Date'"
                                        }
                                    ],
                                    "closeParenToken": {
                                        "kind": "CloseParenToken",
                                        "fullStart": 2354,
                                        "fullEnd": 2355,
                                        "start": 2354,
                                        "end": 2355,
                                        "fullWidth": 1,
                                        "width": 1,
                                        "text": ")",
                                        "value": ")",
                                        "valueText": ")"
                                    }
                                }
                            },
                            "semicolonToken": {
                                "kind": "SemicolonToken",
                                "fullStart": 2355,
                                "fullEnd": 2357,
                                "start": 2355,
                                "end": 2356,
                                "fullWidth": 2,
                                "width": 1,
                                "text": ";",
                                "value": ";",
                                "valueText": ";",
                                "hasTrailingTrivia": true,
                                "hasTrailingNewLine": true,
                                "trailingTrivia": [
                                    {
                                        "kind": "NewLineTrivia",
                                        "text": "\n"
                                    }
                                ]
                            }
                        }
                    ],
                    "closeBraceToken": {
                        "kind": "CloseBraceToken",
                        "fullStart": 2357,
                        "fullEnd": 2359,
                        "start": 2357,
                        "end": 2358,
                        "fullWidth": 2,
                        "width": 1,
                        "text": "}",
                        "value": "}",
                        "valueText": "}",
                        "hasTrailingTrivia": true,
                        "hasTrailingNewLine": true,
                        "trailingTrivia": [
                            {
                                "kind": "NewLineTrivia",
                                "text": "\n"
                            }
                        ]
                    }
                }
            },
            {
                "kind": "VariableStatement",
                "fullStart": 2359,
                "fullEnd": 2389,
                "start": 2360,
                "end": 2388,
                "fullWidth": 30,
                "width": 28,
                "modifiers": [],
                "variableDeclaration": {
                    "kind": "VariableDeclaration",
                    "fullStart": 2359,
                    "fullEnd": 2387,
                    "start": 2360,
                    "end": 2387,
                    "fullWidth": 28,
                    "width": 27,
                    "varKeyword": {
                        "kind": "VarKeyword",
                        "fullStart": 2359,
                        "fullEnd": 2364,
                        "start": 2360,
                        "end": 2363,
                        "fullWidth": 5,
                        "width": 3,
                        "text": "var",
                        "value": "var",
                        "valueText": "var",
                        "hasLeadingTrivia": true,
                        "hasLeadingNewLine": true,
                        "hasTrailingTrivia": true,
                        "leadingTrivia": [
                            {
                                "kind": "NewLineTrivia",
                                "text": "\n"
                            }
                        ],
                        "trailingTrivia": [
                            {
                                "kind": "WhitespaceTrivia",
                                "text": " "
                            }
                        ]
                    },
                    "variableDeclarators": [
                        {
                            "kind": "VariableDeclarator",
                            "fullStart": 2364,
                            "fullEnd": 2387,
                            "start": 2364,
                            "end": 2387,
                            "fullWidth": 23,
<<<<<<< HEAD
                            "width": 23,
                            "identifier": {
=======
                            "propertyName": {
>>>>>>> 85e84683
                                "kind": "IdentifierName",
                                "fullStart": 2364,
                                "fullEnd": 2368,
                                "start": 2364,
                                "end": 2367,
                                "fullWidth": 4,
                                "width": 3,
                                "text": "x12",
                                "value": "x12",
                                "valueText": "x12",
                                "hasTrailingTrivia": true,
                                "trailingTrivia": [
                                    {
                                        "kind": "WhitespaceTrivia",
                                        "text": " "
                                    }
                                ]
                            },
                            "equalsValueClause": {
                                "kind": "EqualsValueClause",
                                "fullStart": 2368,
                                "fullEnd": 2387,
                                "start": 2368,
                                "end": 2387,
                                "fullWidth": 19,
                                "width": 19,
                                "equalsToken": {
                                    "kind": "EqualsToken",
                                    "fullStart": 2368,
                                    "fullEnd": 2370,
                                    "start": 2368,
                                    "end": 2369,
                                    "fullWidth": 2,
                                    "width": 1,
                                    "text": "=",
                                    "value": "=",
                                    "valueText": "=",
                                    "hasTrailingTrivia": true,
                                    "trailingTrivia": [
                                        {
                                            "kind": "WhitespaceTrivia",
                                            "text": " "
                                        }
                                    ]
                                },
                                "value": {
                                    "kind": "ObjectCreationExpression",
                                    "fullStart": 2370,
                                    "fullEnd": 2387,
                                    "start": 2370,
                                    "end": 2387,
                                    "fullWidth": 17,
                                    "width": 17,
                                    "newKeyword": {
                                        "kind": "NewKeyword",
                                        "fullStart": 2370,
                                        "fullEnd": 2374,
                                        "start": 2370,
                                        "end": 2373,
                                        "fullWidth": 4,
                                        "width": 3,
                                        "text": "new",
                                        "value": "new",
                                        "valueText": "new",
                                        "hasTrailingTrivia": true,
                                        "trailingTrivia": [
                                            {
                                                "kind": "WhitespaceTrivia",
                                                "text": " "
                                            }
                                        ]
                                    },
                                    "expression": {
                                        "kind": "IdentifierName",
                                        "fullStart": 2374,
                                        "fullEnd": 2378,
                                        "start": 2374,
                                        "end": 2378,
                                        "fullWidth": 4,
                                        "width": 4,
                                        "text": "Date",
                                        "value": "Date",
                                        "valueText": "Date"
                                    },
                                    "argumentList": {
                                        "kind": "ArgumentList",
                                        "fullStart": 2378,
                                        "fullEnd": 2387,
                                        "start": 2378,
                                        "end": 2387,
                                        "fullWidth": 9,
                                        "width": 9,
                                        "openParenToken": {
                                            "kind": "OpenParenToken",
                                            "fullStart": 2378,
                                            "fullEnd": 2379,
                                            "start": 2378,
                                            "end": 2379,
                                            "fullWidth": 1,
                                            "width": 1,
                                            "text": "(",
                                            "value": "(",
                                            "valueText": "("
                                        },
                                        "arguments": [
                                            {
                                                "kind": "NumericLiteral",
                                                "fullStart": 2379,
                                                "fullEnd": 2383,
                                                "start": 2379,
                                                "end": 2383,
                                                "fullWidth": 4,
                                                "width": 4,
                                                "text": "2100",
                                                "value": 2100,
                                                "valueText": "2100"
                                            },
                                            {
                                                "kind": "CommaToken",
                                                "fullStart": 2383,
                                                "fullEnd": 2385,
                                                "start": 2383,
                                                "end": 2384,
                                                "fullWidth": 2,
                                                "width": 1,
                                                "text": ",",
                                                "value": ",",
                                                "valueText": ",",
                                                "hasTrailingTrivia": true,
                                                "trailingTrivia": [
                                                    {
                                                        "kind": "WhitespaceTrivia",
                                                        "text": " "
                                                    }
                                                ]
                                            },
                                            {
                                                "kind": "NumericLiteral",
                                                "fullStart": 2385,
                                                "fullEnd": 2386,
                                                "start": 2385,
                                                "end": 2386,
                                                "fullWidth": 1,
                                                "width": 1,
                                                "text": "0",
                                                "value": 0,
                                                "valueText": "0"
                                            }
                                        ],
                                        "closeParenToken": {
                                            "kind": "CloseParenToken",
                                            "fullStart": 2386,
                                            "fullEnd": 2387,
                                            "start": 2386,
                                            "end": 2387,
                                            "fullWidth": 1,
                                            "width": 1,
                                            "text": ")",
                                            "value": ")",
                                            "valueText": ")"
                                        }
                                    }
                                }
                            }
                        }
                    ]
                },
                "semicolonToken": {
                    "kind": "SemicolonToken",
                    "fullStart": 2387,
                    "fullEnd": 2389,
                    "start": 2387,
                    "end": 2388,
                    "fullWidth": 2,
                    "width": 1,
                    "text": ";",
                    "value": ";",
                    "valueText": ";",
                    "hasTrailingTrivia": true,
                    "hasTrailingNewLine": true,
                    "trailingTrivia": [
                        {
                            "kind": "NewLineTrivia",
                            "text": "\n"
                        }
                    ]
                }
            },
            {
                "kind": "IfStatement",
                "fullStart": 2389,
                "fullEnd": 2543,
                "start": 2389,
                "end": 2542,
                "fullWidth": 154,
                "width": 153,
                "ifKeyword": {
                    "kind": "IfKeyword",
                    "fullStart": 2389,
                    "fullEnd": 2392,
                    "start": 2389,
                    "end": 2391,
                    "fullWidth": 3,
                    "width": 2,
                    "text": "if",
                    "value": "if",
                    "valueText": "if",
                    "hasTrailingTrivia": true,
                    "trailingTrivia": [
                        {
                            "kind": "WhitespaceTrivia",
                            "text": " "
                        }
                    ]
                },
                "openParenToken": {
                    "kind": "OpenParenToken",
                    "fullStart": 2392,
                    "fullEnd": 2393,
                    "start": 2392,
                    "end": 2393,
                    "fullWidth": 1,
                    "width": 1,
                    "text": "(",
                    "value": "(",
                    "valueText": "("
                },
                "condition": {
                    "kind": "NotEqualsExpression",
                    "fullStart": 2393,
                    "fullEnd": 2448,
                    "start": 2393,
                    "end": 2448,
                    "fullWidth": 55,
                    "width": 55,
                    "left": {
                        "kind": "InvocationExpression",
                        "fullStart": 2393,
                        "fullEnd": 2429,
                        "start": 2393,
                        "end": 2428,
                        "fullWidth": 36,
                        "width": 35,
                        "expression": {
                            "kind": "MemberAccessExpression",
                            "fullStart": 2393,
                            "fullEnd": 2423,
                            "start": 2393,
                            "end": 2423,
                            "fullWidth": 30,
                            "width": 30,
                            "expression": {
                                "kind": "MemberAccessExpression",
                                "fullStart": 2393,
                                "fullEnd": 2418,
                                "start": 2393,
                                "end": 2418,
                                "fullWidth": 25,
                                "width": 25,
                                "expression": {
                                    "kind": "MemberAccessExpression",
                                    "fullStart": 2393,
                                    "fullEnd": 2409,
                                    "start": 2393,
                                    "end": 2409,
                                    "fullWidth": 16,
                                    "width": 16,
                                    "expression": {
                                        "kind": "IdentifierName",
                                        "fullStart": 2393,
                                        "fullEnd": 2399,
                                        "start": 2393,
                                        "end": 2399,
                                        "fullWidth": 6,
                                        "width": 6,
                                        "text": "Object",
                                        "value": "Object",
                                        "valueText": "Object"
                                    },
                                    "dotToken": {
                                        "kind": "DotToken",
                                        "fullStart": 2399,
                                        "fullEnd": 2400,
                                        "start": 2399,
                                        "end": 2400,
                                        "fullWidth": 1,
                                        "width": 1,
                                        "text": ".",
                                        "value": ".",
                                        "valueText": "."
                                    },
                                    "name": {
                                        "kind": "IdentifierName",
                                        "fullStart": 2400,
                                        "fullEnd": 2409,
                                        "start": 2400,
                                        "end": 2409,
                                        "fullWidth": 9,
                                        "width": 9,
                                        "text": "prototype",
                                        "value": "prototype",
                                        "valueText": "prototype"
                                    }
                                },
                                "dotToken": {
                                    "kind": "DotToken",
                                    "fullStart": 2409,
                                    "fullEnd": 2410,
                                    "start": 2409,
                                    "end": 2410,
                                    "fullWidth": 1,
                                    "width": 1,
                                    "text": ".",
                                    "value": ".",
                                    "valueText": "."
                                },
                                "name": {
                                    "kind": "IdentifierName",
                                    "fullStart": 2410,
                                    "fullEnd": 2418,
                                    "start": 2410,
                                    "end": 2418,
                                    "fullWidth": 8,
                                    "width": 8,
                                    "text": "toString",
                                    "value": "toString",
                                    "valueText": "toString"
                                }
                            },
                            "dotToken": {
                                "kind": "DotToken",
                                "fullStart": 2418,
                                "fullEnd": 2419,
                                "start": 2418,
                                "end": 2419,
                                "fullWidth": 1,
                                "width": 1,
                                "text": ".",
                                "value": ".",
                                "valueText": "."
                            },
                            "name": {
                                "kind": "IdentifierName",
                                "fullStart": 2419,
                                "fullEnd": 2423,
                                "start": 2419,
                                "end": 2423,
                                "fullWidth": 4,
                                "width": 4,
                                "text": "call",
                                "value": "call",
                                "valueText": "call"
                            }
                        },
                        "argumentList": {
                            "kind": "ArgumentList",
                            "fullStart": 2423,
                            "fullEnd": 2429,
                            "start": 2423,
                            "end": 2428,
                            "fullWidth": 6,
                            "width": 5,
                            "openParenToken": {
                                "kind": "OpenParenToken",
                                "fullStart": 2423,
                                "fullEnd": 2424,
                                "start": 2423,
                                "end": 2424,
                                "fullWidth": 1,
                                "width": 1,
                                "text": "(",
                                "value": "(",
                                "valueText": "("
                            },
                            "arguments": [
                                {
                                    "kind": "IdentifierName",
                                    "fullStart": 2424,
                                    "fullEnd": 2427,
                                    "start": 2424,
                                    "end": 2427,
                                    "fullWidth": 3,
                                    "width": 3,
                                    "text": "x12",
                                    "value": "x12",
                                    "valueText": "x12"
                                }
                            ],
                            "closeParenToken": {
                                "kind": "CloseParenToken",
                                "fullStart": 2427,
                                "fullEnd": 2429,
                                "start": 2427,
                                "end": 2428,
                                "fullWidth": 2,
                                "width": 1,
                                "text": ")",
                                "value": ")",
                                "valueText": ")",
                                "hasTrailingTrivia": true,
                                "trailingTrivia": [
                                    {
                                        "kind": "WhitespaceTrivia",
                                        "text": " "
                                    }
                                ]
                            }
                        }
                    },
                    "operatorToken": {
                        "kind": "ExclamationEqualsEqualsToken",
                        "fullStart": 2429,
                        "fullEnd": 2433,
                        "start": 2429,
                        "end": 2432,
                        "fullWidth": 4,
                        "width": 3,
                        "text": "!==",
                        "value": "!==",
                        "valueText": "!==",
                        "hasTrailingTrivia": true,
                        "trailingTrivia": [
                            {
                                "kind": "WhitespaceTrivia",
                                "text": " "
                            }
                        ]
                    },
                    "right": {
                        "kind": "StringLiteral",
                        "fullStart": 2433,
                        "fullEnd": 2448,
                        "start": 2433,
                        "end": 2448,
                        "fullWidth": 15,
                        "width": 15,
                        "text": "\"[object Date]\"",
                        "value": "[object Date]",
                        "valueText": "[object Date]"
                    }
                },
                "closeParenToken": {
                    "kind": "CloseParenToken",
                    "fullStart": 2448,
                    "fullEnd": 2450,
                    "start": 2448,
                    "end": 2449,
                    "fullWidth": 2,
                    "width": 1,
                    "text": ")",
                    "value": ")",
                    "valueText": ")",
                    "hasTrailingTrivia": true,
                    "trailingTrivia": [
                        {
                            "kind": "WhitespaceTrivia",
                            "text": " "
                        }
                    ]
                },
                "statement": {
                    "kind": "Block",
                    "fullStart": 2450,
                    "fullEnd": 2543,
                    "start": 2450,
                    "end": 2542,
                    "fullWidth": 93,
                    "width": 92,
                    "openBraceToken": {
                        "kind": "OpenBraceToken",
                        "fullStart": 2450,
                        "fullEnd": 2452,
                        "start": 2450,
                        "end": 2451,
                        "fullWidth": 2,
                        "width": 1,
                        "text": "{",
                        "value": "{",
                        "valueText": "{",
                        "hasTrailingTrivia": true,
                        "hasTrailingNewLine": true,
                        "trailingTrivia": [
                            {
                                "kind": "NewLineTrivia",
                                "text": "\n"
                            }
                        ]
                    },
                    "statements": [
                        {
                            "kind": "ExpressionStatement",
                            "fullStart": 2452,
                            "fullEnd": 2541,
                            "start": 2454,
                            "end": 2540,
                            "fullWidth": 89,
                            "width": 86,
                            "expression": {
                                "kind": "InvocationExpression",
                                "fullStart": 2452,
                                "fullEnd": 2539,
                                "start": 2454,
                                "end": 2539,
                                "fullWidth": 87,
                                "width": 85,
                                "expression": {
                                    "kind": "IdentifierName",
                                    "fullStart": 2452,
                                    "fullEnd": 2459,
                                    "start": 2454,
                                    "end": 2459,
                                    "fullWidth": 7,
                                    "width": 5,
                                    "text": "$FAIL",
                                    "value": "$FAIL",
                                    "valueText": "$FAIL",
                                    "hasLeadingTrivia": true,
                                    "leadingTrivia": [
                                        {
                                            "kind": "WhitespaceTrivia",
                                            "text": "  "
                                        }
                                    ]
                                },
                                "argumentList": {
                                    "kind": "ArgumentList",
                                    "fullStart": 2459,
                                    "fullEnd": 2539,
                                    "start": 2459,
                                    "end": 2539,
                                    "fullWidth": 80,
                                    "width": 80,
                                    "openParenToken": {
                                        "kind": "OpenParenToken",
                                        "fullStart": 2459,
                                        "fullEnd": 2460,
                                        "start": 2459,
                                        "end": 2460,
                                        "fullWidth": 1,
                                        "width": 1,
                                        "text": "(",
                                        "value": "(",
                                        "valueText": "("
                                    },
                                    "arguments": [
                                        {
                                            "kind": "StringLiteral",
                                            "fullStart": 2460,
                                            "fullEnd": 2538,
                                            "start": 2460,
                                            "end": 2538,
                                            "fullWidth": 78,
                                            "width": 78,
                                            "text": "\"#12: The [[Class]] property of the newly constructed object is set to 'Date'\"",
                                            "value": "#12: The [[Class]] property of the newly constructed object is set to 'Date'",
                                            "valueText": "#12: The [[Class]] property of the newly constructed object is set to 'Date'"
                                        }
                                    ],
                                    "closeParenToken": {
                                        "kind": "CloseParenToken",
                                        "fullStart": 2538,
                                        "fullEnd": 2539,
                                        "start": 2538,
                                        "end": 2539,
                                        "fullWidth": 1,
                                        "width": 1,
                                        "text": ")",
                                        "value": ")",
                                        "valueText": ")"
                                    }
                                }
                            },
                            "semicolonToken": {
                                "kind": "SemicolonToken",
                                "fullStart": 2539,
                                "fullEnd": 2541,
                                "start": 2539,
                                "end": 2540,
                                "fullWidth": 2,
                                "width": 1,
                                "text": ";",
                                "value": ";",
                                "valueText": ";",
                                "hasTrailingTrivia": true,
                                "hasTrailingNewLine": true,
                                "trailingTrivia": [
                                    {
                                        "kind": "NewLineTrivia",
                                        "text": "\n"
                                    }
                                ]
                            }
                        }
                    ],
                    "closeBraceToken": {
                        "kind": "CloseBraceToken",
                        "fullStart": 2541,
                        "fullEnd": 2543,
                        "start": 2541,
                        "end": 2542,
                        "fullWidth": 2,
                        "width": 1,
                        "text": "}",
                        "value": "}",
                        "valueText": "}",
                        "hasTrailingTrivia": true,
                        "hasTrailingNewLine": true,
                        "trailingTrivia": [
                            {
                                "kind": "NewLineTrivia",
                                "text": "\n"
                            }
                        ]
                    }
                }
            }
        ],
        "endOfFileToken": {
            "kind": "EndOfFileToken",
            "fullStart": 2543,
            "fullEnd": 2544,
            "start": 2544,
            "end": 2544,
            "fullWidth": 1,
            "width": 0,
            "text": "",
            "hasLeadingTrivia": true,
            "hasLeadingNewLine": true,
            "leadingTrivia": [
                {
                    "kind": "NewLineTrivia",
                    "text": "\n"
                }
            ]
        }
    },
    "lineMap": {
        "lineStarts": [
            0,
            61,
            132,
            133,
            137,
            195,
            215,
            218,
            265,
            350,
            354,
            355,
            384,
            446,
            534,
            536,
            537,
            566,
            628,
            716,
            718,
            719,
            747,
            809,
            897,
            899,
            900,
            929,
            991,
            1079,
            1081,
            1082,
            1111,
            1173,
            1261,
            1263,
            1264,
            1292,
            1354,
            1442,
            1444,
            1445,
            1474,
            1536,
            1624,
            1626,
            1627,
            1656,
            1718,
            1806,
            1808,
            1809,
            1837,
            1899,
            1987,
            1989,
            1990,
            2020,
            2083,
            2172,
            2174,
            2175,
            2205,
            2268,
            2357,
            2359,
            2360,
            2389,
            2452,
            2541,
            2543,
            2544
        ],
        "length": 2544
    }
}<|MERGE_RESOLUTION|>--- conflicted
+++ resolved
@@ -94,12 +94,8 @@
                             "start": 359,
                             "end": 382,
                             "fullWidth": 23,
-<<<<<<< HEAD
                             "width": 23,
-                            "identifier": {
-=======
                             "propertyName": {
->>>>>>> 85e84683
                                 "kind": "IdentifierName",
                                 "fullStart": 359,
                                 "fullEnd": 362,
@@ -768,12 +764,8 @@
                             "start": 541,
                             "end": 564,
                             "fullWidth": 23,
-<<<<<<< HEAD
                             "width": 23,
-                            "identifier": {
-=======
                             "propertyName": {
->>>>>>> 85e84683
                                 "kind": "IdentifierName",
                                 "fullStart": 541,
                                 "fullEnd": 544,
@@ -1442,12 +1434,8 @@
                             "start": 723,
                             "end": 745,
                             "fullWidth": 22,
-<<<<<<< HEAD
                             "width": 22,
-                            "identifier": {
-=======
                             "propertyName": {
->>>>>>> 85e84683
                                 "kind": "IdentifierName",
                                 "fullStart": 723,
                                 "fullEnd": 726,
@@ -2116,12 +2104,8 @@
                             "start": 904,
                             "end": 927,
                             "fullWidth": 23,
-<<<<<<< HEAD
                             "width": 23,
-                            "identifier": {
-=======
                             "propertyName": {
->>>>>>> 85e84683
                                 "kind": "IdentifierName",
                                 "fullStart": 904,
                                 "fullEnd": 907,
@@ -2790,12 +2774,8 @@
                             "start": 1086,
                             "end": 1109,
                             "fullWidth": 23,
-<<<<<<< HEAD
                             "width": 23,
-                            "identifier": {
-=======
                             "propertyName": {
->>>>>>> 85e84683
                                 "kind": "IdentifierName",
                                 "fullStart": 1086,
                                 "fullEnd": 1089,
@@ -3464,12 +3444,8 @@
                             "start": 1268,
                             "end": 1290,
                             "fullWidth": 22,
-<<<<<<< HEAD
                             "width": 22,
-                            "identifier": {
-=======
                             "propertyName": {
->>>>>>> 85e84683
                                 "kind": "IdentifierName",
                                 "fullStart": 1268,
                                 "fullEnd": 1271,
@@ -4138,12 +4114,8 @@
                             "start": 1449,
                             "end": 1472,
                             "fullWidth": 23,
-<<<<<<< HEAD
                             "width": 23,
-                            "identifier": {
-=======
                             "propertyName": {
->>>>>>> 85e84683
                                 "kind": "IdentifierName",
                                 "fullStart": 1449,
                                 "fullEnd": 1452,
@@ -4812,12 +4784,8 @@
                             "start": 1631,
                             "end": 1654,
                             "fullWidth": 23,
-<<<<<<< HEAD
                             "width": 23,
-                            "identifier": {
-=======
                             "propertyName": {
->>>>>>> 85e84683
                                 "kind": "IdentifierName",
                                 "fullStart": 1631,
                                 "fullEnd": 1634,
@@ -5486,12 +5454,8 @@
                             "start": 1813,
                             "end": 1835,
                             "fullWidth": 22,
-<<<<<<< HEAD
                             "width": 22,
-                            "identifier": {
-=======
                             "propertyName": {
->>>>>>> 85e84683
                                 "kind": "IdentifierName",
                                 "fullStart": 1813,
                                 "fullEnd": 1816,
@@ -6160,12 +6124,8 @@
                             "start": 1994,
                             "end": 2018,
                             "fullWidth": 24,
-<<<<<<< HEAD
                             "width": 24,
-                            "identifier": {
-=======
                             "propertyName": {
->>>>>>> 85e84683
                                 "kind": "IdentifierName",
                                 "fullStart": 1994,
                                 "fullEnd": 1998,
@@ -6834,12 +6794,8 @@
                             "start": 2179,
                             "end": 2203,
                             "fullWidth": 24,
-<<<<<<< HEAD
                             "width": 24,
-                            "identifier": {
-=======
                             "propertyName": {
->>>>>>> 85e84683
                                 "kind": "IdentifierName",
                                 "fullStart": 2179,
                                 "fullEnd": 2183,
@@ -7508,12 +7464,8 @@
                             "start": 2364,
                             "end": 2387,
                             "fullWidth": 23,
-<<<<<<< HEAD
                             "width": 23,
-                            "identifier": {
-=======
                             "propertyName": {
->>>>>>> 85e84683
                                 "kind": "IdentifierName",
                                 "fullStart": 2364,
                                 "fullEnd": 2368,
