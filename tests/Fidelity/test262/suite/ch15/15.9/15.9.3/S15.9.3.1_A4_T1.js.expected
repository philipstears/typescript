{
    "isDeclaration": false,
    "languageVersion": "EcmaScript5",
    "parseOptions": {
        "allowAutomaticSemicolonInsertion": true
    },
    "sourceUnit": {
        "kind": "SourceUnit",
        "fullStart": 0,
        "fullEnd": 1215,
        "start": 609,
        "end": 1215,
        "fullWidth": 1215,
        "width": 606,
        "moduleElements": [
            {
                "kind": "VariableStatement",
                "fullStart": 0,
                "fullEnd": 779,
                "start": 609,
                "end": 778,
                "fullWidth": 779,
                "width": 169,
                "modifiers": [],
                "variableDeclaration": {
                    "kind": "VariableDeclaration",
                    "fullStart": 0,
                    "fullEnd": 777,
                    "start": 609,
                    "end": 777,
                    "fullWidth": 777,
                    "width": 168,
                    "varKeyword": {
                        "kind": "VarKeyword",
                        "fullStart": 0,
                        "fullEnd": 613,
                        "start": 609,
                        "end": 612,
                        "fullWidth": 613,
                        "width": 3,
                        "text": "var",
                        "value": "var",
                        "valueText": "var",
                        "hasLeadingTrivia": true,
                        "hasLeadingComment": true,
                        "hasLeadingNewLine": true,
                        "hasTrailingTrivia": true,
                        "leadingTrivia": [
                            {
                                "kind": "SingleLineCommentTrivia",
                                "text": "// Copyright 2009 the Sputnik authors.  All rights reserved."
                            },
                            {
                                "kind": "NewLineTrivia",
                                "text": "\n"
                            },
                            {
                                "kind": "SingleLineCommentTrivia",
                                "text": "// This code is governed by the BSD license found in the LICENSE file."
                            },
                            {
                                "kind": "NewLineTrivia",
                                "text": "\n"
                            },
                            {
                                "kind": "NewLineTrivia",
                                "text": "\n"
                            },
                            {
                                "kind": "MultiLineCommentTrivia",
                                "text": "/**\n * The [[Value]] property of the newly constructed object\n * is set by following steps:\n * 1. Call ToNumber(year)\n * 2. Call ToNumber(month)\n * 3. If date is supplied use ToNumber(date)\n * 4. If hours is supplied use ToNumber(hours)\n * 5. If minutes is supplied use ToNumber(minutes)\n * 6. If seconds is supplied use ToNumber(seconds)\n * 7. If ms is supplied use ToNumber(ms)\n *\n * @path ch15/15.9/15.9.3/S15.9.3.1_A4_T1.js\n * @description 2 arguments, (year, month)\n */"
                            },
                            {
                                "kind": "NewLineTrivia",
                                "text": "\n"
                            },
                            {
                                "kind": "NewLineTrivia",
                                "text": "\n"
                            }
                        ],
                        "trailingTrivia": [
                            {
                                "kind": "WhitespaceTrivia",
                                "text": " "
                            }
                        ]
                    },
                    "variableDeclarators": [
                        {
                            "kind": "VariableDeclarator",
                            "fullStart": 613,
                            "fullEnd": 777,
                            "start": 613,
                            "end": 777,
                            "fullWidth": 164,
                            "width": 164,
                            "identifier": {
                                "kind": "IdentifierName",
                                "fullStart": 613,
                                "fullEnd": 619,
                                "start": 613,
                                "end": 618,
                                "fullWidth": 6,
                                "width": 5,
                                "text": "myObj",
                                "value": "myObj",
                                "valueText": "myObj",
                                "hasTrailingTrivia": true,
                                "trailingTrivia": [
                                    {
                                        "kind": "WhitespaceTrivia",
                                        "text": " "
                                    }
                                ]
                            },
                            "equalsValueClause": {
                                "kind": "EqualsValueClause",
                                "fullStart": 619,
                                "fullEnd": 777,
                                "start": 619,
                                "end": 777,
                                "fullWidth": 158,
                                "width": 158,
                                "equalsToken": {
                                    "kind": "EqualsToken",
                                    "fullStart": 619,
                                    "fullEnd": 621,
                                    "start": 619,
                                    "end": 620,
                                    "fullWidth": 2,
                                    "width": 1,
                                    "text": "=",
                                    "value": "=",
                                    "valueText": "=",
                                    "hasTrailingTrivia": true,
                                    "trailingTrivia": [
                                        {
                                            "kind": "WhitespaceTrivia",
                                            "text": " "
                                        }
                                    ]
                                },
                                "value": {
                                    "kind": "FunctionExpression",
                                    "fullStart": 621,
                                    "fullEnd": 777,
                                    "start": 621,
                                    "end": 777,
                                    "fullWidth": 156,
                                    "width": 156,
                                    "functionKeyword": {
                                        "kind": "FunctionKeyword",
                                        "fullStart": 621,
                                        "fullEnd": 629,
                                        "start": 621,
                                        "end": 629,
                                        "fullWidth": 8,
                                        "width": 8,
                                        "text": "function",
                                        "value": "function",
                                        "valueText": "function"
                                    },
                                    "callSignature": {
                                        "kind": "CallSignature",
                                        "fullStart": 629,
                                        "fullEnd": 634,
                                        "start": 629,
                                        "end": 634,
                                        "fullWidth": 5,
                                        "width": 5,
                                        "parameterList": {
                                            "kind": "ParameterList",
                                            "fullStart": 629,
                                            "fullEnd": 634,
                                            "start": 629,
                                            "end": 634,
                                            "fullWidth": 5,
                                            "width": 5,
                                            "openParenToken": {
                                                "kind": "OpenParenToken",
                                                "fullStart": 629,
                                                "fullEnd": 630,
                                                "start": 629,
                                                "end": 630,
                                                "fullWidth": 1,
                                                "width": 1,
                                                "text": "(",
                                                "value": "(",
                                                "valueText": "("
                                            },
                                            "parameters": [
                                                {
                                                    "kind": "Parameter",
                                                    "fullStart": 630,
                                                    "fullEnd": 633,
                                                    "start": 630,
                                                    "end": 633,
                                                    "fullWidth": 3,
<<<<<<< HEAD
                                                    "width": 3,
=======
                                                    "modifiers": [],
>>>>>>> e3c38734
                                                    "identifier": {
                                                        "kind": "IdentifierName",
                                                        "fullStart": 630,
                                                        "fullEnd": 633,
                                                        "start": 630,
                                                        "end": 633,
                                                        "fullWidth": 3,
                                                        "width": 3,
                                                        "text": "val",
                                                        "value": "val",
                                                        "valueText": "val"
                                                    }
                                                }
                                            ],
                                            "closeParenToken": {
                                                "kind": "CloseParenToken",
                                                "fullStart": 633,
                                                "fullEnd": 634,
                                                "start": 633,
                                                "end": 634,
                                                "fullWidth": 1,
                                                "width": 1,
                                                "text": ")",
                                                "value": ")",
                                                "valueText": ")"
                                            }
                                        }
                                    },
                                    "block": {
                                        "kind": "Block",
                                        "fullStart": 634,
                                        "fullEnd": 777,
                                        "start": 634,
                                        "end": 777,
                                        "fullWidth": 143,
                                        "width": 143,
                                        "openBraceToken": {
                                            "kind": "OpenBraceToken",
                                            "fullStart": 634,
                                            "fullEnd": 636,
                                            "start": 634,
                                            "end": 635,
                                            "fullWidth": 2,
                                            "width": 1,
                                            "text": "{",
                                            "value": "{",
                                            "valueText": "{",
                                            "hasTrailingTrivia": true,
                                            "hasTrailingNewLine": true,
                                            "trailingTrivia": [
                                                {
                                                    "kind": "NewLineTrivia",
                                                    "text": "\n"
                                                }
                                            ]
                                        },
                                        "statements": [
                                            {
                                                "kind": "ExpressionStatement",
                                                "fullStart": 636,
                                                "fullEnd": 656,
                                                "start": 638,
                                                "end": 655,
                                                "fullWidth": 20,
                                                "width": 17,
                                                "expression": {
                                                    "kind": "AssignmentExpression",
                                                    "fullStart": 636,
                                                    "fullEnd": 654,
                                                    "start": 638,
                                                    "end": 654,
                                                    "fullWidth": 18,
                                                    "width": 16,
                                                    "left": {
                                                        "kind": "MemberAccessExpression",
                                                        "fullStart": 636,
                                                        "fullEnd": 649,
                                                        "start": 638,
                                                        "end": 648,
                                                        "fullWidth": 13,
                                                        "width": 10,
                                                        "expression": {
                                                            "kind": "ThisKeyword",
                                                            "fullStart": 636,
                                                            "fullEnd": 642,
                                                            "start": 638,
                                                            "end": 642,
                                                            "fullWidth": 6,
                                                            "width": 4,
                                                            "text": "this",
                                                            "value": "this",
                                                            "valueText": "this",
                                                            "hasLeadingTrivia": true,
                                                            "leadingTrivia": [
                                                                {
                                                                    "kind": "WhitespaceTrivia",
                                                                    "text": "  "
                                                                }
                                                            ]
                                                        },
                                                        "dotToken": {
                                                            "kind": "DotToken",
                                                            "fullStart": 642,
                                                            "fullEnd": 643,
                                                            "start": 642,
                                                            "end": 643,
                                                            "fullWidth": 1,
                                                            "width": 1,
                                                            "text": ".",
                                                            "value": ".",
                                                            "valueText": "."
                                                        },
                                                        "name": {
                                                            "kind": "IdentifierName",
                                                            "fullStart": 643,
                                                            "fullEnd": 649,
                                                            "start": 643,
                                                            "end": 648,
                                                            "fullWidth": 6,
                                                            "width": 5,
                                                            "text": "value",
                                                            "value": "value",
                                                            "valueText": "value",
                                                            "hasTrailingTrivia": true,
                                                            "trailingTrivia": [
                                                                {
                                                                    "kind": "WhitespaceTrivia",
                                                                    "text": " "
                                                                }
                                                            ]
                                                        }
                                                    },
                                                    "operatorToken": {
                                                        "kind": "EqualsToken",
                                                        "fullStart": 649,
                                                        "fullEnd": 651,
                                                        "start": 649,
                                                        "end": 650,
                                                        "fullWidth": 2,
                                                        "width": 1,
                                                        "text": "=",
                                                        "value": "=",
                                                        "valueText": "=",
                                                        "hasTrailingTrivia": true,
                                                        "trailingTrivia": [
                                                            {
                                                                "kind": "WhitespaceTrivia",
                                                                "text": " "
                                                            }
                                                        ]
                                                    },
                                                    "right": {
                                                        "kind": "IdentifierName",
                                                        "fullStart": 651,
                                                        "fullEnd": 654,
                                                        "start": 651,
                                                        "end": 654,
                                                        "fullWidth": 3,
                                                        "width": 3,
                                                        "text": "val",
                                                        "value": "val",
                                                        "valueText": "val"
                                                    }
                                                },
                                                "semicolonToken": {
                                                    "kind": "SemicolonToken",
                                                    "fullStart": 654,
                                                    "fullEnd": 656,
                                                    "start": 654,
                                                    "end": 655,
                                                    "fullWidth": 2,
                                                    "width": 1,
                                                    "text": ";",
                                                    "value": ";",
                                                    "valueText": ";",
                                                    "hasTrailingTrivia": true,
                                                    "hasTrailingNewLine": true,
                                                    "trailingTrivia": [
                                                        {
                                                            "kind": "NewLineTrivia",
                                                            "text": "\n"
                                                        }
                                                    ]
                                                }
                                            },
                                            {
                                                "kind": "ExpressionStatement",
                                                "fullStart": 656,
                                                "fullEnd": 715,
                                                "start": 658,
                                                "end": 714,
                                                "fullWidth": 59,
                                                "width": 56,
                                                "expression": {
                                                    "kind": "AssignmentExpression",
                                                    "fullStart": 656,
                                                    "fullEnd": 713,
                                                    "start": 658,
                                                    "end": 713,
                                                    "fullWidth": 57,
                                                    "width": 55,
                                                    "left": {
                                                        "kind": "MemberAccessExpression",
                                                        "fullStart": 656,
                                                        "fullEnd": 671,
                                                        "start": 658,
                                                        "end": 670,
                                                        "fullWidth": 15,
                                                        "width": 12,
                                                        "expression": {
                                                            "kind": "ThisKeyword",
                                                            "fullStart": 656,
                                                            "fullEnd": 662,
                                                            "start": 658,
                                                            "end": 662,
                                                            "fullWidth": 6,
                                                            "width": 4,
                                                            "text": "this",
                                                            "value": "this",
                                                            "valueText": "this",
                                                            "hasLeadingTrivia": true,
                                                            "leadingTrivia": [
                                                                {
                                                                    "kind": "WhitespaceTrivia",
                                                                    "text": "  "
                                                                }
                                                            ]
                                                        },
                                                        "dotToken": {
                                                            "kind": "DotToken",
                                                            "fullStart": 662,
                                                            "fullEnd": 663,
                                                            "start": 662,
                                                            "end": 663,
                                                            "fullWidth": 1,
                                                            "width": 1,
                                                            "text": ".",
                                                            "value": ".",
                                                            "valueText": "."
                                                        },
                                                        "name": {
                                                            "kind": "IdentifierName",
                                                            "fullStart": 663,
                                                            "fullEnd": 671,
                                                            "start": 663,
                                                            "end": 670,
                                                            "fullWidth": 8,
                                                            "width": 7,
                                                            "text": "valueOf",
                                                            "value": "valueOf",
                                                            "valueText": "valueOf",
                                                            "hasTrailingTrivia": true,
                                                            "trailingTrivia": [
                                                                {
                                                                    "kind": "WhitespaceTrivia",
                                                                    "text": " "
                                                                }
                                                            ]
                                                        }
                                                    },
                                                    "operatorToken": {
                                                        "kind": "EqualsToken",
                                                        "fullStart": 671,
                                                        "fullEnd": 673,
                                                        "start": 671,
                                                        "end": 672,
                                                        "fullWidth": 2,
                                                        "width": 1,
                                                        "text": "=",
                                                        "value": "=",
                                                        "valueText": "=",
                                                        "hasTrailingTrivia": true,
                                                        "trailingTrivia": [
                                                            {
                                                                "kind": "WhitespaceTrivia",
                                                                "text": " "
                                                            }
                                                        ]
                                                    },
                                                    "right": {
                                                        "kind": "FunctionExpression",
                                                        "fullStart": 673,
                                                        "fullEnd": 713,
                                                        "start": 673,
                                                        "end": 713,
                                                        "fullWidth": 40,
                                                        "width": 40,
                                                        "functionKeyword": {
                                                            "kind": "FunctionKeyword",
                                                            "fullStart": 673,
                                                            "fullEnd": 681,
                                                            "start": 673,
                                                            "end": 681,
                                                            "fullWidth": 8,
                                                            "width": 8,
                                                            "text": "function",
                                                            "value": "function",
                                                            "valueText": "function"
                                                        },
                                                        "callSignature": {
                                                            "kind": "CallSignature",
                                                            "fullStart": 681,
                                                            "fullEnd": 683,
                                                            "start": 681,
                                                            "end": 683,
                                                            "fullWidth": 2,
                                                            "width": 2,
                                                            "parameterList": {
                                                                "kind": "ParameterList",
                                                                "fullStart": 681,
                                                                "fullEnd": 683,
                                                                "start": 681,
                                                                "end": 683,
                                                                "fullWidth": 2,
                                                                "width": 2,
                                                                "openParenToken": {
                                                                    "kind": "OpenParenToken",
                                                                    "fullStart": 681,
                                                                    "fullEnd": 682,
                                                                    "start": 681,
                                                                    "end": 682,
                                                                    "fullWidth": 1,
                                                                    "width": 1,
                                                                    "text": "(",
                                                                    "value": "(",
                                                                    "valueText": "("
                                                                },
                                                                "parameters": [],
                                                                "closeParenToken": {
                                                                    "kind": "CloseParenToken",
                                                                    "fullStart": 682,
                                                                    "fullEnd": 683,
                                                                    "start": 682,
                                                                    "end": 683,
                                                                    "fullWidth": 1,
                                                                    "width": 1,
                                                                    "text": ")",
                                                                    "value": ")",
                                                                    "valueText": ")"
                                                                }
                                                            }
                                                        },
                                                        "block": {
                                                            "kind": "Block",
                                                            "fullStart": 683,
                                                            "fullEnd": 713,
                                                            "start": 683,
                                                            "end": 713,
                                                            "fullWidth": 30,
                                                            "width": 30,
                                                            "openBraceToken": {
                                                                "kind": "OpenBraceToken",
                                                                "fullStart": 683,
                                                                "fullEnd": 684,
                                                                "start": 683,
                                                                "end": 684,
                                                                "fullWidth": 1,
                                                                "width": 1,
                                                                "text": "{",
                                                                "value": "{",
                                                                "valueText": "{"
                                                            },
                                                            "statements": [
                                                                {
                                                                    "kind": "ThrowStatement",
                                                                    "fullStart": 684,
                                                                    "fullEnd": 712,
                                                                    "start": 684,
                                                                    "end": 712,
                                                                    "fullWidth": 28,
                                                                    "width": 28,
                                                                    "throwKeyword": {
                                                                        "kind": "ThrowKeyword",
                                                                        "fullStart": 684,
                                                                        "fullEnd": 690,
                                                                        "start": 684,
                                                                        "end": 689,
                                                                        "fullWidth": 6,
                                                                        "width": 5,
                                                                        "text": "throw",
                                                                        "value": "throw",
                                                                        "valueText": "throw",
                                                                        "hasTrailingTrivia": true,
                                                                        "trailingTrivia": [
                                                                            {
                                                                                "kind": "WhitespaceTrivia",
                                                                                "text": " "
                                                                            }
                                                                        ]
                                                                    },
                                                                    "expression": {
                                                                        "kind": "AddExpression",
                                                                        "fullStart": 690,
                                                                        "fullEnd": 711,
                                                                        "start": 690,
                                                                        "end": 711,
                                                                        "fullWidth": 21,
                                                                        "width": 21,
                                                                        "left": {
                                                                            "kind": "StringLiteral",
                                                                            "fullStart": 690,
                                                                            "fullEnd": 700,
                                                                            "start": 690,
                                                                            "end": 700,
                                                                            "fullWidth": 10,
                                                                            "width": 10,
                                                                            "text": "\"valueOf-\"",
                                                                            "value": "valueOf-",
                                                                            "valueText": "valueOf-"
                                                                        },
                                                                        "operatorToken": {
                                                                            "kind": "PlusToken",
                                                                            "fullStart": 700,
                                                                            "fullEnd": 701,
                                                                            "start": 700,
                                                                            "end": 701,
                                                                            "fullWidth": 1,
                                                                            "width": 1,
                                                                            "text": "+",
                                                                            "value": "+",
                                                                            "valueText": "+"
                                                                        },
                                                                        "right": {
                                                                            "kind": "MemberAccessExpression",
                                                                            "fullStart": 701,
                                                                            "fullEnd": 711,
                                                                            "start": 701,
                                                                            "end": 711,
                                                                            "fullWidth": 10,
                                                                            "width": 10,
                                                                            "expression": {
                                                                                "kind": "ThisKeyword",
                                                                                "fullStart": 701,
                                                                                "fullEnd": 705,
                                                                                "start": 701,
                                                                                "end": 705,
                                                                                "fullWidth": 4,
                                                                                "width": 4,
                                                                                "text": "this",
                                                                                "value": "this",
                                                                                "valueText": "this"
                                                                            },
                                                                            "dotToken": {
                                                                                "kind": "DotToken",
                                                                                "fullStart": 705,
                                                                                "fullEnd": 706,
                                                                                "start": 705,
                                                                                "end": 706,
                                                                                "fullWidth": 1,
                                                                                "width": 1,
                                                                                "text": ".",
                                                                                "value": ".",
                                                                                "valueText": "."
                                                                            },
                                                                            "name": {
                                                                                "kind": "IdentifierName",
                                                                                "fullStart": 706,
                                                                                "fullEnd": 711,
                                                                                "start": 706,
                                                                                "end": 711,
                                                                                "fullWidth": 5,
                                                                                "width": 5,
                                                                                "text": "value",
                                                                                "value": "value",
                                                                                "valueText": "value"
                                                                            }
                                                                        }
                                                                    },
                                                                    "semicolonToken": {
                                                                        "kind": "SemicolonToken",
                                                                        "fullStart": 711,
                                                                        "fullEnd": 712,
                                                                        "start": 711,
                                                                        "end": 712,
                                                                        "fullWidth": 1,
                                                                        "width": 1,
                                                                        "text": ";",
                                                                        "value": ";",
                                                                        "valueText": ";"
                                                                    }
                                                                }
                                                            ],
                                                            "closeBraceToken": {
                                                                "kind": "CloseBraceToken",
                                                                "fullStart": 712,
                                                                "fullEnd": 713,
                                                                "start": 712,
                                                                "end": 713,
                                                                "fullWidth": 1,
                                                                "width": 1,
                                                                "text": "}",
                                                                "value": "}",
                                                                "valueText": "}"
                                                            }
                                                        }
                                                    }
                                                },
                                                "semicolonToken": {
                                                    "kind": "SemicolonToken",
                                                    "fullStart": 713,
                                                    "fullEnd": 715,
                                                    "start": 713,
                                                    "end": 714,
                                                    "fullWidth": 2,
                                                    "width": 1,
                                                    "text": ";",
                                                    "value": ";",
                                                    "valueText": ";",
                                                    "hasTrailingTrivia": true,
                                                    "hasTrailingNewLine": true,
                                                    "trailingTrivia": [
                                                        {
                                                            "kind": "NewLineTrivia",
                                                            "text": "\n"
                                                        }
                                                    ]
                                                }
                                            },
                                            {
                                                "kind": "ExpressionStatement",
                                                "fullStart": 715,
                                                "fullEnd": 776,
                                                "start": 717,
                                                "end": 775,
                                                "fullWidth": 61,
                                                "width": 58,
                                                "expression": {
                                                    "kind": "AssignmentExpression",
                                                    "fullStart": 715,
                                                    "fullEnd": 774,
                                                    "start": 717,
                                                    "end": 774,
                                                    "fullWidth": 59,
                                                    "width": 57,
                                                    "left": {
                                                        "kind": "MemberAccessExpression",
                                                        "fullStart": 715,
                                                        "fullEnd": 731,
                                                        "start": 717,
                                                        "end": 730,
                                                        "fullWidth": 16,
                                                        "width": 13,
                                                        "expression": {
                                                            "kind": "ThisKeyword",
                                                            "fullStart": 715,
                                                            "fullEnd": 721,
                                                            "start": 717,
                                                            "end": 721,
                                                            "fullWidth": 6,
                                                            "width": 4,
                                                            "text": "this",
                                                            "value": "this",
                                                            "valueText": "this",
                                                            "hasLeadingTrivia": true,
                                                            "leadingTrivia": [
                                                                {
                                                                    "kind": "WhitespaceTrivia",
                                                                    "text": "  "
                                                                }
                                                            ]
                                                        },
                                                        "dotToken": {
                                                            "kind": "DotToken",
                                                            "fullStart": 721,
                                                            "fullEnd": 722,
                                                            "start": 721,
                                                            "end": 722,
                                                            "fullWidth": 1,
                                                            "width": 1,
                                                            "text": ".",
                                                            "value": ".",
                                                            "valueText": "."
                                                        },
                                                        "name": {
                                                            "kind": "IdentifierName",
                                                            "fullStart": 722,
                                                            "fullEnd": 731,
                                                            "start": 722,
                                                            "end": 730,
                                                            "fullWidth": 9,
                                                            "width": 8,
                                                            "text": "toString",
                                                            "value": "toString",
                                                            "valueText": "toString",
                                                            "hasTrailingTrivia": true,
                                                            "trailingTrivia": [
                                                                {
                                                                    "kind": "WhitespaceTrivia",
                                                                    "text": " "
                                                                }
                                                            ]
                                                        }
                                                    },
                                                    "operatorToken": {
                                                        "kind": "EqualsToken",
                                                        "fullStart": 731,
                                                        "fullEnd": 733,
                                                        "start": 731,
                                                        "end": 732,
                                                        "fullWidth": 2,
                                                        "width": 1,
                                                        "text": "=",
                                                        "value": "=",
                                                        "valueText": "=",
                                                        "hasTrailingTrivia": true,
                                                        "trailingTrivia": [
                                                            {
                                                                "kind": "WhitespaceTrivia",
                                                                "text": " "
                                                            }
                                                        ]
                                                    },
                                                    "right": {
                                                        "kind": "FunctionExpression",
                                                        "fullStart": 733,
                                                        "fullEnd": 774,
                                                        "start": 733,
                                                        "end": 774,
                                                        "fullWidth": 41,
                                                        "width": 41,
                                                        "functionKeyword": {
                                                            "kind": "FunctionKeyword",
                                                            "fullStart": 733,
                                                            "fullEnd": 741,
                                                            "start": 733,
                                                            "end": 741,
                                                            "fullWidth": 8,
                                                            "width": 8,
                                                            "text": "function",
                                                            "value": "function",
                                                            "valueText": "function"
                                                        },
                                                        "callSignature": {
                                                            "kind": "CallSignature",
                                                            "fullStart": 741,
                                                            "fullEnd": 743,
                                                            "start": 741,
                                                            "end": 743,
                                                            "fullWidth": 2,
                                                            "width": 2,
                                                            "parameterList": {
                                                                "kind": "ParameterList",
                                                                "fullStart": 741,
                                                                "fullEnd": 743,
                                                                "start": 741,
                                                                "end": 743,
                                                                "fullWidth": 2,
                                                                "width": 2,
                                                                "openParenToken": {
                                                                    "kind": "OpenParenToken",
                                                                    "fullStart": 741,
                                                                    "fullEnd": 742,
                                                                    "start": 741,
                                                                    "end": 742,
                                                                    "fullWidth": 1,
                                                                    "width": 1,
                                                                    "text": "(",
                                                                    "value": "(",
                                                                    "valueText": "("
                                                                },
                                                                "parameters": [],
                                                                "closeParenToken": {
                                                                    "kind": "CloseParenToken",
                                                                    "fullStart": 742,
                                                                    "fullEnd": 743,
                                                                    "start": 742,
                                                                    "end": 743,
                                                                    "fullWidth": 1,
                                                                    "width": 1,
                                                                    "text": ")",
                                                                    "value": ")",
                                                                    "valueText": ")"
                                                                }
                                                            }
                                                        },
                                                        "block": {
                                                            "kind": "Block",
                                                            "fullStart": 743,
                                                            "fullEnd": 774,
                                                            "start": 743,
                                                            "end": 774,
                                                            "fullWidth": 31,
                                                            "width": 31,
                                                            "openBraceToken": {
                                                                "kind": "OpenBraceToken",
                                                                "fullStart": 743,
                                                                "fullEnd": 744,
                                                                "start": 743,
                                                                "end": 744,
                                                                "fullWidth": 1,
                                                                "width": 1,
                                                                "text": "{",
                                                                "value": "{",
                                                                "valueText": "{"
                                                            },
                                                            "statements": [
                                                                {
                                                                    "kind": "ThrowStatement",
                                                                    "fullStart": 744,
                                                                    "fullEnd": 773,
                                                                    "start": 744,
                                                                    "end": 773,
                                                                    "fullWidth": 29,
                                                                    "width": 29,
                                                                    "throwKeyword": {
                                                                        "kind": "ThrowKeyword",
                                                                        "fullStart": 744,
                                                                        "fullEnd": 750,
                                                                        "start": 744,
                                                                        "end": 749,
                                                                        "fullWidth": 6,
                                                                        "width": 5,
                                                                        "text": "throw",
                                                                        "value": "throw",
                                                                        "valueText": "throw",
                                                                        "hasTrailingTrivia": true,
                                                                        "trailingTrivia": [
                                                                            {
                                                                                "kind": "WhitespaceTrivia",
                                                                                "text": " "
                                                                            }
                                                                        ]
                                                                    },
                                                                    "expression": {
                                                                        "kind": "AddExpression",
                                                                        "fullStart": 750,
                                                                        "fullEnd": 772,
                                                                        "start": 750,
                                                                        "end": 772,
                                                                        "fullWidth": 22,
                                                                        "width": 22,
                                                                        "left": {
                                                                            "kind": "StringLiteral",
                                                                            "fullStart": 750,
                                                                            "fullEnd": 761,
                                                                            "start": 750,
                                                                            "end": 761,
                                                                            "fullWidth": 11,
                                                                            "width": 11,
                                                                            "text": "\"toString-\"",
                                                                            "value": "toString-",
                                                                            "valueText": "toString-"
                                                                        },
                                                                        "operatorToken": {
                                                                            "kind": "PlusToken",
                                                                            "fullStart": 761,
                                                                            "fullEnd": 762,
                                                                            "start": 761,
                                                                            "end": 762,
                                                                            "fullWidth": 1,
                                                                            "width": 1,
                                                                            "text": "+",
                                                                            "value": "+",
                                                                            "valueText": "+"
                                                                        },
                                                                        "right": {
                                                                            "kind": "MemberAccessExpression",
                                                                            "fullStart": 762,
                                                                            "fullEnd": 772,
                                                                            "start": 762,
                                                                            "end": 772,
                                                                            "fullWidth": 10,
                                                                            "width": 10,
                                                                            "expression": {
                                                                                "kind": "ThisKeyword",
                                                                                "fullStart": 762,
                                                                                "fullEnd": 766,
                                                                                "start": 762,
                                                                                "end": 766,
                                                                                "fullWidth": 4,
                                                                                "width": 4,
                                                                                "text": "this",
                                                                                "value": "this",
                                                                                "valueText": "this"
                                                                            },
                                                                            "dotToken": {
                                                                                "kind": "DotToken",
                                                                                "fullStart": 766,
                                                                                "fullEnd": 767,
                                                                                "start": 766,
                                                                                "end": 767,
                                                                                "fullWidth": 1,
                                                                                "width": 1,
                                                                                "text": ".",
                                                                                "value": ".",
                                                                                "valueText": "."
                                                                            },
                                                                            "name": {
                                                                                "kind": "IdentifierName",
                                                                                "fullStart": 767,
                                                                                "fullEnd": 772,
                                                                                "start": 767,
                                                                                "end": 772,
                                                                                "fullWidth": 5,
                                                                                "width": 5,
                                                                                "text": "value",
                                                                                "value": "value",
                                                                                "valueText": "value"
                                                                            }
                                                                        }
                                                                    },
                                                                    "semicolonToken": {
                                                                        "kind": "SemicolonToken",
                                                                        "fullStart": 772,
                                                                        "fullEnd": 773,
                                                                        "start": 772,
                                                                        "end": 773,
                                                                        "fullWidth": 1,
                                                                        "width": 1,
                                                                        "text": ";",
                                                                        "value": ";",
                                                                        "valueText": ";"
                                                                    }
                                                                }
                                                            ],
                                                            "closeBraceToken": {
                                                                "kind": "CloseBraceToken",
                                                                "fullStart": 773,
                                                                "fullEnd": 774,
                                                                "start": 773,
                                                                "end": 774,
                                                                "fullWidth": 1,
                                                                "width": 1,
                                                                "text": "}",
                                                                "value": "}",
                                                                "valueText": "}"
                                                            }
                                                        }
                                                    }
                                                },
                                                "semicolonToken": {
                                                    "kind": "SemicolonToken",
                                                    "fullStart": 774,
                                                    "fullEnd": 776,
                                                    "start": 774,
                                                    "end": 775,
                                                    "fullWidth": 2,
                                                    "width": 1,
                                                    "text": ";",
                                                    "value": ";",
                                                    "valueText": ";",
                                                    "hasTrailingTrivia": true,
                                                    "hasTrailingNewLine": true,
                                                    "trailingTrivia": [
                                                        {
                                                            "kind": "NewLineTrivia",
                                                            "text": "\n"
                                                        }
                                                    ]
                                                }
                                            }
                                        ],
                                        "closeBraceToken": {
                                            "kind": "CloseBraceToken",
                                            "fullStart": 776,
                                            "fullEnd": 777,
                                            "start": 776,
                                            "end": 777,
                                            "fullWidth": 1,
                                            "width": 1,
                                            "text": "}",
                                            "value": "}",
                                            "valueText": "}"
                                        }
                                    }
                                }
                            }
                        }
                    ]
                },
                "semicolonToken": {
                    "kind": "SemicolonToken",
                    "fullStart": 777,
                    "fullEnd": 779,
                    "start": 777,
                    "end": 778,
                    "fullWidth": 2,
                    "width": 1,
                    "text": ";",
                    "value": ";",
                    "valueText": ";",
                    "hasTrailingTrivia": true,
                    "hasTrailingNewLine": true,
                    "trailingTrivia": [
                        {
                            "kind": "NewLineTrivia",
                            "text": "\n"
                        }
                    ]
                }
            },
            {
                "kind": "TryStatement",
                "fullStart": 779,
                "fullEnd": 1001,
                "start": 790,
                "end": 1000,
                "fullWidth": 222,
                "width": 210,
                "tryKeyword": {
                    "kind": "TryKeyword",
                    "fullStart": 779,
                    "fullEnd": 793,
                    "start": 790,
                    "end": 793,
                    "fullWidth": 14,
                    "width": 3,
                    "text": "try",
                    "value": "try",
                    "valueText": "try",
                    "hasLeadingTrivia": true,
                    "hasLeadingComment": true,
                    "hasLeadingNewLine": true,
                    "leadingTrivia": [
                        {
                            "kind": "NewLineTrivia",
                            "text": "\n"
                        },
                        {
                            "kind": "SingleLineCommentTrivia",
                            "text": "//CHECK#1"
                        },
                        {
                            "kind": "NewLineTrivia",
                            "text": "\n"
                        }
                    ]
                },
                "block": {
                    "kind": "Block",
                    "fullStart": 793,
                    "fullEnd": 902,
                    "start": 793,
                    "end": 901,
                    "fullWidth": 109,
                    "width": 108,
                    "openBraceToken": {
                        "kind": "OpenBraceToken",
                        "fullStart": 793,
                        "fullEnd": 795,
                        "start": 793,
                        "end": 794,
                        "fullWidth": 2,
                        "width": 1,
                        "text": "{",
                        "value": "{",
                        "valueText": "{",
                        "hasTrailingTrivia": true,
                        "hasTrailingNewLine": true,
                        "trailingTrivia": [
                            {
                                "kind": "NewLineTrivia",
                                "text": "\n"
                            }
                        ]
                    },
                    "statements": [
                        {
                            "kind": "VariableStatement",
                            "fullStart": 795,
                            "fullEnd": 844,
                            "start": 797,
                            "end": 843,
                            "fullWidth": 49,
                            "width": 46,
                            "modifiers": [],
                            "variableDeclaration": {
                                "kind": "VariableDeclaration",
                                "fullStart": 795,
                                "fullEnd": 842,
                                "start": 797,
                                "end": 842,
                                "fullWidth": 47,
                                "width": 45,
                                "varKeyword": {
                                    "kind": "VarKeyword",
                                    "fullStart": 795,
                                    "fullEnd": 801,
                                    "start": 797,
                                    "end": 800,
                                    "fullWidth": 6,
                                    "width": 3,
                                    "text": "var",
                                    "value": "var",
                                    "valueText": "var",
                                    "hasLeadingTrivia": true,
                                    "hasTrailingTrivia": true,
                                    "leadingTrivia": [
                                        {
                                            "kind": "WhitespaceTrivia",
                                            "text": "  "
                                        }
                                    ],
                                    "trailingTrivia": [
                                        {
                                            "kind": "WhitespaceTrivia",
                                            "text": " "
                                        }
                                    ]
                                },
                                "variableDeclarators": [
                                    {
                                        "kind": "VariableDeclarator",
                                        "fullStart": 801,
                                        "fullEnd": 842,
                                        "start": 801,
                                        "end": 842,
                                        "fullWidth": 41,
                                        "width": 41,
                                        "identifier": {
                                            "kind": "IdentifierName",
                                            "fullStart": 801,
                                            "fullEnd": 804,
                                            "start": 801,
                                            "end": 803,
                                            "fullWidth": 3,
                                            "width": 2,
                                            "text": "x1",
                                            "value": "x1",
                                            "valueText": "x1",
                                            "hasTrailingTrivia": true,
                                            "trailingTrivia": [
                                                {
                                                    "kind": "WhitespaceTrivia",
                                                    "text": " "
                                                }
                                            ]
                                        },
                                        "equalsValueClause": {
                                            "kind": "EqualsValueClause",
                                            "fullStart": 804,
                                            "fullEnd": 842,
                                            "start": 804,
                                            "end": 842,
                                            "fullWidth": 38,
                                            "width": 38,
                                            "equalsToken": {
                                                "kind": "EqualsToken",
                                                "fullStart": 804,
                                                "fullEnd": 806,
                                                "start": 804,
                                                "end": 805,
                                                "fullWidth": 2,
                                                "width": 1,
                                                "text": "=",
                                                "value": "=",
                                                "valueText": "=",
                                                "hasTrailingTrivia": true,
                                                "trailingTrivia": [
                                                    {
                                                        "kind": "WhitespaceTrivia",
                                                        "text": " "
                                                    }
                                                ]
                                            },
                                            "value": {
                                                "kind": "ObjectCreationExpression",
                                                "fullStart": 806,
                                                "fullEnd": 842,
                                                "start": 806,
                                                "end": 842,
                                                "fullWidth": 36,
                                                "width": 36,
                                                "newKeyword": {
                                                    "kind": "NewKeyword",
                                                    "fullStart": 806,
                                                    "fullEnd": 810,
                                                    "start": 806,
                                                    "end": 809,
                                                    "fullWidth": 4,
                                                    "width": 3,
                                                    "text": "new",
                                                    "value": "new",
                                                    "valueText": "new",
                                                    "hasTrailingTrivia": true,
                                                    "trailingTrivia": [
                                                        {
                                                            "kind": "WhitespaceTrivia",
                                                            "text": " "
                                                        }
                                                    ]
                                                },
                                                "expression": {
                                                    "kind": "IdentifierName",
                                                    "fullStart": 810,
                                                    "fullEnd": 814,
                                                    "start": 810,
                                                    "end": 814,
                                                    "fullWidth": 4,
                                                    "width": 4,
                                                    "text": "Date",
                                                    "value": "Date",
                                                    "valueText": "Date"
                                                },
                                                "argumentList": {
                                                    "kind": "ArgumentList",
                                                    "fullStart": 814,
                                                    "fullEnd": 842,
                                                    "start": 814,
                                                    "end": 842,
                                                    "fullWidth": 28,
                                                    "width": 28,
                                                    "openParenToken": {
                                                        "kind": "OpenParenToken",
                                                        "fullStart": 814,
                                                        "fullEnd": 815,
                                                        "start": 814,
                                                        "end": 815,
                                                        "fullWidth": 1,
                                                        "width": 1,
                                                        "text": "(",
                                                        "value": "(",
                                                        "valueText": "("
                                                    },
                                                    "arguments": [
                                                        {
                                                            "kind": "ObjectCreationExpression",
                                                            "fullStart": 815,
                                                            "fullEnd": 827,
                                                            "start": 815,
                                                            "end": 827,
                                                            "fullWidth": 12,
                                                            "width": 12,
                                                            "newKeyword": {
                                                                "kind": "NewKeyword",
                                                                "fullStart": 815,
                                                                "fullEnd": 819,
                                                                "start": 815,
                                                                "end": 818,
                                                                "fullWidth": 4,
                                                                "width": 3,
                                                                "text": "new",
                                                                "value": "new",
                                                                "valueText": "new",
                                                                "hasTrailingTrivia": true,
                                                                "trailingTrivia": [
                                                                    {
                                                                        "kind": "WhitespaceTrivia",
                                                                        "text": " "
                                                                    }
                                                                ]
                                                            },
                                                            "expression": {
                                                                "kind": "IdentifierName",
                                                                "fullStart": 819,
                                                                "fullEnd": 824,
                                                                "start": 819,
                                                                "end": 824,
                                                                "fullWidth": 5,
                                                                "width": 5,
                                                                "text": "myObj",
                                                                "value": "myObj",
                                                                "valueText": "myObj"
                                                            },
                                                            "argumentList": {
                                                                "kind": "ArgumentList",
                                                                "fullStart": 824,
                                                                "fullEnd": 827,
                                                                "start": 824,
                                                                "end": 827,
                                                                "fullWidth": 3,
                                                                "width": 3,
                                                                "openParenToken": {
                                                                    "kind": "OpenParenToken",
                                                                    "fullStart": 824,
                                                                    "fullEnd": 825,
                                                                    "start": 824,
                                                                    "end": 825,
                                                                    "fullWidth": 1,
                                                                    "width": 1,
                                                                    "text": "(",
                                                                    "value": "(",
                                                                    "valueText": "("
                                                                },
                                                                "arguments": [
                                                                    {
                                                                        "kind": "NumericLiteral",
                                                                        "fullStart": 825,
                                                                        "fullEnd": 826,
                                                                        "start": 825,
                                                                        "end": 826,
                                                                        "fullWidth": 1,
                                                                        "width": 1,
                                                                        "text": "1",
                                                                        "value": 1,
                                                                        "valueText": "1"
                                                                    }
                                                                ],
                                                                "closeParenToken": {
                                                                    "kind": "CloseParenToken",
                                                                    "fullStart": 826,
                                                                    "fullEnd": 827,
                                                                    "start": 826,
                                                                    "end": 827,
                                                                    "fullWidth": 1,
                                                                    "width": 1,
                                                                    "text": ")",
                                                                    "value": ")",
                                                                    "valueText": ")"
                                                                }
                                                            }
                                                        },
                                                        {
                                                            "kind": "CommaToken",
                                                            "fullStart": 827,
                                                            "fullEnd": 829,
                                                            "start": 827,
                                                            "end": 828,
                                                            "fullWidth": 2,
                                                            "width": 1,
                                                            "text": ",",
                                                            "value": ",",
                                                            "valueText": ",",
                                                            "hasTrailingTrivia": true,
                                                            "trailingTrivia": [
                                                                {
                                                                    "kind": "WhitespaceTrivia",
                                                                    "text": " "
                                                                }
                                                            ]
                                                        },
                                                        {
                                                            "kind": "ObjectCreationExpression",
                                                            "fullStart": 829,
                                                            "fullEnd": 841,
                                                            "start": 829,
                                                            "end": 841,
                                                            "fullWidth": 12,
                                                            "width": 12,
                                                            "newKeyword": {
                                                                "kind": "NewKeyword",
                                                                "fullStart": 829,
                                                                "fullEnd": 833,
                                                                "start": 829,
                                                                "end": 832,
                                                                "fullWidth": 4,
                                                                "width": 3,
                                                                "text": "new",
                                                                "value": "new",
                                                                "valueText": "new",
                                                                "hasTrailingTrivia": true,
                                                                "trailingTrivia": [
                                                                    {
                                                                        "kind": "WhitespaceTrivia",
                                                                        "text": " "
                                                                    }
                                                                ]
                                                            },
                                                            "expression": {
                                                                "kind": "IdentifierName",
                                                                "fullStart": 833,
                                                                "fullEnd": 838,
                                                                "start": 833,
                                                                "end": 838,
                                                                "fullWidth": 5,
                                                                "width": 5,
                                                                "text": "myObj",
                                                                "value": "myObj",
                                                                "valueText": "myObj"
                                                            },
                                                            "argumentList": {
                                                                "kind": "ArgumentList",
                                                                "fullStart": 838,
                                                                "fullEnd": 841,
                                                                "start": 838,
                                                                "end": 841,
                                                                "fullWidth": 3,
                                                                "width": 3,
                                                                "openParenToken": {
                                                                    "kind": "OpenParenToken",
                                                                    "fullStart": 838,
                                                                    "fullEnd": 839,
                                                                    "start": 838,
                                                                    "end": 839,
                                                                    "fullWidth": 1,
                                                                    "width": 1,
                                                                    "text": "(",
                                                                    "value": "(",
                                                                    "valueText": "("
                                                                },
                                                                "arguments": [
                                                                    {
                                                                        "kind": "NumericLiteral",
                                                                        "fullStart": 839,
                                                                        "fullEnd": 840,
                                                                        "start": 839,
                                                                        "end": 840,
                                                                        "fullWidth": 1,
                                                                        "width": 1,
                                                                        "text": "2",
                                                                        "value": 2,
                                                                        "valueText": "2"
                                                                    }
                                                                ],
                                                                "closeParenToken": {
                                                                    "kind": "CloseParenToken",
                                                                    "fullStart": 840,
                                                                    "fullEnd": 841,
                                                                    "start": 840,
                                                                    "end": 841,
                                                                    "fullWidth": 1,
                                                                    "width": 1,
                                                                    "text": ")",
                                                                    "value": ")",
                                                                    "valueText": ")"
                                                                }
                                                            }
                                                        }
                                                    ],
                                                    "closeParenToken": {
                                                        "kind": "CloseParenToken",
                                                        "fullStart": 841,
                                                        "fullEnd": 842,
                                                        "start": 841,
                                                        "end": 842,
                                                        "fullWidth": 1,
                                                        "width": 1,
                                                        "text": ")",
                                                        "value": ")",
                                                        "valueText": ")"
                                                    }
                                                }
                                            }
                                        }
                                    }
                                ]
                            },
                            "semicolonToken": {
                                "kind": "SemicolonToken",
                                "fullStart": 842,
                                "fullEnd": 844,
                                "start": 842,
                                "end": 843,
                                "fullWidth": 2,
                                "width": 1,
                                "text": ";",
                                "value": ";",
                                "valueText": ";",
                                "hasTrailingTrivia": true,
                                "hasTrailingNewLine": true,
                                "trailingTrivia": [
                                    {
                                        "kind": "NewLineTrivia",
                                        "text": "\n"
                                    }
                                ]
                            }
                        },
                        {
                            "kind": "ExpressionStatement",
                            "fullStart": 844,
                            "fullEnd": 900,
                            "start": 846,
                            "end": 899,
                            "fullWidth": 56,
                            "width": 53,
                            "expression": {
                                "kind": "InvocationExpression",
                                "fullStart": 844,
                                "fullEnd": 898,
                                "start": 846,
                                "end": 898,
                                "fullWidth": 54,
                                "width": 52,
                                "expression": {
                                    "kind": "IdentifierName",
                                    "fullStart": 844,
                                    "fullEnd": 852,
                                    "start": 846,
                                    "end": 852,
                                    "fullWidth": 8,
                                    "width": 6,
                                    "text": "$ERROR",
                                    "value": "$ERROR",
                                    "valueText": "$ERROR",
                                    "hasLeadingTrivia": true,
                                    "leadingTrivia": [
                                        {
                                            "kind": "WhitespaceTrivia",
                                            "text": "  "
                                        }
                                    ]
                                },
                                "argumentList": {
                                    "kind": "ArgumentList",
                                    "fullStart": 852,
                                    "fullEnd": 898,
                                    "start": 852,
                                    "end": 898,
                                    "fullWidth": 46,
                                    "width": 46,
                                    "openParenToken": {
                                        "kind": "OpenParenToken",
                                        "fullStart": 852,
                                        "fullEnd": 853,
                                        "start": 852,
                                        "end": 853,
                                        "fullWidth": 1,
                                        "width": 1,
                                        "text": "(",
                                        "value": "(",
                                        "valueText": "("
                                    },
                                    "arguments": [
                                        {
                                            "kind": "StringLiteral",
                                            "fullStart": 853,
                                            "fullEnd": 897,
                                            "start": 853,
                                            "end": 897,
                                            "fullWidth": 44,
                                            "width": 44,
                                            "text": "\"#1: The 1st step is calling ToNumber(year)\"",
                                            "value": "#1: The 1st step is calling ToNumber(year)",
                                            "valueText": "#1: The 1st step is calling ToNumber(year)"
                                        }
                                    ],
                                    "closeParenToken": {
                                        "kind": "CloseParenToken",
                                        "fullStart": 897,
                                        "fullEnd": 898,
                                        "start": 897,
                                        "end": 898,
                                        "fullWidth": 1,
                                        "width": 1,
                                        "text": ")",
                                        "value": ")",
                                        "valueText": ")"
                                    }
                                }
                            },
                            "semicolonToken": {
                                "kind": "SemicolonToken",
                                "fullStart": 898,
                                "fullEnd": 900,
                                "start": 898,
                                "end": 899,
                                "fullWidth": 2,
                                "width": 1,
                                "text": ";",
                                "value": ";",
                                "valueText": ";",
                                "hasTrailingTrivia": true,
                                "hasTrailingNewLine": true,
                                "trailingTrivia": [
                                    {
                                        "kind": "NewLineTrivia",
                                        "text": "\n"
                                    }
                                ]
                            }
                        }
                    ],
                    "closeBraceToken": {
                        "kind": "CloseBraceToken",
                        "fullStart": 900,
                        "fullEnd": 902,
                        "start": 900,
                        "end": 901,
                        "fullWidth": 2,
                        "width": 1,
                        "text": "}",
                        "value": "}",
                        "valueText": "}",
                        "hasTrailingTrivia": true,
                        "hasTrailingNewLine": true,
                        "trailingTrivia": [
                            {
                                "kind": "NewLineTrivia",
                                "text": "\n"
                            }
                        ]
                    }
                },
                "catchClause": {
                    "kind": "CatchClause",
                    "fullStart": 902,
                    "fullEnd": 1001,
                    "start": 902,
                    "end": 1000,
                    "fullWidth": 99,
                    "width": 98,
                    "catchKeyword": {
                        "kind": "CatchKeyword",
                        "fullStart": 902,
                        "fullEnd": 907,
                        "start": 902,
                        "end": 907,
                        "fullWidth": 5,
                        "width": 5,
                        "text": "catch",
                        "value": "catch",
                        "valueText": "catch"
                    },
                    "openParenToken": {
                        "kind": "OpenParenToken",
                        "fullStart": 907,
                        "fullEnd": 908,
                        "start": 907,
                        "end": 908,
                        "fullWidth": 1,
                        "width": 1,
                        "text": "(",
                        "value": "(",
                        "valueText": "("
                    },
                    "identifier": {
                        "kind": "IdentifierName",
                        "fullStart": 908,
                        "fullEnd": 909,
                        "start": 908,
                        "end": 909,
                        "fullWidth": 1,
                        "width": 1,
                        "text": "e",
                        "value": "e",
                        "valueText": "e"
                    },
                    "closeParenToken": {
                        "kind": "CloseParenToken",
                        "fullStart": 909,
                        "fullEnd": 910,
                        "start": 909,
                        "end": 910,
                        "fullWidth": 1,
                        "width": 1,
                        "text": ")",
                        "value": ")",
                        "valueText": ")"
                    },
                    "block": {
                        "kind": "Block",
                        "fullStart": 910,
                        "fullEnd": 1001,
                        "start": 910,
                        "end": 1000,
                        "fullWidth": 91,
                        "width": 90,
                        "openBraceToken": {
                            "kind": "OpenBraceToken",
                            "fullStart": 910,
                            "fullEnd": 912,
                            "start": 910,
                            "end": 911,
                            "fullWidth": 2,
                            "width": 1,
                            "text": "{",
                            "value": "{",
                            "valueText": "{",
                            "hasTrailingTrivia": true,
                            "hasTrailingNewLine": true,
                            "trailingTrivia": [
                                {
                                    "kind": "NewLineTrivia",
                                    "text": "\n"
                                }
                            ]
                        },
                        "statements": [
                            {
                                "kind": "IfStatement",
                                "fullStart": 912,
                                "fullEnd": 999,
                                "start": 914,
                                "end": 998,
                                "fullWidth": 87,
                                "width": 84,
                                "ifKeyword": {
                                    "kind": "IfKeyword",
                                    "fullStart": 912,
                                    "fullEnd": 916,
                                    "start": 914,
                                    "end": 916,
                                    "fullWidth": 4,
                                    "width": 2,
                                    "text": "if",
                                    "value": "if",
                                    "valueText": "if",
                                    "hasLeadingTrivia": true,
                                    "leadingTrivia": [
                                        {
                                            "kind": "WhitespaceTrivia",
                                            "text": "  "
                                        }
                                    ]
                                },
                                "openParenToken": {
                                    "kind": "OpenParenToken",
                                    "fullStart": 916,
                                    "fullEnd": 917,
                                    "start": 916,
                                    "end": 917,
                                    "fullWidth": 1,
                                    "width": 1,
                                    "text": "(",
                                    "value": "(",
                                    "valueText": "("
                                },
                                "condition": {
                                    "kind": "NotEqualsExpression",
                                    "fullStart": 917,
                                    "fullEnd": 934,
                                    "start": 917,
                                    "end": 934,
                                    "fullWidth": 17,
                                    "width": 17,
                                    "left": {
                                        "kind": "IdentifierName",
                                        "fullStart": 917,
                                        "fullEnd": 919,
                                        "start": 917,
                                        "end": 918,
                                        "fullWidth": 2,
                                        "width": 1,
                                        "text": "e",
                                        "value": "e",
                                        "valueText": "e",
                                        "hasTrailingTrivia": true,
                                        "trailingTrivia": [
                                            {
                                                "kind": "WhitespaceTrivia",
                                                "text": " "
                                            }
                                        ]
                                    },
                                    "operatorToken": {
                                        "kind": "ExclamationEqualsEqualsToken",
                                        "fullStart": 919,
                                        "fullEnd": 923,
                                        "start": 919,
                                        "end": 922,
                                        "fullWidth": 4,
                                        "width": 3,
                                        "text": "!==",
                                        "value": "!==",
                                        "valueText": "!==",
                                        "hasTrailingTrivia": true,
                                        "trailingTrivia": [
                                            {
                                                "kind": "WhitespaceTrivia",
                                                "text": " "
                                            }
                                        ]
                                    },
                                    "right": {
                                        "kind": "StringLiteral",
                                        "fullStart": 923,
                                        "fullEnd": 934,
                                        "start": 923,
                                        "end": 934,
                                        "fullWidth": 11,
                                        "width": 11,
                                        "text": "\"valueOf-1\"",
                                        "value": "valueOf-1",
                                        "valueText": "valueOf-1"
                                    }
                                },
                                "closeParenToken": {
                                    "kind": "CloseParenToken",
                                    "fullStart": 934,
                                    "fullEnd": 935,
                                    "start": 934,
                                    "end": 935,
                                    "fullWidth": 1,
                                    "width": 1,
                                    "text": ")",
                                    "value": ")",
                                    "valueText": ")"
                                },
                                "statement": {
                                    "kind": "Block",
                                    "fullStart": 935,
                                    "fullEnd": 999,
                                    "start": 935,
                                    "end": 998,
                                    "fullWidth": 64,
                                    "width": 63,
                                    "openBraceToken": {
                                        "kind": "OpenBraceToken",
                                        "fullStart": 935,
                                        "fullEnd": 937,
                                        "start": 935,
                                        "end": 936,
                                        "fullWidth": 2,
                                        "width": 1,
                                        "text": "{",
                                        "value": "{",
                                        "valueText": "{",
                                        "hasTrailingTrivia": true,
                                        "hasTrailingNewLine": true,
                                        "trailingTrivia": [
                                            {
                                                "kind": "NewLineTrivia",
                                                "text": "\n"
                                            }
                                        ]
                                    },
                                    "statements": [
                                        {
                                            "kind": "ExpressionStatement",
                                            "fullStart": 937,
                                            "fullEnd": 995,
                                            "start": 941,
                                            "end": 994,
                                            "fullWidth": 58,
                                            "width": 53,
                                            "expression": {
                                                "kind": "InvocationExpression",
                                                "fullStart": 937,
                                                "fullEnd": 993,
                                                "start": 941,
                                                "end": 993,
                                                "fullWidth": 56,
                                                "width": 52,
                                                "expression": {
                                                    "kind": "IdentifierName",
                                                    "fullStart": 937,
                                                    "fullEnd": 947,
                                                    "start": 941,
                                                    "end": 947,
                                                    "fullWidth": 10,
                                                    "width": 6,
                                                    "text": "$ERROR",
                                                    "value": "$ERROR",
                                                    "valueText": "$ERROR",
                                                    "hasLeadingTrivia": true,
                                                    "leadingTrivia": [
                                                        {
                                                            "kind": "WhitespaceTrivia",
                                                            "text": "    "
                                                        }
                                                    ]
                                                },
                                                "argumentList": {
                                                    "kind": "ArgumentList",
                                                    "fullStart": 947,
                                                    "fullEnd": 993,
                                                    "start": 947,
                                                    "end": 993,
                                                    "fullWidth": 46,
                                                    "width": 46,
                                                    "openParenToken": {
                                                        "kind": "OpenParenToken",
                                                        "fullStart": 947,
                                                        "fullEnd": 948,
                                                        "start": 947,
                                                        "end": 948,
                                                        "fullWidth": 1,
                                                        "width": 1,
                                                        "text": "(",
                                                        "value": "(",
                                                        "valueText": "("
                                                    },
                                                    "arguments": [
                                                        {
                                                            "kind": "StringLiteral",
                                                            "fullStart": 948,
                                                            "fullEnd": 992,
                                                            "start": 948,
                                                            "end": 992,
                                                            "fullWidth": 44,
                                                            "width": 44,
                                                            "text": "\"#1: The 1st step is calling ToNumber(year)\"",
                                                            "value": "#1: The 1st step is calling ToNumber(year)",
                                                            "valueText": "#1: The 1st step is calling ToNumber(year)"
                                                        }
                                                    ],
                                                    "closeParenToken": {
                                                        "kind": "CloseParenToken",
                                                        "fullStart": 992,
                                                        "fullEnd": 993,
                                                        "start": 992,
                                                        "end": 993,
                                                        "fullWidth": 1,
                                                        "width": 1,
                                                        "text": ")",
                                                        "value": ")",
                                                        "valueText": ")"
                                                    }
                                                }
                                            },
                                            "semicolonToken": {
                                                "kind": "SemicolonToken",
                                                "fullStart": 993,
                                                "fullEnd": 995,
                                                "start": 993,
                                                "end": 994,
                                                "fullWidth": 2,
                                                "width": 1,
                                                "text": ";",
                                                "value": ";",
                                                "valueText": ";",
                                                "hasTrailingTrivia": true,
                                                "hasTrailingNewLine": true,
                                                "trailingTrivia": [
                                                    {
                                                        "kind": "NewLineTrivia",
                                                        "text": "\n"
                                                    }
                                                ]
                                            }
                                        }
                                    ],
                                    "closeBraceToken": {
                                        "kind": "CloseBraceToken",
                                        "fullStart": 995,
                                        "fullEnd": 999,
                                        "start": 997,
                                        "end": 998,
                                        "fullWidth": 4,
                                        "width": 1,
                                        "text": "}",
                                        "value": "}",
                                        "valueText": "}",
                                        "hasLeadingTrivia": true,
                                        "hasTrailingTrivia": true,
                                        "hasTrailingNewLine": true,
                                        "leadingTrivia": [
                                            {
                                                "kind": "WhitespaceTrivia",
                                                "text": "  "
                                            }
                                        ],
                                        "trailingTrivia": [
                                            {
                                                "kind": "NewLineTrivia",
                                                "text": "\n"
                                            }
                                        ]
                                    }
                                }
                            }
                        ],
                        "closeBraceToken": {
                            "kind": "CloseBraceToken",
                            "fullStart": 999,
                            "fullEnd": 1001,
                            "start": 999,
                            "end": 1000,
                            "fullWidth": 2,
                            "width": 1,
                            "text": "}",
                            "value": "}",
                            "valueText": "}",
                            "hasTrailingTrivia": true,
                            "hasTrailingNewLine": true,
                            "trailingTrivia": [
                                {
                                    "kind": "NewLineTrivia",
                                    "text": "\n"
                                }
                            ]
                        }
                    }
                }
            },
            {
                "kind": "TryStatement",
                "fullStart": 1001,
                "fullEnd": 1214,
                "start": 1012,
                "end": 1213,
                "fullWidth": 213,
                "width": 201,
                "tryKeyword": {
                    "kind": "TryKeyword",
                    "fullStart": 1001,
                    "fullEnd": 1015,
                    "start": 1012,
                    "end": 1015,
                    "fullWidth": 14,
                    "width": 3,
                    "text": "try",
                    "value": "try",
                    "valueText": "try",
                    "hasLeadingTrivia": true,
                    "hasLeadingComment": true,
                    "hasLeadingNewLine": true,
                    "leadingTrivia": [
                        {
                            "kind": "NewLineTrivia",
                            "text": "\n"
                        },
                        {
                            "kind": "SingleLineCommentTrivia",
                            "text": "//CHECK#2"
                        },
                        {
                            "kind": "NewLineTrivia",
                            "text": "\n"
                        }
                    ]
                },
                "block": {
                    "kind": "Block",
                    "fullStart": 1015,
                    "fullEnd": 1114,
                    "start": 1015,
                    "end": 1113,
                    "fullWidth": 99,
                    "width": 98,
                    "openBraceToken": {
                        "kind": "OpenBraceToken",
                        "fullStart": 1015,
                        "fullEnd": 1017,
                        "start": 1015,
                        "end": 1016,
                        "fullWidth": 2,
                        "width": 1,
                        "text": "{",
                        "value": "{",
                        "valueText": "{",
                        "hasTrailingTrivia": true,
                        "hasTrailingNewLine": true,
                        "trailingTrivia": [
                            {
                                "kind": "NewLineTrivia",
                                "text": "\n"
                            }
                        ]
                    },
                    "statements": [
                        {
                            "kind": "VariableStatement",
                            "fullStart": 1017,
                            "fullEnd": 1055,
                            "start": 1019,
                            "end": 1054,
                            "fullWidth": 38,
                            "width": 35,
                            "modifiers": [],
                            "variableDeclaration": {
                                "kind": "VariableDeclaration",
                                "fullStart": 1017,
                                "fullEnd": 1053,
                                "start": 1019,
                                "end": 1053,
                                "fullWidth": 36,
                                "width": 34,
                                "varKeyword": {
                                    "kind": "VarKeyword",
                                    "fullStart": 1017,
                                    "fullEnd": 1023,
                                    "start": 1019,
                                    "end": 1022,
                                    "fullWidth": 6,
                                    "width": 3,
                                    "text": "var",
                                    "value": "var",
                                    "valueText": "var",
                                    "hasLeadingTrivia": true,
                                    "hasTrailingTrivia": true,
                                    "leadingTrivia": [
                                        {
                                            "kind": "WhitespaceTrivia",
                                            "text": "  "
                                        }
                                    ],
                                    "trailingTrivia": [
                                        {
                                            "kind": "WhitespaceTrivia",
                                            "text": " "
                                        }
                                    ]
                                },
                                "variableDeclarators": [
                                    {
                                        "kind": "VariableDeclarator",
                                        "fullStart": 1023,
                                        "fullEnd": 1053,
                                        "start": 1023,
                                        "end": 1053,
                                        "fullWidth": 30,
                                        "width": 30,
                                        "identifier": {
                                            "kind": "IdentifierName",
                                            "fullStart": 1023,
                                            "fullEnd": 1026,
                                            "start": 1023,
                                            "end": 1025,
                                            "fullWidth": 3,
                                            "width": 2,
                                            "text": "x2",
                                            "value": "x2",
                                            "valueText": "x2",
                                            "hasTrailingTrivia": true,
                                            "trailingTrivia": [
                                                {
                                                    "kind": "WhitespaceTrivia",
                                                    "text": " "
                                                }
                                            ]
                                        },
                                        "equalsValueClause": {
                                            "kind": "EqualsValueClause",
                                            "fullStart": 1026,
                                            "fullEnd": 1053,
                                            "start": 1026,
                                            "end": 1053,
                                            "fullWidth": 27,
                                            "width": 27,
                                            "equalsToken": {
                                                "kind": "EqualsToken",
                                                "fullStart": 1026,
                                                "fullEnd": 1028,
                                                "start": 1026,
                                                "end": 1027,
                                                "fullWidth": 2,
                                                "width": 1,
                                                "text": "=",
                                                "value": "=",
                                                "valueText": "=",
                                                "hasTrailingTrivia": true,
                                                "trailingTrivia": [
                                                    {
                                                        "kind": "WhitespaceTrivia",
                                                        "text": " "
                                                    }
                                                ]
                                            },
                                            "value": {
                                                "kind": "ObjectCreationExpression",
                                                "fullStart": 1028,
                                                "fullEnd": 1053,
                                                "start": 1028,
                                                "end": 1053,
                                                "fullWidth": 25,
                                                "width": 25,
                                                "newKeyword": {
                                                    "kind": "NewKeyword",
                                                    "fullStart": 1028,
                                                    "fullEnd": 1032,
                                                    "start": 1028,
                                                    "end": 1031,
                                                    "fullWidth": 4,
                                                    "width": 3,
                                                    "text": "new",
                                                    "value": "new",
                                                    "valueText": "new",
                                                    "hasTrailingTrivia": true,
                                                    "trailingTrivia": [
                                                        {
                                                            "kind": "WhitespaceTrivia",
                                                            "text": " "
                                                        }
                                                    ]
                                                },
                                                "expression": {
                                                    "kind": "IdentifierName",
                                                    "fullStart": 1032,
                                                    "fullEnd": 1036,
                                                    "start": 1032,
                                                    "end": 1036,
                                                    "fullWidth": 4,
                                                    "width": 4,
                                                    "text": "Date",
                                                    "value": "Date",
                                                    "valueText": "Date"
                                                },
                                                "argumentList": {
                                                    "kind": "ArgumentList",
                                                    "fullStart": 1036,
                                                    "fullEnd": 1053,
                                                    "start": 1036,
                                                    "end": 1053,
                                                    "fullWidth": 17,
                                                    "width": 17,
                                                    "openParenToken": {
                                                        "kind": "OpenParenToken",
                                                        "fullStart": 1036,
                                                        "fullEnd": 1037,
                                                        "start": 1036,
                                                        "end": 1037,
                                                        "fullWidth": 1,
                                                        "width": 1,
                                                        "text": "(",
                                                        "value": "(",
                                                        "valueText": "("
                                                    },
                                                    "arguments": [
                                                        {
                                                            "kind": "NumericLiteral",
                                                            "fullStart": 1037,
                                                            "fullEnd": 1038,
                                                            "start": 1037,
                                                            "end": 1038,
                                                            "fullWidth": 1,
                                                            "width": 1,
                                                            "text": "1",
                                                            "value": 1,
                                                            "valueText": "1"
                                                        },
                                                        {
                                                            "kind": "CommaToken",
                                                            "fullStart": 1038,
                                                            "fullEnd": 1040,
                                                            "start": 1038,
                                                            "end": 1039,
                                                            "fullWidth": 2,
                                                            "width": 1,
                                                            "text": ",",
                                                            "value": ",",
                                                            "valueText": ",",
                                                            "hasTrailingTrivia": true,
                                                            "trailingTrivia": [
                                                                {
                                                                    "kind": "WhitespaceTrivia",
                                                                    "text": " "
                                                                }
                                                            ]
                                                        },
                                                        {
                                                            "kind": "ObjectCreationExpression",
                                                            "fullStart": 1040,
                                                            "fullEnd": 1052,
                                                            "start": 1040,
                                                            "end": 1052,
                                                            "fullWidth": 12,
                                                            "width": 12,
                                                            "newKeyword": {
                                                                "kind": "NewKeyword",
                                                                "fullStart": 1040,
                                                                "fullEnd": 1044,
                                                                "start": 1040,
                                                                "end": 1043,
                                                                "fullWidth": 4,
                                                                "width": 3,
                                                                "text": "new",
                                                                "value": "new",
                                                                "valueText": "new",
                                                                "hasTrailingTrivia": true,
                                                                "trailingTrivia": [
                                                                    {
                                                                        "kind": "WhitespaceTrivia",
                                                                        "text": " "
                                                                    }
                                                                ]
                                                            },
                                                            "expression": {
                                                                "kind": "IdentifierName",
                                                                "fullStart": 1044,
                                                                "fullEnd": 1049,
                                                                "start": 1044,
                                                                "end": 1049,
                                                                "fullWidth": 5,
                                                                "width": 5,
                                                                "text": "myObj",
                                                                "value": "myObj",
                                                                "valueText": "myObj"
                                                            },
                                                            "argumentList": {
                                                                "kind": "ArgumentList",
                                                                "fullStart": 1049,
                                                                "fullEnd": 1052,
                                                                "start": 1049,
                                                                "end": 1052,
                                                                "fullWidth": 3,
                                                                "width": 3,
                                                                "openParenToken": {
                                                                    "kind": "OpenParenToken",
                                                                    "fullStart": 1049,
                                                                    "fullEnd": 1050,
                                                                    "start": 1049,
                                                                    "end": 1050,
                                                                    "fullWidth": 1,
                                                                    "width": 1,
                                                                    "text": "(",
                                                                    "value": "(",
                                                                    "valueText": "("
                                                                },
                                                                "arguments": [
                                                                    {
                                                                        "kind": "NumericLiteral",
                                                                        "fullStart": 1050,
                                                                        "fullEnd": 1051,
                                                                        "start": 1050,
                                                                        "end": 1051,
                                                                        "fullWidth": 1,
                                                                        "width": 1,
                                                                        "text": "2",
                                                                        "value": 2,
                                                                        "valueText": "2"
                                                                    }
                                                                ],
                                                                "closeParenToken": {
                                                                    "kind": "CloseParenToken",
                                                                    "fullStart": 1051,
                                                                    "fullEnd": 1052,
                                                                    "start": 1051,
                                                                    "end": 1052,
                                                                    "fullWidth": 1,
                                                                    "width": 1,
                                                                    "text": ")",
                                                                    "value": ")",
                                                                    "valueText": ")"
                                                                }
                                                            }
                                                        }
                                                    ],
                                                    "closeParenToken": {
                                                        "kind": "CloseParenToken",
                                                        "fullStart": 1052,
                                                        "fullEnd": 1053,
                                                        "start": 1052,
                                                        "end": 1053,
                                                        "fullWidth": 1,
                                                        "width": 1,
                                                        "text": ")",
                                                        "value": ")",
                                                        "valueText": ")"
                                                    }
                                                }
                                            }
                                        }
                                    }
                                ]
                            },
                            "semicolonToken": {
                                "kind": "SemicolonToken",
                                "fullStart": 1053,
                                "fullEnd": 1055,
                                "start": 1053,
                                "end": 1054,
                                "fullWidth": 2,
                                "width": 1,
                                "text": ";",
                                "value": ";",
                                "valueText": ";",
                                "hasTrailingTrivia": true,
                                "hasTrailingNewLine": true,
                                "trailingTrivia": [
                                    {
                                        "kind": "NewLineTrivia",
                                        "text": "\n"
                                    }
                                ]
                            }
                        },
                        {
                            "kind": "ExpressionStatement",
                            "fullStart": 1055,
                            "fullEnd": 1112,
                            "start": 1057,
                            "end": 1111,
                            "fullWidth": 57,
                            "width": 54,
                            "expression": {
                                "kind": "InvocationExpression",
                                "fullStart": 1055,
                                "fullEnd": 1110,
                                "start": 1057,
                                "end": 1110,
                                "fullWidth": 55,
                                "width": 53,
                                "expression": {
                                    "kind": "IdentifierName",
                                    "fullStart": 1055,
                                    "fullEnd": 1063,
                                    "start": 1057,
                                    "end": 1063,
                                    "fullWidth": 8,
                                    "width": 6,
                                    "text": "$ERROR",
                                    "value": "$ERROR",
                                    "valueText": "$ERROR",
                                    "hasLeadingTrivia": true,
                                    "leadingTrivia": [
                                        {
                                            "kind": "WhitespaceTrivia",
                                            "text": "  "
                                        }
                                    ]
                                },
                                "argumentList": {
                                    "kind": "ArgumentList",
                                    "fullStart": 1063,
                                    "fullEnd": 1110,
                                    "start": 1063,
                                    "end": 1110,
                                    "fullWidth": 47,
                                    "width": 47,
                                    "openParenToken": {
                                        "kind": "OpenParenToken",
                                        "fullStart": 1063,
                                        "fullEnd": 1064,
                                        "start": 1063,
                                        "end": 1064,
                                        "fullWidth": 1,
                                        "width": 1,
                                        "text": "(",
                                        "value": "(",
                                        "valueText": "("
                                    },
                                    "arguments": [
                                        {
                                            "kind": "StringLiteral",
                                            "fullStart": 1064,
                                            "fullEnd": 1109,
                                            "start": 1064,
                                            "end": 1109,
                                            "fullWidth": 45,
                                            "width": 45,
                                            "text": "\"#2: The 2nd step is calling ToNumber(month)\"",
                                            "value": "#2: The 2nd step is calling ToNumber(month)",
                                            "valueText": "#2: The 2nd step is calling ToNumber(month)"
                                        }
                                    ],
                                    "closeParenToken": {
                                        "kind": "CloseParenToken",
                                        "fullStart": 1109,
                                        "fullEnd": 1110,
                                        "start": 1109,
                                        "end": 1110,
                                        "fullWidth": 1,
                                        "width": 1,
                                        "text": ")",
                                        "value": ")",
                                        "valueText": ")"
                                    }
                                }
                            },
                            "semicolonToken": {
                                "kind": "SemicolonToken",
                                "fullStart": 1110,
                                "fullEnd": 1112,
                                "start": 1110,
                                "end": 1111,
                                "fullWidth": 2,
                                "width": 1,
                                "text": ";",
                                "value": ";",
                                "valueText": ";",
                                "hasTrailingTrivia": true,
                                "hasTrailingNewLine": true,
                                "trailingTrivia": [
                                    {
                                        "kind": "NewLineTrivia",
                                        "text": "\n"
                                    }
                                ]
                            }
                        }
                    ],
                    "closeBraceToken": {
                        "kind": "CloseBraceToken",
                        "fullStart": 1112,
                        "fullEnd": 1114,
                        "start": 1112,
                        "end": 1113,
                        "fullWidth": 2,
                        "width": 1,
                        "text": "}",
                        "value": "}",
                        "valueText": "}",
                        "hasTrailingTrivia": true,
                        "hasTrailingNewLine": true,
                        "trailingTrivia": [
                            {
                                "kind": "NewLineTrivia",
                                "text": "\n"
                            }
                        ]
                    }
                },
                "catchClause": {
                    "kind": "CatchClause",
                    "fullStart": 1114,
                    "fullEnd": 1214,
                    "start": 1114,
                    "end": 1213,
                    "fullWidth": 100,
                    "width": 99,
                    "catchKeyword": {
                        "kind": "CatchKeyword",
                        "fullStart": 1114,
                        "fullEnd": 1119,
                        "start": 1114,
                        "end": 1119,
                        "fullWidth": 5,
                        "width": 5,
                        "text": "catch",
                        "value": "catch",
                        "valueText": "catch"
                    },
                    "openParenToken": {
                        "kind": "OpenParenToken",
                        "fullStart": 1119,
                        "fullEnd": 1120,
                        "start": 1119,
                        "end": 1120,
                        "fullWidth": 1,
                        "width": 1,
                        "text": "(",
                        "value": "(",
                        "valueText": "("
                    },
                    "identifier": {
                        "kind": "IdentifierName",
                        "fullStart": 1120,
                        "fullEnd": 1121,
                        "start": 1120,
                        "end": 1121,
                        "fullWidth": 1,
                        "width": 1,
                        "text": "e",
                        "value": "e",
                        "valueText": "e"
                    },
                    "closeParenToken": {
                        "kind": "CloseParenToken",
                        "fullStart": 1121,
                        "fullEnd": 1122,
                        "start": 1121,
                        "end": 1122,
                        "fullWidth": 1,
                        "width": 1,
                        "text": ")",
                        "value": ")",
                        "valueText": ")"
                    },
                    "block": {
                        "kind": "Block",
                        "fullStart": 1122,
                        "fullEnd": 1214,
                        "start": 1122,
                        "end": 1213,
                        "fullWidth": 92,
                        "width": 91,
                        "openBraceToken": {
                            "kind": "OpenBraceToken",
                            "fullStart": 1122,
                            "fullEnd": 1124,
                            "start": 1122,
                            "end": 1123,
                            "fullWidth": 2,
                            "width": 1,
                            "text": "{",
                            "value": "{",
                            "valueText": "{",
                            "hasTrailingTrivia": true,
                            "hasTrailingNewLine": true,
                            "trailingTrivia": [
                                {
                                    "kind": "NewLineTrivia",
                                    "text": "\n"
                                }
                            ]
                        },
                        "statements": [
                            {
                                "kind": "IfStatement",
                                "fullStart": 1124,
                                "fullEnd": 1212,
                                "start": 1126,
                                "end": 1211,
                                "fullWidth": 88,
                                "width": 85,
                                "ifKeyword": {
                                    "kind": "IfKeyword",
                                    "fullStart": 1124,
                                    "fullEnd": 1128,
                                    "start": 1126,
                                    "end": 1128,
                                    "fullWidth": 4,
                                    "width": 2,
                                    "text": "if",
                                    "value": "if",
                                    "valueText": "if",
                                    "hasLeadingTrivia": true,
                                    "leadingTrivia": [
                                        {
                                            "kind": "WhitespaceTrivia",
                                            "text": "  "
                                        }
                                    ]
                                },
                                "openParenToken": {
                                    "kind": "OpenParenToken",
                                    "fullStart": 1128,
                                    "fullEnd": 1129,
                                    "start": 1128,
                                    "end": 1129,
                                    "fullWidth": 1,
                                    "width": 1,
                                    "text": "(",
                                    "value": "(",
                                    "valueText": "("
                                },
                                "condition": {
                                    "kind": "NotEqualsExpression",
                                    "fullStart": 1129,
                                    "fullEnd": 1146,
                                    "start": 1129,
                                    "end": 1146,
                                    "fullWidth": 17,
                                    "width": 17,
                                    "left": {
                                        "kind": "IdentifierName",
                                        "fullStart": 1129,
                                        "fullEnd": 1131,
                                        "start": 1129,
                                        "end": 1130,
                                        "fullWidth": 2,
                                        "width": 1,
                                        "text": "e",
                                        "value": "e",
                                        "valueText": "e",
                                        "hasTrailingTrivia": true,
                                        "trailingTrivia": [
                                            {
                                                "kind": "WhitespaceTrivia",
                                                "text": " "
                                            }
                                        ]
                                    },
                                    "operatorToken": {
                                        "kind": "ExclamationEqualsEqualsToken",
                                        "fullStart": 1131,
                                        "fullEnd": 1135,
                                        "start": 1131,
                                        "end": 1134,
                                        "fullWidth": 4,
                                        "width": 3,
                                        "text": "!==",
                                        "value": "!==",
                                        "valueText": "!==",
                                        "hasTrailingTrivia": true,
                                        "trailingTrivia": [
                                            {
                                                "kind": "WhitespaceTrivia",
                                                "text": " "
                                            }
                                        ]
                                    },
                                    "right": {
                                        "kind": "StringLiteral",
                                        "fullStart": 1135,
                                        "fullEnd": 1146,
                                        "start": 1135,
                                        "end": 1146,
                                        "fullWidth": 11,
                                        "width": 11,
                                        "text": "\"valueOf-2\"",
                                        "value": "valueOf-2",
                                        "valueText": "valueOf-2"
                                    }
                                },
                                "closeParenToken": {
                                    "kind": "CloseParenToken",
                                    "fullStart": 1146,
                                    "fullEnd": 1147,
                                    "start": 1146,
                                    "end": 1147,
                                    "fullWidth": 1,
                                    "width": 1,
                                    "text": ")",
                                    "value": ")",
                                    "valueText": ")"
                                },
                                "statement": {
                                    "kind": "Block",
                                    "fullStart": 1147,
                                    "fullEnd": 1212,
                                    "start": 1147,
                                    "end": 1211,
                                    "fullWidth": 65,
                                    "width": 64,
                                    "openBraceToken": {
                                        "kind": "OpenBraceToken",
                                        "fullStart": 1147,
                                        "fullEnd": 1149,
                                        "start": 1147,
                                        "end": 1148,
                                        "fullWidth": 2,
                                        "width": 1,
                                        "text": "{",
                                        "value": "{",
                                        "valueText": "{",
                                        "hasTrailingTrivia": true,
                                        "hasTrailingNewLine": true,
                                        "trailingTrivia": [
                                            {
                                                "kind": "NewLineTrivia",
                                                "text": "\n"
                                            }
                                        ]
                                    },
                                    "statements": [
                                        {
                                            "kind": "ExpressionStatement",
                                            "fullStart": 1149,
                                            "fullEnd": 1208,
                                            "start": 1153,
                                            "end": 1207,
                                            "fullWidth": 59,
                                            "width": 54,
                                            "expression": {
                                                "kind": "InvocationExpression",
                                                "fullStart": 1149,
                                                "fullEnd": 1206,
                                                "start": 1153,
                                                "end": 1206,
                                                "fullWidth": 57,
                                                "width": 53,
                                                "expression": {
                                                    "kind": "IdentifierName",
                                                    "fullStart": 1149,
                                                    "fullEnd": 1159,
                                                    "start": 1153,
                                                    "end": 1159,
                                                    "fullWidth": 10,
                                                    "width": 6,
                                                    "text": "$ERROR",
                                                    "value": "$ERROR",
                                                    "valueText": "$ERROR",
                                                    "hasLeadingTrivia": true,
                                                    "leadingTrivia": [
                                                        {
                                                            "kind": "WhitespaceTrivia",
                                                            "text": "    "
                                                        }
                                                    ]
                                                },
                                                "argumentList": {
                                                    "kind": "ArgumentList",
                                                    "fullStart": 1159,
                                                    "fullEnd": 1206,
                                                    "start": 1159,
                                                    "end": 1206,
                                                    "fullWidth": 47,
                                                    "width": 47,
                                                    "openParenToken": {
                                                        "kind": "OpenParenToken",
                                                        "fullStart": 1159,
                                                        "fullEnd": 1160,
                                                        "start": 1159,
                                                        "end": 1160,
                                                        "fullWidth": 1,
                                                        "width": 1,
                                                        "text": "(",
                                                        "value": "(",
                                                        "valueText": "("
                                                    },
                                                    "arguments": [
                                                        {
                                                            "kind": "StringLiteral",
                                                            "fullStart": 1160,
                                                            "fullEnd": 1205,
                                                            "start": 1160,
                                                            "end": 1205,
                                                            "fullWidth": 45,
                                                            "width": 45,
                                                            "text": "\"#2: The 2nd step is calling ToNumber(month)\"",
                                                            "value": "#2: The 2nd step is calling ToNumber(month)",
                                                            "valueText": "#2: The 2nd step is calling ToNumber(month)"
                                                        }
                                                    ],
                                                    "closeParenToken": {
                                                        "kind": "CloseParenToken",
                                                        "fullStart": 1205,
                                                        "fullEnd": 1206,
                                                        "start": 1205,
                                                        "end": 1206,
                                                        "fullWidth": 1,
                                                        "width": 1,
                                                        "text": ")",
                                                        "value": ")",
                                                        "valueText": ")"
                                                    }
                                                }
                                            },
                                            "semicolonToken": {
                                                "kind": "SemicolonToken",
                                                "fullStart": 1206,
                                                "fullEnd": 1208,
                                                "start": 1206,
                                                "end": 1207,
                                                "fullWidth": 2,
                                                "width": 1,
                                                "text": ";",
                                                "value": ";",
                                                "valueText": ";",
                                                "hasTrailingTrivia": true,
                                                "hasTrailingNewLine": true,
                                                "trailingTrivia": [
                                                    {
                                                        "kind": "NewLineTrivia",
                                                        "text": "\n"
                                                    }
                                                ]
                                            }
                                        }
                                    ],
                                    "closeBraceToken": {
                                        "kind": "CloseBraceToken",
                                        "fullStart": 1208,
                                        "fullEnd": 1212,
                                        "start": 1210,
                                        "end": 1211,
                                        "fullWidth": 4,
                                        "width": 1,
                                        "text": "}",
                                        "value": "}",
                                        "valueText": "}",
                                        "hasLeadingTrivia": true,
                                        "hasTrailingTrivia": true,
                                        "hasTrailingNewLine": true,
                                        "leadingTrivia": [
                                            {
                                                "kind": "WhitespaceTrivia",
                                                "text": "  "
                                            }
                                        ],
                                        "trailingTrivia": [
                                            {
                                                "kind": "NewLineTrivia",
                                                "text": "\n"
                                            }
                                        ]
                                    }
                                }
                            }
                        ],
                        "closeBraceToken": {
                            "kind": "CloseBraceToken",
                            "fullStart": 1212,
                            "fullEnd": 1214,
                            "start": 1212,
                            "end": 1213,
                            "fullWidth": 2,
                            "width": 1,
                            "text": "}",
                            "value": "}",
                            "valueText": "}",
                            "hasTrailingTrivia": true,
                            "hasTrailingNewLine": true,
                            "trailingTrivia": [
                                {
                                    "kind": "NewLineTrivia",
                                    "text": "\n"
                                }
                            ]
                        }
                    }
                }
            }
        ],
        "endOfFileToken": {
            "kind": "EndOfFileToken",
            "fullStart": 1214,
            "fullEnd": 1215,
            "start": 1215,
            "end": 1215,
            "fullWidth": 1,
            "width": 0,
            "text": "",
            "hasLeadingTrivia": true,
            "hasLeadingNewLine": true,
            "leadingTrivia": [
                {
                    "kind": "NewLineTrivia",
                    "text": "\n"
                }
            ]
        }
    },
    "lineMap": {
        "lineStarts": [
            0,
            61,
            132,
            133,
            137,
            195,
            225,
            251,
            278,
            323,
            370,
            421,
            472,
            513,
            516,
            561,
            604,
            608,
            609,
            636,
            656,
            715,
            776,
            779,
            780,
            790,
            795,
            844,
            900,
            902,
            912,
            937,
            995,
            999,
            1001,
            1002,
            1012,
            1017,
            1055,
            1112,
            1114,
            1124,
            1149,
            1208,
            1212,
            1214,
            1215
        ],
        "length": 1215
    }
}<|MERGE_RESOLUTION|>--- conflicted
+++ resolved
@@ -197,11 +197,8 @@
                                                     "start": 630,
                                                     "end": 633,
                                                     "fullWidth": 3,
-<<<<<<< HEAD
                                                     "width": 3,
-=======
                                                     "modifiers": [],
->>>>>>> e3c38734
                                                     "identifier": {
                                                         "kind": "IdentifierName",
                                                         "fullStart": 630,
