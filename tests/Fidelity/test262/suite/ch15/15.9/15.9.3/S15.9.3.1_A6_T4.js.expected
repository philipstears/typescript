--- conflicted
+++ resolved
@@ -126,11 +126,8 @@
                                 "start": 384,
                                 "end": 388,
                                 "fullWidth": 4,
-<<<<<<< HEAD
                                 "width": 4,
-=======
                                 "modifiers": [],
->>>>>>> e3c38734
                                 "identifier": {
                                     "kind": "IdentifierName",
                                     "fullStart": 384,
@@ -170,11 +167,8 @@
                                 "start": 390,
                                 "end": 395,
                                 "fullWidth": 5,
-<<<<<<< HEAD
                                 "width": 5,
-=======
                                 "modifiers": [],
->>>>>>> e3c38734
                                 "identifier": {
                                     "kind": "IdentifierName",
                                     "fullStart": 390,
@@ -214,11 +208,8 @@
                                 "start": 397,
                                 "end": 401,
                                 "fullWidth": 4,
-<<<<<<< HEAD
                                 "width": 4,
-=======
                                 "modifiers": [],
->>>>>>> e3c38734
                                 "identifier": {
                                     "kind": "IdentifierName",
                                     "fullStart": 397,
@@ -258,11 +249,8 @@
                                 "start": 403,
                                 "end": 408,
                                 "fullWidth": 5,
-<<<<<<< HEAD
                                 "width": 5,
-=======
                                 "modifiers": [],
->>>>>>> e3c38734
                                 "identifier": {
                                     "kind": "IdentifierName",
                                     "fullStart": 403,
@@ -302,11 +290,8 @@
                                 "start": 410,
                                 "end": 417,
                                 "fullWidth": 7,
-<<<<<<< HEAD
                                 "width": 7,
-=======
                                 "modifiers": [],
->>>>>>> e3c38734
                                 "identifier": {
                                     "kind": "IdentifierName",
                                     "fullStart": 410,
@@ -346,11 +331,8 @@
                                 "start": 419,
                                 "end": 426,
                                 "fullWidth": 7,
-<<<<<<< HEAD
                                 "width": 7,
-=======
                                 "modifiers": [],
->>>>>>> e3c38734
                                 "identifier": {
                                     "kind": "IdentifierName",
                                     "fullStart": 419,
@@ -390,11 +372,8 @@
                                 "start": 428,
                                 "end": 430,
                                 "fullWidth": 2,
-<<<<<<< HEAD
                                 "width": 2,
-=======
                                 "modifiers": [],
->>>>>>> e3c38734
                                 "identifier": {
                                     "kind": "IdentifierName",
                                     "fullStart": 428,
