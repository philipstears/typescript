{
    "isDeclaration": false,
    "languageVersion": "EcmaScript5",
    "parseOptions": {
        "allowAutomaticSemicolonInsertion": true
    },
    "sourceUnit": {
        "kind": "SourceUnit",
        "fullStart": 0,
        "fullEnd": 2493,
        "start": 382,
        "end": 2493,
        "fullWidth": 2493,
        "width": 2111,
        "moduleElements": [
            {
                "kind": "ExpressionStatement",
                "fullStart": 0,
                "fullEnd": 435,
                "start": 382,
                "end": 434,
                "fullWidth": 435,
                "width": 52,
                "expression": {
                    "kind": "AssignmentExpression",
                    "fullStart": 0,
                    "fullEnd": 433,
                    "start": 382,
                    "end": 433,
                    "fullWidth": 433,
                    "width": 51,
                    "left": {
                        "kind": "MemberAccessExpression",
                        "fullStart": 0,
                        "fullEnd": 406,
                        "start": 382,
                        "end": 405,
                        "fullWidth": 406,
                        "width": 23,
                        "expression": {
                            "kind": "MemberAccessExpression",
                            "fullStart": 0,
                            "fullEnd": 396,
                            "start": 382,
                            "end": 396,
                            "fullWidth": 396,
                            "width": 14,
                            "expression": {
                                "kind": "IdentifierName",
                                "fullStart": 0,
                                "fullEnd": 386,
                                "start": 382,
                                "end": 386,
                                "fullWidth": 386,
                                "width": 4,
                                "text": "Date",
                                "value": "Date",
                                "valueText": "Date",
                                "hasLeadingTrivia": true,
                                "hasLeadingComment": true,
                                "hasLeadingNewLine": true,
                                "leadingTrivia": [
                                    {
                                        "kind": "SingleLineCommentTrivia",
                                        "text": "// Copyright 2009 the Sputnik authors.  All rights reserved."
                                    },
                                    {
                                        "kind": "NewLineTrivia",
                                        "text": "\n"
                                    },
                                    {
                                        "kind": "SingleLineCommentTrivia",
                                        "text": "// This code is governed by the BSD license found in the LICENSE file."
                                    },
                                    {
                                        "kind": "NewLineTrivia",
                                        "text": "\n"
                                    },
                                    {
                                        "kind": "NewLineTrivia",
                                        "text": "\n"
                                    },
                                    {
                                        "kind": "MultiLineCommentTrivia",
                                        "text": "/**\n * The [[Class]] property of the newly constructed object\n * is set to \"Date\"\n *\n * @path ch15/15.9/15.9.3/S15.9.3.1_A3_T4.2.js\n * @description Test based on overwriting prototype.toString - 5 arguments, (year, month, date, hours, minutes)\n */"
                                    },
                                    {
                                        "kind": "NewLineTrivia",
                                        "text": "\n"
                                    },
                                    {
                                        "kind": "NewLineTrivia",
                                        "text": "\n"
                                    }
                                ]
                            },
                            "dotToken": {
                                "kind": "DotToken",
                                "fullStart": 386,
                                "fullEnd": 387,
                                "start": 386,
                                "end": 387,
                                "fullWidth": 1,
                                "width": 1,
                                "text": ".",
                                "value": ".",
                                "valueText": "."
                            },
                            "name": {
                                "kind": "IdentifierName",
                                "fullStart": 387,
                                "fullEnd": 396,
                                "start": 387,
                                "end": 396,
                                "fullWidth": 9,
                                "width": 9,
                                "text": "prototype",
                                "value": "prototype",
                                "valueText": "prototype"
                            }
                        },
                        "dotToken": {
                            "kind": "DotToken",
                            "fullStart": 396,
                            "fullEnd": 397,
                            "start": 396,
                            "end": 397,
                            "fullWidth": 1,
                            "width": 1,
                            "text": ".",
                            "value": ".",
                            "valueText": "."
                        },
                        "name": {
                            "kind": "IdentifierName",
                            "fullStart": 397,
                            "fullEnd": 406,
                            "start": 397,
                            "end": 405,
                            "fullWidth": 9,
                            "width": 8,
                            "text": "toString",
                            "value": "toString",
                            "valueText": "toString",
                            "hasTrailingTrivia": true,
                            "trailingTrivia": [
                                {
                                    "kind": "WhitespaceTrivia",
                                    "text": " "
                                }
                            ]
                        }
                    },
                    "operatorToken": {
                        "kind": "EqualsToken",
                        "fullStart": 406,
                        "fullEnd": 408,
                        "start": 406,
                        "end": 407,
                        "fullWidth": 2,
                        "width": 1,
                        "text": "=",
                        "value": "=",
                        "valueText": "=",
                        "hasTrailingTrivia": true,
                        "trailingTrivia": [
                            {
                                "kind": "WhitespaceTrivia",
                                "text": " "
                            }
                        ]
                    },
                    "right": {
                        "kind": "MemberAccessExpression",
                        "fullStart": 408,
                        "fullEnd": 433,
                        "start": 408,
                        "end": 433,
                        "fullWidth": 25,
                        "width": 25,
                        "expression": {
                            "kind": "MemberAccessExpression",
                            "fullStart": 408,
                            "fullEnd": 424,
                            "start": 408,
                            "end": 424,
                            "fullWidth": 16,
                            "width": 16,
                            "expression": {
                                "kind": "IdentifierName",
                                "fullStart": 408,
                                "fullEnd": 414,
                                "start": 408,
                                "end": 414,
                                "fullWidth": 6,
                                "width": 6,
                                "text": "Object",
                                "value": "Object",
                                "valueText": "Object"
                            },
                            "dotToken": {
                                "kind": "DotToken",
                                "fullStart": 414,
                                "fullEnd": 415,
                                "start": 414,
                                "end": 415,
                                "fullWidth": 1,
                                "width": 1,
                                "text": ".",
                                "value": ".",
                                "valueText": "."
                            },
                            "name": {
                                "kind": "IdentifierName",
                                "fullStart": 415,
                                "fullEnd": 424,
                                "start": 415,
                                "end": 424,
                                "fullWidth": 9,
                                "width": 9,
                                "text": "prototype",
                                "value": "prototype",
                                "valueText": "prototype"
                            }
                        },
                        "dotToken": {
                            "kind": "DotToken",
                            "fullStart": 424,
                            "fullEnd": 425,
                            "start": 424,
                            "end": 425,
                            "fullWidth": 1,
                            "width": 1,
                            "text": ".",
                            "value": ".",
                            "valueText": "."
                        },
                        "name": {
                            "kind": "IdentifierName",
                            "fullStart": 425,
                            "fullEnd": 433,
                            "start": 425,
                            "end": 433,
                            "fullWidth": 8,
                            "width": 8,
                            "text": "toString",
                            "value": "toString",
                            "valueText": "toString"
                        }
                    }
                },
                "semicolonToken": {
                    "kind": "SemicolonToken",
                    "fullStart": 433,
                    "fullEnd": 435,
                    "start": 433,
                    "end": 434,
                    "fullWidth": 2,
                    "width": 1,
                    "text": ";",
                    "value": ";",
                    "valueText": ";",
                    "hasTrailingTrivia": true,
                    "hasTrailingNewLine": true,
                    "trailingTrivia": [
                        {
                            "kind": "NewLineTrivia",
                            "text": "\n"
                        }
                    ]
                }
            },
            {
                "kind": "VariableStatement",
                "fullStart": 435,
                "fullEnd": 477,
                "start": 436,
                "end": 476,
                "fullWidth": 42,
                "width": 40,
                "modifiers": [],
                "variableDeclaration": {
                    "kind": "VariableDeclaration",
                    "fullStart": 435,
                    "fullEnd": 475,
                    "start": 436,
                    "end": 475,
                    "fullWidth": 40,
                    "width": 39,
                    "varKeyword": {
                        "kind": "VarKeyword",
                        "fullStart": 435,
                        "fullEnd": 440,
                        "start": 436,
                        "end": 439,
                        "fullWidth": 5,
                        "width": 3,
                        "text": "var",
                        "value": "var",
                        "valueText": "var",
                        "hasLeadingTrivia": true,
                        "hasLeadingNewLine": true,
                        "hasTrailingTrivia": true,
                        "leadingTrivia": [
                            {
                                "kind": "NewLineTrivia",
                                "text": "\n"
                            }
                        ],
                        "trailingTrivia": [
                            {
                                "kind": "WhitespaceTrivia",
                                "text": " "
                            }
                        ]
                    },
                    "variableDeclarators": [
                        {
                            "kind": "VariableDeclarator",
                            "fullStart": 440,
                            "fullEnd": 475,
                            "start": 440,
                            "end": 475,
                            "fullWidth": 35,
<<<<<<< HEAD
                            "width": 35,
                            "identifier": {
=======
                            "propertyName": {
>>>>>>> 85e84683
                                "kind": "IdentifierName",
                                "fullStart": 440,
                                "fullEnd": 443,
                                "start": 440,
                                "end": 442,
                                "fullWidth": 3,
                                "width": 2,
                                "text": "x1",
                                "value": "x1",
                                "valueText": "x1",
                                "hasTrailingTrivia": true,
                                "trailingTrivia": [
                                    {
                                        "kind": "WhitespaceTrivia",
                                        "text": " "
                                    }
                                ]
                            },
                            "equalsValueClause": {
                                "kind": "EqualsValueClause",
                                "fullStart": 443,
                                "fullEnd": 475,
                                "start": 443,
                                "end": 475,
                                "fullWidth": 32,
                                "width": 32,
                                "equalsToken": {
                                    "kind": "EqualsToken",
                                    "fullStart": 443,
                                    "fullEnd": 445,
                                    "start": 443,
                                    "end": 444,
                                    "fullWidth": 2,
                                    "width": 1,
                                    "text": "=",
                                    "value": "=",
                                    "valueText": "=",
                                    "hasTrailingTrivia": true,
                                    "trailingTrivia": [
                                        {
                                            "kind": "WhitespaceTrivia",
                                            "text": " "
                                        }
                                    ]
                                },
                                "value": {
                                    "kind": "ObjectCreationExpression",
                                    "fullStart": 445,
                                    "fullEnd": 475,
                                    "start": 445,
                                    "end": 475,
                                    "fullWidth": 30,
                                    "width": 30,
                                    "newKeyword": {
                                        "kind": "NewKeyword",
                                        "fullStart": 445,
                                        "fullEnd": 449,
                                        "start": 445,
                                        "end": 448,
                                        "fullWidth": 4,
                                        "width": 3,
                                        "text": "new",
                                        "value": "new",
                                        "valueText": "new",
                                        "hasTrailingTrivia": true,
                                        "trailingTrivia": [
                                            {
                                                "kind": "WhitespaceTrivia",
                                                "text": " "
                                            }
                                        ]
                                    },
                                    "expression": {
                                        "kind": "IdentifierName",
                                        "fullStart": 449,
                                        "fullEnd": 453,
                                        "start": 449,
                                        "end": 453,
                                        "fullWidth": 4,
                                        "width": 4,
                                        "text": "Date",
                                        "value": "Date",
                                        "valueText": "Date"
                                    },
                                    "argumentList": {
                                        "kind": "ArgumentList",
                                        "fullStart": 453,
                                        "fullEnd": 475,
                                        "start": 453,
                                        "end": 475,
                                        "fullWidth": 22,
                                        "width": 22,
                                        "openParenToken": {
                                            "kind": "OpenParenToken",
                                            "fullStart": 453,
                                            "fullEnd": 454,
                                            "start": 453,
                                            "end": 454,
                                            "fullWidth": 1,
                                            "width": 1,
                                            "text": "(",
                                            "value": "(",
                                            "valueText": "("
                                        },
                                        "arguments": [
                                            {
                                                "kind": "NumericLiteral",
                                                "fullStart": 454,
                                                "fullEnd": 458,
                                                "start": 454,
                                                "end": 458,
                                                "fullWidth": 4,
                                                "width": 4,
                                                "text": "1899",
                                                "value": 1899,
                                                "valueText": "1899"
                                            },
                                            {
                                                "kind": "CommaToken",
                                                "fullStart": 458,
                                                "fullEnd": 460,
                                                "start": 458,
                                                "end": 459,
                                                "fullWidth": 2,
                                                "width": 1,
                                                "text": ",",
                                                "value": ",",
                                                "valueText": ",",
                                                "hasTrailingTrivia": true,
                                                "trailingTrivia": [
                                                    {
                                                        "kind": "WhitespaceTrivia",
                                                        "text": " "
                                                    }
                                                ]
                                            },
                                            {
                                                "kind": "NumericLiteral",
                                                "fullStart": 460,
                                                "fullEnd": 462,
                                                "start": 460,
                                                "end": 462,
                                                "fullWidth": 2,
                                                "width": 2,
                                                "text": "11",
                                                "value": 11,
                                                "valueText": "11"
                                            },
                                            {
                                                "kind": "CommaToken",
                                                "fullStart": 462,
                                                "fullEnd": 464,
                                                "start": 462,
                                                "end": 463,
                                                "fullWidth": 2,
                                                "width": 1,
                                                "text": ",",
                                                "value": ",",
                                                "valueText": ",",
                                                "hasTrailingTrivia": true,
                                                "trailingTrivia": [
                                                    {
                                                        "kind": "WhitespaceTrivia",
                                                        "text": " "
                                                    }
                                                ]
                                            },
                                            {
                                                "kind": "NumericLiteral",
                                                "fullStart": 464,
                                                "fullEnd": 466,
                                                "start": 464,
                                                "end": 466,
                                                "fullWidth": 2,
                                                "width": 2,
                                                "text": "31",
                                                "value": 31,
                                                "valueText": "31"
                                            },
                                            {
                                                "kind": "CommaToken",
                                                "fullStart": 466,
                                                "fullEnd": 468,
                                                "start": 466,
                                                "end": 467,
                                                "fullWidth": 2,
                                                "width": 1,
                                                "text": ",",
                                                "value": ",",
                                                "valueText": ",",
                                                "hasTrailingTrivia": true,
                                                "trailingTrivia": [
                                                    {
                                                        "kind": "WhitespaceTrivia",
                                                        "text": " "
                                                    }
                                                ]
                                            },
                                            {
                                                "kind": "NumericLiteral",
                                                "fullStart": 468,
                                                "fullEnd": 470,
                                                "start": 468,
                                                "end": 470,
                                                "fullWidth": 2,
                                                "width": 2,
                                                "text": "23",
                                                "value": 23,
                                                "valueText": "23"
                                            },
                                            {
                                                "kind": "CommaToken",
                                                "fullStart": 470,
                                                "fullEnd": 472,
                                                "start": 470,
                                                "end": 471,
                                                "fullWidth": 2,
                                                "width": 1,
                                                "text": ",",
                                                "value": ",",
                                                "valueText": ",",
                                                "hasTrailingTrivia": true,
                                                "trailingTrivia": [
                                                    {
                                                        "kind": "WhitespaceTrivia",
                                                        "text": " "
                                                    }
                                                ]
                                            },
                                            {
                                                "kind": "NumericLiteral",
                                                "fullStart": 472,
                                                "fullEnd": 474,
                                                "start": 472,
                                                "end": 474,
                                                "fullWidth": 2,
                                                "width": 2,
                                                "text": "59",
                                                "value": 59,
                                                "valueText": "59"
                                            }
                                        ],
                                        "closeParenToken": {
                                            "kind": "CloseParenToken",
                                            "fullStart": 474,
                                            "fullEnd": 475,
                                            "start": 474,
                                            "end": 475,
                                            "fullWidth": 1,
                                            "width": 1,
                                            "text": ")",
                                            "value": ")",
                                            "valueText": ")"
                                        }
                                    }
                                }
                            }
                        }
                    ]
                },
                "semicolonToken": {
                    "kind": "SemicolonToken",
                    "fullStart": 475,
                    "fullEnd": 477,
                    "start": 475,
                    "end": 476,
                    "fullWidth": 2,
                    "width": 1,
                    "text": ";",
                    "value": ";",
                    "valueText": ";",
                    "hasTrailingTrivia": true,
                    "hasTrailingNewLine": true,
                    "trailingTrivia": [
                        {
                            "kind": "NewLineTrivia",
                            "text": "\n"
                        }
                    ]
                }
            },
            {
                "kind": "IfStatement",
                "fullStart": 477,
                "fullEnd": 608,
                "start": 477,
                "end": 607,
                "fullWidth": 131,
                "width": 130,
                "ifKeyword": {
                    "kind": "IfKeyword",
                    "fullStart": 477,
                    "fullEnd": 480,
                    "start": 477,
                    "end": 479,
                    "fullWidth": 3,
                    "width": 2,
                    "text": "if",
                    "value": "if",
                    "valueText": "if",
                    "hasTrailingTrivia": true,
                    "trailingTrivia": [
                        {
                            "kind": "WhitespaceTrivia",
                            "text": " "
                        }
                    ]
                },
                "openParenToken": {
                    "kind": "OpenParenToken",
                    "fullStart": 480,
                    "fullEnd": 481,
                    "start": 480,
                    "end": 481,
                    "fullWidth": 1,
                    "width": 1,
                    "text": "(",
                    "value": "(",
                    "valueText": "("
                },
                "condition": {
                    "kind": "NotEqualsExpression",
                    "fullStart": 481,
                    "fullEnd": 514,
                    "start": 481,
                    "end": 514,
                    "fullWidth": 33,
                    "width": 33,
                    "left": {
                        "kind": "InvocationExpression",
                        "fullStart": 481,
                        "fullEnd": 495,
                        "start": 481,
                        "end": 494,
                        "fullWidth": 14,
                        "width": 13,
                        "expression": {
                            "kind": "MemberAccessExpression",
                            "fullStart": 481,
                            "fullEnd": 492,
                            "start": 481,
                            "end": 492,
                            "fullWidth": 11,
                            "width": 11,
                            "expression": {
                                "kind": "IdentifierName",
                                "fullStart": 481,
                                "fullEnd": 483,
                                "start": 481,
                                "end": 483,
                                "fullWidth": 2,
                                "width": 2,
                                "text": "x1",
                                "value": "x1",
                                "valueText": "x1"
                            },
                            "dotToken": {
                                "kind": "DotToken",
                                "fullStart": 483,
                                "fullEnd": 484,
                                "start": 483,
                                "end": 484,
                                "fullWidth": 1,
                                "width": 1,
                                "text": ".",
                                "value": ".",
                                "valueText": "."
                            },
                            "name": {
                                "kind": "IdentifierName",
                                "fullStart": 484,
                                "fullEnd": 492,
                                "start": 484,
                                "end": 492,
                                "fullWidth": 8,
                                "width": 8,
                                "text": "toString",
                                "value": "toString",
                                "valueText": "toString"
                            }
                        },
                        "argumentList": {
                            "kind": "ArgumentList",
                            "fullStart": 492,
                            "fullEnd": 495,
                            "start": 492,
                            "end": 494,
                            "fullWidth": 3,
                            "width": 2,
                            "openParenToken": {
                                "kind": "OpenParenToken",
                                "fullStart": 492,
                                "fullEnd": 493,
                                "start": 492,
                                "end": 493,
                                "fullWidth": 1,
                                "width": 1,
                                "text": "(",
                                "value": "(",
                                "valueText": "("
                            },
                            "arguments": [],
                            "closeParenToken": {
                                "kind": "CloseParenToken",
                                "fullStart": 493,
                                "fullEnd": 495,
                                "start": 493,
                                "end": 494,
                                "fullWidth": 2,
                                "width": 1,
                                "text": ")",
                                "value": ")",
                                "valueText": ")",
                                "hasTrailingTrivia": true,
                                "trailingTrivia": [
                                    {
                                        "kind": "WhitespaceTrivia",
                                        "text": " "
                                    }
                                ]
                            }
                        }
                    },
                    "operatorToken": {
                        "kind": "ExclamationEqualsEqualsToken",
                        "fullStart": 495,
                        "fullEnd": 499,
                        "start": 495,
                        "end": 498,
                        "fullWidth": 4,
                        "width": 3,
                        "text": "!==",
                        "value": "!==",
                        "valueText": "!==",
                        "hasTrailingTrivia": true,
                        "trailingTrivia": [
                            {
                                "kind": "WhitespaceTrivia",
                                "text": " "
                            }
                        ]
                    },
                    "right": {
                        "kind": "StringLiteral",
                        "fullStart": 499,
                        "fullEnd": 514,
                        "start": 499,
                        "end": 514,
                        "fullWidth": 15,
                        "width": 15,
                        "text": "\"[object Date]\"",
                        "value": "[object Date]",
                        "valueText": "[object Date]"
                    }
                },
                "closeParenToken": {
                    "kind": "CloseParenToken",
                    "fullStart": 514,
                    "fullEnd": 516,
                    "start": 514,
                    "end": 515,
                    "fullWidth": 2,
                    "width": 1,
                    "text": ")",
                    "value": ")",
                    "valueText": ")",
                    "hasTrailingTrivia": true,
                    "trailingTrivia": [
                        {
                            "kind": "WhitespaceTrivia",
                            "text": " "
                        }
                    ]
                },
                "statement": {
                    "kind": "Block",
                    "fullStart": 516,
                    "fullEnd": 608,
                    "start": 516,
                    "end": 607,
                    "fullWidth": 92,
                    "width": 91,
                    "openBraceToken": {
                        "kind": "OpenBraceToken",
                        "fullStart": 516,
                        "fullEnd": 518,
                        "start": 516,
                        "end": 517,
                        "fullWidth": 2,
                        "width": 1,
                        "text": "{",
                        "value": "{",
                        "valueText": "{",
                        "hasTrailingTrivia": true,
                        "hasTrailingNewLine": true,
                        "trailingTrivia": [
                            {
                                "kind": "NewLineTrivia",
                                "text": "\n"
                            }
                        ]
                    },
                    "statements": [
                        {
                            "kind": "ExpressionStatement",
                            "fullStart": 518,
                            "fullEnd": 606,
                            "start": 520,
                            "end": 605,
                            "fullWidth": 88,
                            "width": 85,
                            "expression": {
                                "kind": "InvocationExpression",
                                "fullStart": 518,
                                "fullEnd": 604,
                                "start": 520,
                                "end": 604,
                                "fullWidth": 86,
                                "width": 84,
                                "expression": {
                                    "kind": "IdentifierName",
                                    "fullStart": 518,
                                    "fullEnd": 525,
                                    "start": 520,
                                    "end": 525,
                                    "fullWidth": 7,
                                    "width": 5,
                                    "text": "$FAIL",
                                    "value": "$FAIL",
                                    "valueText": "$FAIL",
                                    "hasLeadingTrivia": true,
                                    "leadingTrivia": [
                                        {
                                            "kind": "WhitespaceTrivia",
                                            "text": "  "
                                        }
                                    ]
                                },
                                "argumentList": {
                                    "kind": "ArgumentList",
                                    "fullStart": 525,
                                    "fullEnd": 604,
                                    "start": 525,
                                    "end": 604,
                                    "fullWidth": 79,
                                    "width": 79,
                                    "openParenToken": {
                                        "kind": "OpenParenToken",
                                        "fullStart": 525,
                                        "fullEnd": 526,
                                        "start": 525,
                                        "end": 526,
                                        "fullWidth": 1,
                                        "width": 1,
                                        "text": "(",
                                        "value": "(",
                                        "valueText": "("
                                    },
                                    "arguments": [
                                        {
                                            "kind": "StringLiteral",
                                            "fullStart": 526,
                                            "fullEnd": 603,
                                            "start": 526,
                                            "end": 603,
                                            "fullWidth": 77,
                                            "width": 77,
                                            "text": "\"#1: The [[Class]] property of the newly constructed object is set to 'Date'\"",
                                            "value": "#1: The [[Class]] property of the newly constructed object is set to 'Date'",
                                            "valueText": "#1: The [[Class]] property of the newly constructed object is set to 'Date'"
                                        }
                                    ],
                                    "closeParenToken": {
                                        "kind": "CloseParenToken",
                                        "fullStart": 603,
                                        "fullEnd": 604,
                                        "start": 603,
                                        "end": 604,
                                        "fullWidth": 1,
                                        "width": 1,
                                        "text": ")",
                                        "value": ")",
                                        "valueText": ")"
                                    }
                                }
                            },
                            "semicolonToken": {
                                "kind": "SemicolonToken",
                                "fullStart": 604,
                                "fullEnd": 606,
                                "start": 604,
                                "end": 605,
                                "fullWidth": 2,
                                "width": 1,
                                "text": ";",
                                "value": ";",
                                "valueText": ";",
                                "hasTrailingTrivia": true,
                                "hasTrailingNewLine": true,
                                "trailingTrivia": [
                                    {
                                        "kind": "NewLineTrivia",
                                        "text": "\n"
                                    }
                                ]
                            }
                        }
                    ],
                    "closeBraceToken": {
                        "kind": "CloseBraceToken",
                        "fullStart": 606,
                        "fullEnd": 608,
                        "start": 606,
                        "end": 607,
                        "fullWidth": 2,
                        "width": 1,
                        "text": "}",
                        "value": "}",
                        "valueText": "}",
                        "hasTrailingTrivia": true,
                        "hasTrailingNewLine": true,
                        "trailingTrivia": [
                            {
                                "kind": "NewLineTrivia",
                                "text": "\n"
                            }
                        ]
                    }
                }
            },
            {
                "kind": "VariableStatement",
                "fullStart": 608,
                "fullEnd": 647,
                "start": 609,
                "end": 646,
                "fullWidth": 39,
                "width": 37,
                "modifiers": [],
                "variableDeclaration": {
                    "kind": "VariableDeclaration",
                    "fullStart": 608,
                    "fullEnd": 645,
                    "start": 609,
                    "end": 645,
                    "fullWidth": 37,
                    "width": 36,
                    "varKeyword": {
                        "kind": "VarKeyword",
                        "fullStart": 608,
                        "fullEnd": 613,
                        "start": 609,
                        "end": 612,
                        "fullWidth": 5,
                        "width": 3,
                        "text": "var",
                        "value": "var",
                        "valueText": "var",
                        "hasLeadingTrivia": true,
                        "hasLeadingNewLine": true,
                        "hasTrailingTrivia": true,
                        "leadingTrivia": [
                            {
                                "kind": "NewLineTrivia",
                                "text": "\n"
                            }
                        ],
                        "trailingTrivia": [
                            {
                                "kind": "WhitespaceTrivia",
                                "text": " "
                            }
                        ]
                    },
                    "variableDeclarators": [
                        {
                            "kind": "VariableDeclarator",
                            "fullStart": 613,
                            "fullEnd": 645,
                            "start": 613,
                            "end": 645,
                            "fullWidth": 32,
<<<<<<< HEAD
                            "width": 32,
                            "identifier": {
=======
                            "propertyName": {
>>>>>>> 85e84683
                                "kind": "IdentifierName",
                                "fullStart": 613,
                                "fullEnd": 616,
                                "start": 613,
                                "end": 615,
                                "fullWidth": 3,
                                "width": 2,
                                "text": "x2",
                                "value": "x2",
                                "valueText": "x2",
                                "hasTrailingTrivia": true,
                                "trailingTrivia": [
                                    {
                                        "kind": "WhitespaceTrivia",
                                        "text": " "
                                    }
                                ]
                            },
                            "equalsValueClause": {
                                "kind": "EqualsValueClause",
                                "fullStart": 616,
                                "fullEnd": 645,
                                "start": 616,
                                "end": 645,
                                "fullWidth": 29,
                                "width": 29,
                                "equalsToken": {
                                    "kind": "EqualsToken",
                                    "fullStart": 616,
                                    "fullEnd": 618,
                                    "start": 616,
                                    "end": 617,
                                    "fullWidth": 2,
                                    "width": 1,
                                    "text": "=",
                                    "value": "=",
                                    "valueText": "=",
                                    "hasTrailingTrivia": true,
                                    "trailingTrivia": [
                                        {
                                            "kind": "WhitespaceTrivia",
                                            "text": " "
                                        }
                                    ]
                                },
                                "value": {
                                    "kind": "ObjectCreationExpression",
                                    "fullStart": 618,
                                    "fullEnd": 645,
                                    "start": 618,
                                    "end": 645,
                                    "fullWidth": 27,
                                    "width": 27,
                                    "newKeyword": {
                                        "kind": "NewKeyword",
                                        "fullStart": 618,
                                        "fullEnd": 622,
                                        "start": 618,
                                        "end": 621,
                                        "fullWidth": 4,
                                        "width": 3,
                                        "text": "new",
                                        "value": "new",
                                        "valueText": "new",
                                        "hasTrailingTrivia": true,
                                        "trailingTrivia": [
                                            {
                                                "kind": "WhitespaceTrivia",
                                                "text": " "
                                            }
                                        ]
                                    },
                                    "expression": {
                                        "kind": "IdentifierName",
                                        "fullStart": 622,
                                        "fullEnd": 626,
                                        "start": 622,
                                        "end": 626,
                                        "fullWidth": 4,
                                        "width": 4,
                                        "text": "Date",
                                        "value": "Date",
                                        "valueText": "Date"
                                    },
                                    "argumentList": {
                                        "kind": "ArgumentList",
                                        "fullStart": 626,
                                        "fullEnd": 645,
                                        "start": 626,
                                        "end": 645,
                                        "fullWidth": 19,
                                        "width": 19,
                                        "openParenToken": {
                                            "kind": "OpenParenToken",
                                            "fullStart": 626,
                                            "fullEnd": 627,
                                            "start": 626,
                                            "end": 627,
                                            "fullWidth": 1,
                                            "width": 1,
                                            "text": "(",
                                            "value": "(",
                                            "valueText": "("
                                        },
                                        "arguments": [
                                            {
                                                "kind": "NumericLiteral",
                                                "fullStart": 627,
                                                "fullEnd": 631,
                                                "start": 627,
                                                "end": 631,
                                                "fullWidth": 4,
                                                "width": 4,
                                                "text": "1899",
                                                "value": 1899,
                                                "valueText": "1899"
                                            },
                                            {
                                                "kind": "CommaToken",
                                                "fullStart": 631,
                                                "fullEnd": 633,
                                                "start": 631,
                                                "end": 632,
                                                "fullWidth": 2,
                                                "width": 1,
                                                "text": ",",
                                                "value": ",",
                                                "valueText": ",",
                                                "hasTrailingTrivia": true,
                                                "trailingTrivia": [
                                                    {
                                                        "kind": "WhitespaceTrivia",
                                                        "text": " "
                                                    }
                                                ]
                                            },
                                            {
                                                "kind": "NumericLiteral",
                                                "fullStart": 633,
                                                "fullEnd": 635,
                                                "start": 633,
                                                "end": 635,
                                                "fullWidth": 2,
                                                "width": 2,
                                                "text": "12",
                                                "value": 12,
                                                "valueText": "12"
                                            },
                                            {
                                                "kind": "CommaToken",
                                                "fullStart": 635,
                                                "fullEnd": 637,
                                                "start": 635,
                                                "end": 636,
                                                "fullWidth": 2,
                                                "width": 1,
                                                "text": ",",
                                                "value": ",",
                                                "valueText": ",",
                                                "hasTrailingTrivia": true,
                                                "trailingTrivia": [
                                                    {
                                                        "kind": "WhitespaceTrivia",
                                                        "text": " "
                                                    }
                                                ]
                                            },
                                            {
                                                "kind": "NumericLiteral",
                                                "fullStart": 637,
                                                "fullEnd": 638,
                                                "start": 637,
                                                "end": 638,
                                                "fullWidth": 1,
                                                "width": 1,
                                                "text": "1",
                                                "value": 1,
                                                "valueText": "1"
                                            },
                                            {
                                                "kind": "CommaToken",
                                                "fullStart": 638,
                                                "fullEnd": 640,
                                                "start": 638,
                                                "end": 639,
                                                "fullWidth": 2,
                                                "width": 1,
                                                "text": ",",
                                                "value": ",",
                                                "valueText": ",",
                                                "hasTrailingTrivia": true,
                                                "trailingTrivia": [
                                                    {
                                                        "kind": "WhitespaceTrivia",
                                                        "text": " "
                                                    }
                                                ]
                                            },
                                            {
                                                "kind": "NumericLiteral",
                                                "fullStart": 640,
                                                "fullEnd": 641,
                                                "start": 640,
                                                "end": 641,
                                                "fullWidth": 1,
                                                "width": 1,
                                                "text": "0",
                                                "value": 0,
                                                "valueText": "0"
                                            },
                                            {
                                                "kind": "CommaToken",
                                                "fullStart": 641,
                                                "fullEnd": 643,
                                                "start": 641,
                                                "end": 642,
                                                "fullWidth": 2,
                                                "width": 1,
                                                "text": ",",
                                                "value": ",",
                                                "valueText": ",",
                                                "hasTrailingTrivia": true,
                                                "trailingTrivia": [
                                                    {
                                                        "kind": "WhitespaceTrivia",
                                                        "text": " "
                                                    }
                                                ]
                                            },
                                            {
                                                "kind": "NumericLiteral",
                                                "fullStart": 643,
                                                "fullEnd": 644,
                                                "start": 643,
                                                "end": 644,
                                                "fullWidth": 1,
                                                "width": 1,
                                                "text": "0",
                                                "value": 0,
                                                "valueText": "0"
                                            }
                                        ],
                                        "closeParenToken": {
                                            "kind": "CloseParenToken",
                                            "fullStart": 644,
                                            "fullEnd": 645,
                                            "start": 644,
                                            "end": 645,
                                            "fullWidth": 1,
                                            "width": 1,
                                            "text": ")",
                                            "value": ")",
                                            "valueText": ")"
                                        }
                                    }
                                }
                            }
                        }
                    ]
                },
                "semicolonToken": {
                    "kind": "SemicolonToken",
                    "fullStart": 645,
                    "fullEnd": 647,
                    "start": 645,
                    "end": 646,
                    "fullWidth": 2,
                    "width": 1,
                    "text": ";",
                    "value": ";",
                    "valueText": ";",
                    "hasTrailingTrivia": true,
                    "hasTrailingNewLine": true,
                    "trailingTrivia": [
                        {
                            "kind": "NewLineTrivia",
                            "text": "\n"
                        }
                    ]
                }
            },
            {
                "kind": "IfStatement",
                "fullStart": 647,
                "fullEnd": 778,
                "start": 647,
                "end": 777,
                "fullWidth": 131,
                "width": 130,
                "ifKeyword": {
                    "kind": "IfKeyword",
                    "fullStart": 647,
                    "fullEnd": 650,
                    "start": 647,
                    "end": 649,
                    "fullWidth": 3,
                    "width": 2,
                    "text": "if",
                    "value": "if",
                    "valueText": "if",
                    "hasTrailingTrivia": true,
                    "trailingTrivia": [
                        {
                            "kind": "WhitespaceTrivia",
                            "text": " "
                        }
                    ]
                },
                "openParenToken": {
                    "kind": "OpenParenToken",
                    "fullStart": 650,
                    "fullEnd": 651,
                    "start": 650,
                    "end": 651,
                    "fullWidth": 1,
                    "width": 1,
                    "text": "(",
                    "value": "(",
                    "valueText": "("
                },
                "condition": {
                    "kind": "NotEqualsExpression",
                    "fullStart": 651,
                    "fullEnd": 684,
                    "start": 651,
                    "end": 684,
                    "fullWidth": 33,
                    "width": 33,
                    "left": {
                        "kind": "InvocationExpression",
                        "fullStart": 651,
                        "fullEnd": 665,
                        "start": 651,
                        "end": 664,
                        "fullWidth": 14,
                        "width": 13,
                        "expression": {
                            "kind": "MemberAccessExpression",
                            "fullStart": 651,
                            "fullEnd": 662,
                            "start": 651,
                            "end": 662,
                            "fullWidth": 11,
                            "width": 11,
                            "expression": {
                                "kind": "IdentifierName",
                                "fullStart": 651,
                                "fullEnd": 653,
                                "start": 651,
                                "end": 653,
                                "fullWidth": 2,
                                "width": 2,
                                "text": "x2",
                                "value": "x2",
                                "valueText": "x2"
                            },
                            "dotToken": {
                                "kind": "DotToken",
                                "fullStart": 653,
                                "fullEnd": 654,
                                "start": 653,
                                "end": 654,
                                "fullWidth": 1,
                                "width": 1,
                                "text": ".",
                                "value": ".",
                                "valueText": "."
                            },
                            "name": {
                                "kind": "IdentifierName",
                                "fullStart": 654,
                                "fullEnd": 662,
                                "start": 654,
                                "end": 662,
                                "fullWidth": 8,
                                "width": 8,
                                "text": "toString",
                                "value": "toString",
                                "valueText": "toString"
                            }
                        },
                        "argumentList": {
                            "kind": "ArgumentList",
                            "fullStart": 662,
                            "fullEnd": 665,
                            "start": 662,
                            "end": 664,
                            "fullWidth": 3,
                            "width": 2,
                            "openParenToken": {
                                "kind": "OpenParenToken",
                                "fullStart": 662,
                                "fullEnd": 663,
                                "start": 662,
                                "end": 663,
                                "fullWidth": 1,
                                "width": 1,
                                "text": "(",
                                "value": "(",
                                "valueText": "("
                            },
                            "arguments": [],
                            "closeParenToken": {
                                "kind": "CloseParenToken",
                                "fullStart": 663,
                                "fullEnd": 665,
                                "start": 663,
                                "end": 664,
                                "fullWidth": 2,
                                "width": 1,
                                "text": ")",
                                "value": ")",
                                "valueText": ")",
                                "hasTrailingTrivia": true,
                                "trailingTrivia": [
                                    {
                                        "kind": "WhitespaceTrivia",
                                        "text": " "
                                    }
                                ]
                            }
                        }
                    },
                    "operatorToken": {
                        "kind": "ExclamationEqualsEqualsToken",
                        "fullStart": 665,
                        "fullEnd": 669,
                        "start": 665,
                        "end": 668,
                        "fullWidth": 4,
                        "width": 3,
                        "text": "!==",
                        "value": "!==",
                        "valueText": "!==",
                        "hasTrailingTrivia": true,
                        "trailingTrivia": [
                            {
                                "kind": "WhitespaceTrivia",
                                "text": " "
                            }
                        ]
                    },
                    "right": {
                        "kind": "StringLiteral",
                        "fullStart": 669,
                        "fullEnd": 684,
                        "start": 669,
                        "end": 684,
                        "fullWidth": 15,
                        "width": 15,
                        "text": "\"[object Date]\"",
                        "value": "[object Date]",
                        "valueText": "[object Date]"
                    }
                },
                "closeParenToken": {
                    "kind": "CloseParenToken",
                    "fullStart": 684,
                    "fullEnd": 686,
                    "start": 684,
                    "end": 685,
                    "fullWidth": 2,
                    "width": 1,
                    "text": ")",
                    "value": ")",
                    "valueText": ")",
                    "hasTrailingTrivia": true,
                    "trailingTrivia": [
                        {
                            "kind": "WhitespaceTrivia",
                            "text": " "
                        }
                    ]
                },
                "statement": {
                    "kind": "Block",
                    "fullStart": 686,
                    "fullEnd": 778,
                    "start": 686,
                    "end": 777,
                    "fullWidth": 92,
                    "width": 91,
                    "openBraceToken": {
                        "kind": "OpenBraceToken",
                        "fullStart": 686,
                        "fullEnd": 688,
                        "start": 686,
                        "end": 687,
                        "fullWidth": 2,
                        "width": 1,
                        "text": "{",
                        "value": "{",
                        "valueText": "{",
                        "hasTrailingTrivia": true,
                        "hasTrailingNewLine": true,
                        "trailingTrivia": [
                            {
                                "kind": "NewLineTrivia",
                                "text": "\n"
                            }
                        ]
                    },
                    "statements": [
                        {
                            "kind": "ExpressionStatement",
                            "fullStart": 688,
                            "fullEnd": 776,
                            "start": 690,
                            "end": 775,
                            "fullWidth": 88,
                            "width": 85,
                            "expression": {
                                "kind": "InvocationExpression",
                                "fullStart": 688,
                                "fullEnd": 774,
                                "start": 690,
                                "end": 774,
                                "fullWidth": 86,
                                "width": 84,
                                "expression": {
                                    "kind": "IdentifierName",
                                    "fullStart": 688,
                                    "fullEnd": 695,
                                    "start": 690,
                                    "end": 695,
                                    "fullWidth": 7,
                                    "width": 5,
                                    "text": "$FAIL",
                                    "value": "$FAIL",
                                    "valueText": "$FAIL",
                                    "hasLeadingTrivia": true,
                                    "leadingTrivia": [
                                        {
                                            "kind": "WhitespaceTrivia",
                                            "text": "  "
                                        }
                                    ]
                                },
                                "argumentList": {
                                    "kind": "ArgumentList",
                                    "fullStart": 695,
                                    "fullEnd": 774,
                                    "start": 695,
                                    "end": 774,
                                    "fullWidth": 79,
                                    "width": 79,
                                    "openParenToken": {
                                        "kind": "OpenParenToken",
                                        "fullStart": 695,
                                        "fullEnd": 696,
                                        "start": 695,
                                        "end": 696,
                                        "fullWidth": 1,
                                        "width": 1,
                                        "text": "(",
                                        "value": "(",
                                        "valueText": "("
                                    },
                                    "arguments": [
                                        {
                                            "kind": "StringLiteral",
                                            "fullStart": 696,
                                            "fullEnd": 773,
                                            "start": 696,
                                            "end": 773,
                                            "fullWidth": 77,
                                            "width": 77,
                                            "text": "\"#2: The [[Class]] property of the newly constructed object is set to 'Date'\"",
                                            "value": "#2: The [[Class]] property of the newly constructed object is set to 'Date'",
                                            "valueText": "#2: The [[Class]] property of the newly constructed object is set to 'Date'"
                                        }
                                    ],
                                    "closeParenToken": {
                                        "kind": "CloseParenToken",
                                        "fullStart": 773,
                                        "fullEnd": 774,
                                        "start": 773,
                                        "end": 774,
                                        "fullWidth": 1,
                                        "width": 1,
                                        "text": ")",
                                        "value": ")",
                                        "valueText": ")"
                                    }
                                }
                            },
                            "semicolonToken": {
                                "kind": "SemicolonToken",
                                "fullStart": 774,
                                "fullEnd": 776,
                                "start": 774,
                                "end": 775,
                                "fullWidth": 2,
                                "width": 1,
                                "text": ";",
                                "value": ";",
                                "valueText": ";",
                                "hasTrailingTrivia": true,
                                "hasTrailingNewLine": true,
                                "trailingTrivia": [
                                    {
                                        "kind": "NewLineTrivia",
                                        "text": "\n"
                                    }
                                ]
                            }
                        }
                    ],
                    "closeBraceToken": {
                        "kind": "CloseBraceToken",
                        "fullStart": 776,
                        "fullEnd": 778,
                        "start": 776,
                        "end": 777,
                        "fullWidth": 2,
                        "width": 1,
                        "text": "}",
                        "value": "}",
                        "valueText": "}",
                        "hasTrailingTrivia": true,
                        "hasTrailingNewLine": true,
                        "trailingTrivia": [
                            {
                                "kind": "NewLineTrivia",
                                "text": "\n"
                            }
                        ]
                    }
                }
            },
            {
                "kind": "VariableStatement",
                "fullStart": 778,
                "fullEnd": 816,
                "start": 779,
                "end": 815,
                "fullWidth": 38,
                "width": 36,
                "modifiers": [],
                "variableDeclaration": {
                    "kind": "VariableDeclaration",
                    "fullStart": 778,
                    "fullEnd": 814,
                    "start": 779,
                    "end": 814,
                    "fullWidth": 36,
                    "width": 35,
                    "varKeyword": {
                        "kind": "VarKeyword",
                        "fullStart": 778,
                        "fullEnd": 783,
                        "start": 779,
                        "end": 782,
                        "fullWidth": 5,
                        "width": 3,
                        "text": "var",
                        "value": "var",
                        "valueText": "var",
                        "hasLeadingTrivia": true,
                        "hasLeadingNewLine": true,
                        "hasTrailingTrivia": true,
                        "leadingTrivia": [
                            {
                                "kind": "NewLineTrivia",
                                "text": "\n"
                            }
                        ],
                        "trailingTrivia": [
                            {
                                "kind": "WhitespaceTrivia",
                                "text": " "
                            }
                        ]
                    },
                    "variableDeclarators": [
                        {
                            "kind": "VariableDeclarator",
                            "fullStart": 783,
                            "fullEnd": 814,
                            "start": 783,
                            "end": 814,
                            "fullWidth": 31,
<<<<<<< HEAD
                            "width": 31,
                            "identifier": {
=======
                            "propertyName": {
>>>>>>> 85e84683
                                "kind": "IdentifierName",
                                "fullStart": 783,
                                "fullEnd": 786,
                                "start": 783,
                                "end": 785,
                                "fullWidth": 3,
                                "width": 2,
                                "text": "x3",
                                "value": "x3",
                                "valueText": "x3",
                                "hasTrailingTrivia": true,
                                "trailingTrivia": [
                                    {
                                        "kind": "WhitespaceTrivia",
                                        "text": " "
                                    }
                                ]
                            },
                            "equalsValueClause": {
                                "kind": "EqualsValueClause",
                                "fullStart": 786,
                                "fullEnd": 814,
                                "start": 786,
                                "end": 814,
                                "fullWidth": 28,
                                "width": 28,
                                "equalsToken": {
                                    "kind": "EqualsToken",
                                    "fullStart": 786,
                                    "fullEnd": 788,
                                    "start": 786,
                                    "end": 787,
                                    "fullWidth": 2,
                                    "width": 1,
                                    "text": "=",
                                    "value": "=",
                                    "valueText": "=",
                                    "hasTrailingTrivia": true,
                                    "trailingTrivia": [
                                        {
                                            "kind": "WhitespaceTrivia",
                                            "text": " "
                                        }
                                    ]
                                },
                                "value": {
                                    "kind": "ObjectCreationExpression",
                                    "fullStart": 788,
                                    "fullEnd": 814,
                                    "start": 788,
                                    "end": 814,
                                    "fullWidth": 26,
                                    "width": 26,
                                    "newKeyword": {
                                        "kind": "NewKeyword",
                                        "fullStart": 788,
                                        "fullEnd": 792,
                                        "start": 788,
                                        "end": 791,
                                        "fullWidth": 4,
                                        "width": 3,
                                        "text": "new",
                                        "value": "new",
                                        "valueText": "new",
                                        "hasTrailingTrivia": true,
                                        "trailingTrivia": [
                                            {
                                                "kind": "WhitespaceTrivia",
                                                "text": " "
                                            }
                                        ]
                                    },
                                    "expression": {
                                        "kind": "IdentifierName",
                                        "fullStart": 792,
                                        "fullEnd": 796,
                                        "start": 792,
                                        "end": 796,
                                        "fullWidth": 4,
                                        "width": 4,
                                        "text": "Date",
                                        "value": "Date",
                                        "valueText": "Date"
                                    },
                                    "argumentList": {
                                        "kind": "ArgumentList",
                                        "fullStart": 796,
                                        "fullEnd": 814,
                                        "start": 796,
                                        "end": 814,
                                        "fullWidth": 18,
                                        "width": 18,
                                        "openParenToken": {
                                            "kind": "OpenParenToken",
                                            "fullStart": 796,
                                            "fullEnd": 797,
                                            "start": 796,
                                            "end": 797,
                                            "fullWidth": 1,
                                            "width": 1,
                                            "text": "(",
                                            "value": "(",
                                            "valueText": "("
                                        },
                                        "arguments": [
                                            {
                                                "kind": "NumericLiteral",
                                                "fullStart": 797,
                                                "fullEnd": 801,
                                                "start": 797,
                                                "end": 801,
                                                "fullWidth": 4,
                                                "width": 4,
                                                "text": "1900",
                                                "value": 1900,
                                                "valueText": "1900"
                                            },
                                            {
                                                "kind": "CommaToken",
                                                "fullStart": 801,
                                                "fullEnd": 803,
                                                "start": 801,
                                                "end": 802,
                                                "fullWidth": 2,
                                                "width": 1,
                                                "text": ",",
                                                "value": ",",
                                                "valueText": ",",
                                                "hasTrailingTrivia": true,
                                                "trailingTrivia": [
                                                    {
                                                        "kind": "WhitespaceTrivia",
                                                        "text": " "
                                                    }
                                                ]
                                            },
                                            {
                                                "kind": "NumericLiteral",
                                                "fullStart": 803,
                                                "fullEnd": 804,
                                                "start": 803,
                                                "end": 804,
                                                "fullWidth": 1,
                                                "width": 1,
                                                "text": "0",
                                                "value": 0,
                                                "valueText": "0"
                                            },
                                            {
                                                "kind": "CommaToken",
                                                "fullStart": 804,
                                                "fullEnd": 806,
                                                "start": 804,
                                                "end": 805,
                                                "fullWidth": 2,
                                                "width": 1,
                                                "text": ",",
                                                "value": ",",
                                                "valueText": ",",
                                                "hasTrailingTrivia": true,
                                                "trailingTrivia": [
                                                    {
                                                        "kind": "WhitespaceTrivia",
                                                        "text": " "
                                                    }
                                                ]
                                            },
                                            {
                                                "kind": "NumericLiteral",
                                                "fullStart": 806,
                                                "fullEnd": 807,
                                                "start": 806,
                                                "end": 807,
                                                "fullWidth": 1,
                                                "width": 1,
                                                "text": "1",
                                                "value": 1,
                                                "valueText": "1"
                                            },
                                            {
                                                "kind": "CommaToken",
                                                "fullStart": 807,
                                                "fullEnd": 809,
                                                "start": 807,
                                                "end": 808,
                                                "fullWidth": 2,
                                                "width": 1,
                                                "text": ",",
                                                "value": ",",
                                                "valueText": ",",
                                                "hasTrailingTrivia": true,
                                                "trailingTrivia": [
                                                    {
                                                        "kind": "WhitespaceTrivia",
                                                        "text": " "
                                                    }
                                                ]
                                            },
                                            {
                                                "kind": "NumericLiteral",
                                                "fullStart": 809,
                                                "fullEnd": 810,
                                                "start": 809,
                                                "end": 810,
                                                "fullWidth": 1,
                                                "width": 1,
                                                "text": "0",
                                                "value": 0,
                                                "valueText": "0"
                                            },
                                            {
                                                "kind": "CommaToken",
                                                "fullStart": 810,
                                                "fullEnd": 812,
                                                "start": 810,
                                                "end": 811,
                                                "fullWidth": 2,
                                                "width": 1,
                                                "text": ",",
                                                "value": ",",
                                                "valueText": ",",
                                                "hasTrailingTrivia": true,
                                                "trailingTrivia": [
                                                    {
                                                        "kind": "WhitespaceTrivia",
                                                        "text": " "
                                                    }
                                                ]
                                            },
                                            {
                                                "kind": "NumericLiteral",
                                                "fullStart": 812,
                                                "fullEnd": 813,
                                                "start": 812,
                                                "end": 813,
                                                "fullWidth": 1,
                                                "width": 1,
                                                "text": "0",
                                                "value": 0,
                                                "valueText": "0"
                                            }
                                        ],
                                        "closeParenToken": {
                                            "kind": "CloseParenToken",
                                            "fullStart": 813,
                                            "fullEnd": 814,
                                            "start": 813,
                                            "end": 814,
                                            "fullWidth": 1,
                                            "width": 1,
                                            "text": ")",
                                            "value": ")",
                                            "valueText": ")"
                                        }
                                    }
                                }
                            }
                        }
                    ]
                },
                "semicolonToken": {
                    "kind": "SemicolonToken",
                    "fullStart": 814,
                    "fullEnd": 816,
                    "start": 814,
                    "end": 815,
                    "fullWidth": 2,
                    "width": 1,
                    "text": ";",
                    "value": ";",
                    "valueText": ";",
                    "hasTrailingTrivia": true,
                    "hasTrailingNewLine": true,
                    "trailingTrivia": [
                        {
                            "kind": "NewLineTrivia",
                            "text": "\n"
                        }
                    ]
                }
            },
            {
                "kind": "IfStatement",
                "fullStart": 816,
                "fullEnd": 947,
                "start": 816,
                "end": 946,
                "fullWidth": 131,
                "width": 130,
                "ifKeyword": {
                    "kind": "IfKeyword",
                    "fullStart": 816,
                    "fullEnd": 819,
                    "start": 816,
                    "end": 818,
                    "fullWidth": 3,
                    "width": 2,
                    "text": "if",
                    "value": "if",
                    "valueText": "if",
                    "hasTrailingTrivia": true,
                    "trailingTrivia": [
                        {
                            "kind": "WhitespaceTrivia",
                            "text": " "
                        }
                    ]
                },
                "openParenToken": {
                    "kind": "OpenParenToken",
                    "fullStart": 819,
                    "fullEnd": 820,
                    "start": 819,
                    "end": 820,
                    "fullWidth": 1,
                    "width": 1,
                    "text": "(",
                    "value": "(",
                    "valueText": "("
                },
                "condition": {
                    "kind": "NotEqualsExpression",
                    "fullStart": 820,
                    "fullEnd": 853,
                    "start": 820,
                    "end": 853,
                    "fullWidth": 33,
                    "width": 33,
                    "left": {
                        "kind": "InvocationExpression",
                        "fullStart": 820,
                        "fullEnd": 834,
                        "start": 820,
                        "end": 833,
                        "fullWidth": 14,
                        "width": 13,
                        "expression": {
                            "kind": "MemberAccessExpression",
                            "fullStart": 820,
                            "fullEnd": 831,
                            "start": 820,
                            "end": 831,
                            "fullWidth": 11,
                            "width": 11,
                            "expression": {
                                "kind": "IdentifierName",
                                "fullStart": 820,
                                "fullEnd": 822,
                                "start": 820,
                                "end": 822,
                                "fullWidth": 2,
                                "width": 2,
                                "text": "x3",
                                "value": "x3",
                                "valueText": "x3"
                            },
                            "dotToken": {
                                "kind": "DotToken",
                                "fullStart": 822,
                                "fullEnd": 823,
                                "start": 822,
                                "end": 823,
                                "fullWidth": 1,
                                "width": 1,
                                "text": ".",
                                "value": ".",
                                "valueText": "."
                            },
                            "name": {
                                "kind": "IdentifierName",
                                "fullStart": 823,
                                "fullEnd": 831,
                                "start": 823,
                                "end": 831,
                                "fullWidth": 8,
                                "width": 8,
                                "text": "toString",
                                "value": "toString",
                                "valueText": "toString"
                            }
                        },
                        "argumentList": {
                            "kind": "ArgumentList",
                            "fullStart": 831,
                            "fullEnd": 834,
                            "start": 831,
                            "end": 833,
                            "fullWidth": 3,
                            "width": 2,
                            "openParenToken": {
                                "kind": "OpenParenToken",
                                "fullStart": 831,
                                "fullEnd": 832,
                                "start": 831,
                                "end": 832,
                                "fullWidth": 1,
                                "width": 1,
                                "text": "(",
                                "value": "(",
                                "valueText": "("
                            },
                            "arguments": [],
                            "closeParenToken": {
                                "kind": "CloseParenToken",
                                "fullStart": 832,
                                "fullEnd": 834,
                                "start": 832,
                                "end": 833,
                                "fullWidth": 2,
                                "width": 1,
                                "text": ")",
                                "value": ")",
                                "valueText": ")",
                                "hasTrailingTrivia": true,
                                "trailingTrivia": [
                                    {
                                        "kind": "WhitespaceTrivia",
                                        "text": " "
                                    }
                                ]
                            }
                        }
                    },
                    "operatorToken": {
                        "kind": "ExclamationEqualsEqualsToken",
                        "fullStart": 834,
                        "fullEnd": 838,
                        "start": 834,
                        "end": 837,
                        "fullWidth": 4,
                        "width": 3,
                        "text": "!==",
                        "value": "!==",
                        "valueText": "!==",
                        "hasTrailingTrivia": true,
                        "trailingTrivia": [
                            {
                                "kind": "WhitespaceTrivia",
                                "text": " "
                            }
                        ]
                    },
                    "right": {
                        "kind": "StringLiteral",
                        "fullStart": 838,
                        "fullEnd": 853,
                        "start": 838,
                        "end": 853,
                        "fullWidth": 15,
                        "width": 15,
                        "text": "\"[object Date]\"",
                        "value": "[object Date]",
                        "valueText": "[object Date]"
                    }
                },
                "closeParenToken": {
                    "kind": "CloseParenToken",
                    "fullStart": 853,
                    "fullEnd": 855,
                    "start": 853,
                    "end": 854,
                    "fullWidth": 2,
                    "width": 1,
                    "text": ")",
                    "value": ")",
                    "valueText": ")",
                    "hasTrailingTrivia": true,
                    "trailingTrivia": [
                        {
                            "kind": "WhitespaceTrivia",
                            "text": " "
                        }
                    ]
                },
                "statement": {
                    "kind": "Block",
                    "fullStart": 855,
                    "fullEnd": 947,
                    "start": 855,
                    "end": 946,
                    "fullWidth": 92,
                    "width": 91,
                    "openBraceToken": {
                        "kind": "OpenBraceToken",
                        "fullStart": 855,
                        "fullEnd": 857,
                        "start": 855,
                        "end": 856,
                        "fullWidth": 2,
                        "width": 1,
                        "text": "{",
                        "value": "{",
                        "valueText": "{",
                        "hasTrailingTrivia": true,
                        "hasTrailingNewLine": true,
                        "trailingTrivia": [
                            {
                                "kind": "NewLineTrivia",
                                "text": "\n"
                            }
                        ]
                    },
                    "statements": [
                        {
                            "kind": "ExpressionStatement",
                            "fullStart": 857,
                            "fullEnd": 945,
                            "start": 859,
                            "end": 944,
                            "fullWidth": 88,
                            "width": 85,
                            "expression": {
                                "kind": "InvocationExpression",
                                "fullStart": 857,
                                "fullEnd": 943,
                                "start": 859,
                                "end": 943,
                                "fullWidth": 86,
                                "width": 84,
                                "expression": {
                                    "kind": "IdentifierName",
                                    "fullStart": 857,
                                    "fullEnd": 864,
                                    "start": 859,
                                    "end": 864,
                                    "fullWidth": 7,
                                    "width": 5,
                                    "text": "$FAIL",
                                    "value": "$FAIL",
                                    "valueText": "$FAIL",
                                    "hasLeadingTrivia": true,
                                    "leadingTrivia": [
                                        {
                                            "kind": "WhitespaceTrivia",
                                            "text": "  "
                                        }
                                    ]
                                },
                                "argumentList": {
                                    "kind": "ArgumentList",
                                    "fullStart": 864,
                                    "fullEnd": 943,
                                    "start": 864,
                                    "end": 943,
                                    "fullWidth": 79,
                                    "width": 79,
                                    "openParenToken": {
                                        "kind": "OpenParenToken",
                                        "fullStart": 864,
                                        "fullEnd": 865,
                                        "start": 864,
                                        "end": 865,
                                        "fullWidth": 1,
                                        "width": 1,
                                        "text": "(",
                                        "value": "(",
                                        "valueText": "("
                                    },
                                    "arguments": [
                                        {
                                            "kind": "StringLiteral",
                                            "fullStart": 865,
                                            "fullEnd": 942,
                                            "start": 865,
                                            "end": 942,
                                            "fullWidth": 77,
                                            "width": 77,
                                            "text": "\"#3: The [[Class]] property of the newly constructed object is set to 'Date'\"",
                                            "value": "#3: The [[Class]] property of the newly constructed object is set to 'Date'",
                                            "valueText": "#3: The [[Class]] property of the newly constructed object is set to 'Date'"
                                        }
                                    ],
                                    "closeParenToken": {
                                        "kind": "CloseParenToken",
                                        "fullStart": 942,
                                        "fullEnd": 943,
                                        "start": 942,
                                        "end": 943,
                                        "fullWidth": 1,
                                        "width": 1,
                                        "text": ")",
                                        "value": ")",
                                        "valueText": ")"
                                    }
                                }
                            },
                            "semicolonToken": {
                                "kind": "SemicolonToken",
                                "fullStart": 943,
                                "fullEnd": 945,
                                "start": 943,
                                "end": 944,
                                "fullWidth": 2,
                                "width": 1,
                                "text": ";",
                                "value": ";",
                                "valueText": ";",
                                "hasTrailingTrivia": true,
                                "hasTrailingNewLine": true,
                                "trailingTrivia": [
                                    {
                                        "kind": "NewLineTrivia",
                                        "text": "\n"
                                    }
                                ]
                            }
                        }
                    ],
                    "closeBraceToken": {
                        "kind": "CloseBraceToken",
                        "fullStart": 945,
                        "fullEnd": 947,
                        "start": 945,
                        "end": 946,
                        "fullWidth": 2,
                        "width": 1,
                        "text": "}",
                        "value": "}",
                        "valueText": "}",
                        "hasTrailingTrivia": true,
                        "hasTrailingNewLine": true,
                        "trailingTrivia": [
                            {
                                "kind": "NewLineTrivia",
                                "text": "\n"
                            }
                        ]
                    }
                }
            },
            {
                "kind": "VariableStatement",
                "fullStart": 947,
                "fullEnd": 989,
                "start": 948,
                "end": 988,
                "fullWidth": 42,
                "width": 40,
                "modifiers": [],
                "variableDeclaration": {
                    "kind": "VariableDeclaration",
                    "fullStart": 947,
                    "fullEnd": 987,
                    "start": 948,
                    "end": 987,
                    "fullWidth": 40,
                    "width": 39,
                    "varKeyword": {
                        "kind": "VarKeyword",
                        "fullStart": 947,
                        "fullEnd": 952,
                        "start": 948,
                        "end": 951,
                        "fullWidth": 5,
                        "width": 3,
                        "text": "var",
                        "value": "var",
                        "valueText": "var",
                        "hasLeadingTrivia": true,
                        "hasLeadingNewLine": true,
                        "hasTrailingTrivia": true,
                        "leadingTrivia": [
                            {
                                "kind": "NewLineTrivia",
                                "text": "\n"
                            }
                        ],
                        "trailingTrivia": [
                            {
                                "kind": "WhitespaceTrivia",
                                "text": " "
                            }
                        ]
                    },
                    "variableDeclarators": [
                        {
                            "kind": "VariableDeclarator",
                            "fullStart": 952,
                            "fullEnd": 987,
                            "start": 952,
                            "end": 987,
                            "fullWidth": 35,
<<<<<<< HEAD
                            "width": 35,
                            "identifier": {
=======
                            "propertyName": {
>>>>>>> 85e84683
                                "kind": "IdentifierName",
                                "fullStart": 952,
                                "fullEnd": 955,
                                "start": 952,
                                "end": 954,
                                "fullWidth": 3,
                                "width": 2,
                                "text": "x4",
                                "value": "x4",
                                "valueText": "x4",
                                "hasTrailingTrivia": true,
                                "trailingTrivia": [
                                    {
                                        "kind": "WhitespaceTrivia",
                                        "text": " "
                                    }
                                ]
                            },
                            "equalsValueClause": {
                                "kind": "EqualsValueClause",
                                "fullStart": 955,
                                "fullEnd": 987,
                                "start": 955,
                                "end": 987,
                                "fullWidth": 32,
                                "width": 32,
                                "equalsToken": {
                                    "kind": "EqualsToken",
                                    "fullStart": 955,
                                    "fullEnd": 957,
                                    "start": 955,
                                    "end": 956,
                                    "fullWidth": 2,
                                    "width": 1,
                                    "text": "=",
                                    "value": "=",
                                    "valueText": "=",
                                    "hasTrailingTrivia": true,
                                    "trailingTrivia": [
                                        {
                                            "kind": "WhitespaceTrivia",
                                            "text": " "
                                        }
                                    ]
                                },
                                "value": {
                                    "kind": "ObjectCreationExpression",
                                    "fullStart": 957,
                                    "fullEnd": 987,
                                    "start": 957,
                                    "end": 987,
                                    "fullWidth": 30,
                                    "width": 30,
                                    "newKeyword": {
                                        "kind": "NewKeyword",
                                        "fullStart": 957,
                                        "fullEnd": 961,
                                        "start": 957,
                                        "end": 960,
                                        "fullWidth": 4,
                                        "width": 3,
                                        "text": "new",
                                        "value": "new",
                                        "valueText": "new",
                                        "hasTrailingTrivia": true,
                                        "trailingTrivia": [
                                            {
                                                "kind": "WhitespaceTrivia",
                                                "text": " "
                                            }
                                        ]
                                    },
                                    "expression": {
                                        "kind": "IdentifierName",
                                        "fullStart": 961,
                                        "fullEnd": 965,
                                        "start": 961,
                                        "end": 965,
                                        "fullWidth": 4,
                                        "width": 4,
                                        "text": "Date",
                                        "value": "Date",
                                        "valueText": "Date"
                                    },
                                    "argumentList": {
                                        "kind": "ArgumentList",
                                        "fullStart": 965,
                                        "fullEnd": 987,
                                        "start": 965,
                                        "end": 987,
                                        "fullWidth": 22,
                                        "width": 22,
                                        "openParenToken": {
                                            "kind": "OpenParenToken",
                                            "fullStart": 965,
                                            "fullEnd": 966,
                                            "start": 965,
                                            "end": 966,
                                            "fullWidth": 1,
                                            "width": 1,
                                            "text": "(",
                                            "value": "(",
                                            "valueText": "("
                                        },
                                        "arguments": [
                                            {
                                                "kind": "NumericLiteral",
                                                "fullStart": 966,
                                                "fullEnd": 970,
                                                "start": 966,
                                                "end": 970,
                                                "fullWidth": 4,
                                                "width": 4,
                                                "text": "1969",
                                                "value": 1969,
                                                "valueText": "1969"
                                            },
                                            {
                                                "kind": "CommaToken",
                                                "fullStart": 970,
                                                "fullEnd": 972,
                                                "start": 970,
                                                "end": 971,
                                                "fullWidth": 2,
                                                "width": 1,
                                                "text": ",",
                                                "value": ",",
                                                "valueText": ",",
                                                "hasTrailingTrivia": true,
                                                "trailingTrivia": [
                                                    {
                                                        "kind": "WhitespaceTrivia",
                                                        "text": " "
                                                    }
                                                ]
                                            },
                                            {
                                                "kind": "NumericLiteral",
                                                "fullStart": 972,
                                                "fullEnd": 974,
                                                "start": 972,
                                                "end": 974,
                                                "fullWidth": 2,
                                                "width": 2,
                                                "text": "11",
                                                "value": 11,
                                                "valueText": "11"
                                            },
                                            {
                                                "kind": "CommaToken",
                                                "fullStart": 974,
                                                "fullEnd": 976,
                                                "start": 974,
                                                "end": 975,
                                                "fullWidth": 2,
                                                "width": 1,
                                                "text": ",",
                                                "value": ",",
                                                "valueText": ",",
                                                "hasTrailingTrivia": true,
                                                "trailingTrivia": [
                                                    {
                                                        "kind": "WhitespaceTrivia",
                                                        "text": " "
                                                    }
                                                ]
                                            },
                                            {
                                                "kind": "NumericLiteral",
                                                "fullStart": 976,
                                                "fullEnd": 978,
                                                "start": 976,
                                                "end": 978,
                                                "fullWidth": 2,
                                                "width": 2,
                                                "text": "31",
                                                "value": 31,
                                                "valueText": "31"
                                            },
                                            {
                                                "kind": "CommaToken",
                                                "fullStart": 978,
                                                "fullEnd": 980,
                                                "start": 978,
                                                "end": 979,
                                                "fullWidth": 2,
                                                "width": 1,
                                                "text": ",",
                                                "value": ",",
                                                "valueText": ",",
                                                "hasTrailingTrivia": true,
                                                "trailingTrivia": [
                                                    {
                                                        "kind": "WhitespaceTrivia",
                                                        "text": " "
                                                    }
                                                ]
                                            },
                                            {
                                                "kind": "NumericLiteral",
                                                "fullStart": 980,
                                                "fullEnd": 982,
                                                "start": 980,
                                                "end": 982,
                                                "fullWidth": 2,
                                                "width": 2,
                                                "text": "23",
                                                "value": 23,
                                                "valueText": "23"
                                            },
                                            {
                                                "kind": "CommaToken",
                                                "fullStart": 982,
                                                "fullEnd": 984,
                                                "start": 982,
                                                "end": 983,
                                                "fullWidth": 2,
                                                "width": 1,
                                                "text": ",",
                                                "value": ",",
                                                "valueText": ",",
                                                "hasTrailingTrivia": true,
                                                "trailingTrivia": [
                                                    {
                                                        "kind": "WhitespaceTrivia",
                                                        "text": " "
                                                    }
                                                ]
                                            },
                                            {
                                                "kind": "NumericLiteral",
                                                "fullStart": 984,
                                                "fullEnd": 986,
                                                "start": 984,
                                                "end": 986,
                                                "fullWidth": 2,
                                                "width": 2,
                                                "text": "59",
                                                "value": 59,
                                                "valueText": "59"
                                            }
                                        ],
                                        "closeParenToken": {
                                            "kind": "CloseParenToken",
                                            "fullStart": 986,
                                            "fullEnd": 987,
                                            "start": 986,
                                            "end": 987,
                                            "fullWidth": 1,
                                            "width": 1,
                                            "text": ")",
                                            "value": ")",
                                            "valueText": ")"
                                        }
                                    }
                                }
                            }
                        }
                    ]
                },
                "semicolonToken": {
                    "kind": "SemicolonToken",
                    "fullStart": 987,
                    "fullEnd": 989,
                    "start": 987,
                    "end": 988,
                    "fullWidth": 2,
                    "width": 1,
                    "text": ";",
                    "value": ";",
                    "valueText": ";",
                    "hasTrailingTrivia": true,
                    "hasTrailingNewLine": true,
                    "trailingTrivia": [
                        {
                            "kind": "NewLineTrivia",
                            "text": "\n"
                        }
                    ]
                }
            },
            {
                "kind": "IfStatement",
                "fullStart": 989,
                "fullEnd": 1120,
                "start": 989,
                "end": 1119,
                "fullWidth": 131,
                "width": 130,
                "ifKeyword": {
                    "kind": "IfKeyword",
                    "fullStart": 989,
                    "fullEnd": 992,
                    "start": 989,
                    "end": 991,
                    "fullWidth": 3,
                    "width": 2,
                    "text": "if",
                    "value": "if",
                    "valueText": "if",
                    "hasTrailingTrivia": true,
                    "trailingTrivia": [
                        {
                            "kind": "WhitespaceTrivia",
                            "text": " "
                        }
                    ]
                },
                "openParenToken": {
                    "kind": "OpenParenToken",
                    "fullStart": 992,
                    "fullEnd": 993,
                    "start": 992,
                    "end": 993,
                    "fullWidth": 1,
                    "width": 1,
                    "text": "(",
                    "value": "(",
                    "valueText": "("
                },
                "condition": {
                    "kind": "NotEqualsExpression",
                    "fullStart": 993,
                    "fullEnd": 1026,
                    "start": 993,
                    "end": 1026,
                    "fullWidth": 33,
                    "width": 33,
                    "left": {
                        "kind": "InvocationExpression",
                        "fullStart": 993,
                        "fullEnd": 1007,
                        "start": 993,
                        "end": 1006,
                        "fullWidth": 14,
                        "width": 13,
                        "expression": {
                            "kind": "MemberAccessExpression",
                            "fullStart": 993,
                            "fullEnd": 1004,
                            "start": 993,
                            "end": 1004,
                            "fullWidth": 11,
                            "width": 11,
                            "expression": {
                                "kind": "IdentifierName",
                                "fullStart": 993,
                                "fullEnd": 995,
                                "start": 993,
                                "end": 995,
                                "fullWidth": 2,
                                "width": 2,
                                "text": "x4",
                                "value": "x4",
                                "valueText": "x4"
                            },
                            "dotToken": {
                                "kind": "DotToken",
                                "fullStart": 995,
                                "fullEnd": 996,
                                "start": 995,
                                "end": 996,
                                "fullWidth": 1,
                                "width": 1,
                                "text": ".",
                                "value": ".",
                                "valueText": "."
                            },
                            "name": {
                                "kind": "IdentifierName",
                                "fullStart": 996,
                                "fullEnd": 1004,
                                "start": 996,
                                "end": 1004,
                                "fullWidth": 8,
                                "width": 8,
                                "text": "toString",
                                "value": "toString",
                                "valueText": "toString"
                            }
                        },
                        "argumentList": {
                            "kind": "ArgumentList",
                            "fullStart": 1004,
                            "fullEnd": 1007,
                            "start": 1004,
                            "end": 1006,
                            "fullWidth": 3,
                            "width": 2,
                            "openParenToken": {
                                "kind": "OpenParenToken",
                                "fullStart": 1004,
                                "fullEnd": 1005,
                                "start": 1004,
                                "end": 1005,
                                "fullWidth": 1,
                                "width": 1,
                                "text": "(",
                                "value": "(",
                                "valueText": "("
                            },
                            "arguments": [],
                            "closeParenToken": {
                                "kind": "CloseParenToken",
                                "fullStart": 1005,
                                "fullEnd": 1007,
                                "start": 1005,
                                "end": 1006,
                                "fullWidth": 2,
                                "width": 1,
                                "text": ")",
                                "value": ")",
                                "valueText": ")",
                                "hasTrailingTrivia": true,
                                "trailingTrivia": [
                                    {
                                        "kind": "WhitespaceTrivia",
                                        "text": " "
                                    }
                                ]
                            }
                        }
                    },
                    "operatorToken": {
                        "kind": "ExclamationEqualsEqualsToken",
                        "fullStart": 1007,
                        "fullEnd": 1011,
                        "start": 1007,
                        "end": 1010,
                        "fullWidth": 4,
                        "width": 3,
                        "text": "!==",
                        "value": "!==",
                        "valueText": "!==",
                        "hasTrailingTrivia": true,
                        "trailingTrivia": [
                            {
                                "kind": "WhitespaceTrivia",
                                "text": " "
                            }
                        ]
                    },
                    "right": {
                        "kind": "StringLiteral",
                        "fullStart": 1011,
                        "fullEnd": 1026,
                        "start": 1011,
                        "end": 1026,
                        "fullWidth": 15,
                        "width": 15,
                        "text": "\"[object Date]\"",
                        "value": "[object Date]",
                        "valueText": "[object Date]"
                    }
                },
                "closeParenToken": {
                    "kind": "CloseParenToken",
                    "fullStart": 1026,
                    "fullEnd": 1028,
                    "start": 1026,
                    "end": 1027,
                    "fullWidth": 2,
                    "width": 1,
                    "text": ")",
                    "value": ")",
                    "valueText": ")",
                    "hasTrailingTrivia": true,
                    "trailingTrivia": [
                        {
                            "kind": "WhitespaceTrivia",
                            "text": " "
                        }
                    ]
                },
                "statement": {
                    "kind": "Block",
                    "fullStart": 1028,
                    "fullEnd": 1120,
                    "start": 1028,
                    "end": 1119,
                    "fullWidth": 92,
                    "width": 91,
                    "openBraceToken": {
                        "kind": "OpenBraceToken",
                        "fullStart": 1028,
                        "fullEnd": 1030,
                        "start": 1028,
                        "end": 1029,
                        "fullWidth": 2,
                        "width": 1,
                        "text": "{",
                        "value": "{",
                        "valueText": "{",
                        "hasTrailingTrivia": true,
                        "hasTrailingNewLine": true,
                        "trailingTrivia": [
                            {
                                "kind": "NewLineTrivia",
                                "text": "\n"
                            }
                        ]
                    },
                    "statements": [
                        {
                            "kind": "ExpressionStatement",
                            "fullStart": 1030,
                            "fullEnd": 1118,
                            "start": 1032,
                            "end": 1117,
                            "fullWidth": 88,
                            "width": 85,
                            "expression": {
                                "kind": "InvocationExpression",
                                "fullStart": 1030,
                                "fullEnd": 1116,
                                "start": 1032,
                                "end": 1116,
                                "fullWidth": 86,
                                "width": 84,
                                "expression": {
                                    "kind": "IdentifierName",
                                    "fullStart": 1030,
                                    "fullEnd": 1037,
                                    "start": 1032,
                                    "end": 1037,
                                    "fullWidth": 7,
                                    "width": 5,
                                    "text": "$FAIL",
                                    "value": "$FAIL",
                                    "valueText": "$FAIL",
                                    "hasLeadingTrivia": true,
                                    "leadingTrivia": [
                                        {
                                            "kind": "WhitespaceTrivia",
                                            "text": "  "
                                        }
                                    ]
                                },
                                "argumentList": {
                                    "kind": "ArgumentList",
                                    "fullStart": 1037,
                                    "fullEnd": 1116,
                                    "start": 1037,
                                    "end": 1116,
                                    "fullWidth": 79,
                                    "width": 79,
                                    "openParenToken": {
                                        "kind": "OpenParenToken",
                                        "fullStart": 1037,
                                        "fullEnd": 1038,
                                        "start": 1037,
                                        "end": 1038,
                                        "fullWidth": 1,
                                        "width": 1,
                                        "text": "(",
                                        "value": "(",
                                        "valueText": "("
                                    },
                                    "arguments": [
                                        {
                                            "kind": "StringLiteral",
                                            "fullStart": 1038,
                                            "fullEnd": 1115,
                                            "start": 1038,
                                            "end": 1115,
                                            "fullWidth": 77,
                                            "width": 77,
                                            "text": "\"#4: The [[Class]] property of the newly constructed object is set to 'Date'\"",
                                            "value": "#4: The [[Class]] property of the newly constructed object is set to 'Date'",
                                            "valueText": "#4: The [[Class]] property of the newly constructed object is set to 'Date'"
                                        }
                                    ],
                                    "closeParenToken": {
                                        "kind": "CloseParenToken",
                                        "fullStart": 1115,
                                        "fullEnd": 1116,
                                        "start": 1115,
                                        "end": 1116,
                                        "fullWidth": 1,
                                        "width": 1,
                                        "text": ")",
                                        "value": ")",
                                        "valueText": ")"
                                    }
                                }
                            },
                            "semicolonToken": {
                                "kind": "SemicolonToken",
                                "fullStart": 1116,
                                "fullEnd": 1118,
                                "start": 1116,
                                "end": 1117,
                                "fullWidth": 2,
                                "width": 1,
                                "text": ";",
                                "value": ";",
                                "valueText": ";",
                                "hasTrailingTrivia": true,
                                "hasTrailingNewLine": true,
                                "trailingTrivia": [
                                    {
                                        "kind": "NewLineTrivia",
                                        "text": "\n"
                                    }
                                ]
                            }
                        }
                    ],
                    "closeBraceToken": {
                        "kind": "CloseBraceToken",
                        "fullStart": 1118,
                        "fullEnd": 1120,
                        "start": 1118,
                        "end": 1119,
                        "fullWidth": 2,
                        "width": 1,
                        "text": "}",
                        "value": "}",
                        "valueText": "}",
                        "hasTrailingTrivia": true,
                        "hasTrailingNewLine": true,
                        "trailingTrivia": [
                            {
                                "kind": "NewLineTrivia",
                                "text": "\n"
                            }
                        ]
                    }
                }
            },
            {
                "kind": "VariableStatement",
                "fullStart": 1120,
                "fullEnd": 1159,
                "start": 1121,
                "end": 1158,
                "fullWidth": 39,
                "width": 37,
                "modifiers": [],
                "variableDeclaration": {
                    "kind": "VariableDeclaration",
                    "fullStart": 1120,
                    "fullEnd": 1157,
                    "start": 1121,
                    "end": 1157,
                    "fullWidth": 37,
                    "width": 36,
                    "varKeyword": {
                        "kind": "VarKeyword",
                        "fullStart": 1120,
                        "fullEnd": 1125,
                        "start": 1121,
                        "end": 1124,
                        "fullWidth": 5,
                        "width": 3,
                        "text": "var",
                        "value": "var",
                        "valueText": "var",
                        "hasLeadingTrivia": true,
                        "hasLeadingNewLine": true,
                        "hasTrailingTrivia": true,
                        "leadingTrivia": [
                            {
                                "kind": "NewLineTrivia",
                                "text": "\n"
                            }
                        ],
                        "trailingTrivia": [
                            {
                                "kind": "WhitespaceTrivia",
                                "text": " "
                            }
                        ]
                    },
                    "variableDeclarators": [
                        {
                            "kind": "VariableDeclarator",
                            "fullStart": 1125,
                            "fullEnd": 1157,
                            "start": 1125,
                            "end": 1157,
                            "fullWidth": 32,
<<<<<<< HEAD
                            "width": 32,
                            "identifier": {
=======
                            "propertyName": {
>>>>>>> 85e84683
                                "kind": "IdentifierName",
                                "fullStart": 1125,
                                "fullEnd": 1128,
                                "start": 1125,
                                "end": 1127,
                                "fullWidth": 3,
                                "width": 2,
                                "text": "x5",
                                "value": "x5",
                                "valueText": "x5",
                                "hasTrailingTrivia": true,
                                "trailingTrivia": [
                                    {
                                        "kind": "WhitespaceTrivia",
                                        "text": " "
                                    }
                                ]
                            },
                            "equalsValueClause": {
                                "kind": "EqualsValueClause",
                                "fullStart": 1128,
                                "fullEnd": 1157,
                                "start": 1128,
                                "end": 1157,
                                "fullWidth": 29,
                                "width": 29,
                                "equalsToken": {
                                    "kind": "EqualsToken",
                                    "fullStart": 1128,
                                    "fullEnd": 1130,
                                    "start": 1128,
                                    "end": 1129,
                                    "fullWidth": 2,
                                    "width": 1,
                                    "text": "=",
                                    "value": "=",
                                    "valueText": "=",
                                    "hasTrailingTrivia": true,
                                    "trailingTrivia": [
                                        {
                                            "kind": "WhitespaceTrivia",
                                            "text": " "
                                        }
                                    ]
                                },
                                "value": {
                                    "kind": "ObjectCreationExpression",
                                    "fullStart": 1130,
                                    "fullEnd": 1157,
                                    "start": 1130,
                                    "end": 1157,
                                    "fullWidth": 27,
                                    "width": 27,
                                    "newKeyword": {
                                        "kind": "NewKeyword",
                                        "fullStart": 1130,
                                        "fullEnd": 1134,
                                        "start": 1130,
                                        "end": 1133,
                                        "fullWidth": 4,
                                        "width": 3,
                                        "text": "new",
                                        "value": "new",
                                        "valueText": "new",
                                        "hasTrailingTrivia": true,
                                        "trailingTrivia": [
                                            {
                                                "kind": "WhitespaceTrivia",
                                                "text": " "
                                            }
                                        ]
                                    },
                                    "expression": {
                                        "kind": "IdentifierName",
                                        "fullStart": 1134,
                                        "fullEnd": 1138,
                                        "start": 1134,
                                        "end": 1138,
                                        "fullWidth": 4,
                                        "width": 4,
                                        "text": "Date",
                                        "value": "Date",
                                        "valueText": "Date"
                                    },
                                    "argumentList": {
                                        "kind": "ArgumentList",
                                        "fullStart": 1138,
                                        "fullEnd": 1157,
                                        "start": 1138,
                                        "end": 1157,
                                        "fullWidth": 19,
                                        "width": 19,
                                        "openParenToken": {
                                            "kind": "OpenParenToken",
                                            "fullStart": 1138,
                                            "fullEnd": 1139,
                                            "start": 1138,
                                            "end": 1139,
                                            "fullWidth": 1,
                                            "width": 1,
                                            "text": "(",
                                            "value": "(",
                                            "valueText": "("
                                        },
                                        "arguments": [
                                            {
                                                "kind": "NumericLiteral",
                                                "fullStart": 1139,
                                                "fullEnd": 1143,
                                                "start": 1139,
                                                "end": 1143,
                                                "fullWidth": 4,
                                                "width": 4,
                                                "text": "1969",
                                                "value": 1969,
                                                "valueText": "1969"
                                            },
                                            {
                                                "kind": "CommaToken",
                                                "fullStart": 1143,
                                                "fullEnd": 1145,
                                                "start": 1143,
                                                "end": 1144,
                                                "fullWidth": 2,
                                                "width": 1,
                                                "text": ",",
                                                "value": ",",
                                                "valueText": ",",
                                                "hasTrailingTrivia": true,
                                                "trailingTrivia": [
                                                    {
                                                        "kind": "WhitespaceTrivia",
                                                        "text": " "
                                                    }
                                                ]
                                            },
                                            {
                                                "kind": "NumericLiteral",
                                                "fullStart": 1145,
                                                "fullEnd": 1147,
                                                "start": 1145,
                                                "end": 1147,
                                                "fullWidth": 2,
                                                "width": 2,
                                                "text": "12",
                                                "value": 12,
                                                "valueText": "12"
                                            },
                                            {
                                                "kind": "CommaToken",
                                                "fullStart": 1147,
                                                "fullEnd": 1149,
                                                "start": 1147,
                                                "end": 1148,
                                                "fullWidth": 2,
                                                "width": 1,
                                                "text": ",",
                                                "value": ",",
                                                "valueText": ",",
                                                "hasTrailingTrivia": true,
                                                "trailingTrivia": [
                                                    {
                                                        "kind": "WhitespaceTrivia",
                                                        "text": " "
                                                    }
                                                ]
                                            },
                                            {
                                                "kind": "NumericLiteral",
                                                "fullStart": 1149,
                                                "fullEnd": 1150,
                                                "start": 1149,
                                                "end": 1150,
                                                "fullWidth": 1,
                                                "width": 1,
                                                "text": "1",
                                                "value": 1,
                                                "valueText": "1"
                                            },
                                            {
                                                "kind": "CommaToken",
                                                "fullStart": 1150,
                                                "fullEnd": 1152,
                                                "start": 1150,
                                                "end": 1151,
                                                "fullWidth": 2,
                                                "width": 1,
                                                "text": ",",
                                                "value": ",",
                                                "valueText": ",",
                                                "hasTrailingTrivia": true,
                                                "trailingTrivia": [
                                                    {
                                                        "kind": "WhitespaceTrivia",
                                                        "text": " "
                                                    }
                                                ]
                                            },
                                            {
                                                "kind": "NumericLiteral",
                                                "fullStart": 1152,
                                                "fullEnd": 1153,
                                                "start": 1152,
                                                "end": 1153,
                                                "fullWidth": 1,
                                                "width": 1,
                                                "text": "0",
                                                "value": 0,
                                                "valueText": "0"
                                            },
                                            {
                                                "kind": "CommaToken",
                                                "fullStart": 1153,
                                                "fullEnd": 1155,
                                                "start": 1153,
                                                "end": 1154,
                                                "fullWidth": 2,
                                                "width": 1,
                                                "text": ",",
                                                "value": ",",
                                                "valueText": ",",
                                                "hasTrailingTrivia": true,
                                                "trailingTrivia": [
                                                    {
                                                        "kind": "WhitespaceTrivia",
                                                        "text": " "
                                                    }
                                                ]
                                            },
                                            {
                                                "kind": "NumericLiteral",
                                                "fullStart": 1155,
                                                "fullEnd": 1156,
                                                "start": 1155,
                                                "end": 1156,
                                                "fullWidth": 1,
                                                "width": 1,
                                                "text": "0",
                                                "value": 0,
                                                "valueText": "0"
                                            }
                                        ],
                                        "closeParenToken": {
                                            "kind": "CloseParenToken",
                                            "fullStart": 1156,
                                            "fullEnd": 1157,
                                            "start": 1156,
                                            "end": 1157,
                                            "fullWidth": 1,
                                            "width": 1,
                                            "text": ")",
                                            "value": ")",
                                            "valueText": ")"
                                        }
                                    }
                                }
                            }
                        }
                    ]
                },
                "semicolonToken": {
                    "kind": "SemicolonToken",
                    "fullStart": 1157,
                    "fullEnd": 1159,
                    "start": 1157,
                    "end": 1158,
                    "fullWidth": 2,
                    "width": 1,
                    "text": ";",
                    "value": ";",
                    "valueText": ";",
                    "hasTrailingTrivia": true,
                    "hasTrailingNewLine": true,
                    "trailingTrivia": [
                        {
                            "kind": "NewLineTrivia",
                            "text": "\n"
                        }
                    ]
                }
            },
            {
                "kind": "IfStatement",
                "fullStart": 1159,
                "fullEnd": 1290,
                "start": 1159,
                "end": 1289,
                "fullWidth": 131,
                "width": 130,
                "ifKeyword": {
                    "kind": "IfKeyword",
                    "fullStart": 1159,
                    "fullEnd": 1162,
                    "start": 1159,
                    "end": 1161,
                    "fullWidth": 3,
                    "width": 2,
                    "text": "if",
                    "value": "if",
                    "valueText": "if",
                    "hasTrailingTrivia": true,
                    "trailingTrivia": [
                        {
                            "kind": "WhitespaceTrivia",
                            "text": " "
                        }
                    ]
                },
                "openParenToken": {
                    "kind": "OpenParenToken",
                    "fullStart": 1162,
                    "fullEnd": 1163,
                    "start": 1162,
                    "end": 1163,
                    "fullWidth": 1,
                    "width": 1,
                    "text": "(",
                    "value": "(",
                    "valueText": "("
                },
                "condition": {
                    "kind": "NotEqualsExpression",
                    "fullStart": 1163,
                    "fullEnd": 1196,
                    "start": 1163,
                    "end": 1196,
                    "fullWidth": 33,
                    "width": 33,
                    "left": {
                        "kind": "InvocationExpression",
                        "fullStart": 1163,
                        "fullEnd": 1177,
                        "start": 1163,
                        "end": 1176,
                        "fullWidth": 14,
                        "width": 13,
                        "expression": {
                            "kind": "MemberAccessExpression",
                            "fullStart": 1163,
                            "fullEnd": 1174,
                            "start": 1163,
                            "end": 1174,
                            "fullWidth": 11,
                            "width": 11,
                            "expression": {
                                "kind": "IdentifierName",
                                "fullStart": 1163,
                                "fullEnd": 1165,
                                "start": 1163,
                                "end": 1165,
                                "fullWidth": 2,
                                "width": 2,
                                "text": "x5",
                                "value": "x5",
                                "valueText": "x5"
                            },
                            "dotToken": {
                                "kind": "DotToken",
                                "fullStart": 1165,
                                "fullEnd": 1166,
                                "start": 1165,
                                "end": 1166,
                                "fullWidth": 1,
                                "width": 1,
                                "text": ".",
                                "value": ".",
                                "valueText": "."
                            },
                            "name": {
                                "kind": "IdentifierName",
                                "fullStart": 1166,
                                "fullEnd": 1174,
                                "start": 1166,
                                "end": 1174,
                                "fullWidth": 8,
                                "width": 8,
                                "text": "toString",
                                "value": "toString",
                                "valueText": "toString"
                            }
                        },
                        "argumentList": {
                            "kind": "ArgumentList",
                            "fullStart": 1174,
                            "fullEnd": 1177,
                            "start": 1174,
                            "end": 1176,
                            "fullWidth": 3,
                            "width": 2,
                            "openParenToken": {
                                "kind": "OpenParenToken",
                                "fullStart": 1174,
                                "fullEnd": 1175,
                                "start": 1174,
                                "end": 1175,
                                "fullWidth": 1,
                                "width": 1,
                                "text": "(",
                                "value": "(",
                                "valueText": "("
                            },
                            "arguments": [],
                            "closeParenToken": {
                                "kind": "CloseParenToken",
                                "fullStart": 1175,
                                "fullEnd": 1177,
                                "start": 1175,
                                "end": 1176,
                                "fullWidth": 2,
                                "width": 1,
                                "text": ")",
                                "value": ")",
                                "valueText": ")",
                                "hasTrailingTrivia": true,
                                "trailingTrivia": [
                                    {
                                        "kind": "WhitespaceTrivia",
                                        "text": " "
                                    }
                                ]
                            }
                        }
                    },
                    "operatorToken": {
                        "kind": "ExclamationEqualsEqualsToken",
                        "fullStart": 1177,
                        "fullEnd": 1181,
                        "start": 1177,
                        "end": 1180,
                        "fullWidth": 4,
                        "width": 3,
                        "text": "!==",
                        "value": "!==",
                        "valueText": "!==",
                        "hasTrailingTrivia": true,
                        "trailingTrivia": [
                            {
                                "kind": "WhitespaceTrivia",
                                "text": " "
                            }
                        ]
                    },
                    "right": {
                        "kind": "StringLiteral",
                        "fullStart": 1181,
                        "fullEnd": 1196,
                        "start": 1181,
                        "end": 1196,
                        "fullWidth": 15,
                        "width": 15,
                        "text": "\"[object Date]\"",
                        "value": "[object Date]",
                        "valueText": "[object Date]"
                    }
                },
                "closeParenToken": {
                    "kind": "CloseParenToken",
                    "fullStart": 1196,
                    "fullEnd": 1198,
                    "start": 1196,
                    "end": 1197,
                    "fullWidth": 2,
                    "width": 1,
                    "text": ")",
                    "value": ")",
                    "valueText": ")",
                    "hasTrailingTrivia": true,
                    "trailingTrivia": [
                        {
                            "kind": "WhitespaceTrivia",
                            "text": " "
                        }
                    ]
                },
                "statement": {
                    "kind": "Block",
                    "fullStart": 1198,
                    "fullEnd": 1290,
                    "start": 1198,
                    "end": 1289,
                    "fullWidth": 92,
                    "width": 91,
                    "openBraceToken": {
                        "kind": "OpenBraceToken",
                        "fullStart": 1198,
                        "fullEnd": 1200,
                        "start": 1198,
                        "end": 1199,
                        "fullWidth": 2,
                        "width": 1,
                        "text": "{",
                        "value": "{",
                        "valueText": "{",
                        "hasTrailingTrivia": true,
                        "hasTrailingNewLine": true,
                        "trailingTrivia": [
                            {
                                "kind": "NewLineTrivia",
                                "text": "\n"
                            }
                        ]
                    },
                    "statements": [
                        {
                            "kind": "ExpressionStatement",
                            "fullStart": 1200,
                            "fullEnd": 1288,
                            "start": 1202,
                            "end": 1287,
                            "fullWidth": 88,
                            "width": 85,
                            "expression": {
                                "kind": "InvocationExpression",
                                "fullStart": 1200,
                                "fullEnd": 1286,
                                "start": 1202,
                                "end": 1286,
                                "fullWidth": 86,
                                "width": 84,
                                "expression": {
                                    "kind": "IdentifierName",
                                    "fullStart": 1200,
                                    "fullEnd": 1207,
                                    "start": 1202,
                                    "end": 1207,
                                    "fullWidth": 7,
                                    "width": 5,
                                    "text": "$FAIL",
                                    "value": "$FAIL",
                                    "valueText": "$FAIL",
                                    "hasLeadingTrivia": true,
                                    "leadingTrivia": [
                                        {
                                            "kind": "WhitespaceTrivia",
                                            "text": "  "
                                        }
                                    ]
                                },
                                "argumentList": {
                                    "kind": "ArgumentList",
                                    "fullStart": 1207,
                                    "fullEnd": 1286,
                                    "start": 1207,
                                    "end": 1286,
                                    "fullWidth": 79,
                                    "width": 79,
                                    "openParenToken": {
                                        "kind": "OpenParenToken",
                                        "fullStart": 1207,
                                        "fullEnd": 1208,
                                        "start": 1207,
                                        "end": 1208,
                                        "fullWidth": 1,
                                        "width": 1,
                                        "text": "(",
                                        "value": "(",
                                        "valueText": "("
                                    },
                                    "arguments": [
                                        {
                                            "kind": "StringLiteral",
                                            "fullStart": 1208,
                                            "fullEnd": 1285,
                                            "start": 1208,
                                            "end": 1285,
                                            "fullWidth": 77,
                                            "width": 77,
                                            "text": "\"#5: The [[Class]] property of the newly constructed object is set to 'Date'\"",
                                            "value": "#5: The [[Class]] property of the newly constructed object is set to 'Date'",
                                            "valueText": "#5: The [[Class]] property of the newly constructed object is set to 'Date'"
                                        }
                                    ],
                                    "closeParenToken": {
                                        "kind": "CloseParenToken",
                                        "fullStart": 1285,
                                        "fullEnd": 1286,
                                        "start": 1285,
                                        "end": 1286,
                                        "fullWidth": 1,
                                        "width": 1,
                                        "text": ")",
                                        "value": ")",
                                        "valueText": ")"
                                    }
                                }
                            },
                            "semicolonToken": {
                                "kind": "SemicolonToken",
                                "fullStart": 1286,
                                "fullEnd": 1288,
                                "start": 1286,
                                "end": 1287,
                                "fullWidth": 2,
                                "width": 1,
                                "text": ";",
                                "value": ";",
                                "valueText": ";",
                                "hasTrailingTrivia": true,
                                "hasTrailingNewLine": true,
                                "trailingTrivia": [
                                    {
                                        "kind": "NewLineTrivia",
                                        "text": "\n"
                                    }
                                ]
                            }
                        }
                    ],
                    "closeBraceToken": {
                        "kind": "CloseBraceToken",
                        "fullStart": 1288,
                        "fullEnd": 1290,
                        "start": 1288,
                        "end": 1289,
                        "fullWidth": 2,
                        "width": 1,
                        "text": "}",
                        "value": "}",
                        "valueText": "}",
                        "hasTrailingTrivia": true,
                        "hasTrailingNewLine": true,
                        "trailingTrivia": [
                            {
                                "kind": "NewLineTrivia",
                                "text": "\n"
                            }
                        ]
                    }
                }
            },
            {
                "kind": "VariableStatement",
                "fullStart": 1290,
                "fullEnd": 1328,
                "start": 1291,
                "end": 1327,
                "fullWidth": 38,
                "width": 36,
                "modifiers": [],
                "variableDeclaration": {
                    "kind": "VariableDeclaration",
                    "fullStart": 1290,
                    "fullEnd": 1326,
                    "start": 1291,
                    "end": 1326,
                    "fullWidth": 36,
                    "width": 35,
                    "varKeyword": {
                        "kind": "VarKeyword",
                        "fullStart": 1290,
                        "fullEnd": 1295,
                        "start": 1291,
                        "end": 1294,
                        "fullWidth": 5,
                        "width": 3,
                        "text": "var",
                        "value": "var",
                        "valueText": "var",
                        "hasLeadingTrivia": true,
                        "hasLeadingNewLine": true,
                        "hasTrailingTrivia": true,
                        "leadingTrivia": [
                            {
                                "kind": "NewLineTrivia",
                                "text": "\n"
                            }
                        ],
                        "trailingTrivia": [
                            {
                                "kind": "WhitespaceTrivia",
                                "text": " "
                            }
                        ]
                    },
                    "variableDeclarators": [
                        {
                            "kind": "VariableDeclarator",
                            "fullStart": 1295,
                            "fullEnd": 1326,
                            "start": 1295,
                            "end": 1326,
                            "fullWidth": 31,
<<<<<<< HEAD
                            "width": 31,
                            "identifier": {
=======
                            "propertyName": {
>>>>>>> 85e84683
                                "kind": "IdentifierName",
                                "fullStart": 1295,
                                "fullEnd": 1298,
                                "start": 1295,
                                "end": 1297,
                                "fullWidth": 3,
                                "width": 2,
                                "text": "x6",
                                "value": "x6",
                                "valueText": "x6",
                                "hasTrailingTrivia": true,
                                "trailingTrivia": [
                                    {
                                        "kind": "WhitespaceTrivia",
                                        "text": " "
                                    }
                                ]
                            },
                            "equalsValueClause": {
                                "kind": "EqualsValueClause",
                                "fullStart": 1298,
                                "fullEnd": 1326,
                                "start": 1298,
                                "end": 1326,
                                "fullWidth": 28,
                                "width": 28,
                                "equalsToken": {
                                    "kind": "EqualsToken",
                                    "fullStart": 1298,
                                    "fullEnd": 1300,
                                    "start": 1298,
                                    "end": 1299,
                                    "fullWidth": 2,
                                    "width": 1,
                                    "text": "=",
                                    "value": "=",
                                    "valueText": "=",
                                    "hasTrailingTrivia": true,
                                    "trailingTrivia": [
                                        {
                                            "kind": "WhitespaceTrivia",
                                            "text": " "
                                        }
                                    ]
                                },
                                "value": {
                                    "kind": "ObjectCreationExpression",
                                    "fullStart": 1300,
                                    "fullEnd": 1326,
                                    "start": 1300,
                                    "end": 1326,
                                    "fullWidth": 26,
                                    "width": 26,
                                    "newKeyword": {
                                        "kind": "NewKeyword",
                                        "fullStart": 1300,
                                        "fullEnd": 1304,
                                        "start": 1300,
                                        "end": 1303,
                                        "fullWidth": 4,
                                        "width": 3,
                                        "text": "new",
                                        "value": "new",
                                        "valueText": "new",
                                        "hasTrailingTrivia": true,
                                        "trailingTrivia": [
                                            {
                                                "kind": "WhitespaceTrivia",
                                                "text": " "
                                            }
                                        ]
                                    },
                                    "expression": {
                                        "kind": "IdentifierName",
                                        "fullStart": 1304,
                                        "fullEnd": 1308,
                                        "start": 1304,
                                        "end": 1308,
                                        "fullWidth": 4,
                                        "width": 4,
                                        "text": "Date",
                                        "value": "Date",
                                        "valueText": "Date"
                                    },
                                    "argumentList": {
                                        "kind": "ArgumentList",
                                        "fullStart": 1308,
                                        "fullEnd": 1326,
                                        "start": 1308,
                                        "end": 1326,
                                        "fullWidth": 18,
                                        "width": 18,
                                        "openParenToken": {
                                            "kind": "OpenParenToken",
                                            "fullStart": 1308,
                                            "fullEnd": 1309,
                                            "start": 1308,
                                            "end": 1309,
                                            "fullWidth": 1,
                                            "width": 1,
                                            "text": "(",
                                            "value": "(",
                                            "valueText": "("
                                        },
                                        "arguments": [
                                            {
                                                "kind": "NumericLiteral",
                                                "fullStart": 1309,
                                                "fullEnd": 1313,
                                                "start": 1309,
                                                "end": 1313,
                                                "fullWidth": 4,
                                                "width": 4,
                                                "text": "1970",
                                                "value": 1970,
                                                "valueText": "1970"
                                            },
                                            {
                                                "kind": "CommaToken",
                                                "fullStart": 1313,
                                                "fullEnd": 1315,
                                                "start": 1313,
                                                "end": 1314,
                                                "fullWidth": 2,
                                                "width": 1,
                                                "text": ",",
                                                "value": ",",
                                                "valueText": ",",
                                                "hasTrailingTrivia": true,
                                                "trailingTrivia": [
                                                    {
                                                        "kind": "WhitespaceTrivia",
                                                        "text": " "
                                                    }
                                                ]
                                            },
                                            {
                                                "kind": "NumericLiteral",
                                                "fullStart": 1315,
                                                "fullEnd": 1316,
                                                "start": 1315,
                                                "end": 1316,
                                                "fullWidth": 1,
                                                "width": 1,
                                                "text": "0",
                                                "value": 0,
                                                "valueText": "0"
                                            },
                                            {
                                                "kind": "CommaToken",
                                                "fullStart": 1316,
                                                "fullEnd": 1318,
                                                "start": 1316,
                                                "end": 1317,
                                                "fullWidth": 2,
                                                "width": 1,
                                                "text": ",",
                                                "value": ",",
                                                "valueText": ",",
                                                "hasTrailingTrivia": true,
                                                "trailingTrivia": [
                                                    {
                                                        "kind": "WhitespaceTrivia",
                                                        "text": " "
                                                    }
                                                ]
                                            },
                                            {
                                                "kind": "NumericLiteral",
                                                "fullStart": 1318,
                                                "fullEnd": 1319,
                                                "start": 1318,
                                                "end": 1319,
                                                "fullWidth": 1,
                                                "width": 1,
                                                "text": "1",
                                                "value": 1,
                                                "valueText": "1"
                                            },
                                            {
                                                "kind": "CommaToken",
                                                "fullStart": 1319,
                                                "fullEnd": 1321,
                                                "start": 1319,
                                                "end": 1320,
                                                "fullWidth": 2,
                                                "width": 1,
                                                "text": ",",
                                                "value": ",",
                                                "valueText": ",",
                                                "hasTrailingTrivia": true,
                                                "trailingTrivia": [
                                                    {
                                                        "kind": "WhitespaceTrivia",
                                                        "text": " "
                                                    }
                                                ]
                                            },
                                            {
                                                "kind": "NumericLiteral",
                                                "fullStart": 1321,
                                                "fullEnd": 1322,
                                                "start": 1321,
                                                "end": 1322,
                                                "fullWidth": 1,
                                                "width": 1,
                                                "text": "0",
                                                "value": 0,
                                                "valueText": "0"
                                            },
                                            {
                                                "kind": "CommaToken",
                                                "fullStart": 1322,
                                                "fullEnd": 1324,
                                                "start": 1322,
                                                "end": 1323,
                                                "fullWidth": 2,
                                                "width": 1,
                                                "text": ",",
                                                "value": ",",
                                                "valueText": ",",
                                                "hasTrailingTrivia": true,
                                                "trailingTrivia": [
                                                    {
                                                        "kind": "WhitespaceTrivia",
                                                        "text": " "
                                                    }
                                                ]
                                            },
                                            {
                                                "kind": "NumericLiteral",
                                                "fullStart": 1324,
                                                "fullEnd": 1325,
                                                "start": 1324,
                                                "end": 1325,
                                                "fullWidth": 1,
                                                "width": 1,
                                                "text": "0",
                                                "value": 0,
                                                "valueText": "0"
                                            }
                                        ],
                                        "closeParenToken": {
                                            "kind": "CloseParenToken",
                                            "fullStart": 1325,
                                            "fullEnd": 1326,
                                            "start": 1325,
                                            "end": 1326,
                                            "fullWidth": 1,
                                            "width": 1,
                                            "text": ")",
                                            "value": ")",
                                            "valueText": ")"
                                        }
                                    }
                                }
                            }
                        }
                    ]
                },
                "semicolonToken": {
                    "kind": "SemicolonToken",
                    "fullStart": 1326,
                    "fullEnd": 1328,
                    "start": 1326,
                    "end": 1327,
                    "fullWidth": 2,
                    "width": 1,
                    "text": ";",
                    "value": ";",
                    "valueText": ";",
                    "hasTrailingTrivia": true,
                    "hasTrailingNewLine": true,
                    "trailingTrivia": [
                        {
                            "kind": "NewLineTrivia",
                            "text": "\n"
                        }
                    ]
                }
            },
            {
                "kind": "IfStatement",
                "fullStart": 1328,
                "fullEnd": 1459,
                "start": 1328,
                "end": 1458,
                "fullWidth": 131,
                "width": 130,
                "ifKeyword": {
                    "kind": "IfKeyword",
                    "fullStart": 1328,
                    "fullEnd": 1331,
                    "start": 1328,
                    "end": 1330,
                    "fullWidth": 3,
                    "width": 2,
                    "text": "if",
                    "value": "if",
                    "valueText": "if",
                    "hasTrailingTrivia": true,
                    "trailingTrivia": [
                        {
                            "kind": "WhitespaceTrivia",
                            "text": " "
                        }
                    ]
                },
                "openParenToken": {
                    "kind": "OpenParenToken",
                    "fullStart": 1331,
                    "fullEnd": 1332,
                    "start": 1331,
                    "end": 1332,
                    "fullWidth": 1,
                    "width": 1,
                    "text": "(",
                    "value": "(",
                    "valueText": "("
                },
                "condition": {
                    "kind": "NotEqualsExpression",
                    "fullStart": 1332,
                    "fullEnd": 1365,
                    "start": 1332,
                    "end": 1365,
                    "fullWidth": 33,
                    "width": 33,
                    "left": {
                        "kind": "InvocationExpression",
                        "fullStart": 1332,
                        "fullEnd": 1346,
                        "start": 1332,
                        "end": 1345,
                        "fullWidth": 14,
                        "width": 13,
                        "expression": {
                            "kind": "MemberAccessExpression",
                            "fullStart": 1332,
                            "fullEnd": 1343,
                            "start": 1332,
                            "end": 1343,
                            "fullWidth": 11,
                            "width": 11,
                            "expression": {
                                "kind": "IdentifierName",
                                "fullStart": 1332,
                                "fullEnd": 1334,
                                "start": 1332,
                                "end": 1334,
                                "fullWidth": 2,
                                "width": 2,
                                "text": "x6",
                                "value": "x6",
                                "valueText": "x6"
                            },
                            "dotToken": {
                                "kind": "DotToken",
                                "fullStart": 1334,
                                "fullEnd": 1335,
                                "start": 1334,
                                "end": 1335,
                                "fullWidth": 1,
                                "width": 1,
                                "text": ".",
                                "value": ".",
                                "valueText": "."
                            },
                            "name": {
                                "kind": "IdentifierName",
                                "fullStart": 1335,
                                "fullEnd": 1343,
                                "start": 1335,
                                "end": 1343,
                                "fullWidth": 8,
                                "width": 8,
                                "text": "toString",
                                "value": "toString",
                                "valueText": "toString"
                            }
                        },
                        "argumentList": {
                            "kind": "ArgumentList",
                            "fullStart": 1343,
                            "fullEnd": 1346,
                            "start": 1343,
                            "end": 1345,
                            "fullWidth": 3,
                            "width": 2,
                            "openParenToken": {
                                "kind": "OpenParenToken",
                                "fullStart": 1343,
                                "fullEnd": 1344,
                                "start": 1343,
                                "end": 1344,
                                "fullWidth": 1,
                                "width": 1,
                                "text": "(",
                                "value": "(",
                                "valueText": "("
                            },
                            "arguments": [],
                            "closeParenToken": {
                                "kind": "CloseParenToken",
                                "fullStart": 1344,
                                "fullEnd": 1346,
                                "start": 1344,
                                "end": 1345,
                                "fullWidth": 2,
                                "width": 1,
                                "text": ")",
                                "value": ")",
                                "valueText": ")",
                                "hasTrailingTrivia": true,
                                "trailingTrivia": [
                                    {
                                        "kind": "WhitespaceTrivia",
                                        "text": " "
                                    }
                                ]
                            }
                        }
                    },
                    "operatorToken": {
                        "kind": "ExclamationEqualsEqualsToken",
                        "fullStart": 1346,
                        "fullEnd": 1350,
                        "start": 1346,
                        "end": 1349,
                        "fullWidth": 4,
                        "width": 3,
                        "text": "!==",
                        "value": "!==",
                        "valueText": "!==",
                        "hasTrailingTrivia": true,
                        "trailingTrivia": [
                            {
                                "kind": "WhitespaceTrivia",
                                "text": " "
                            }
                        ]
                    },
                    "right": {
                        "kind": "StringLiteral",
                        "fullStart": 1350,
                        "fullEnd": 1365,
                        "start": 1350,
                        "end": 1365,
                        "fullWidth": 15,
                        "width": 15,
                        "text": "\"[object Date]\"",
                        "value": "[object Date]",
                        "valueText": "[object Date]"
                    }
                },
                "closeParenToken": {
                    "kind": "CloseParenToken",
                    "fullStart": 1365,
                    "fullEnd": 1367,
                    "start": 1365,
                    "end": 1366,
                    "fullWidth": 2,
                    "width": 1,
                    "text": ")",
                    "value": ")",
                    "valueText": ")",
                    "hasTrailingTrivia": true,
                    "trailingTrivia": [
                        {
                            "kind": "WhitespaceTrivia",
                            "text": " "
                        }
                    ]
                },
                "statement": {
                    "kind": "Block",
                    "fullStart": 1367,
                    "fullEnd": 1459,
                    "start": 1367,
                    "end": 1458,
                    "fullWidth": 92,
                    "width": 91,
                    "openBraceToken": {
                        "kind": "OpenBraceToken",
                        "fullStart": 1367,
                        "fullEnd": 1369,
                        "start": 1367,
                        "end": 1368,
                        "fullWidth": 2,
                        "width": 1,
                        "text": "{",
                        "value": "{",
                        "valueText": "{",
                        "hasTrailingTrivia": true,
                        "hasTrailingNewLine": true,
                        "trailingTrivia": [
                            {
                                "kind": "NewLineTrivia",
                                "text": "\n"
                            }
                        ]
                    },
                    "statements": [
                        {
                            "kind": "ExpressionStatement",
                            "fullStart": 1369,
                            "fullEnd": 1457,
                            "start": 1371,
                            "end": 1456,
                            "fullWidth": 88,
                            "width": 85,
                            "expression": {
                                "kind": "InvocationExpression",
                                "fullStart": 1369,
                                "fullEnd": 1455,
                                "start": 1371,
                                "end": 1455,
                                "fullWidth": 86,
                                "width": 84,
                                "expression": {
                                    "kind": "IdentifierName",
                                    "fullStart": 1369,
                                    "fullEnd": 1376,
                                    "start": 1371,
                                    "end": 1376,
                                    "fullWidth": 7,
                                    "width": 5,
                                    "text": "$FAIL",
                                    "value": "$FAIL",
                                    "valueText": "$FAIL",
                                    "hasLeadingTrivia": true,
                                    "leadingTrivia": [
                                        {
                                            "kind": "WhitespaceTrivia",
                                            "text": "  "
                                        }
                                    ]
                                },
                                "argumentList": {
                                    "kind": "ArgumentList",
                                    "fullStart": 1376,
                                    "fullEnd": 1455,
                                    "start": 1376,
                                    "end": 1455,
                                    "fullWidth": 79,
                                    "width": 79,
                                    "openParenToken": {
                                        "kind": "OpenParenToken",
                                        "fullStart": 1376,
                                        "fullEnd": 1377,
                                        "start": 1376,
                                        "end": 1377,
                                        "fullWidth": 1,
                                        "width": 1,
                                        "text": "(",
                                        "value": "(",
                                        "valueText": "("
                                    },
                                    "arguments": [
                                        {
                                            "kind": "StringLiteral",
                                            "fullStart": 1377,
                                            "fullEnd": 1454,
                                            "start": 1377,
                                            "end": 1454,
                                            "fullWidth": 77,
                                            "width": 77,
                                            "text": "\"#6: The [[Class]] property of the newly constructed object is set to 'Date'\"",
                                            "value": "#6: The [[Class]] property of the newly constructed object is set to 'Date'",
                                            "valueText": "#6: The [[Class]] property of the newly constructed object is set to 'Date'"
                                        }
                                    ],
                                    "closeParenToken": {
                                        "kind": "CloseParenToken",
                                        "fullStart": 1454,
                                        "fullEnd": 1455,
                                        "start": 1454,
                                        "end": 1455,
                                        "fullWidth": 1,
                                        "width": 1,
                                        "text": ")",
                                        "value": ")",
                                        "valueText": ")"
                                    }
                                }
                            },
                            "semicolonToken": {
                                "kind": "SemicolonToken",
                                "fullStart": 1455,
                                "fullEnd": 1457,
                                "start": 1455,
                                "end": 1456,
                                "fullWidth": 2,
                                "width": 1,
                                "text": ";",
                                "value": ";",
                                "valueText": ";",
                                "hasTrailingTrivia": true,
                                "hasTrailingNewLine": true,
                                "trailingTrivia": [
                                    {
                                        "kind": "NewLineTrivia",
                                        "text": "\n"
                                    }
                                ]
                            }
                        }
                    ],
                    "closeBraceToken": {
                        "kind": "CloseBraceToken",
                        "fullStart": 1457,
                        "fullEnd": 1459,
                        "start": 1457,
                        "end": 1458,
                        "fullWidth": 2,
                        "width": 1,
                        "text": "}",
                        "value": "}",
                        "valueText": "}",
                        "hasTrailingTrivia": true,
                        "hasTrailingNewLine": true,
                        "trailingTrivia": [
                            {
                                "kind": "NewLineTrivia",
                                "text": "\n"
                            }
                        ]
                    }
                }
            },
            {
                "kind": "VariableStatement",
                "fullStart": 1459,
                "fullEnd": 1501,
                "start": 1460,
                "end": 1500,
                "fullWidth": 42,
                "width": 40,
                "modifiers": [],
                "variableDeclaration": {
                    "kind": "VariableDeclaration",
                    "fullStart": 1459,
                    "fullEnd": 1499,
                    "start": 1460,
                    "end": 1499,
                    "fullWidth": 40,
                    "width": 39,
                    "varKeyword": {
                        "kind": "VarKeyword",
                        "fullStart": 1459,
                        "fullEnd": 1464,
                        "start": 1460,
                        "end": 1463,
                        "fullWidth": 5,
                        "width": 3,
                        "text": "var",
                        "value": "var",
                        "valueText": "var",
                        "hasLeadingTrivia": true,
                        "hasLeadingNewLine": true,
                        "hasTrailingTrivia": true,
                        "leadingTrivia": [
                            {
                                "kind": "NewLineTrivia",
                                "text": "\n"
                            }
                        ],
                        "trailingTrivia": [
                            {
                                "kind": "WhitespaceTrivia",
                                "text": " "
                            }
                        ]
                    },
                    "variableDeclarators": [
                        {
                            "kind": "VariableDeclarator",
                            "fullStart": 1464,
                            "fullEnd": 1499,
                            "start": 1464,
                            "end": 1499,
                            "fullWidth": 35,
<<<<<<< HEAD
                            "width": 35,
                            "identifier": {
=======
                            "propertyName": {
>>>>>>> 85e84683
                                "kind": "IdentifierName",
                                "fullStart": 1464,
                                "fullEnd": 1467,
                                "start": 1464,
                                "end": 1466,
                                "fullWidth": 3,
                                "width": 2,
                                "text": "x7",
                                "value": "x7",
                                "valueText": "x7",
                                "hasTrailingTrivia": true,
                                "trailingTrivia": [
                                    {
                                        "kind": "WhitespaceTrivia",
                                        "text": " "
                                    }
                                ]
                            },
                            "equalsValueClause": {
                                "kind": "EqualsValueClause",
                                "fullStart": 1467,
                                "fullEnd": 1499,
                                "start": 1467,
                                "end": 1499,
                                "fullWidth": 32,
                                "width": 32,
                                "equalsToken": {
                                    "kind": "EqualsToken",
                                    "fullStart": 1467,
                                    "fullEnd": 1469,
                                    "start": 1467,
                                    "end": 1468,
                                    "fullWidth": 2,
                                    "width": 1,
                                    "text": "=",
                                    "value": "=",
                                    "valueText": "=",
                                    "hasTrailingTrivia": true,
                                    "trailingTrivia": [
                                        {
                                            "kind": "WhitespaceTrivia",
                                            "text": " "
                                        }
                                    ]
                                },
                                "value": {
                                    "kind": "ObjectCreationExpression",
                                    "fullStart": 1469,
                                    "fullEnd": 1499,
                                    "start": 1469,
                                    "end": 1499,
                                    "fullWidth": 30,
                                    "width": 30,
                                    "newKeyword": {
                                        "kind": "NewKeyword",
                                        "fullStart": 1469,
                                        "fullEnd": 1473,
                                        "start": 1469,
                                        "end": 1472,
                                        "fullWidth": 4,
                                        "width": 3,
                                        "text": "new",
                                        "value": "new",
                                        "valueText": "new",
                                        "hasTrailingTrivia": true,
                                        "trailingTrivia": [
                                            {
                                                "kind": "WhitespaceTrivia",
                                                "text": " "
                                            }
                                        ]
                                    },
                                    "expression": {
                                        "kind": "IdentifierName",
                                        "fullStart": 1473,
                                        "fullEnd": 1477,
                                        "start": 1473,
                                        "end": 1477,
                                        "fullWidth": 4,
                                        "width": 4,
                                        "text": "Date",
                                        "value": "Date",
                                        "valueText": "Date"
                                    },
                                    "argumentList": {
                                        "kind": "ArgumentList",
                                        "fullStart": 1477,
                                        "fullEnd": 1499,
                                        "start": 1477,
                                        "end": 1499,
                                        "fullWidth": 22,
                                        "width": 22,
                                        "openParenToken": {
                                            "kind": "OpenParenToken",
                                            "fullStart": 1477,
                                            "fullEnd": 1478,
                                            "start": 1477,
                                            "end": 1478,
                                            "fullWidth": 1,
                                            "width": 1,
                                            "text": "(",
                                            "value": "(",
                                            "valueText": "("
                                        },
                                        "arguments": [
                                            {
                                                "kind": "NumericLiteral",
                                                "fullStart": 1478,
                                                "fullEnd": 1482,
                                                "start": 1478,
                                                "end": 1482,
                                                "fullWidth": 4,
                                                "width": 4,
                                                "text": "1999",
                                                "value": 1999,
                                                "valueText": "1999"
                                            },
                                            {
                                                "kind": "CommaToken",
                                                "fullStart": 1482,
                                                "fullEnd": 1484,
                                                "start": 1482,
                                                "end": 1483,
                                                "fullWidth": 2,
                                                "width": 1,
                                                "text": ",",
                                                "value": ",",
                                                "valueText": ",",
                                                "hasTrailingTrivia": true,
                                                "trailingTrivia": [
                                                    {
                                                        "kind": "WhitespaceTrivia",
                                                        "text": " "
                                                    }
                                                ]
                                            },
                                            {
                                                "kind": "NumericLiteral",
                                                "fullStart": 1484,
                                                "fullEnd": 1486,
                                                "start": 1484,
                                                "end": 1486,
                                                "fullWidth": 2,
                                                "width": 2,
                                                "text": "11",
                                                "value": 11,
                                                "valueText": "11"
                                            },
                                            {
                                                "kind": "CommaToken",
                                                "fullStart": 1486,
                                                "fullEnd": 1488,
                                                "start": 1486,
                                                "end": 1487,
                                                "fullWidth": 2,
                                                "width": 1,
                                                "text": ",",
                                                "value": ",",
                                                "valueText": ",",
                                                "hasTrailingTrivia": true,
                                                "trailingTrivia": [
                                                    {
                                                        "kind": "WhitespaceTrivia",
                                                        "text": " "
                                                    }
                                                ]
                                            },
                                            {
                                                "kind": "NumericLiteral",
                                                "fullStart": 1488,
                                                "fullEnd": 1490,
                                                "start": 1488,
                                                "end": 1490,
                                                "fullWidth": 2,
                                                "width": 2,
                                                "text": "31",
                                                "value": 31,
                                                "valueText": "31"
                                            },
                                            {
                                                "kind": "CommaToken",
                                                "fullStart": 1490,
                                                "fullEnd": 1492,
                                                "start": 1490,
                                                "end": 1491,
                                                "fullWidth": 2,
                                                "width": 1,
                                                "text": ",",
                                                "value": ",",
                                                "valueText": ",",
                                                "hasTrailingTrivia": true,
                                                "trailingTrivia": [
                                                    {
                                                        "kind": "WhitespaceTrivia",
                                                        "text": " "
                                                    }
                                                ]
                                            },
                                            {
                                                "kind": "NumericLiteral",
                                                "fullStart": 1492,
                                                "fullEnd": 1494,
                                                "start": 1492,
                                                "end": 1494,
                                                "fullWidth": 2,
                                                "width": 2,
                                                "text": "23",
                                                "value": 23,
                                                "valueText": "23"
                                            },
                                            {
                                                "kind": "CommaToken",
                                                "fullStart": 1494,
                                                "fullEnd": 1496,
                                                "start": 1494,
                                                "end": 1495,
                                                "fullWidth": 2,
                                                "width": 1,
                                                "text": ",",
                                                "value": ",",
                                                "valueText": ",",
                                                "hasTrailingTrivia": true,
                                                "trailingTrivia": [
                                                    {
                                                        "kind": "WhitespaceTrivia",
                                                        "text": " "
                                                    }
                                                ]
                                            },
                                            {
                                                "kind": "NumericLiteral",
                                                "fullStart": 1496,
                                                "fullEnd": 1498,
                                                "start": 1496,
                                                "end": 1498,
                                                "fullWidth": 2,
                                                "width": 2,
                                                "text": "59",
                                                "value": 59,
                                                "valueText": "59"
                                            }
                                        ],
                                        "closeParenToken": {
                                            "kind": "CloseParenToken",
                                            "fullStart": 1498,
                                            "fullEnd": 1499,
                                            "start": 1498,
                                            "end": 1499,
                                            "fullWidth": 1,
                                            "width": 1,
                                            "text": ")",
                                            "value": ")",
                                            "valueText": ")"
                                        }
                                    }
                                }
                            }
                        }
                    ]
                },
                "semicolonToken": {
                    "kind": "SemicolonToken",
                    "fullStart": 1499,
                    "fullEnd": 1501,
                    "start": 1499,
                    "end": 1500,
                    "fullWidth": 2,
                    "width": 1,
                    "text": ";",
                    "value": ";",
                    "valueText": ";",
                    "hasTrailingTrivia": true,
                    "hasTrailingNewLine": true,
                    "trailingTrivia": [
                        {
                            "kind": "NewLineTrivia",
                            "text": "\n"
                        }
                    ]
                }
            },
            {
                "kind": "IfStatement",
                "fullStart": 1501,
                "fullEnd": 1632,
                "start": 1501,
                "end": 1631,
                "fullWidth": 131,
                "width": 130,
                "ifKeyword": {
                    "kind": "IfKeyword",
                    "fullStart": 1501,
                    "fullEnd": 1504,
                    "start": 1501,
                    "end": 1503,
                    "fullWidth": 3,
                    "width": 2,
                    "text": "if",
                    "value": "if",
                    "valueText": "if",
                    "hasTrailingTrivia": true,
                    "trailingTrivia": [
                        {
                            "kind": "WhitespaceTrivia",
                            "text": " "
                        }
                    ]
                },
                "openParenToken": {
                    "kind": "OpenParenToken",
                    "fullStart": 1504,
                    "fullEnd": 1505,
                    "start": 1504,
                    "end": 1505,
                    "fullWidth": 1,
                    "width": 1,
                    "text": "(",
                    "value": "(",
                    "valueText": "("
                },
                "condition": {
                    "kind": "NotEqualsExpression",
                    "fullStart": 1505,
                    "fullEnd": 1538,
                    "start": 1505,
                    "end": 1538,
                    "fullWidth": 33,
                    "width": 33,
                    "left": {
                        "kind": "InvocationExpression",
                        "fullStart": 1505,
                        "fullEnd": 1519,
                        "start": 1505,
                        "end": 1518,
                        "fullWidth": 14,
                        "width": 13,
                        "expression": {
                            "kind": "MemberAccessExpression",
                            "fullStart": 1505,
                            "fullEnd": 1516,
                            "start": 1505,
                            "end": 1516,
                            "fullWidth": 11,
                            "width": 11,
                            "expression": {
                                "kind": "IdentifierName",
                                "fullStart": 1505,
                                "fullEnd": 1507,
                                "start": 1505,
                                "end": 1507,
                                "fullWidth": 2,
                                "width": 2,
                                "text": "x7",
                                "value": "x7",
                                "valueText": "x7"
                            },
                            "dotToken": {
                                "kind": "DotToken",
                                "fullStart": 1507,
                                "fullEnd": 1508,
                                "start": 1507,
                                "end": 1508,
                                "fullWidth": 1,
                                "width": 1,
                                "text": ".",
                                "value": ".",
                                "valueText": "."
                            },
                            "name": {
                                "kind": "IdentifierName",
                                "fullStart": 1508,
                                "fullEnd": 1516,
                                "start": 1508,
                                "end": 1516,
                                "fullWidth": 8,
                                "width": 8,
                                "text": "toString",
                                "value": "toString",
                                "valueText": "toString"
                            }
                        },
                        "argumentList": {
                            "kind": "ArgumentList",
                            "fullStart": 1516,
                            "fullEnd": 1519,
                            "start": 1516,
                            "end": 1518,
                            "fullWidth": 3,
                            "width": 2,
                            "openParenToken": {
                                "kind": "OpenParenToken",
                                "fullStart": 1516,
                                "fullEnd": 1517,
                                "start": 1516,
                                "end": 1517,
                                "fullWidth": 1,
                                "width": 1,
                                "text": "(",
                                "value": "(",
                                "valueText": "("
                            },
                            "arguments": [],
                            "closeParenToken": {
                                "kind": "CloseParenToken",
                                "fullStart": 1517,
                                "fullEnd": 1519,
                                "start": 1517,
                                "end": 1518,
                                "fullWidth": 2,
                                "width": 1,
                                "text": ")",
                                "value": ")",
                                "valueText": ")",
                                "hasTrailingTrivia": true,
                                "trailingTrivia": [
                                    {
                                        "kind": "WhitespaceTrivia",
                                        "text": " "
                                    }
                                ]
                            }
                        }
                    },
                    "operatorToken": {
                        "kind": "ExclamationEqualsEqualsToken",
                        "fullStart": 1519,
                        "fullEnd": 1523,
                        "start": 1519,
                        "end": 1522,
                        "fullWidth": 4,
                        "width": 3,
                        "text": "!==",
                        "value": "!==",
                        "valueText": "!==",
                        "hasTrailingTrivia": true,
                        "trailingTrivia": [
                            {
                                "kind": "WhitespaceTrivia",
                                "text": " "
                            }
                        ]
                    },
                    "right": {
                        "kind": "StringLiteral",
                        "fullStart": 1523,
                        "fullEnd": 1538,
                        "start": 1523,
                        "end": 1538,
                        "fullWidth": 15,
                        "width": 15,
                        "text": "\"[object Date]\"",
                        "value": "[object Date]",
                        "valueText": "[object Date]"
                    }
                },
                "closeParenToken": {
                    "kind": "CloseParenToken",
                    "fullStart": 1538,
                    "fullEnd": 1540,
                    "start": 1538,
                    "end": 1539,
                    "fullWidth": 2,
                    "width": 1,
                    "text": ")",
                    "value": ")",
                    "valueText": ")",
                    "hasTrailingTrivia": true,
                    "trailingTrivia": [
                        {
                            "kind": "WhitespaceTrivia",
                            "text": " "
                        }
                    ]
                },
                "statement": {
                    "kind": "Block",
                    "fullStart": 1540,
                    "fullEnd": 1632,
                    "start": 1540,
                    "end": 1631,
                    "fullWidth": 92,
                    "width": 91,
                    "openBraceToken": {
                        "kind": "OpenBraceToken",
                        "fullStart": 1540,
                        "fullEnd": 1542,
                        "start": 1540,
                        "end": 1541,
                        "fullWidth": 2,
                        "width": 1,
                        "text": "{",
                        "value": "{",
                        "valueText": "{",
                        "hasTrailingTrivia": true,
                        "hasTrailingNewLine": true,
                        "trailingTrivia": [
                            {
                                "kind": "NewLineTrivia",
                                "text": "\n"
                            }
                        ]
                    },
                    "statements": [
                        {
                            "kind": "ExpressionStatement",
                            "fullStart": 1542,
                            "fullEnd": 1630,
                            "start": 1544,
                            "end": 1629,
                            "fullWidth": 88,
                            "width": 85,
                            "expression": {
                                "kind": "InvocationExpression",
                                "fullStart": 1542,
                                "fullEnd": 1628,
                                "start": 1544,
                                "end": 1628,
                                "fullWidth": 86,
                                "width": 84,
                                "expression": {
                                    "kind": "IdentifierName",
                                    "fullStart": 1542,
                                    "fullEnd": 1549,
                                    "start": 1544,
                                    "end": 1549,
                                    "fullWidth": 7,
                                    "width": 5,
                                    "text": "$FAIL",
                                    "value": "$FAIL",
                                    "valueText": "$FAIL",
                                    "hasLeadingTrivia": true,
                                    "leadingTrivia": [
                                        {
                                            "kind": "WhitespaceTrivia",
                                            "text": "  "
                                        }
                                    ]
                                },
                                "argumentList": {
                                    "kind": "ArgumentList",
                                    "fullStart": 1549,
                                    "fullEnd": 1628,
                                    "start": 1549,
                                    "end": 1628,
                                    "fullWidth": 79,
                                    "width": 79,
                                    "openParenToken": {
                                        "kind": "OpenParenToken",
                                        "fullStart": 1549,
                                        "fullEnd": 1550,
                                        "start": 1549,
                                        "end": 1550,
                                        "fullWidth": 1,
                                        "width": 1,
                                        "text": "(",
                                        "value": "(",
                                        "valueText": "("
                                    },
                                    "arguments": [
                                        {
                                            "kind": "StringLiteral",
                                            "fullStart": 1550,
                                            "fullEnd": 1627,
                                            "start": 1550,
                                            "end": 1627,
                                            "fullWidth": 77,
                                            "width": 77,
                                            "text": "\"#7: The [[Class]] property of the newly constructed object is set to 'Date'\"",
                                            "value": "#7: The [[Class]] property of the newly constructed object is set to 'Date'",
                                            "valueText": "#7: The [[Class]] property of the newly constructed object is set to 'Date'"
                                        }
                                    ],
                                    "closeParenToken": {
                                        "kind": "CloseParenToken",
                                        "fullStart": 1627,
                                        "fullEnd": 1628,
                                        "start": 1627,
                                        "end": 1628,
                                        "fullWidth": 1,
                                        "width": 1,
                                        "text": ")",
                                        "value": ")",
                                        "valueText": ")"
                                    }
                                }
                            },
                            "semicolonToken": {
                                "kind": "SemicolonToken",
                                "fullStart": 1628,
                                "fullEnd": 1630,
                                "start": 1628,
                                "end": 1629,
                                "fullWidth": 2,
                                "width": 1,
                                "text": ";",
                                "value": ";",
                                "valueText": ";",
                                "hasTrailingTrivia": true,
                                "hasTrailingNewLine": true,
                                "trailingTrivia": [
                                    {
                                        "kind": "NewLineTrivia",
                                        "text": "\n"
                                    }
                                ]
                            }
                        }
                    ],
                    "closeBraceToken": {
                        "kind": "CloseBraceToken",
                        "fullStart": 1630,
                        "fullEnd": 1632,
                        "start": 1630,
                        "end": 1631,
                        "fullWidth": 2,
                        "width": 1,
                        "text": "}",
                        "value": "}",
                        "valueText": "}",
                        "hasTrailingTrivia": true,
                        "hasTrailingNewLine": true,
                        "trailingTrivia": [
                            {
                                "kind": "NewLineTrivia",
                                "text": "\n"
                            }
                        ]
                    }
                }
            },
            {
                "kind": "VariableStatement",
                "fullStart": 1632,
                "fullEnd": 1671,
                "start": 1633,
                "end": 1670,
                "fullWidth": 39,
                "width": 37,
                "modifiers": [],
                "variableDeclaration": {
                    "kind": "VariableDeclaration",
                    "fullStart": 1632,
                    "fullEnd": 1669,
                    "start": 1633,
                    "end": 1669,
                    "fullWidth": 37,
                    "width": 36,
                    "varKeyword": {
                        "kind": "VarKeyword",
                        "fullStart": 1632,
                        "fullEnd": 1637,
                        "start": 1633,
                        "end": 1636,
                        "fullWidth": 5,
                        "width": 3,
                        "text": "var",
                        "value": "var",
                        "valueText": "var",
                        "hasLeadingTrivia": true,
                        "hasLeadingNewLine": true,
                        "hasTrailingTrivia": true,
                        "leadingTrivia": [
                            {
                                "kind": "NewLineTrivia",
                                "text": "\n"
                            }
                        ],
                        "trailingTrivia": [
                            {
                                "kind": "WhitespaceTrivia",
                                "text": " "
                            }
                        ]
                    },
                    "variableDeclarators": [
                        {
                            "kind": "VariableDeclarator",
                            "fullStart": 1637,
                            "fullEnd": 1669,
                            "start": 1637,
                            "end": 1669,
                            "fullWidth": 32,
<<<<<<< HEAD
                            "width": 32,
                            "identifier": {
=======
                            "propertyName": {
>>>>>>> 85e84683
                                "kind": "IdentifierName",
                                "fullStart": 1637,
                                "fullEnd": 1640,
                                "start": 1637,
                                "end": 1639,
                                "fullWidth": 3,
                                "width": 2,
                                "text": "x8",
                                "value": "x8",
                                "valueText": "x8",
                                "hasTrailingTrivia": true,
                                "trailingTrivia": [
                                    {
                                        "kind": "WhitespaceTrivia",
                                        "text": " "
                                    }
                                ]
                            },
                            "equalsValueClause": {
                                "kind": "EqualsValueClause",
                                "fullStart": 1640,
                                "fullEnd": 1669,
                                "start": 1640,
                                "end": 1669,
                                "fullWidth": 29,
                                "width": 29,
                                "equalsToken": {
                                    "kind": "EqualsToken",
                                    "fullStart": 1640,
                                    "fullEnd": 1642,
                                    "start": 1640,
                                    "end": 1641,
                                    "fullWidth": 2,
                                    "width": 1,
                                    "text": "=",
                                    "value": "=",
                                    "valueText": "=",
                                    "hasTrailingTrivia": true,
                                    "trailingTrivia": [
                                        {
                                            "kind": "WhitespaceTrivia",
                                            "text": " "
                                        }
                                    ]
                                },
                                "value": {
                                    "kind": "ObjectCreationExpression",
                                    "fullStart": 1642,
                                    "fullEnd": 1669,
                                    "start": 1642,
                                    "end": 1669,
                                    "fullWidth": 27,
                                    "width": 27,
                                    "newKeyword": {
                                        "kind": "NewKeyword",
                                        "fullStart": 1642,
                                        "fullEnd": 1646,
                                        "start": 1642,
                                        "end": 1645,
                                        "fullWidth": 4,
                                        "width": 3,
                                        "text": "new",
                                        "value": "new",
                                        "valueText": "new",
                                        "hasTrailingTrivia": true,
                                        "trailingTrivia": [
                                            {
                                                "kind": "WhitespaceTrivia",
                                                "text": " "
                                            }
                                        ]
                                    },
                                    "expression": {
                                        "kind": "IdentifierName",
                                        "fullStart": 1646,
                                        "fullEnd": 1650,
                                        "start": 1646,
                                        "end": 1650,
                                        "fullWidth": 4,
                                        "width": 4,
                                        "text": "Date",
                                        "value": "Date",
                                        "valueText": "Date"
                                    },
                                    "argumentList": {
                                        "kind": "ArgumentList",
                                        "fullStart": 1650,
                                        "fullEnd": 1669,
                                        "start": 1650,
                                        "end": 1669,
                                        "fullWidth": 19,
                                        "width": 19,
                                        "openParenToken": {
                                            "kind": "OpenParenToken",
                                            "fullStart": 1650,
                                            "fullEnd": 1651,
                                            "start": 1650,
                                            "end": 1651,
                                            "fullWidth": 1,
                                            "width": 1,
                                            "text": "(",
                                            "value": "(",
                                            "valueText": "("
                                        },
                                        "arguments": [
                                            {
                                                "kind": "NumericLiteral",
                                                "fullStart": 1651,
                                                "fullEnd": 1655,
                                                "start": 1651,
                                                "end": 1655,
                                                "fullWidth": 4,
                                                "width": 4,
                                                "text": "1999",
                                                "value": 1999,
                                                "valueText": "1999"
                                            },
                                            {
                                                "kind": "CommaToken",
                                                "fullStart": 1655,
                                                "fullEnd": 1657,
                                                "start": 1655,
                                                "end": 1656,
                                                "fullWidth": 2,
                                                "width": 1,
                                                "text": ",",
                                                "value": ",",
                                                "valueText": ",",
                                                "hasTrailingTrivia": true,
                                                "trailingTrivia": [
                                                    {
                                                        "kind": "WhitespaceTrivia",
                                                        "text": " "
                                                    }
                                                ]
                                            },
                                            {
                                                "kind": "NumericLiteral",
                                                "fullStart": 1657,
                                                "fullEnd": 1659,
                                                "start": 1657,
                                                "end": 1659,
                                                "fullWidth": 2,
                                                "width": 2,
                                                "text": "12",
                                                "value": 12,
                                                "valueText": "12"
                                            },
                                            {
                                                "kind": "CommaToken",
                                                "fullStart": 1659,
                                                "fullEnd": 1661,
                                                "start": 1659,
                                                "end": 1660,
                                                "fullWidth": 2,
                                                "width": 1,
                                                "text": ",",
                                                "value": ",",
                                                "valueText": ",",
                                                "hasTrailingTrivia": true,
                                                "trailingTrivia": [
                                                    {
                                                        "kind": "WhitespaceTrivia",
                                                        "text": " "
                                                    }
                                                ]
                                            },
                                            {
                                                "kind": "NumericLiteral",
                                                "fullStart": 1661,
                                                "fullEnd": 1662,
                                                "start": 1661,
                                                "end": 1662,
                                                "fullWidth": 1,
                                                "width": 1,
                                                "text": "1",
                                                "value": 1,
                                                "valueText": "1"
                                            },
                                            {
                                                "kind": "CommaToken",
                                                "fullStart": 1662,
                                                "fullEnd": 1664,
                                                "start": 1662,
                                                "end": 1663,
                                                "fullWidth": 2,
                                                "width": 1,
                                                "text": ",",
                                                "value": ",",
                                                "valueText": ",",
                                                "hasTrailingTrivia": true,
                                                "trailingTrivia": [
                                                    {
                                                        "kind": "WhitespaceTrivia",
                                                        "text": " "
                                                    }
                                                ]
                                            },
                                            {
                                                "kind": "NumericLiteral",
                                                "fullStart": 1664,
                                                "fullEnd": 1665,
                                                "start": 1664,
                                                "end": 1665,
                                                "fullWidth": 1,
                                                "width": 1,
                                                "text": "0",
                                                "value": 0,
                                                "valueText": "0"
                                            },
                                            {
                                                "kind": "CommaToken",
                                                "fullStart": 1665,
                                                "fullEnd": 1667,
                                                "start": 1665,
                                                "end": 1666,
                                                "fullWidth": 2,
                                                "width": 1,
                                                "text": ",",
                                                "value": ",",
                                                "valueText": ",",
                                                "hasTrailingTrivia": true,
                                                "trailingTrivia": [
                                                    {
                                                        "kind": "WhitespaceTrivia",
                                                        "text": " "
                                                    }
                                                ]
                                            },
                                            {
                                                "kind": "NumericLiteral",
                                                "fullStart": 1667,
                                                "fullEnd": 1668,
                                                "start": 1667,
                                                "end": 1668,
                                                "fullWidth": 1,
                                                "width": 1,
                                                "text": "0",
                                                "value": 0,
                                                "valueText": "0"
                                            }
                                        ],
                                        "closeParenToken": {
                                            "kind": "CloseParenToken",
                                            "fullStart": 1668,
                                            "fullEnd": 1669,
                                            "start": 1668,
                                            "end": 1669,
                                            "fullWidth": 1,
                                            "width": 1,
                                            "text": ")",
                                            "value": ")",
                                            "valueText": ")"
                                        }
                                    }
                                }
                            }
                        }
                    ]
                },
                "semicolonToken": {
                    "kind": "SemicolonToken",
                    "fullStart": 1669,
                    "fullEnd": 1671,
                    "start": 1669,
                    "end": 1670,
                    "fullWidth": 2,
                    "width": 1,
                    "text": ";",
                    "value": ";",
                    "valueText": ";",
                    "hasTrailingTrivia": true,
                    "hasTrailingNewLine": true,
                    "trailingTrivia": [
                        {
                            "kind": "NewLineTrivia",
                            "text": "\n"
                        }
                    ]
                }
            },
            {
                "kind": "IfStatement",
                "fullStart": 1671,
                "fullEnd": 1802,
                "start": 1671,
                "end": 1801,
                "fullWidth": 131,
                "width": 130,
                "ifKeyword": {
                    "kind": "IfKeyword",
                    "fullStart": 1671,
                    "fullEnd": 1674,
                    "start": 1671,
                    "end": 1673,
                    "fullWidth": 3,
                    "width": 2,
                    "text": "if",
                    "value": "if",
                    "valueText": "if",
                    "hasTrailingTrivia": true,
                    "trailingTrivia": [
                        {
                            "kind": "WhitespaceTrivia",
                            "text": " "
                        }
                    ]
                },
                "openParenToken": {
                    "kind": "OpenParenToken",
                    "fullStart": 1674,
                    "fullEnd": 1675,
                    "start": 1674,
                    "end": 1675,
                    "fullWidth": 1,
                    "width": 1,
                    "text": "(",
                    "value": "(",
                    "valueText": "("
                },
                "condition": {
                    "kind": "NotEqualsExpression",
                    "fullStart": 1675,
                    "fullEnd": 1708,
                    "start": 1675,
                    "end": 1708,
                    "fullWidth": 33,
                    "width": 33,
                    "left": {
                        "kind": "InvocationExpression",
                        "fullStart": 1675,
                        "fullEnd": 1689,
                        "start": 1675,
                        "end": 1688,
                        "fullWidth": 14,
                        "width": 13,
                        "expression": {
                            "kind": "MemberAccessExpression",
                            "fullStart": 1675,
                            "fullEnd": 1686,
                            "start": 1675,
                            "end": 1686,
                            "fullWidth": 11,
                            "width": 11,
                            "expression": {
                                "kind": "IdentifierName",
                                "fullStart": 1675,
                                "fullEnd": 1677,
                                "start": 1675,
                                "end": 1677,
                                "fullWidth": 2,
                                "width": 2,
                                "text": "x8",
                                "value": "x8",
                                "valueText": "x8"
                            },
                            "dotToken": {
                                "kind": "DotToken",
                                "fullStart": 1677,
                                "fullEnd": 1678,
                                "start": 1677,
                                "end": 1678,
                                "fullWidth": 1,
                                "width": 1,
                                "text": ".",
                                "value": ".",
                                "valueText": "."
                            },
                            "name": {
                                "kind": "IdentifierName",
                                "fullStart": 1678,
                                "fullEnd": 1686,
                                "start": 1678,
                                "end": 1686,
                                "fullWidth": 8,
                                "width": 8,
                                "text": "toString",
                                "value": "toString",
                                "valueText": "toString"
                            }
                        },
                        "argumentList": {
                            "kind": "ArgumentList",
                            "fullStart": 1686,
                            "fullEnd": 1689,
                            "start": 1686,
                            "end": 1688,
                            "fullWidth": 3,
                            "width": 2,
                            "openParenToken": {
                                "kind": "OpenParenToken",
                                "fullStart": 1686,
                                "fullEnd": 1687,
                                "start": 1686,
                                "end": 1687,
                                "fullWidth": 1,
                                "width": 1,
                                "text": "(",
                                "value": "(",
                                "valueText": "("
                            },
                            "arguments": [],
                            "closeParenToken": {
                                "kind": "CloseParenToken",
                                "fullStart": 1687,
                                "fullEnd": 1689,
                                "start": 1687,
                                "end": 1688,
                                "fullWidth": 2,
                                "width": 1,
                                "text": ")",
                                "value": ")",
                                "valueText": ")",
                                "hasTrailingTrivia": true,
                                "trailingTrivia": [
                                    {
                                        "kind": "WhitespaceTrivia",
                                        "text": " "
                                    }
                                ]
                            }
                        }
                    },
                    "operatorToken": {
                        "kind": "ExclamationEqualsEqualsToken",
                        "fullStart": 1689,
                        "fullEnd": 1693,
                        "start": 1689,
                        "end": 1692,
                        "fullWidth": 4,
                        "width": 3,
                        "text": "!==",
                        "value": "!==",
                        "valueText": "!==",
                        "hasTrailingTrivia": true,
                        "trailingTrivia": [
                            {
                                "kind": "WhitespaceTrivia",
                                "text": " "
                            }
                        ]
                    },
                    "right": {
                        "kind": "StringLiteral",
                        "fullStart": 1693,
                        "fullEnd": 1708,
                        "start": 1693,
                        "end": 1708,
                        "fullWidth": 15,
                        "width": 15,
                        "text": "\"[object Date]\"",
                        "value": "[object Date]",
                        "valueText": "[object Date]"
                    }
                },
                "closeParenToken": {
                    "kind": "CloseParenToken",
                    "fullStart": 1708,
                    "fullEnd": 1710,
                    "start": 1708,
                    "end": 1709,
                    "fullWidth": 2,
                    "width": 1,
                    "text": ")",
                    "value": ")",
                    "valueText": ")",
                    "hasTrailingTrivia": true,
                    "trailingTrivia": [
                        {
                            "kind": "WhitespaceTrivia",
                            "text": " "
                        }
                    ]
                },
                "statement": {
                    "kind": "Block",
                    "fullStart": 1710,
                    "fullEnd": 1802,
                    "start": 1710,
                    "end": 1801,
                    "fullWidth": 92,
                    "width": 91,
                    "openBraceToken": {
                        "kind": "OpenBraceToken",
                        "fullStart": 1710,
                        "fullEnd": 1712,
                        "start": 1710,
                        "end": 1711,
                        "fullWidth": 2,
                        "width": 1,
                        "text": "{",
                        "value": "{",
                        "valueText": "{",
                        "hasTrailingTrivia": true,
                        "hasTrailingNewLine": true,
                        "trailingTrivia": [
                            {
                                "kind": "NewLineTrivia",
                                "text": "\n"
                            }
                        ]
                    },
                    "statements": [
                        {
                            "kind": "ExpressionStatement",
                            "fullStart": 1712,
                            "fullEnd": 1800,
                            "start": 1714,
                            "end": 1799,
                            "fullWidth": 88,
                            "width": 85,
                            "expression": {
                                "kind": "InvocationExpression",
                                "fullStart": 1712,
                                "fullEnd": 1798,
                                "start": 1714,
                                "end": 1798,
                                "fullWidth": 86,
                                "width": 84,
                                "expression": {
                                    "kind": "IdentifierName",
                                    "fullStart": 1712,
                                    "fullEnd": 1719,
                                    "start": 1714,
                                    "end": 1719,
                                    "fullWidth": 7,
                                    "width": 5,
                                    "text": "$FAIL",
                                    "value": "$FAIL",
                                    "valueText": "$FAIL",
                                    "hasLeadingTrivia": true,
                                    "leadingTrivia": [
                                        {
                                            "kind": "WhitespaceTrivia",
                                            "text": "  "
                                        }
                                    ]
                                },
                                "argumentList": {
                                    "kind": "ArgumentList",
                                    "fullStart": 1719,
                                    "fullEnd": 1798,
                                    "start": 1719,
                                    "end": 1798,
                                    "fullWidth": 79,
                                    "width": 79,
                                    "openParenToken": {
                                        "kind": "OpenParenToken",
                                        "fullStart": 1719,
                                        "fullEnd": 1720,
                                        "start": 1719,
                                        "end": 1720,
                                        "fullWidth": 1,
                                        "width": 1,
                                        "text": "(",
                                        "value": "(",
                                        "valueText": "("
                                    },
                                    "arguments": [
                                        {
                                            "kind": "StringLiteral",
                                            "fullStart": 1720,
                                            "fullEnd": 1797,
                                            "start": 1720,
                                            "end": 1797,
                                            "fullWidth": 77,
                                            "width": 77,
                                            "text": "\"#8: The [[Class]] property of the newly constructed object is set to 'Date'\"",
                                            "value": "#8: The [[Class]] property of the newly constructed object is set to 'Date'",
                                            "valueText": "#8: The [[Class]] property of the newly constructed object is set to 'Date'"
                                        }
                                    ],
                                    "closeParenToken": {
                                        "kind": "CloseParenToken",
                                        "fullStart": 1797,
                                        "fullEnd": 1798,
                                        "start": 1797,
                                        "end": 1798,
                                        "fullWidth": 1,
                                        "width": 1,
                                        "text": ")",
                                        "value": ")",
                                        "valueText": ")"
                                    }
                                }
                            },
                            "semicolonToken": {
                                "kind": "SemicolonToken",
                                "fullStart": 1798,
                                "fullEnd": 1800,
                                "start": 1798,
                                "end": 1799,
                                "fullWidth": 2,
                                "width": 1,
                                "text": ";",
                                "value": ";",
                                "valueText": ";",
                                "hasTrailingTrivia": true,
                                "hasTrailingNewLine": true,
                                "trailingTrivia": [
                                    {
                                        "kind": "NewLineTrivia",
                                        "text": "\n"
                                    }
                                ]
                            }
                        }
                    ],
                    "closeBraceToken": {
                        "kind": "CloseBraceToken",
                        "fullStart": 1800,
                        "fullEnd": 1802,
                        "start": 1800,
                        "end": 1801,
                        "fullWidth": 2,
                        "width": 1,
                        "text": "}",
                        "value": "}",
                        "valueText": "}",
                        "hasTrailingTrivia": true,
                        "hasTrailingNewLine": true,
                        "trailingTrivia": [
                            {
                                "kind": "NewLineTrivia",
                                "text": "\n"
                            }
                        ]
                    }
                }
            },
            {
                "kind": "VariableStatement",
                "fullStart": 1802,
                "fullEnd": 1840,
                "start": 1803,
                "end": 1839,
                "fullWidth": 38,
                "width": 36,
                "modifiers": [],
                "variableDeclaration": {
                    "kind": "VariableDeclaration",
                    "fullStart": 1802,
                    "fullEnd": 1838,
                    "start": 1803,
                    "end": 1838,
                    "fullWidth": 36,
                    "width": 35,
                    "varKeyword": {
                        "kind": "VarKeyword",
                        "fullStart": 1802,
                        "fullEnd": 1807,
                        "start": 1803,
                        "end": 1806,
                        "fullWidth": 5,
                        "width": 3,
                        "text": "var",
                        "value": "var",
                        "valueText": "var",
                        "hasLeadingTrivia": true,
                        "hasLeadingNewLine": true,
                        "hasTrailingTrivia": true,
                        "leadingTrivia": [
                            {
                                "kind": "NewLineTrivia",
                                "text": "\n"
                            }
                        ],
                        "trailingTrivia": [
                            {
                                "kind": "WhitespaceTrivia",
                                "text": " "
                            }
                        ]
                    },
                    "variableDeclarators": [
                        {
                            "kind": "VariableDeclarator",
                            "fullStart": 1807,
                            "fullEnd": 1838,
                            "start": 1807,
                            "end": 1838,
                            "fullWidth": 31,
<<<<<<< HEAD
                            "width": 31,
                            "identifier": {
=======
                            "propertyName": {
>>>>>>> 85e84683
                                "kind": "IdentifierName",
                                "fullStart": 1807,
                                "fullEnd": 1810,
                                "start": 1807,
                                "end": 1809,
                                "fullWidth": 3,
                                "width": 2,
                                "text": "x9",
                                "value": "x9",
                                "valueText": "x9",
                                "hasTrailingTrivia": true,
                                "trailingTrivia": [
                                    {
                                        "kind": "WhitespaceTrivia",
                                        "text": " "
                                    }
                                ]
                            },
                            "equalsValueClause": {
                                "kind": "EqualsValueClause",
                                "fullStart": 1810,
                                "fullEnd": 1838,
                                "start": 1810,
                                "end": 1838,
                                "fullWidth": 28,
                                "width": 28,
                                "equalsToken": {
                                    "kind": "EqualsToken",
                                    "fullStart": 1810,
                                    "fullEnd": 1812,
                                    "start": 1810,
                                    "end": 1811,
                                    "fullWidth": 2,
                                    "width": 1,
                                    "text": "=",
                                    "value": "=",
                                    "valueText": "=",
                                    "hasTrailingTrivia": true,
                                    "trailingTrivia": [
                                        {
                                            "kind": "WhitespaceTrivia",
                                            "text": " "
                                        }
                                    ]
                                },
                                "value": {
                                    "kind": "ObjectCreationExpression",
                                    "fullStart": 1812,
                                    "fullEnd": 1838,
                                    "start": 1812,
                                    "end": 1838,
                                    "fullWidth": 26,
                                    "width": 26,
                                    "newKeyword": {
                                        "kind": "NewKeyword",
                                        "fullStart": 1812,
                                        "fullEnd": 1816,
                                        "start": 1812,
                                        "end": 1815,
                                        "fullWidth": 4,
                                        "width": 3,
                                        "text": "new",
                                        "value": "new",
                                        "valueText": "new",
                                        "hasTrailingTrivia": true,
                                        "trailingTrivia": [
                                            {
                                                "kind": "WhitespaceTrivia",
                                                "text": " "
                                            }
                                        ]
                                    },
                                    "expression": {
                                        "kind": "IdentifierName",
                                        "fullStart": 1816,
                                        "fullEnd": 1820,
                                        "start": 1816,
                                        "end": 1820,
                                        "fullWidth": 4,
                                        "width": 4,
                                        "text": "Date",
                                        "value": "Date",
                                        "valueText": "Date"
                                    },
                                    "argumentList": {
                                        "kind": "ArgumentList",
                                        "fullStart": 1820,
                                        "fullEnd": 1838,
                                        "start": 1820,
                                        "end": 1838,
                                        "fullWidth": 18,
                                        "width": 18,
                                        "openParenToken": {
                                            "kind": "OpenParenToken",
                                            "fullStart": 1820,
                                            "fullEnd": 1821,
                                            "start": 1820,
                                            "end": 1821,
                                            "fullWidth": 1,
                                            "width": 1,
                                            "text": "(",
                                            "value": "(",
                                            "valueText": "("
                                        },
                                        "arguments": [
                                            {
                                                "kind": "NumericLiteral",
                                                "fullStart": 1821,
                                                "fullEnd": 1825,
                                                "start": 1821,
                                                "end": 1825,
                                                "fullWidth": 4,
                                                "width": 4,
                                                "text": "2000",
                                                "value": 2000,
                                                "valueText": "2000"
                                            },
                                            {
                                                "kind": "CommaToken",
                                                "fullStart": 1825,
                                                "fullEnd": 1827,
                                                "start": 1825,
                                                "end": 1826,
                                                "fullWidth": 2,
                                                "width": 1,
                                                "text": ",",
                                                "value": ",",
                                                "valueText": ",",
                                                "hasTrailingTrivia": true,
                                                "trailingTrivia": [
                                                    {
                                                        "kind": "WhitespaceTrivia",
                                                        "text": " "
                                                    }
                                                ]
                                            },
                                            {
                                                "kind": "NumericLiteral",
                                                "fullStart": 1827,
                                                "fullEnd": 1828,
                                                "start": 1827,
                                                "end": 1828,
                                                "fullWidth": 1,
                                                "width": 1,
                                                "text": "0",
                                                "value": 0,
                                                "valueText": "0"
                                            },
                                            {
                                                "kind": "CommaToken",
                                                "fullStart": 1828,
                                                "fullEnd": 1830,
                                                "start": 1828,
                                                "end": 1829,
                                                "fullWidth": 2,
                                                "width": 1,
                                                "text": ",",
                                                "value": ",",
                                                "valueText": ",",
                                                "hasTrailingTrivia": true,
                                                "trailingTrivia": [
                                                    {
                                                        "kind": "WhitespaceTrivia",
                                                        "text": " "
                                                    }
                                                ]
                                            },
                                            {
                                                "kind": "NumericLiteral",
                                                "fullStart": 1830,
                                                "fullEnd": 1831,
                                                "start": 1830,
                                                "end": 1831,
                                                "fullWidth": 1,
                                                "width": 1,
                                                "text": "1",
                                                "value": 1,
                                                "valueText": "1"
                                            },
                                            {
                                                "kind": "CommaToken",
                                                "fullStart": 1831,
                                                "fullEnd": 1833,
                                                "start": 1831,
                                                "end": 1832,
                                                "fullWidth": 2,
                                                "width": 1,
                                                "text": ",",
                                                "value": ",",
                                                "valueText": ",",
                                                "hasTrailingTrivia": true,
                                                "trailingTrivia": [
                                                    {
                                                        "kind": "WhitespaceTrivia",
                                                        "text": " "
                                                    }
                                                ]
                                            },
                                            {
                                                "kind": "NumericLiteral",
                                                "fullStart": 1833,
                                                "fullEnd": 1834,
                                                "start": 1833,
                                                "end": 1834,
                                                "fullWidth": 1,
                                                "width": 1,
                                                "text": "0",
                                                "value": 0,
                                                "valueText": "0"
                                            },
                                            {
                                                "kind": "CommaToken",
                                                "fullStart": 1834,
                                                "fullEnd": 1836,
                                                "start": 1834,
                                                "end": 1835,
                                                "fullWidth": 2,
                                                "width": 1,
                                                "text": ",",
                                                "value": ",",
                                                "valueText": ",",
                                                "hasTrailingTrivia": true,
                                                "trailingTrivia": [
                                                    {
                                                        "kind": "WhitespaceTrivia",
                                                        "text": " "
                                                    }
                                                ]
                                            },
                                            {
                                                "kind": "NumericLiteral",
                                                "fullStart": 1836,
                                                "fullEnd": 1837,
                                                "start": 1836,
                                                "end": 1837,
                                                "fullWidth": 1,
                                                "width": 1,
                                                "text": "0",
                                                "value": 0,
                                                "valueText": "0"
                                            }
                                        ],
                                        "closeParenToken": {
                                            "kind": "CloseParenToken",
                                            "fullStart": 1837,
                                            "fullEnd": 1838,
                                            "start": 1837,
                                            "end": 1838,
                                            "fullWidth": 1,
                                            "width": 1,
                                            "text": ")",
                                            "value": ")",
                                            "valueText": ")"
                                        }
                                    }
                                }
                            }
                        }
                    ]
                },
                "semicolonToken": {
                    "kind": "SemicolonToken",
                    "fullStart": 1838,
                    "fullEnd": 1840,
                    "start": 1838,
                    "end": 1839,
                    "fullWidth": 2,
                    "width": 1,
                    "text": ";",
                    "value": ";",
                    "valueText": ";",
                    "hasTrailingTrivia": true,
                    "hasTrailingNewLine": true,
                    "trailingTrivia": [
                        {
                            "kind": "NewLineTrivia",
                            "text": "\n"
                        }
                    ]
                }
            },
            {
                "kind": "IfStatement",
                "fullStart": 1840,
                "fullEnd": 1971,
                "start": 1840,
                "end": 1970,
                "fullWidth": 131,
                "width": 130,
                "ifKeyword": {
                    "kind": "IfKeyword",
                    "fullStart": 1840,
                    "fullEnd": 1843,
                    "start": 1840,
                    "end": 1842,
                    "fullWidth": 3,
                    "width": 2,
                    "text": "if",
                    "value": "if",
                    "valueText": "if",
                    "hasTrailingTrivia": true,
                    "trailingTrivia": [
                        {
                            "kind": "WhitespaceTrivia",
                            "text": " "
                        }
                    ]
                },
                "openParenToken": {
                    "kind": "OpenParenToken",
                    "fullStart": 1843,
                    "fullEnd": 1844,
                    "start": 1843,
                    "end": 1844,
                    "fullWidth": 1,
                    "width": 1,
                    "text": "(",
                    "value": "(",
                    "valueText": "("
                },
                "condition": {
                    "kind": "NotEqualsExpression",
                    "fullStart": 1844,
                    "fullEnd": 1877,
                    "start": 1844,
                    "end": 1877,
                    "fullWidth": 33,
                    "width": 33,
                    "left": {
                        "kind": "InvocationExpression",
                        "fullStart": 1844,
                        "fullEnd": 1858,
                        "start": 1844,
                        "end": 1857,
                        "fullWidth": 14,
                        "width": 13,
                        "expression": {
                            "kind": "MemberAccessExpression",
                            "fullStart": 1844,
                            "fullEnd": 1855,
                            "start": 1844,
                            "end": 1855,
                            "fullWidth": 11,
                            "width": 11,
                            "expression": {
                                "kind": "IdentifierName",
                                "fullStart": 1844,
                                "fullEnd": 1846,
                                "start": 1844,
                                "end": 1846,
                                "fullWidth": 2,
                                "width": 2,
                                "text": "x9",
                                "value": "x9",
                                "valueText": "x9"
                            },
                            "dotToken": {
                                "kind": "DotToken",
                                "fullStart": 1846,
                                "fullEnd": 1847,
                                "start": 1846,
                                "end": 1847,
                                "fullWidth": 1,
                                "width": 1,
                                "text": ".",
                                "value": ".",
                                "valueText": "."
                            },
                            "name": {
                                "kind": "IdentifierName",
                                "fullStart": 1847,
                                "fullEnd": 1855,
                                "start": 1847,
                                "end": 1855,
                                "fullWidth": 8,
                                "width": 8,
                                "text": "toString",
                                "value": "toString",
                                "valueText": "toString"
                            }
                        },
                        "argumentList": {
                            "kind": "ArgumentList",
                            "fullStart": 1855,
                            "fullEnd": 1858,
                            "start": 1855,
                            "end": 1857,
                            "fullWidth": 3,
                            "width": 2,
                            "openParenToken": {
                                "kind": "OpenParenToken",
                                "fullStart": 1855,
                                "fullEnd": 1856,
                                "start": 1855,
                                "end": 1856,
                                "fullWidth": 1,
                                "width": 1,
                                "text": "(",
                                "value": "(",
                                "valueText": "("
                            },
                            "arguments": [],
                            "closeParenToken": {
                                "kind": "CloseParenToken",
                                "fullStart": 1856,
                                "fullEnd": 1858,
                                "start": 1856,
                                "end": 1857,
                                "fullWidth": 2,
                                "width": 1,
                                "text": ")",
                                "value": ")",
                                "valueText": ")",
                                "hasTrailingTrivia": true,
                                "trailingTrivia": [
                                    {
                                        "kind": "WhitespaceTrivia",
                                        "text": " "
                                    }
                                ]
                            }
                        }
                    },
                    "operatorToken": {
                        "kind": "ExclamationEqualsEqualsToken",
                        "fullStart": 1858,
                        "fullEnd": 1862,
                        "start": 1858,
                        "end": 1861,
                        "fullWidth": 4,
                        "width": 3,
                        "text": "!==",
                        "value": "!==",
                        "valueText": "!==",
                        "hasTrailingTrivia": true,
                        "trailingTrivia": [
                            {
                                "kind": "WhitespaceTrivia",
                                "text": " "
                            }
                        ]
                    },
                    "right": {
                        "kind": "StringLiteral",
                        "fullStart": 1862,
                        "fullEnd": 1877,
                        "start": 1862,
                        "end": 1877,
                        "fullWidth": 15,
                        "width": 15,
                        "text": "\"[object Date]\"",
                        "value": "[object Date]",
                        "valueText": "[object Date]"
                    }
                },
                "closeParenToken": {
                    "kind": "CloseParenToken",
                    "fullStart": 1877,
                    "fullEnd": 1879,
                    "start": 1877,
                    "end": 1878,
                    "fullWidth": 2,
                    "width": 1,
                    "text": ")",
                    "value": ")",
                    "valueText": ")",
                    "hasTrailingTrivia": true,
                    "trailingTrivia": [
                        {
                            "kind": "WhitespaceTrivia",
                            "text": " "
                        }
                    ]
                },
                "statement": {
                    "kind": "Block",
                    "fullStart": 1879,
                    "fullEnd": 1971,
                    "start": 1879,
                    "end": 1970,
                    "fullWidth": 92,
                    "width": 91,
                    "openBraceToken": {
                        "kind": "OpenBraceToken",
                        "fullStart": 1879,
                        "fullEnd": 1881,
                        "start": 1879,
                        "end": 1880,
                        "fullWidth": 2,
                        "width": 1,
                        "text": "{",
                        "value": "{",
                        "valueText": "{",
                        "hasTrailingTrivia": true,
                        "hasTrailingNewLine": true,
                        "trailingTrivia": [
                            {
                                "kind": "NewLineTrivia",
                                "text": "\n"
                            }
                        ]
                    },
                    "statements": [
                        {
                            "kind": "ExpressionStatement",
                            "fullStart": 1881,
                            "fullEnd": 1969,
                            "start": 1883,
                            "end": 1968,
                            "fullWidth": 88,
                            "width": 85,
                            "expression": {
                                "kind": "InvocationExpression",
                                "fullStart": 1881,
                                "fullEnd": 1967,
                                "start": 1883,
                                "end": 1967,
                                "fullWidth": 86,
                                "width": 84,
                                "expression": {
                                    "kind": "IdentifierName",
                                    "fullStart": 1881,
                                    "fullEnd": 1888,
                                    "start": 1883,
                                    "end": 1888,
                                    "fullWidth": 7,
                                    "width": 5,
                                    "text": "$FAIL",
                                    "value": "$FAIL",
                                    "valueText": "$FAIL",
                                    "hasLeadingTrivia": true,
                                    "leadingTrivia": [
                                        {
                                            "kind": "WhitespaceTrivia",
                                            "text": "  "
                                        }
                                    ]
                                },
                                "argumentList": {
                                    "kind": "ArgumentList",
                                    "fullStart": 1888,
                                    "fullEnd": 1967,
                                    "start": 1888,
                                    "end": 1967,
                                    "fullWidth": 79,
                                    "width": 79,
                                    "openParenToken": {
                                        "kind": "OpenParenToken",
                                        "fullStart": 1888,
                                        "fullEnd": 1889,
                                        "start": 1888,
                                        "end": 1889,
                                        "fullWidth": 1,
                                        "width": 1,
                                        "text": "(",
                                        "value": "(",
                                        "valueText": "("
                                    },
                                    "arguments": [
                                        {
                                            "kind": "StringLiteral",
                                            "fullStart": 1889,
                                            "fullEnd": 1966,
                                            "start": 1889,
                                            "end": 1966,
                                            "fullWidth": 77,
                                            "width": 77,
                                            "text": "\"#9: The [[Class]] property of the newly constructed object is set to 'Date'\"",
                                            "value": "#9: The [[Class]] property of the newly constructed object is set to 'Date'",
                                            "valueText": "#9: The [[Class]] property of the newly constructed object is set to 'Date'"
                                        }
                                    ],
                                    "closeParenToken": {
                                        "kind": "CloseParenToken",
                                        "fullStart": 1966,
                                        "fullEnd": 1967,
                                        "start": 1966,
                                        "end": 1967,
                                        "fullWidth": 1,
                                        "width": 1,
                                        "text": ")",
                                        "value": ")",
                                        "valueText": ")"
                                    }
                                }
                            },
                            "semicolonToken": {
                                "kind": "SemicolonToken",
                                "fullStart": 1967,
                                "fullEnd": 1969,
                                "start": 1967,
                                "end": 1968,
                                "fullWidth": 2,
                                "width": 1,
                                "text": ";",
                                "value": ";",
                                "valueText": ";",
                                "hasTrailingTrivia": true,
                                "hasTrailingNewLine": true,
                                "trailingTrivia": [
                                    {
                                        "kind": "NewLineTrivia",
                                        "text": "\n"
                                    }
                                ]
                            }
                        }
                    ],
                    "closeBraceToken": {
                        "kind": "CloseBraceToken",
                        "fullStart": 1969,
                        "fullEnd": 1971,
                        "start": 1969,
                        "end": 1970,
                        "fullWidth": 2,
                        "width": 1,
                        "text": "}",
                        "value": "}",
                        "valueText": "}",
                        "hasTrailingTrivia": true,
                        "hasTrailingNewLine": true,
                        "trailingTrivia": [
                            {
                                "kind": "NewLineTrivia",
                                "text": "\n"
                            }
                        ]
                    }
                }
            },
            {
                "kind": "VariableStatement",
                "fullStart": 1971,
                "fullEnd": 2014,
                "start": 1972,
                "end": 2013,
                "fullWidth": 43,
                "width": 41,
                "modifiers": [],
                "variableDeclaration": {
                    "kind": "VariableDeclaration",
                    "fullStart": 1971,
                    "fullEnd": 2012,
                    "start": 1972,
                    "end": 2012,
                    "fullWidth": 41,
                    "width": 40,
                    "varKeyword": {
                        "kind": "VarKeyword",
                        "fullStart": 1971,
                        "fullEnd": 1976,
                        "start": 1972,
                        "end": 1975,
                        "fullWidth": 5,
                        "width": 3,
                        "text": "var",
                        "value": "var",
                        "valueText": "var",
                        "hasLeadingTrivia": true,
                        "hasLeadingNewLine": true,
                        "hasTrailingTrivia": true,
                        "leadingTrivia": [
                            {
                                "kind": "NewLineTrivia",
                                "text": "\n"
                            }
                        ],
                        "trailingTrivia": [
                            {
                                "kind": "WhitespaceTrivia",
                                "text": " "
                            }
                        ]
                    },
                    "variableDeclarators": [
                        {
                            "kind": "VariableDeclarator",
                            "fullStart": 1976,
                            "fullEnd": 2012,
                            "start": 1976,
                            "end": 2012,
                            "fullWidth": 36,
<<<<<<< HEAD
                            "width": 36,
                            "identifier": {
=======
                            "propertyName": {
>>>>>>> 85e84683
                                "kind": "IdentifierName",
                                "fullStart": 1976,
                                "fullEnd": 1980,
                                "start": 1976,
                                "end": 1979,
                                "fullWidth": 4,
                                "width": 3,
                                "text": "x10",
                                "value": "x10",
                                "valueText": "x10",
                                "hasTrailingTrivia": true,
                                "trailingTrivia": [
                                    {
                                        "kind": "WhitespaceTrivia",
                                        "text": " "
                                    }
                                ]
                            },
                            "equalsValueClause": {
                                "kind": "EqualsValueClause",
                                "fullStart": 1980,
                                "fullEnd": 2012,
                                "start": 1980,
                                "end": 2012,
                                "fullWidth": 32,
                                "width": 32,
                                "equalsToken": {
                                    "kind": "EqualsToken",
                                    "fullStart": 1980,
                                    "fullEnd": 1982,
                                    "start": 1980,
                                    "end": 1981,
                                    "fullWidth": 2,
                                    "width": 1,
                                    "text": "=",
                                    "value": "=",
                                    "valueText": "=",
                                    "hasTrailingTrivia": true,
                                    "trailingTrivia": [
                                        {
                                            "kind": "WhitespaceTrivia",
                                            "text": " "
                                        }
                                    ]
                                },
                                "value": {
                                    "kind": "ObjectCreationExpression",
                                    "fullStart": 1982,
                                    "fullEnd": 2012,
                                    "start": 1982,
                                    "end": 2012,
                                    "fullWidth": 30,
                                    "width": 30,
                                    "newKeyword": {
                                        "kind": "NewKeyword",
                                        "fullStart": 1982,
                                        "fullEnd": 1986,
                                        "start": 1982,
                                        "end": 1985,
                                        "fullWidth": 4,
                                        "width": 3,
                                        "text": "new",
                                        "value": "new",
                                        "valueText": "new",
                                        "hasTrailingTrivia": true,
                                        "trailingTrivia": [
                                            {
                                                "kind": "WhitespaceTrivia",
                                                "text": " "
                                            }
                                        ]
                                    },
                                    "expression": {
                                        "kind": "IdentifierName",
                                        "fullStart": 1986,
                                        "fullEnd": 1990,
                                        "start": 1986,
                                        "end": 1990,
                                        "fullWidth": 4,
                                        "width": 4,
                                        "text": "Date",
                                        "value": "Date",
                                        "valueText": "Date"
                                    },
                                    "argumentList": {
                                        "kind": "ArgumentList",
                                        "fullStart": 1990,
                                        "fullEnd": 2012,
                                        "start": 1990,
                                        "end": 2012,
                                        "fullWidth": 22,
                                        "width": 22,
                                        "openParenToken": {
                                            "kind": "OpenParenToken",
                                            "fullStart": 1990,
                                            "fullEnd": 1991,
                                            "start": 1990,
                                            "end": 1991,
                                            "fullWidth": 1,
                                            "width": 1,
                                            "text": "(",
                                            "value": "(",
                                            "valueText": "("
                                        },
                                        "arguments": [
                                            {
                                                "kind": "NumericLiteral",
                                                "fullStart": 1991,
                                                "fullEnd": 1995,
                                                "start": 1991,
                                                "end": 1995,
                                                "fullWidth": 4,
                                                "width": 4,
                                                "text": "2099",
                                                "value": 2099,
                                                "valueText": "2099"
                                            },
                                            {
                                                "kind": "CommaToken",
                                                "fullStart": 1995,
                                                "fullEnd": 1997,
                                                "start": 1995,
                                                "end": 1996,
                                                "fullWidth": 2,
                                                "width": 1,
                                                "text": ",",
                                                "value": ",",
                                                "valueText": ",",
                                                "hasTrailingTrivia": true,
                                                "trailingTrivia": [
                                                    {
                                                        "kind": "WhitespaceTrivia",
                                                        "text": " "
                                                    }
                                                ]
                                            },
                                            {
                                                "kind": "NumericLiteral",
                                                "fullStart": 1997,
                                                "fullEnd": 1999,
                                                "start": 1997,
                                                "end": 1999,
                                                "fullWidth": 2,
                                                "width": 2,
                                                "text": "11",
                                                "value": 11,
                                                "valueText": "11"
                                            },
                                            {
                                                "kind": "CommaToken",
                                                "fullStart": 1999,
                                                "fullEnd": 2001,
                                                "start": 1999,
                                                "end": 2000,
                                                "fullWidth": 2,
                                                "width": 1,
                                                "text": ",",
                                                "value": ",",
                                                "valueText": ",",
                                                "hasTrailingTrivia": true,
                                                "trailingTrivia": [
                                                    {
                                                        "kind": "WhitespaceTrivia",
                                                        "text": " "
                                                    }
                                                ]
                                            },
                                            {
                                                "kind": "NumericLiteral",
                                                "fullStart": 2001,
                                                "fullEnd": 2003,
                                                "start": 2001,
                                                "end": 2003,
                                                "fullWidth": 2,
                                                "width": 2,
                                                "text": "31",
                                                "value": 31,
                                                "valueText": "31"
                                            },
                                            {
                                                "kind": "CommaToken",
                                                "fullStart": 2003,
                                                "fullEnd": 2005,
                                                "start": 2003,
                                                "end": 2004,
                                                "fullWidth": 2,
                                                "width": 1,
                                                "text": ",",
                                                "value": ",",
                                                "valueText": ",",
                                                "hasTrailingTrivia": true,
                                                "trailingTrivia": [
                                                    {
                                                        "kind": "WhitespaceTrivia",
                                                        "text": " "
                                                    }
                                                ]
                                            },
                                            {
                                                "kind": "NumericLiteral",
                                                "fullStart": 2005,
                                                "fullEnd": 2007,
                                                "start": 2005,
                                                "end": 2007,
                                                "fullWidth": 2,
                                                "width": 2,
                                                "text": "23",
                                                "value": 23,
                                                "valueText": "23"
                                            },
                                            {
                                                "kind": "CommaToken",
                                                "fullStart": 2007,
                                                "fullEnd": 2009,
                                                "start": 2007,
                                                "end": 2008,
                                                "fullWidth": 2,
                                                "width": 1,
                                                "text": ",",
                                                "value": ",",
                                                "valueText": ",",
                                                "hasTrailingTrivia": true,
                                                "trailingTrivia": [
                                                    {
                                                        "kind": "WhitespaceTrivia",
                                                        "text": " "
                                                    }
                                                ]
                                            },
                                            {
                                                "kind": "NumericLiteral",
                                                "fullStart": 2009,
                                                "fullEnd": 2011,
                                                "start": 2009,
                                                "end": 2011,
                                                "fullWidth": 2,
                                                "width": 2,
                                                "text": "59",
                                                "value": 59,
                                                "valueText": "59"
                                            }
                                        ],
                                        "closeParenToken": {
                                            "kind": "CloseParenToken",
                                            "fullStart": 2011,
                                            "fullEnd": 2012,
                                            "start": 2011,
                                            "end": 2012,
                                            "fullWidth": 1,
                                            "width": 1,
                                            "text": ")",
                                            "value": ")",
                                            "valueText": ")"
                                        }
                                    }
                                }
                            }
                        }
                    ]
                },
                "semicolonToken": {
                    "kind": "SemicolonToken",
                    "fullStart": 2012,
                    "fullEnd": 2014,
                    "start": 2012,
                    "end": 2013,
                    "fullWidth": 2,
                    "width": 1,
                    "text": ";",
                    "value": ";",
                    "valueText": ";",
                    "hasTrailingTrivia": true,
                    "hasTrailingNewLine": true,
                    "trailingTrivia": [
                        {
                            "kind": "NewLineTrivia",
                            "text": "\n"
                        }
                    ]
                }
            },
            {
                "kind": "IfStatement",
                "fullStart": 2014,
                "fullEnd": 2147,
                "start": 2014,
                "end": 2146,
                "fullWidth": 133,
                "width": 132,
                "ifKeyword": {
                    "kind": "IfKeyword",
                    "fullStart": 2014,
                    "fullEnd": 2017,
                    "start": 2014,
                    "end": 2016,
                    "fullWidth": 3,
                    "width": 2,
                    "text": "if",
                    "value": "if",
                    "valueText": "if",
                    "hasTrailingTrivia": true,
                    "trailingTrivia": [
                        {
                            "kind": "WhitespaceTrivia",
                            "text": " "
                        }
                    ]
                },
                "openParenToken": {
                    "kind": "OpenParenToken",
                    "fullStart": 2017,
                    "fullEnd": 2018,
                    "start": 2017,
                    "end": 2018,
                    "fullWidth": 1,
                    "width": 1,
                    "text": "(",
                    "value": "(",
                    "valueText": "("
                },
                "condition": {
                    "kind": "NotEqualsExpression",
                    "fullStart": 2018,
                    "fullEnd": 2052,
                    "start": 2018,
                    "end": 2052,
                    "fullWidth": 34,
                    "width": 34,
                    "left": {
                        "kind": "InvocationExpression",
                        "fullStart": 2018,
                        "fullEnd": 2033,
                        "start": 2018,
                        "end": 2032,
                        "fullWidth": 15,
                        "width": 14,
                        "expression": {
                            "kind": "MemberAccessExpression",
                            "fullStart": 2018,
                            "fullEnd": 2030,
                            "start": 2018,
                            "end": 2030,
                            "fullWidth": 12,
                            "width": 12,
                            "expression": {
                                "kind": "IdentifierName",
                                "fullStart": 2018,
                                "fullEnd": 2021,
                                "start": 2018,
                                "end": 2021,
                                "fullWidth": 3,
                                "width": 3,
                                "text": "x10",
                                "value": "x10",
                                "valueText": "x10"
                            },
                            "dotToken": {
                                "kind": "DotToken",
                                "fullStart": 2021,
                                "fullEnd": 2022,
                                "start": 2021,
                                "end": 2022,
                                "fullWidth": 1,
                                "width": 1,
                                "text": ".",
                                "value": ".",
                                "valueText": "."
                            },
                            "name": {
                                "kind": "IdentifierName",
                                "fullStart": 2022,
                                "fullEnd": 2030,
                                "start": 2022,
                                "end": 2030,
                                "fullWidth": 8,
                                "width": 8,
                                "text": "toString",
                                "value": "toString",
                                "valueText": "toString"
                            }
                        },
                        "argumentList": {
                            "kind": "ArgumentList",
                            "fullStart": 2030,
                            "fullEnd": 2033,
                            "start": 2030,
                            "end": 2032,
                            "fullWidth": 3,
                            "width": 2,
                            "openParenToken": {
                                "kind": "OpenParenToken",
                                "fullStart": 2030,
                                "fullEnd": 2031,
                                "start": 2030,
                                "end": 2031,
                                "fullWidth": 1,
                                "width": 1,
                                "text": "(",
                                "value": "(",
                                "valueText": "("
                            },
                            "arguments": [],
                            "closeParenToken": {
                                "kind": "CloseParenToken",
                                "fullStart": 2031,
                                "fullEnd": 2033,
                                "start": 2031,
                                "end": 2032,
                                "fullWidth": 2,
                                "width": 1,
                                "text": ")",
                                "value": ")",
                                "valueText": ")",
                                "hasTrailingTrivia": true,
                                "trailingTrivia": [
                                    {
                                        "kind": "WhitespaceTrivia",
                                        "text": " "
                                    }
                                ]
                            }
                        }
                    },
                    "operatorToken": {
                        "kind": "ExclamationEqualsEqualsToken",
                        "fullStart": 2033,
                        "fullEnd": 2037,
                        "start": 2033,
                        "end": 2036,
                        "fullWidth": 4,
                        "width": 3,
                        "text": "!==",
                        "value": "!==",
                        "valueText": "!==",
                        "hasTrailingTrivia": true,
                        "trailingTrivia": [
                            {
                                "kind": "WhitespaceTrivia",
                                "text": " "
                            }
                        ]
                    },
                    "right": {
                        "kind": "StringLiteral",
                        "fullStart": 2037,
                        "fullEnd": 2052,
                        "start": 2037,
                        "end": 2052,
                        "fullWidth": 15,
                        "width": 15,
                        "text": "\"[object Date]\"",
                        "value": "[object Date]",
                        "valueText": "[object Date]"
                    }
                },
                "closeParenToken": {
                    "kind": "CloseParenToken",
                    "fullStart": 2052,
                    "fullEnd": 2054,
                    "start": 2052,
                    "end": 2053,
                    "fullWidth": 2,
                    "width": 1,
                    "text": ")",
                    "value": ")",
                    "valueText": ")",
                    "hasTrailingTrivia": true,
                    "trailingTrivia": [
                        {
                            "kind": "WhitespaceTrivia",
                            "text": " "
                        }
                    ]
                },
                "statement": {
                    "kind": "Block",
                    "fullStart": 2054,
                    "fullEnd": 2147,
                    "start": 2054,
                    "end": 2146,
                    "fullWidth": 93,
                    "width": 92,
                    "openBraceToken": {
                        "kind": "OpenBraceToken",
                        "fullStart": 2054,
                        "fullEnd": 2056,
                        "start": 2054,
                        "end": 2055,
                        "fullWidth": 2,
                        "width": 1,
                        "text": "{",
                        "value": "{",
                        "valueText": "{",
                        "hasTrailingTrivia": true,
                        "hasTrailingNewLine": true,
                        "trailingTrivia": [
                            {
                                "kind": "NewLineTrivia",
                                "text": "\n"
                            }
                        ]
                    },
                    "statements": [
                        {
                            "kind": "ExpressionStatement",
                            "fullStart": 2056,
                            "fullEnd": 2145,
                            "start": 2058,
                            "end": 2144,
                            "fullWidth": 89,
                            "width": 86,
                            "expression": {
                                "kind": "InvocationExpression",
                                "fullStart": 2056,
                                "fullEnd": 2143,
                                "start": 2058,
                                "end": 2143,
                                "fullWidth": 87,
                                "width": 85,
                                "expression": {
                                    "kind": "IdentifierName",
                                    "fullStart": 2056,
                                    "fullEnd": 2063,
                                    "start": 2058,
                                    "end": 2063,
                                    "fullWidth": 7,
                                    "width": 5,
                                    "text": "$FAIL",
                                    "value": "$FAIL",
                                    "valueText": "$FAIL",
                                    "hasLeadingTrivia": true,
                                    "leadingTrivia": [
                                        {
                                            "kind": "WhitespaceTrivia",
                                            "text": "  "
                                        }
                                    ]
                                },
                                "argumentList": {
                                    "kind": "ArgumentList",
                                    "fullStart": 2063,
                                    "fullEnd": 2143,
                                    "start": 2063,
                                    "end": 2143,
                                    "fullWidth": 80,
                                    "width": 80,
                                    "openParenToken": {
                                        "kind": "OpenParenToken",
                                        "fullStart": 2063,
                                        "fullEnd": 2064,
                                        "start": 2063,
                                        "end": 2064,
                                        "fullWidth": 1,
                                        "width": 1,
                                        "text": "(",
                                        "value": "(",
                                        "valueText": "("
                                    },
                                    "arguments": [
                                        {
                                            "kind": "StringLiteral",
                                            "fullStart": 2064,
                                            "fullEnd": 2142,
                                            "start": 2064,
                                            "end": 2142,
                                            "fullWidth": 78,
                                            "width": 78,
                                            "text": "\"#10: The [[Class]] property of the newly constructed object is set to 'Date'\"",
                                            "value": "#10: The [[Class]] property of the newly constructed object is set to 'Date'",
                                            "valueText": "#10: The [[Class]] property of the newly constructed object is set to 'Date'"
                                        }
                                    ],
                                    "closeParenToken": {
                                        "kind": "CloseParenToken",
                                        "fullStart": 2142,
                                        "fullEnd": 2143,
                                        "start": 2142,
                                        "end": 2143,
                                        "fullWidth": 1,
                                        "width": 1,
                                        "text": ")",
                                        "value": ")",
                                        "valueText": ")"
                                    }
                                }
                            },
                            "semicolonToken": {
                                "kind": "SemicolonToken",
                                "fullStart": 2143,
                                "fullEnd": 2145,
                                "start": 2143,
                                "end": 2144,
                                "fullWidth": 2,
                                "width": 1,
                                "text": ";",
                                "value": ";",
                                "valueText": ";",
                                "hasTrailingTrivia": true,
                                "hasTrailingNewLine": true,
                                "trailingTrivia": [
                                    {
                                        "kind": "NewLineTrivia",
                                        "text": "\n"
                                    }
                                ]
                            }
                        }
                    ],
                    "closeBraceToken": {
                        "kind": "CloseBraceToken",
                        "fullStart": 2145,
                        "fullEnd": 2147,
                        "start": 2145,
                        "end": 2146,
                        "fullWidth": 2,
                        "width": 1,
                        "text": "}",
                        "value": "}",
                        "valueText": "}",
                        "hasTrailingTrivia": true,
                        "hasTrailingNewLine": true,
                        "trailingTrivia": [
                            {
                                "kind": "NewLineTrivia",
                                "text": "\n"
                            }
                        ]
                    }
                }
            },
            {
                "kind": "VariableStatement",
                "fullStart": 2147,
                "fullEnd": 2187,
                "start": 2148,
                "end": 2186,
                "fullWidth": 40,
                "width": 38,
                "modifiers": [],
                "variableDeclaration": {
                    "kind": "VariableDeclaration",
                    "fullStart": 2147,
                    "fullEnd": 2185,
                    "start": 2148,
                    "end": 2185,
                    "fullWidth": 38,
                    "width": 37,
                    "varKeyword": {
                        "kind": "VarKeyword",
                        "fullStart": 2147,
                        "fullEnd": 2152,
                        "start": 2148,
                        "end": 2151,
                        "fullWidth": 5,
                        "width": 3,
                        "text": "var",
                        "value": "var",
                        "valueText": "var",
                        "hasLeadingTrivia": true,
                        "hasLeadingNewLine": true,
                        "hasTrailingTrivia": true,
                        "leadingTrivia": [
                            {
                                "kind": "NewLineTrivia",
                                "text": "\n"
                            }
                        ],
                        "trailingTrivia": [
                            {
                                "kind": "WhitespaceTrivia",
                                "text": " "
                            }
                        ]
                    },
                    "variableDeclarators": [
                        {
                            "kind": "VariableDeclarator",
                            "fullStart": 2152,
                            "fullEnd": 2185,
                            "start": 2152,
                            "end": 2185,
                            "fullWidth": 33,
<<<<<<< HEAD
                            "width": 33,
                            "identifier": {
=======
                            "propertyName": {
>>>>>>> 85e84683
                                "kind": "IdentifierName",
                                "fullStart": 2152,
                                "fullEnd": 2156,
                                "start": 2152,
                                "end": 2155,
                                "fullWidth": 4,
                                "width": 3,
                                "text": "x11",
                                "value": "x11",
                                "valueText": "x11",
                                "hasTrailingTrivia": true,
                                "trailingTrivia": [
                                    {
                                        "kind": "WhitespaceTrivia",
                                        "text": " "
                                    }
                                ]
                            },
                            "equalsValueClause": {
                                "kind": "EqualsValueClause",
                                "fullStart": 2156,
                                "fullEnd": 2185,
                                "start": 2156,
                                "end": 2185,
                                "fullWidth": 29,
                                "width": 29,
                                "equalsToken": {
                                    "kind": "EqualsToken",
                                    "fullStart": 2156,
                                    "fullEnd": 2158,
                                    "start": 2156,
                                    "end": 2157,
                                    "fullWidth": 2,
                                    "width": 1,
                                    "text": "=",
                                    "value": "=",
                                    "valueText": "=",
                                    "hasTrailingTrivia": true,
                                    "trailingTrivia": [
                                        {
                                            "kind": "WhitespaceTrivia",
                                            "text": " "
                                        }
                                    ]
                                },
                                "value": {
                                    "kind": "ObjectCreationExpression",
                                    "fullStart": 2158,
                                    "fullEnd": 2185,
                                    "start": 2158,
                                    "end": 2185,
                                    "fullWidth": 27,
                                    "width": 27,
                                    "newKeyword": {
                                        "kind": "NewKeyword",
                                        "fullStart": 2158,
                                        "fullEnd": 2162,
                                        "start": 2158,
                                        "end": 2161,
                                        "fullWidth": 4,
                                        "width": 3,
                                        "text": "new",
                                        "value": "new",
                                        "valueText": "new",
                                        "hasTrailingTrivia": true,
                                        "trailingTrivia": [
                                            {
                                                "kind": "WhitespaceTrivia",
                                                "text": " "
                                            }
                                        ]
                                    },
                                    "expression": {
                                        "kind": "IdentifierName",
                                        "fullStart": 2162,
                                        "fullEnd": 2166,
                                        "start": 2162,
                                        "end": 2166,
                                        "fullWidth": 4,
                                        "width": 4,
                                        "text": "Date",
                                        "value": "Date",
                                        "valueText": "Date"
                                    },
                                    "argumentList": {
                                        "kind": "ArgumentList",
                                        "fullStart": 2166,
                                        "fullEnd": 2185,
                                        "start": 2166,
                                        "end": 2185,
                                        "fullWidth": 19,
                                        "width": 19,
                                        "openParenToken": {
                                            "kind": "OpenParenToken",
                                            "fullStart": 2166,
                                            "fullEnd": 2167,
                                            "start": 2166,
                                            "end": 2167,
                                            "fullWidth": 1,
                                            "width": 1,
                                            "text": "(",
                                            "value": "(",
                                            "valueText": "("
                                        },
                                        "arguments": [
                                            {
                                                "kind": "NumericLiteral",
                                                "fullStart": 2167,
                                                "fullEnd": 2171,
                                                "start": 2167,
                                                "end": 2171,
                                                "fullWidth": 4,
                                                "width": 4,
                                                "text": "2099",
                                                "value": 2099,
                                                "valueText": "2099"
                                            },
                                            {
                                                "kind": "CommaToken",
                                                "fullStart": 2171,
                                                "fullEnd": 2173,
                                                "start": 2171,
                                                "end": 2172,
                                                "fullWidth": 2,
                                                "width": 1,
                                                "text": ",",
                                                "value": ",",
                                                "valueText": ",",
                                                "hasTrailingTrivia": true,
                                                "trailingTrivia": [
                                                    {
                                                        "kind": "WhitespaceTrivia",
                                                        "text": " "
                                                    }
                                                ]
                                            },
                                            {
                                                "kind": "NumericLiteral",
                                                "fullStart": 2173,
                                                "fullEnd": 2175,
                                                "start": 2173,
                                                "end": 2175,
                                                "fullWidth": 2,
                                                "width": 2,
                                                "text": "12",
                                                "value": 12,
                                                "valueText": "12"
                                            },
                                            {
                                                "kind": "CommaToken",
                                                "fullStart": 2175,
                                                "fullEnd": 2177,
                                                "start": 2175,
                                                "end": 2176,
                                                "fullWidth": 2,
                                                "width": 1,
                                                "text": ",",
                                                "value": ",",
                                                "valueText": ",",
                                                "hasTrailingTrivia": true,
                                                "trailingTrivia": [
                                                    {
                                                        "kind": "WhitespaceTrivia",
                                                        "text": " "
                                                    }
                                                ]
                                            },
                                            {
                                                "kind": "NumericLiteral",
                                                "fullStart": 2177,
                                                "fullEnd": 2178,
                                                "start": 2177,
                                                "end": 2178,
                                                "fullWidth": 1,
                                                "width": 1,
                                                "text": "1",
                                                "value": 1,
                                                "valueText": "1"
                                            },
                                            {
                                                "kind": "CommaToken",
                                                "fullStart": 2178,
                                                "fullEnd": 2180,
                                                "start": 2178,
                                                "end": 2179,
                                                "fullWidth": 2,
                                                "width": 1,
                                                "text": ",",
                                                "value": ",",
                                                "valueText": ",",
                                                "hasTrailingTrivia": true,
                                                "trailingTrivia": [
                                                    {
                                                        "kind": "WhitespaceTrivia",
                                                        "text": " "
                                                    }
                                                ]
                                            },
                                            {
                                                "kind": "NumericLiteral",
                                                "fullStart": 2180,
                                                "fullEnd": 2181,
                                                "start": 2180,
                                                "end": 2181,
                                                "fullWidth": 1,
                                                "width": 1,
                                                "text": "0",
                                                "value": 0,
                                                "valueText": "0"
                                            },
                                            {
                                                "kind": "CommaToken",
                                                "fullStart": 2181,
                                                "fullEnd": 2183,
                                                "start": 2181,
                                                "end": 2182,
                                                "fullWidth": 2,
                                                "width": 1,
                                                "text": ",",
                                                "value": ",",
                                                "valueText": ",",
                                                "hasTrailingTrivia": true,
                                                "trailingTrivia": [
                                                    {
                                                        "kind": "WhitespaceTrivia",
                                                        "text": " "
                                                    }
                                                ]
                                            },
                                            {
                                                "kind": "NumericLiteral",
                                                "fullStart": 2183,
                                                "fullEnd": 2184,
                                                "start": 2183,
                                                "end": 2184,
                                                "fullWidth": 1,
                                                "width": 1,
                                                "text": "0",
                                                "value": 0,
                                                "valueText": "0"
                                            }
                                        ],
                                        "closeParenToken": {
                                            "kind": "CloseParenToken",
                                            "fullStart": 2184,
                                            "fullEnd": 2185,
                                            "start": 2184,
                                            "end": 2185,
                                            "fullWidth": 1,
                                            "width": 1,
                                            "text": ")",
                                            "value": ")",
                                            "valueText": ")"
                                        }
                                    }
                                }
                            }
                        }
                    ]
                },
                "semicolonToken": {
                    "kind": "SemicolonToken",
                    "fullStart": 2185,
                    "fullEnd": 2187,
                    "start": 2185,
                    "end": 2186,
                    "fullWidth": 2,
                    "width": 1,
                    "text": ";",
                    "value": ";",
                    "valueText": ";",
                    "hasTrailingTrivia": true,
                    "hasTrailingNewLine": true,
                    "trailingTrivia": [
                        {
                            "kind": "NewLineTrivia",
                            "text": "\n"
                        }
                    ]
                }
            },
            {
                "kind": "IfStatement",
                "fullStart": 2187,
                "fullEnd": 2320,
                "start": 2187,
                "end": 2319,
                "fullWidth": 133,
                "width": 132,
                "ifKeyword": {
                    "kind": "IfKeyword",
                    "fullStart": 2187,
                    "fullEnd": 2190,
                    "start": 2187,
                    "end": 2189,
                    "fullWidth": 3,
                    "width": 2,
                    "text": "if",
                    "value": "if",
                    "valueText": "if",
                    "hasTrailingTrivia": true,
                    "trailingTrivia": [
                        {
                            "kind": "WhitespaceTrivia",
                            "text": " "
                        }
                    ]
                },
                "openParenToken": {
                    "kind": "OpenParenToken",
                    "fullStart": 2190,
                    "fullEnd": 2191,
                    "start": 2190,
                    "end": 2191,
                    "fullWidth": 1,
                    "width": 1,
                    "text": "(",
                    "value": "(",
                    "valueText": "("
                },
                "condition": {
                    "kind": "NotEqualsExpression",
                    "fullStart": 2191,
                    "fullEnd": 2225,
                    "start": 2191,
                    "end": 2225,
                    "fullWidth": 34,
                    "width": 34,
                    "left": {
                        "kind": "InvocationExpression",
                        "fullStart": 2191,
                        "fullEnd": 2206,
                        "start": 2191,
                        "end": 2205,
                        "fullWidth": 15,
                        "width": 14,
                        "expression": {
                            "kind": "MemberAccessExpression",
                            "fullStart": 2191,
                            "fullEnd": 2203,
                            "start": 2191,
                            "end": 2203,
                            "fullWidth": 12,
                            "width": 12,
                            "expression": {
                                "kind": "IdentifierName",
                                "fullStart": 2191,
                                "fullEnd": 2194,
                                "start": 2191,
                                "end": 2194,
                                "fullWidth": 3,
                                "width": 3,
                                "text": "x11",
                                "value": "x11",
                                "valueText": "x11"
                            },
                            "dotToken": {
                                "kind": "DotToken",
                                "fullStart": 2194,
                                "fullEnd": 2195,
                                "start": 2194,
                                "end": 2195,
                                "fullWidth": 1,
                                "width": 1,
                                "text": ".",
                                "value": ".",
                                "valueText": "."
                            },
                            "name": {
                                "kind": "IdentifierName",
                                "fullStart": 2195,
                                "fullEnd": 2203,
                                "start": 2195,
                                "end": 2203,
                                "fullWidth": 8,
                                "width": 8,
                                "text": "toString",
                                "value": "toString",
                                "valueText": "toString"
                            }
                        },
                        "argumentList": {
                            "kind": "ArgumentList",
                            "fullStart": 2203,
                            "fullEnd": 2206,
                            "start": 2203,
                            "end": 2205,
                            "fullWidth": 3,
                            "width": 2,
                            "openParenToken": {
                                "kind": "OpenParenToken",
                                "fullStart": 2203,
                                "fullEnd": 2204,
                                "start": 2203,
                                "end": 2204,
                                "fullWidth": 1,
                                "width": 1,
                                "text": "(",
                                "value": "(",
                                "valueText": "("
                            },
                            "arguments": [],
                            "closeParenToken": {
                                "kind": "CloseParenToken",
                                "fullStart": 2204,
                                "fullEnd": 2206,
                                "start": 2204,
                                "end": 2205,
                                "fullWidth": 2,
                                "width": 1,
                                "text": ")",
                                "value": ")",
                                "valueText": ")",
                                "hasTrailingTrivia": true,
                                "trailingTrivia": [
                                    {
                                        "kind": "WhitespaceTrivia",
                                        "text": " "
                                    }
                                ]
                            }
                        }
                    },
                    "operatorToken": {
                        "kind": "ExclamationEqualsEqualsToken",
                        "fullStart": 2206,
                        "fullEnd": 2210,
                        "start": 2206,
                        "end": 2209,
                        "fullWidth": 4,
                        "width": 3,
                        "text": "!==",
                        "value": "!==",
                        "valueText": "!==",
                        "hasTrailingTrivia": true,
                        "trailingTrivia": [
                            {
                                "kind": "WhitespaceTrivia",
                                "text": " "
                            }
                        ]
                    },
                    "right": {
                        "kind": "StringLiteral",
                        "fullStart": 2210,
                        "fullEnd": 2225,
                        "start": 2210,
                        "end": 2225,
                        "fullWidth": 15,
                        "width": 15,
                        "text": "\"[object Date]\"",
                        "value": "[object Date]",
                        "valueText": "[object Date]"
                    }
                },
                "closeParenToken": {
                    "kind": "CloseParenToken",
                    "fullStart": 2225,
                    "fullEnd": 2227,
                    "start": 2225,
                    "end": 2226,
                    "fullWidth": 2,
                    "width": 1,
                    "text": ")",
                    "value": ")",
                    "valueText": ")",
                    "hasTrailingTrivia": true,
                    "trailingTrivia": [
                        {
                            "kind": "WhitespaceTrivia",
                            "text": " "
                        }
                    ]
                },
                "statement": {
                    "kind": "Block",
                    "fullStart": 2227,
                    "fullEnd": 2320,
                    "start": 2227,
                    "end": 2319,
                    "fullWidth": 93,
                    "width": 92,
                    "openBraceToken": {
                        "kind": "OpenBraceToken",
                        "fullStart": 2227,
                        "fullEnd": 2229,
                        "start": 2227,
                        "end": 2228,
                        "fullWidth": 2,
                        "width": 1,
                        "text": "{",
                        "value": "{",
                        "valueText": "{",
                        "hasTrailingTrivia": true,
                        "hasTrailingNewLine": true,
                        "trailingTrivia": [
                            {
                                "kind": "NewLineTrivia",
                                "text": "\n"
                            }
                        ]
                    },
                    "statements": [
                        {
                            "kind": "ExpressionStatement",
                            "fullStart": 2229,
                            "fullEnd": 2318,
                            "start": 2231,
                            "end": 2317,
                            "fullWidth": 89,
                            "width": 86,
                            "expression": {
                                "kind": "InvocationExpression",
                                "fullStart": 2229,
                                "fullEnd": 2316,
                                "start": 2231,
                                "end": 2316,
                                "fullWidth": 87,
                                "width": 85,
                                "expression": {
                                    "kind": "IdentifierName",
                                    "fullStart": 2229,
                                    "fullEnd": 2236,
                                    "start": 2231,
                                    "end": 2236,
                                    "fullWidth": 7,
                                    "width": 5,
                                    "text": "$FAIL",
                                    "value": "$FAIL",
                                    "valueText": "$FAIL",
                                    "hasLeadingTrivia": true,
                                    "leadingTrivia": [
                                        {
                                            "kind": "WhitespaceTrivia",
                                            "text": "  "
                                        }
                                    ]
                                },
                                "argumentList": {
                                    "kind": "ArgumentList",
                                    "fullStart": 2236,
                                    "fullEnd": 2316,
                                    "start": 2236,
                                    "end": 2316,
                                    "fullWidth": 80,
                                    "width": 80,
                                    "openParenToken": {
                                        "kind": "OpenParenToken",
                                        "fullStart": 2236,
                                        "fullEnd": 2237,
                                        "start": 2236,
                                        "end": 2237,
                                        "fullWidth": 1,
                                        "width": 1,
                                        "text": "(",
                                        "value": "(",
                                        "valueText": "("
                                    },
                                    "arguments": [
                                        {
                                            "kind": "StringLiteral",
                                            "fullStart": 2237,
                                            "fullEnd": 2315,
                                            "start": 2237,
                                            "end": 2315,
                                            "fullWidth": 78,
                                            "width": 78,
                                            "text": "\"#11: The [[Class]] property of the newly constructed object is set to 'Date'\"",
                                            "value": "#11: The [[Class]] property of the newly constructed object is set to 'Date'",
                                            "valueText": "#11: The [[Class]] property of the newly constructed object is set to 'Date'"
                                        }
                                    ],
                                    "closeParenToken": {
                                        "kind": "CloseParenToken",
                                        "fullStart": 2315,
                                        "fullEnd": 2316,
                                        "start": 2315,
                                        "end": 2316,
                                        "fullWidth": 1,
                                        "width": 1,
                                        "text": ")",
                                        "value": ")",
                                        "valueText": ")"
                                    }
                                }
                            },
                            "semicolonToken": {
                                "kind": "SemicolonToken",
                                "fullStart": 2316,
                                "fullEnd": 2318,
                                "start": 2316,
                                "end": 2317,
                                "fullWidth": 2,
                                "width": 1,
                                "text": ";",
                                "value": ";",
                                "valueText": ";",
                                "hasTrailingTrivia": true,
                                "hasTrailingNewLine": true,
                                "trailingTrivia": [
                                    {
                                        "kind": "NewLineTrivia",
                                        "text": "\n"
                                    }
                                ]
                            }
                        }
                    ],
                    "closeBraceToken": {
                        "kind": "CloseBraceToken",
                        "fullStart": 2318,
                        "fullEnd": 2320,
                        "start": 2318,
                        "end": 2319,
                        "fullWidth": 2,
                        "width": 1,
                        "text": "}",
                        "value": "}",
                        "valueText": "}",
                        "hasTrailingTrivia": true,
                        "hasTrailingNewLine": true,
                        "trailingTrivia": [
                            {
                                "kind": "NewLineTrivia",
                                "text": "\n"
                            }
                        ]
                    }
                }
            },
            {
                "kind": "VariableStatement",
                "fullStart": 2320,
                "fullEnd": 2359,
                "start": 2321,
                "end": 2358,
                "fullWidth": 39,
                "width": 37,
                "modifiers": [],
                "variableDeclaration": {
                    "kind": "VariableDeclaration",
                    "fullStart": 2320,
                    "fullEnd": 2357,
                    "start": 2321,
                    "end": 2357,
                    "fullWidth": 37,
                    "width": 36,
                    "varKeyword": {
                        "kind": "VarKeyword",
                        "fullStart": 2320,
                        "fullEnd": 2325,
                        "start": 2321,
                        "end": 2324,
                        "fullWidth": 5,
                        "width": 3,
                        "text": "var",
                        "value": "var",
                        "valueText": "var",
                        "hasLeadingTrivia": true,
                        "hasLeadingNewLine": true,
                        "hasTrailingTrivia": true,
                        "leadingTrivia": [
                            {
                                "kind": "NewLineTrivia",
                                "text": "\n"
                            }
                        ],
                        "trailingTrivia": [
                            {
                                "kind": "WhitespaceTrivia",
                                "text": " "
                            }
                        ]
                    },
                    "variableDeclarators": [
                        {
                            "kind": "VariableDeclarator",
                            "fullStart": 2325,
                            "fullEnd": 2357,
                            "start": 2325,
                            "end": 2357,
                            "fullWidth": 32,
<<<<<<< HEAD
                            "width": 32,
                            "identifier": {
=======
                            "propertyName": {
>>>>>>> 85e84683
                                "kind": "IdentifierName",
                                "fullStart": 2325,
                                "fullEnd": 2329,
                                "start": 2325,
                                "end": 2328,
                                "fullWidth": 4,
                                "width": 3,
                                "text": "x12",
                                "value": "x12",
                                "valueText": "x12",
                                "hasTrailingTrivia": true,
                                "trailingTrivia": [
                                    {
                                        "kind": "WhitespaceTrivia",
                                        "text": " "
                                    }
                                ]
                            },
                            "equalsValueClause": {
                                "kind": "EqualsValueClause",
                                "fullStart": 2329,
                                "fullEnd": 2357,
                                "start": 2329,
                                "end": 2357,
                                "fullWidth": 28,
                                "width": 28,
                                "equalsToken": {
                                    "kind": "EqualsToken",
                                    "fullStart": 2329,
                                    "fullEnd": 2331,
                                    "start": 2329,
                                    "end": 2330,
                                    "fullWidth": 2,
                                    "width": 1,
                                    "text": "=",
                                    "value": "=",
                                    "valueText": "=",
                                    "hasTrailingTrivia": true,
                                    "trailingTrivia": [
                                        {
                                            "kind": "WhitespaceTrivia",
                                            "text": " "
                                        }
                                    ]
                                },
                                "value": {
                                    "kind": "ObjectCreationExpression",
                                    "fullStart": 2331,
                                    "fullEnd": 2357,
                                    "start": 2331,
                                    "end": 2357,
                                    "fullWidth": 26,
                                    "width": 26,
                                    "newKeyword": {
                                        "kind": "NewKeyword",
                                        "fullStart": 2331,
                                        "fullEnd": 2335,
                                        "start": 2331,
                                        "end": 2334,
                                        "fullWidth": 4,
                                        "width": 3,
                                        "text": "new",
                                        "value": "new",
                                        "valueText": "new",
                                        "hasTrailingTrivia": true,
                                        "trailingTrivia": [
                                            {
                                                "kind": "WhitespaceTrivia",
                                                "text": " "
                                            }
                                        ]
                                    },
                                    "expression": {
                                        "kind": "IdentifierName",
                                        "fullStart": 2335,
                                        "fullEnd": 2339,
                                        "start": 2335,
                                        "end": 2339,
                                        "fullWidth": 4,
                                        "width": 4,
                                        "text": "Date",
                                        "value": "Date",
                                        "valueText": "Date"
                                    },
                                    "argumentList": {
                                        "kind": "ArgumentList",
                                        "fullStart": 2339,
                                        "fullEnd": 2357,
                                        "start": 2339,
                                        "end": 2357,
                                        "fullWidth": 18,
                                        "width": 18,
                                        "openParenToken": {
                                            "kind": "OpenParenToken",
                                            "fullStart": 2339,
                                            "fullEnd": 2340,
                                            "start": 2339,
                                            "end": 2340,
                                            "fullWidth": 1,
                                            "width": 1,
                                            "text": "(",
                                            "value": "(",
                                            "valueText": "("
                                        },
                                        "arguments": [
                                            {
                                                "kind": "NumericLiteral",
                                                "fullStart": 2340,
                                                "fullEnd": 2344,
                                                "start": 2340,
                                                "end": 2344,
                                                "fullWidth": 4,
                                                "width": 4,
                                                "text": "2100",
                                                "value": 2100,
                                                "valueText": "2100"
                                            },
                                            {
                                                "kind": "CommaToken",
                                                "fullStart": 2344,
                                                "fullEnd": 2346,
                                                "start": 2344,
                                                "end": 2345,
                                                "fullWidth": 2,
                                                "width": 1,
                                                "text": ",",
                                                "value": ",",
                                                "valueText": ",",
                                                "hasTrailingTrivia": true,
                                                "trailingTrivia": [
                                                    {
                                                        "kind": "WhitespaceTrivia",
                                                        "text": " "
                                                    }
                                                ]
                                            },
                                            {
                                                "kind": "NumericLiteral",
                                                "fullStart": 2346,
                                                "fullEnd": 2347,
                                                "start": 2346,
                                                "end": 2347,
                                                "fullWidth": 1,
                                                "width": 1,
                                                "text": "0",
                                                "value": 0,
                                                "valueText": "0"
                                            },
                                            {
                                                "kind": "CommaToken",
                                                "fullStart": 2347,
                                                "fullEnd": 2349,
                                                "start": 2347,
                                                "end": 2348,
                                                "fullWidth": 2,
                                                "width": 1,
                                                "text": ",",
                                                "value": ",",
                                                "valueText": ",",
                                                "hasTrailingTrivia": true,
                                                "trailingTrivia": [
                                                    {
                                                        "kind": "WhitespaceTrivia",
                                                        "text": " "
                                                    }
                                                ]
                                            },
                                            {
                                                "kind": "NumericLiteral",
                                                "fullStart": 2349,
                                                "fullEnd": 2350,
                                                "start": 2349,
                                                "end": 2350,
                                                "fullWidth": 1,
                                                "width": 1,
                                                "text": "1",
                                                "value": 1,
                                                "valueText": "1"
                                            },
                                            {
                                                "kind": "CommaToken",
                                                "fullStart": 2350,
                                                "fullEnd": 2352,
                                                "start": 2350,
                                                "end": 2351,
                                                "fullWidth": 2,
                                                "width": 1,
                                                "text": ",",
                                                "value": ",",
                                                "valueText": ",",
                                                "hasTrailingTrivia": true,
                                                "trailingTrivia": [
                                                    {
                                                        "kind": "WhitespaceTrivia",
                                                        "text": " "
                                                    }
                                                ]
                                            },
                                            {
                                                "kind": "NumericLiteral",
                                                "fullStart": 2352,
                                                "fullEnd": 2353,
                                                "start": 2352,
                                                "end": 2353,
                                                "fullWidth": 1,
                                                "width": 1,
                                                "text": "0",
                                                "value": 0,
                                                "valueText": "0"
                                            },
                                            {
                                                "kind": "CommaToken",
                                                "fullStart": 2353,
                                                "fullEnd": 2355,
                                                "start": 2353,
                                                "end": 2354,
                                                "fullWidth": 2,
                                                "width": 1,
                                                "text": ",",
                                                "value": ",",
                                                "valueText": ",",
                                                "hasTrailingTrivia": true,
                                                "trailingTrivia": [
                                                    {
                                                        "kind": "WhitespaceTrivia",
                                                        "text": " "
                                                    }
                                                ]
                                            },
                                            {
                                                "kind": "NumericLiteral",
                                                "fullStart": 2355,
                                                "fullEnd": 2356,
                                                "start": 2355,
                                                "end": 2356,
                                                "fullWidth": 1,
                                                "width": 1,
                                                "text": "0",
                                                "value": 0,
                                                "valueText": "0"
                                            }
                                        ],
                                        "closeParenToken": {
                                            "kind": "CloseParenToken",
                                            "fullStart": 2356,
                                            "fullEnd": 2357,
                                            "start": 2356,
                                            "end": 2357,
                                            "fullWidth": 1,
                                            "width": 1,
                                            "text": ")",
                                            "value": ")",
                                            "valueText": ")"
                                        }
                                    }
                                }
                            }
                        }
                    ]
                },
                "semicolonToken": {
                    "kind": "SemicolonToken",
                    "fullStart": 2357,
                    "fullEnd": 2359,
                    "start": 2357,
                    "end": 2358,
                    "fullWidth": 2,
                    "width": 1,
                    "text": ";",
                    "value": ";",
                    "valueText": ";",
                    "hasTrailingTrivia": true,
                    "hasTrailingNewLine": true,
                    "trailingTrivia": [
                        {
                            "kind": "NewLineTrivia",
                            "text": "\n"
                        }
                    ]
                }
            },
            {
                "kind": "IfStatement",
                "fullStart": 2359,
                "fullEnd": 2492,
                "start": 2359,
                "end": 2491,
                "fullWidth": 133,
                "width": 132,
                "ifKeyword": {
                    "kind": "IfKeyword",
                    "fullStart": 2359,
                    "fullEnd": 2362,
                    "start": 2359,
                    "end": 2361,
                    "fullWidth": 3,
                    "width": 2,
                    "text": "if",
                    "value": "if",
                    "valueText": "if",
                    "hasTrailingTrivia": true,
                    "trailingTrivia": [
                        {
                            "kind": "WhitespaceTrivia",
                            "text": " "
                        }
                    ]
                },
                "openParenToken": {
                    "kind": "OpenParenToken",
                    "fullStart": 2362,
                    "fullEnd": 2363,
                    "start": 2362,
                    "end": 2363,
                    "fullWidth": 1,
                    "width": 1,
                    "text": "(",
                    "value": "(",
                    "valueText": "("
                },
                "condition": {
                    "kind": "NotEqualsExpression",
                    "fullStart": 2363,
                    "fullEnd": 2397,
                    "start": 2363,
                    "end": 2397,
                    "fullWidth": 34,
                    "width": 34,
                    "left": {
                        "kind": "InvocationExpression",
                        "fullStart": 2363,
                        "fullEnd": 2378,
                        "start": 2363,
                        "end": 2377,
                        "fullWidth": 15,
                        "width": 14,
                        "expression": {
                            "kind": "MemberAccessExpression",
                            "fullStart": 2363,
                            "fullEnd": 2375,
                            "start": 2363,
                            "end": 2375,
                            "fullWidth": 12,
                            "width": 12,
                            "expression": {
                                "kind": "IdentifierName",
                                "fullStart": 2363,
                                "fullEnd": 2366,
                                "start": 2363,
                                "end": 2366,
                                "fullWidth": 3,
                                "width": 3,
                                "text": "x12",
                                "value": "x12",
                                "valueText": "x12"
                            },
                            "dotToken": {
                                "kind": "DotToken",
                                "fullStart": 2366,
                                "fullEnd": 2367,
                                "start": 2366,
                                "end": 2367,
                                "fullWidth": 1,
                                "width": 1,
                                "text": ".",
                                "value": ".",
                                "valueText": "."
                            },
                            "name": {
                                "kind": "IdentifierName",
                                "fullStart": 2367,
                                "fullEnd": 2375,
                                "start": 2367,
                                "end": 2375,
                                "fullWidth": 8,
                                "width": 8,
                                "text": "toString",
                                "value": "toString",
                                "valueText": "toString"
                            }
                        },
                        "argumentList": {
                            "kind": "ArgumentList",
                            "fullStart": 2375,
                            "fullEnd": 2378,
                            "start": 2375,
                            "end": 2377,
                            "fullWidth": 3,
                            "width": 2,
                            "openParenToken": {
                                "kind": "OpenParenToken",
                                "fullStart": 2375,
                                "fullEnd": 2376,
                                "start": 2375,
                                "end": 2376,
                                "fullWidth": 1,
                                "width": 1,
                                "text": "(",
                                "value": "(",
                                "valueText": "("
                            },
                            "arguments": [],
                            "closeParenToken": {
                                "kind": "CloseParenToken",
                                "fullStart": 2376,
                                "fullEnd": 2378,
                                "start": 2376,
                                "end": 2377,
                                "fullWidth": 2,
                                "width": 1,
                                "text": ")",
                                "value": ")",
                                "valueText": ")",
                                "hasTrailingTrivia": true,
                                "trailingTrivia": [
                                    {
                                        "kind": "WhitespaceTrivia",
                                        "text": " "
                                    }
                                ]
                            }
                        }
                    },
                    "operatorToken": {
                        "kind": "ExclamationEqualsEqualsToken",
                        "fullStart": 2378,
                        "fullEnd": 2382,
                        "start": 2378,
                        "end": 2381,
                        "fullWidth": 4,
                        "width": 3,
                        "text": "!==",
                        "value": "!==",
                        "valueText": "!==",
                        "hasTrailingTrivia": true,
                        "trailingTrivia": [
                            {
                                "kind": "WhitespaceTrivia",
                                "text": " "
                            }
                        ]
                    },
                    "right": {
                        "kind": "StringLiteral",
                        "fullStart": 2382,
                        "fullEnd": 2397,
                        "start": 2382,
                        "end": 2397,
                        "fullWidth": 15,
                        "width": 15,
                        "text": "\"[object Date]\"",
                        "value": "[object Date]",
                        "valueText": "[object Date]"
                    }
                },
                "closeParenToken": {
                    "kind": "CloseParenToken",
                    "fullStart": 2397,
                    "fullEnd": 2399,
                    "start": 2397,
                    "end": 2398,
                    "fullWidth": 2,
                    "width": 1,
                    "text": ")",
                    "value": ")",
                    "valueText": ")",
                    "hasTrailingTrivia": true,
                    "trailingTrivia": [
                        {
                            "kind": "WhitespaceTrivia",
                            "text": " "
                        }
                    ]
                },
                "statement": {
                    "kind": "Block",
                    "fullStart": 2399,
                    "fullEnd": 2492,
                    "start": 2399,
                    "end": 2491,
                    "fullWidth": 93,
                    "width": 92,
                    "openBraceToken": {
                        "kind": "OpenBraceToken",
                        "fullStart": 2399,
                        "fullEnd": 2401,
                        "start": 2399,
                        "end": 2400,
                        "fullWidth": 2,
                        "width": 1,
                        "text": "{",
                        "value": "{",
                        "valueText": "{",
                        "hasTrailingTrivia": true,
                        "hasTrailingNewLine": true,
                        "trailingTrivia": [
                            {
                                "kind": "NewLineTrivia",
                                "text": "\n"
                            }
                        ]
                    },
                    "statements": [
                        {
                            "kind": "ExpressionStatement",
                            "fullStart": 2401,
                            "fullEnd": 2490,
                            "start": 2403,
                            "end": 2489,
                            "fullWidth": 89,
                            "width": 86,
                            "expression": {
                                "kind": "InvocationExpression",
                                "fullStart": 2401,
                                "fullEnd": 2488,
                                "start": 2403,
                                "end": 2488,
                                "fullWidth": 87,
                                "width": 85,
                                "expression": {
                                    "kind": "IdentifierName",
                                    "fullStart": 2401,
                                    "fullEnd": 2408,
                                    "start": 2403,
                                    "end": 2408,
                                    "fullWidth": 7,
                                    "width": 5,
                                    "text": "$FAIL",
                                    "value": "$FAIL",
                                    "valueText": "$FAIL",
                                    "hasLeadingTrivia": true,
                                    "leadingTrivia": [
                                        {
                                            "kind": "WhitespaceTrivia",
                                            "text": "  "
                                        }
                                    ]
                                },
                                "argumentList": {
                                    "kind": "ArgumentList",
                                    "fullStart": 2408,
                                    "fullEnd": 2488,
                                    "start": 2408,
                                    "end": 2488,
                                    "fullWidth": 80,
                                    "width": 80,
                                    "openParenToken": {
                                        "kind": "OpenParenToken",
                                        "fullStart": 2408,
                                        "fullEnd": 2409,
                                        "start": 2408,
                                        "end": 2409,
                                        "fullWidth": 1,
                                        "width": 1,
                                        "text": "(",
                                        "value": "(",
                                        "valueText": "("
                                    },
                                    "arguments": [
                                        {
                                            "kind": "StringLiteral",
                                            "fullStart": 2409,
                                            "fullEnd": 2487,
                                            "start": 2409,
                                            "end": 2487,
                                            "fullWidth": 78,
                                            "width": 78,
                                            "text": "\"#12: The [[Class]] property of the newly constructed object is set to 'Date'\"",
                                            "value": "#12: The [[Class]] property of the newly constructed object is set to 'Date'",
                                            "valueText": "#12: The [[Class]] property of the newly constructed object is set to 'Date'"
                                        }
                                    ],
                                    "closeParenToken": {
                                        "kind": "CloseParenToken",
                                        "fullStart": 2487,
                                        "fullEnd": 2488,
                                        "start": 2487,
                                        "end": 2488,
                                        "fullWidth": 1,
                                        "width": 1,
                                        "text": ")",
                                        "value": ")",
                                        "valueText": ")"
                                    }
                                }
                            },
                            "semicolonToken": {
                                "kind": "SemicolonToken",
                                "fullStart": 2488,
                                "fullEnd": 2490,
                                "start": 2488,
                                "end": 2489,
                                "fullWidth": 2,
                                "width": 1,
                                "text": ";",
                                "value": ";",
                                "valueText": ";",
                                "hasTrailingTrivia": true,
                                "hasTrailingNewLine": true,
                                "trailingTrivia": [
                                    {
                                        "kind": "NewLineTrivia",
                                        "text": "\n"
                                    }
                                ]
                            }
                        }
                    ],
                    "closeBraceToken": {
                        "kind": "CloseBraceToken",
                        "fullStart": 2490,
                        "fullEnd": 2492,
                        "start": 2490,
                        "end": 2491,
                        "fullWidth": 2,
                        "width": 1,
                        "text": "}",
                        "value": "}",
                        "valueText": "}",
                        "hasTrailingTrivia": true,
                        "hasTrailingNewLine": true,
                        "trailingTrivia": [
                            {
                                "kind": "NewLineTrivia",
                                "text": "\n"
                            }
                        ]
                    }
                }
            }
        ],
        "endOfFileToken": {
            "kind": "EndOfFileToken",
            "fullStart": 2492,
            "fullEnd": 2493,
            "start": 2493,
            "end": 2493,
            "fullWidth": 1,
            "width": 0,
            "text": "",
            "hasLeadingTrivia": true,
            "hasLeadingNewLine": true,
            "leadingTrivia": [
                {
                    "kind": "NewLineTrivia",
                    "text": "\n"
                }
            ]
        }
    },
    "lineMap": {
        "lineStarts": [
            0,
            61,
            132,
            133,
            137,
            195,
            215,
            218,
            265,
            377,
            381,
            382,
            435,
            436,
            477,
            518,
            606,
            608,
            609,
            647,
            688,
            776,
            778,
            779,
            816,
            857,
            945,
            947,
            948,
            989,
            1030,
            1118,
            1120,
            1121,
            1159,
            1200,
            1288,
            1290,
            1291,
            1328,
            1369,
            1457,
            1459,
            1460,
            1501,
            1542,
            1630,
            1632,
            1633,
            1671,
            1712,
            1800,
            1802,
            1803,
            1840,
            1881,
            1969,
            1971,
            1972,
            2014,
            2056,
            2145,
            2147,
            2148,
            2187,
            2229,
            2318,
            2320,
            2321,
            2359,
            2401,
            2490,
            2492,
            2493
        ],
        "length": 2493
    }
}<|MERGE_RESOLUTION|>--- conflicted
+++ resolved
@@ -322,12 +322,8 @@
                             "start": 440,
                             "end": 475,
                             "fullWidth": 35,
-<<<<<<< HEAD
                             "width": 35,
-                            "identifier": {
-=======
                             "propertyName": {
->>>>>>> 85e84683
                                 "kind": "IdentifierName",
                                 "fullStart": 440,
                                 "fullEnd": 443,
@@ -1010,12 +1006,8 @@
                             "start": 613,
                             "end": 645,
                             "fullWidth": 32,
-<<<<<<< HEAD
                             "width": 32,
-                            "identifier": {
-=======
                             "propertyName": {
->>>>>>> 85e84683
                                 "kind": "IdentifierName",
                                 "fullStart": 613,
                                 "fullEnd": 616,
@@ -1698,12 +1690,8 @@
                             "start": 783,
                             "end": 814,
                             "fullWidth": 31,
-<<<<<<< HEAD
                             "width": 31,
-                            "identifier": {
-=======
                             "propertyName": {
->>>>>>> 85e84683
                                 "kind": "IdentifierName",
                                 "fullStart": 783,
                                 "fullEnd": 786,
@@ -2386,12 +2374,8 @@
                             "start": 952,
                             "end": 987,
                             "fullWidth": 35,
-<<<<<<< HEAD
                             "width": 35,
-                            "identifier": {
-=======
                             "propertyName": {
->>>>>>> 85e84683
                                 "kind": "IdentifierName",
                                 "fullStart": 952,
                                 "fullEnd": 955,
@@ -3074,12 +3058,8 @@
                             "start": 1125,
                             "end": 1157,
                             "fullWidth": 32,
-<<<<<<< HEAD
                             "width": 32,
-                            "identifier": {
-=======
                             "propertyName": {
->>>>>>> 85e84683
                                 "kind": "IdentifierName",
                                 "fullStart": 1125,
                                 "fullEnd": 1128,
@@ -3762,12 +3742,8 @@
                             "start": 1295,
                             "end": 1326,
                             "fullWidth": 31,
-<<<<<<< HEAD
                             "width": 31,
-                            "identifier": {
-=======
                             "propertyName": {
->>>>>>> 85e84683
                                 "kind": "IdentifierName",
                                 "fullStart": 1295,
                                 "fullEnd": 1298,
@@ -4450,12 +4426,8 @@
                             "start": 1464,
                             "end": 1499,
                             "fullWidth": 35,
-<<<<<<< HEAD
                             "width": 35,
-                            "identifier": {
-=======
                             "propertyName": {
->>>>>>> 85e84683
                                 "kind": "IdentifierName",
                                 "fullStart": 1464,
                                 "fullEnd": 1467,
@@ -5138,12 +5110,8 @@
                             "start": 1637,
                             "end": 1669,
                             "fullWidth": 32,
-<<<<<<< HEAD
                             "width": 32,
-                            "identifier": {
-=======
                             "propertyName": {
->>>>>>> 85e84683
                                 "kind": "IdentifierName",
                                 "fullStart": 1637,
                                 "fullEnd": 1640,
@@ -5826,12 +5794,8 @@
                             "start": 1807,
                             "end": 1838,
                             "fullWidth": 31,
-<<<<<<< HEAD
                             "width": 31,
-                            "identifier": {
-=======
                             "propertyName": {
->>>>>>> 85e84683
                                 "kind": "IdentifierName",
                                 "fullStart": 1807,
                                 "fullEnd": 1810,
@@ -6514,12 +6478,8 @@
                             "start": 1976,
                             "end": 2012,
                             "fullWidth": 36,
-<<<<<<< HEAD
                             "width": 36,
-                            "identifier": {
-=======
                             "propertyName": {
->>>>>>> 85e84683
                                 "kind": "IdentifierName",
                                 "fullStart": 1976,
                                 "fullEnd": 1980,
@@ -7202,12 +7162,8 @@
                             "start": 2152,
                             "end": 2185,
                             "fullWidth": 33,
-<<<<<<< HEAD
                             "width": 33,
-                            "identifier": {
-=======
                             "propertyName": {
->>>>>>> 85e84683
                                 "kind": "IdentifierName",
                                 "fullStart": 2152,
                                 "fullEnd": 2156,
@@ -7890,12 +7846,8 @@
                             "start": 2325,
                             "end": 2357,
                             "fullWidth": 32,
-<<<<<<< HEAD
                             "width": 32,
-                            "identifier": {
-=======
                             "propertyName": {
->>>>>>> 85e84683
                                 "kind": "IdentifierName",
                                 "fullStart": 2325,
                                 "fullEnd": 2329,
