--- conflicted
+++ resolved
@@ -256,12 +256,8 @@
                             "start": 500,
                             "end": 511,
                             "fullWidth": 11,
-<<<<<<< HEAD
                             "width": 11,
-                            "identifier": {
-=======
                             "propertyName": {
->>>>>>> 85e84683
                                 "kind": "IdentifierName",
                                 "fullStart": 500,
                                 "fullEnd": 502,
