--- conflicted
+++ resolved
@@ -102,12 +102,8 @@
                             "start": 481,
                             "end": 487,
                             "fullWidth": 6,
-<<<<<<< HEAD
                             "width": 6,
-                            "identifier": {
-=======
                             "propertyName": {
->>>>>>> 85e84683
                                 "kind": "IdentifierName",
                                 "fullStart": 481,
                                 "fullEnd": 483,
