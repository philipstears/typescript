{
    "isDeclaration": false,
    "languageVersion": "EcmaScript5",
    "parseOptions": {
        "allowAutomaticSemicolonInsertion": true
    },
    "sourceUnit": {
        "kind": "SourceUnit",
        "fullStart": 0,
        "fullEnd": 1146,
        "start": 468,
        "end": 1146,
        "fullWidth": 1146,
        "width": 678,
        "moduleElements": [
            {
                "kind": "VariableStatement",
                "fullStart": 0,
                "fullEnd": 486,
                "start": 468,
                "end": 484,
                "fullWidth": 486,
                "width": 16,
                "modifiers": [],
                "variableDeclaration": {
                    "kind": "VariableDeclaration",
                    "fullStart": 0,
                    "fullEnd": 483,
                    "start": 468,
                    "end": 483,
                    "fullWidth": 483,
                    "width": 15,
                    "varKeyword": {
                        "kind": "VarKeyword",
                        "fullStart": 0,
                        "fullEnd": 472,
                        "start": 468,
                        "end": 471,
                        "fullWidth": 472,
                        "width": 3,
                        "text": "var",
                        "value": "var",
                        "valueText": "var",
                        "hasLeadingTrivia": true,
                        "hasLeadingComment": true,
                        "hasLeadingNewLine": true,
                        "hasTrailingTrivia": true,
                        "leadingTrivia": [
                            {
                                "kind": "SingleLineCommentTrivia",
                                "text": "// Copyright 2009 the Sputnik authors.  All rights reserved."
                            },
                            {
                                "kind": "NewLineTrivia",
                                "text": "\n"
                            },
                            {
                                "kind": "SingleLineCommentTrivia",
                                "text": "// This code is governed by the BSD license found in the LICENSE file."
                            },
                            {
                                "kind": "NewLineTrivia",
                                "text": "\n"
                            },
                            {
                                "kind": "NewLineTrivia",
                                "text": "\n"
                            },
                            {
                                "kind": "MultiLineCommentTrivia",
                                "text": "/**\n * If the length property is changed, every property whose name\n * is an array index whose value is not smaller than the new length is automatically deleted\n *\n * @path ch15/15.4/15.4.5/15.4.5.2/S15.4.5.2_A3_T4.js\n * @description If new length greater than the name of every property whose name\n * is an array index\n */"
                            },
                            {
                                "kind": "NewLineTrivia",
                                "text": "\n"
                            },
                            {
                                "kind": "NewLineTrivia",
                                "text": "\n"
                            },
                            {
                                "kind": "SingleLineCommentTrivia",
                                "text": "//CHECK#1"
                            },
                            {
                                "kind": "NewLineTrivia",
                                "text": "\n"
                            }
                        ],
                        "trailingTrivia": [
                            {
                                "kind": "WhitespaceTrivia",
                                "text": " "
                            }
                        ]
                    },
                    "variableDeclarators": [
                        {
                            "kind": "VariableDeclarator",
                            "fullStart": 472,
                            "fullEnd": 483,
                            "start": 472,
                            "end": 483,
                            "fullWidth": 11,
<<<<<<< HEAD
                            "width": 11,
                            "identifier": {
=======
                            "propertyName": {
>>>>>>> 85e84683
                                "kind": "IdentifierName",
                                "fullStart": 472,
                                "fullEnd": 474,
                                "start": 472,
                                "end": 473,
                                "fullWidth": 2,
                                "width": 1,
                                "text": "x",
                                "value": "x",
                                "valueText": "x",
                                "hasTrailingTrivia": true,
                                "trailingTrivia": [
                                    {
                                        "kind": "WhitespaceTrivia",
                                        "text": " "
                                    }
                                ]
                            },
                            "equalsValueClause": {
                                "kind": "EqualsValueClause",
                                "fullStart": 474,
                                "fullEnd": 483,
                                "start": 474,
                                "end": 483,
                                "fullWidth": 9,
                                "width": 9,
                                "equalsToken": {
                                    "kind": "EqualsToken",
                                    "fullStart": 474,
                                    "fullEnd": 476,
                                    "start": 474,
                                    "end": 475,
                                    "fullWidth": 2,
                                    "width": 1,
                                    "text": "=",
                                    "value": "=",
                                    "valueText": "=",
                                    "hasTrailingTrivia": true,
                                    "trailingTrivia": [
                                        {
                                            "kind": "WhitespaceTrivia",
                                            "text": " "
                                        }
                                    ]
                                },
                                "value": {
                                    "kind": "ArrayLiteralExpression",
                                    "fullStart": 476,
                                    "fullEnd": 483,
                                    "start": 476,
                                    "end": 483,
                                    "fullWidth": 7,
                                    "width": 7,
                                    "openBracketToken": {
                                        "kind": "OpenBracketToken",
                                        "fullStart": 476,
                                        "fullEnd": 477,
                                        "start": 476,
                                        "end": 477,
                                        "fullWidth": 1,
                                        "width": 1,
                                        "text": "[",
                                        "value": "[",
                                        "valueText": "["
                                    },
                                    "expressions": [
                                        {
                                            "kind": "NumericLiteral",
                                            "fullStart": 477,
                                            "fullEnd": 478,
                                            "start": 477,
                                            "end": 478,
                                            "fullWidth": 1,
                                            "width": 1,
                                            "text": "0",
                                            "value": 0,
                                            "valueText": "0"
                                        },
                                        {
                                            "kind": "CommaToken",
                                            "fullStart": 478,
                                            "fullEnd": 479,
                                            "start": 478,
                                            "end": 479,
                                            "fullWidth": 1,
                                            "width": 1,
                                            "text": ",",
                                            "value": ",",
                                            "valueText": ","
                                        },
                                        {
                                            "kind": "NumericLiteral",
                                            "fullStart": 479,
                                            "fullEnd": 480,
                                            "start": 479,
                                            "end": 480,
                                            "fullWidth": 1,
                                            "width": 1,
                                            "text": "1",
                                            "value": 1,
                                            "valueText": "1"
                                        },
                                        {
                                            "kind": "CommaToken",
                                            "fullStart": 480,
                                            "fullEnd": 481,
                                            "start": 480,
                                            "end": 481,
                                            "fullWidth": 1,
                                            "width": 1,
                                            "text": ",",
                                            "value": ",",
                                            "valueText": ","
                                        },
                                        {
                                            "kind": "NumericLiteral",
                                            "fullStart": 481,
                                            "fullEnd": 482,
                                            "start": 481,
                                            "end": 482,
                                            "fullWidth": 1,
                                            "width": 1,
                                            "text": "2",
                                            "value": 2,
                                            "valueText": "2"
                                        }
                                    ],
                                    "closeBracketToken": {
                                        "kind": "CloseBracketToken",
                                        "fullStart": 482,
                                        "fullEnd": 483,
                                        "start": 482,
                                        "end": 483,
                                        "fullWidth": 1,
                                        "width": 1,
                                        "text": "]",
                                        "value": "]",
                                        "valueText": "]"
                                    }
                                }
                            }
                        }
                    ]
                },
                "semicolonToken": {
                    "kind": "SemicolonToken",
                    "fullStart": 483,
                    "fullEnd": 486,
                    "start": 483,
                    "end": 484,
                    "fullWidth": 3,
                    "width": 1,
                    "text": ";",
                    "value": ";",
                    "valueText": ";",
                    "hasTrailingTrivia": true,
                    "hasTrailingNewLine": true,
                    "trailingTrivia": [
                        {
                            "kind": "WhitespaceTrivia",
                            "text": " "
                        },
                        {
                            "kind": "NewLineTrivia",
                            "text": "\n"
                        }
                    ]
                }
            },
            {
                "kind": "ExpressionStatement",
                "fullStart": 486,
                "fullEnd": 515,
                "start": 486,
                "end": 513,
                "fullWidth": 29,
                "width": 27,
                "expression": {
                    "kind": "AssignmentExpression",
                    "fullStart": 486,
                    "fullEnd": 512,
                    "start": 486,
                    "end": 512,
                    "fullWidth": 26,
                    "width": 26,
                    "left": {
                        "kind": "ElementAccessExpression",
                        "fullStart": 486,
                        "fullEnd": 500,
                        "start": 486,
                        "end": 499,
                        "fullWidth": 14,
                        "width": 13,
                        "expression": {
                            "kind": "IdentifierName",
                            "fullStart": 486,
                            "fullEnd": 487,
                            "start": 486,
                            "end": 487,
                            "fullWidth": 1,
                            "width": 1,
                            "text": "x",
                            "value": "x",
                            "valueText": "x"
                        },
                        "openBracketToken": {
                            "kind": "OpenBracketToken",
                            "fullStart": 487,
                            "fullEnd": 488,
                            "start": 487,
                            "end": 488,
                            "fullWidth": 1,
                            "width": 1,
                            "text": "[",
                            "value": "[",
                            "valueText": "["
                        },
                        "argumentExpression": {
                            "kind": "NumericLiteral",
                            "fullStart": 488,
                            "fullEnd": 498,
                            "start": 488,
                            "end": 498,
                            "fullWidth": 10,
                            "width": 10,
                            "text": "4294967294",
                            "value": 4294967294,
                            "valueText": "4294967294"
                        },
                        "closeBracketToken": {
                            "kind": "CloseBracketToken",
                            "fullStart": 498,
                            "fullEnd": 500,
                            "start": 498,
                            "end": 499,
                            "fullWidth": 2,
                            "width": 1,
                            "text": "]",
                            "value": "]",
                            "valueText": "]",
                            "hasTrailingTrivia": true,
                            "trailingTrivia": [
                                {
                                    "kind": "WhitespaceTrivia",
                                    "text": " "
                                }
                            ]
                        }
                    },
                    "operatorToken": {
                        "kind": "EqualsToken",
                        "fullStart": 500,
                        "fullEnd": 502,
                        "start": 500,
                        "end": 501,
                        "fullWidth": 2,
                        "width": 1,
                        "text": "=",
                        "value": "=",
                        "valueText": "=",
                        "hasTrailingTrivia": true,
                        "trailingTrivia": [
                            {
                                "kind": "WhitespaceTrivia",
                                "text": " "
                            }
                        ]
                    },
                    "right": {
                        "kind": "NumericLiteral",
                        "fullStart": 502,
                        "fullEnd": 512,
                        "start": 502,
                        "end": 512,
                        "fullWidth": 10,
                        "width": 10,
                        "text": "4294967294",
                        "value": 4294967294,
                        "valueText": "4294967294"
                    }
                },
                "semicolonToken": {
                    "kind": "SemicolonToken",
                    "fullStart": 512,
                    "fullEnd": 515,
                    "start": 512,
                    "end": 513,
                    "fullWidth": 3,
                    "width": 1,
                    "text": ";",
                    "value": ";",
                    "valueText": ";",
                    "hasTrailingTrivia": true,
                    "hasTrailingNewLine": true,
                    "trailingTrivia": [
                        {
                            "kind": "WhitespaceTrivia",
                            "text": " "
                        },
                        {
                            "kind": "NewLineTrivia",
                            "text": "\n"
                        }
                    ]
                }
            },
            {
                "kind": "ExpressionStatement",
                "fullStart": 515,
                "fullEnd": 529,
                "start": 515,
                "end": 528,
                "fullWidth": 14,
                "width": 13,
                "expression": {
                    "kind": "AssignmentExpression",
                    "fullStart": 515,
                    "fullEnd": 527,
                    "start": 515,
                    "end": 527,
                    "fullWidth": 12,
                    "width": 12,
                    "left": {
                        "kind": "MemberAccessExpression",
                        "fullStart": 515,
                        "fullEnd": 524,
                        "start": 515,
                        "end": 523,
                        "fullWidth": 9,
                        "width": 8,
                        "expression": {
                            "kind": "IdentifierName",
                            "fullStart": 515,
                            "fullEnd": 516,
                            "start": 515,
                            "end": 516,
                            "fullWidth": 1,
                            "width": 1,
                            "text": "x",
                            "value": "x",
                            "valueText": "x"
                        },
                        "dotToken": {
                            "kind": "DotToken",
                            "fullStart": 516,
                            "fullEnd": 517,
                            "start": 516,
                            "end": 517,
                            "fullWidth": 1,
                            "width": 1,
                            "text": ".",
                            "value": ".",
                            "valueText": "."
                        },
                        "name": {
                            "kind": "IdentifierName",
                            "fullStart": 517,
                            "fullEnd": 524,
                            "start": 517,
                            "end": 523,
                            "fullWidth": 7,
                            "width": 6,
                            "text": "length",
                            "value": "length",
                            "valueText": "length",
                            "hasTrailingTrivia": true,
                            "trailingTrivia": [
                                {
                                    "kind": "WhitespaceTrivia",
                                    "text": " "
                                }
                            ]
                        }
                    },
                    "operatorToken": {
                        "kind": "EqualsToken",
                        "fullStart": 524,
                        "fullEnd": 526,
                        "start": 524,
                        "end": 525,
                        "fullWidth": 2,
                        "width": 1,
                        "text": "=",
                        "value": "=",
                        "valueText": "=",
                        "hasTrailingTrivia": true,
                        "trailingTrivia": [
                            {
                                "kind": "WhitespaceTrivia",
                                "text": " "
                            }
                        ]
                    },
                    "right": {
                        "kind": "NumericLiteral",
                        "fullStart": 526,
                        "fullEnd": 527,
                        "start": 526,
                        "end": 527,
                        "fullWidth": 1,
                        "width": 1,
                        "text": "2",
                        "value": 2,
                        "valueText": "2"
                    }
                },
                "semicolonToken": {
                    "kind": "SemicolonToken",
                    "fullStart": 527,
                    "fullEnd": 529,
                    "start": 527,
                    "end": 528,
                    "fullWidth": 2,
                    "width": 1,
                    "text": ";",
                    "value": ";",
                    "valueText": ";",
                    "hasTrailingTrivia": true,
                    "hasTrailingNewLine": true,
                    "trailingTrivia": [
                        {
                            "kind": "NewLineTrivia",
                            "text": "\n"
                        }
                    ]
                }
            },
            {
                "kind": "IfStatement",
                "fullStart": 529,
                "fullEnd": 668,
                "start": 540,
                "end": 667,
                "fullWidth": 139,
                "width": 127,
                "ifKeyword": {
                    "kind": "IfKeyword",
                    "fullStart": 529,
                    "fullEnd": 543,
                    "start": 540,
                    "end": 542,
                    "fullWidth": 14,
                    "width": 2,
                    "text": "if",
                    "value": "if",
                    "valueText": "if",
                    "hasLeadingTrivia": true,
                    "hasLeadingComment": true,
                    "hasLeadingNewLine": true,
                    "hasTrailingTrivia": true,
                    "leadingTrivia": [
                        {
                            "kind": "NewLineTrivia",
                            "text": "\n"
                        },
                        {
                            "kind": "SingleLineCommentTrivia",
                            "text": "//CHECK#1"
                        },
                        {
                            "kind": "NewLineTrivia",
                            "text": "\n"
                        }
                    ],
                    "trailingTrivia": [
                        {
                            "kind": "WhitespaceTrivia",
                            "text": " "
                        }
                    ]
                },
                "openParenToken": {
                    "kind": "OpenParenToken",
                    "fullStart": 543,
                    "fullEnd": 544,
                    "start": 543,
                    "end": 544,
                    "fullWidth": 1,
                    "width": 1,
                    "text": "(",
                    "value": "(",
                    "valueText": "("
                },
                "condition": {
                    "kind": "NotEqualsExpression",
                    "fullStart": 544,
                    "fullEnd": 554,
                    "start": 544,
                    "end": 554,
                    "fullWidth": 10,
                    "width": 10,
                    "left": {
                        "kind": "ElementAccessExpression",
                        "fullStart": 544,
                        "fullEnd": 549,
                        "start": 544,
                        "end": 548,
                        "fullWidth": 5,
                        "width": 4,
                        "expression": {
                            "kind": "IdentifierName",
                            "fullStart": 544,
                            "fullEnd": 545,
                            "start": 544,
                            "end": 545,
                            "fullWidth": 1,
                            "width": 1,
                            "text": "x",
                            "value": "x",
                            "valueText": "x"
                        },
                        "openBracketToken": {
                            "kind": "OpenBracketToken",
                            "fullStart": 545,
                            "fullEnd": 546,
                            "start": 545,
                            "end": 546,
                            "fullWidth": 1,
                            "width": 1,
                            "text": "[",
                            "value": "[",
                            "valueText": "["
                        },
                        "argumentExpression": {
                            "kind": "NumericLiteral",
                            "fullStart": 546,
                            "fullEnd": 547,
                            "start": 546,
                            "end": 547,
                            "fullWidth": 1,
                            "width": 1,
                            "text": "0",
                            "value": 0,
                            "valueText": "0"
                        },
                        "closeBracketToken": {
                            "kind": "CloseBracketToken",
                            "fullStart": 547,
                            "fullEnd": 549,
                            "start": 547,
                            "end": 548,
                            "fullWidth": 2,
                            "width": 1,
                            "text": "]",
                            "value": "]",
                            "valueText": "]",
                            "hasTrailingTrivia": true,
                            "trailingTrivia": [
                                {
                                    "kind": "WhitespaceTrivia",
                                    "text": " "
                                }
                            ]
                        }
                    },
                    "operatorToken": {
                        "kind": "ExclamationEqualsEqualsToken",
                        "fullStart": 549,
                        "fullEnd": 553,
                        "start": 549,
                        "end": 552,
                        "fullWidth": 4,
                        "width": 3,
                        "text": "!==",
                        "value": "!==",
                        "valueText": "!==",
                        "hasTrailingTrivia": true,
                        "trailingTrivia": [
                            {
                                "kind": "WhitespaceTrivia",
                                "text": " "
                            }
                        ]
                    },
                    "right": {
                        "kind": "NumericLiteral",
                        "fullStart": 553,
                        "fullEnd": 554,
                        "start": 553,
                        "end": 554,
                        "fullWidth": 1,
                        "width": 1,
                        "text": "0",
                        "value": 0,
                        "valueText": "0"
                    }
                },
                "closeParenToken": {
                    "kind": "CloseParenToken",
                    "fullStart": 554,
                    "fullEnd": 556,
                    "start": 554,
                    "end": 555,
                    "fullWidth": 2,
                    "width": 1,
                    "text": ")",
                    "value": ")",
                    "valueText": ")",
                    "hasTrailingTrivia": true,
                    "trailingTrivia": [
                        {
                            "kind": "WhitespaceTrivia",
                            "text": " "
                        }
                    ]
                },
                "statement": {
                    "kind": "Block",
                    "fullStart": 556,
                    "fullEnd": 668,
                    "start": 556,
                    "end": 667,
                    "fullWidth": 112,
                    "width": 111,
                    "openBraceToken": {
                        "kind": "OpenBraceToken",
                        "fullStart": 556,
                        "fullEnd": 560,
                        "start": 556,
                        "end": 557,
                        "fullWidth": 4,
                        "width": 1,
                        "text": "{",
                        "value": "{",
                        "valueText": "{",
                        "hasTrailingTrivia": true,
                        "hasTrailingNewLine": true,
                        "trailingTrivia": [
                            {
                                "kind": "WhitespaceTrivia",
                                "text": "  "
                            },
                            {
                                "kind": "NewLineTrivia",
                                "text": "\n"
                            }
                        ]
                    },
                    "statements": [
                        {
                            "kind": "ExpressionStatement",
                            "fullStart": 560,
                            "fullEnd": 666,
                            "start": 562,
                            "end": 661,
                            "fullWidth": 106,
                            "width": 99,
                            "expression": {
                                "kind": "InvocationExpression",
                                "fullStart": 560,
                                "fullEnd": 660,
                                "start": 562,
                                "end": 660,
                                "fullWidth": 100,
                                "width": 98,
                                "expression": {
                                    "kind": "IdentifierName",
                                    "fullStart": 560,
                                    "fullEnd": 568,
                                    "start": 562,
                                    "end": 568,
                                    "fullWidth": 8,
                                    "width": 6,
                                    "text": "$ERROR",
                                    "value": "$ERROR",
                                    "valueText": "$ERROR",
                                    "hasLeadingTrivia": true,
                                    "leadingTrivia": [
                                        {
                                            "kind": "WhitespaceTrivia",
                                            "text": "  "
                                        }
                                    ]
                                },
                                "argumentList": {
                                    "kind": "ArgumentList",
                                    "fullStart": 568,
                                    "fullEnd": 660,
                                    "start": 568,
                                    "end": 660,
                                    "fullWidth": 92,
                                    "width": 92,
                                    "openParenToken": {
                                        "kind": "OpenParenToken",
                                        "fullStart": 568,
                                        "fullEnd": 569,
                                        "start": 568,
                                        "end": 569,
                                        "fullWidth": 1,
                                        "width": 1,
                                        "text": "(",
                                        "value": "(",
                                        "valueText": "("
                                    },
                                    "arguments": [
                                        {
                                            "kind": "AddExpression",
                                            "fullStart": 569,
                                            "fullEnd": 659,
                                            "start": 569,
                                            "end": 659,
                                            "fullWidth": 90,
                                            "width": 90,
                                            "left": {
                                                "kind": "StringLiteral",
                                                "fullStart": 569,
                                                "fullEnd": 651,
                                                "start": 569,
                                                "end": 650,
                                                "fullWidth": 82,
                                                "width": 81,
                                                "text": "'#1: x = [0,1,2]; x[4294967294] = 4294967294; x.length = 2; x[0] === 0. Actual: '",
                                                "value": "#1: x = [0,1,2]; x[4294967294] = 4294967294; x.length = 2; x[0] === 0. Actual: ",
                                                "valueText": "#1: x = [0,1,2]; x[4294967294] = 4294967294; x.length = 2; x[0] === 0. Actual: ",
                                                "hasTrailingTrivia": true,
                                                "trailingTrivia": [
                                                    {
                                                        "kind": "WhitespaceTrivia",
                                                        "text": " "
                                                    }
                                                ]
                                            },
                                            "operatorToken": {
                                                "kind": "PlusToken",
                                                "fullStart": 651,
                                                "fullEnd": 653,
                                                "start": 651,
                                                "end": 652,
                                                "fullWidth": 2,
                                                "width": 1,
                                                "text": "+",
                                                "value": "+",
                                                "valueText": "+",
                                                "hasTrailingTrivia": true,
                                                "trailingTrivia": [
                                                    {
                                                        "kind": "WhitespaceTrivia",
                                                        "text": " "
                                                    }
                                                ]
                                            },
                                            "right": {
                                                "kind": "ParenthesizedExpression",
                                                "fullStart": 653,
                                                "fullEnd": 659,
                                                "start": 653,
                                                "end": 659,
                                                "fullWidth": 6,
                                                "width": 6,
                                                "openParenToken": {
                                                    "kind": "OpenParenToken",
                                                    "fullStart": 653,
                                                    "fullEnd": 654,
                                                    "start": 653,
                                                    "end": 654,
                                                    "fullWidth": 1,
                                                    "width": 1,
                                                    "text": "(",
                                                    "value": "(",
                                                    "valueText": "("
                                                },
                                                "expression": {
                                                    "kind": "ElementAccessExpression",
                                                    "fullStart": 654,
                                                    "fullEnd": 658,
                                                    "start": 654,
                                                    "end": 658,
                                                    "fullWidth": 4,
                                                    "width": 4,
                                                    "expression": {
                                                        "kind": "IdentifierName",
                                                        "fullStart": 654,
                                                        "fullEnd": 655,
                                                        "start": 654,
                                                        "end": 655,
                                                        "fullWidth": 1,
                                                        "width": 1,
                                                        "text": "x",
                                                        "value": "x",
                                                        "valueText": "x"
                                                    },
                                                    "openBracketToken": {
                                                        "kind": "OpenBracketToken",
                                                        "fullStart": 655,
                                                        "fullEnd": 656,
                                                        "start": 655,
                                                        "end": 656,
                                                        "fullWidth": 1,
                                                        "width": 1,
                                                        "text": "[",
                                                        "value": "[",
                                                        "valueText": "["
                                                    },
                                                    "argumentExpression": {
                                                        "kind": "NumericLiteral",
                                                        "fullStart": 656,
                                                        "fullEnd": 657,
                                                        "start": 656,
                                                        "end": 657,
                                                        "fullWidth": 1,
                                                        "width": 1,
                                                        "text": "0",
                                                        "value": 0,
                                                        "valueText": "0"
                                                    },
                                                    "closeBracketToken": {
                                                        "kind": "CloseBracketToken",
                                                        "fullStart": 657,
                                                        "fullEnd": 658,
                                                        "start": 657,
                                                        "end": 658,
                                                        "fullWidth": 1,
                                                        "width": 1,
                                                        "text": "]",
                                                        "value": "]",
                                                        "valueText": "]"
                                                    }
                                                },
                                                "closeParenToken": {
                                                    "kind": "CloseParenToken",
                                                    "fullStart": 658,
                                                    "fullEnd": 659,
                                                    "start": 658,
                                                    "end": 659,
                                                    "fullWidth": 1,
                                                    "width": 1,
                                                    "text": ")",
                                                    "value": ")",
                                                    "valueText": ")"
                                                }
                                            }
                                        }
                                    ],
                                    "closeParenToken": {
                                        "kind": "CloseParenToken",
                                        "fullStart": 659,
                                        "fullEnd": 660,
                                        "start": 659,
                                        "end": 660,
                                        "fullWidth": 1,
                                        "width": 1,
                                        "text": ")",
                                        "value": ")",
                                        "valueText": ")"
                                    }
                                }
                            },
                            "semicolonToken": {
                                "kind": "SemicolonToken",
                                "fullStart": 660,
                                "fullEnd": 666,
                                "start": 660,
                                "end": 661,
                                "fullWidth": 6,
                                "width": 1,
                                "text": ";",
                                "value": ";",
                                "valueText": ";",
                                "hasTrailingTrivia": true,
                                "hasTrailingNewLine": true,
                                "trailingTrivia": [
                                    {
                                        "kind": "WhitespaceTrivia",
                                        "text": "    "
                                    },
                                    {
                                        "kind": "NewLineTrivia",
                                        "text": "\n"
                                    }
                                ]
                            }
                        }
                    ],
                    "closeBraceToken": {
                        "kind": "CloseBraceToken",
                        "fullStart": 666,
                        "fullEnd": 668,
                        "start": 666,
                        "end": 667,
                        "fullWidth": 2,
                        "width": 1,
                        "text": "}",
                        "value": "}",
                        "valueText": "}",
                        "hasTrailingTrivia": true,
                        "hasTrailingNewLine": true,
                        "trailingTrivia": [
                            {
                                "kind": "NewLineTrivia",
                                "text": "\n"
                            }
                        ]
                    }
                }
            },
            {
                "kind": "IfStatement",
                "fullStart": 668,
                "fullEnd": 807,
                "start": 679,
                "end": 806,
                "fullWidth": 139,
                "width": 127,
                "ifKeyword": {
                    "kind": "IfKeyword",
                    "fullStart": 668,
                    "fullEnd": 682,
                    "start": 679,
                    "end": 681,
                    "fullWidth": 14,
                    "width": 2,
                    "text": "if",
                    "value": "if",
                    "valueText": "if",
                    "hasLeadingTrivia": true,
                    "hasLeadingComment": true,
                    "hasLeadingNewLine": true,
                    "hasTrailingTrivia": true,
                    "leadingTrivia": [
                        {
                            "kind": "NewLineTrivia",
                            "text": "\n"
                        },
                        {
                            "kind": "SingleLineCommentTrivia",
                            "text": "//CHECK#2"
                        },
                        {
                            "kind": "NewLineTrivia",
                            "text": "\n"
                        }
                    ],
                    "trailingTrivia": [
                        {
                            "kind": "WhitespaceTrivia",
                            "text": " "
                        }
                    ]
                },
                "openParenToken": {
                    "kind": "OpenParenToken",
                    "fullStart": 682,
                    "fullEnd": 683,
                    "start": 682,
                    "end": 683,
                    "fullWidth": 1,
                    "width": 1,
                    "text": "(",
                    "value": "(",
                    "valueText": "("
                },
                "condition": {
                    "kind": "NotEqualsExpression",
                    "fullStart": 683,
                    "fullEnd": 693,
                    "start": 683,
                    "end": 693,
                    "fullWidth": 10,
                    "width": 10,
                    "left": {
                        "kind": "ElementAccessExpression",
                        "fullStart": 683,
                        "fullEnd": 688,
                        "start": 683,
                        "end": 687,
                        "fullWidth": 5,
                        "width": 4,
                        "expression": {
                            "kind": "IdentifierName",
                            "fullStart": 683,
                            "fullEnd": 684,
                            "start": 683,
                            "end": 684,
                            "fullWidth": 1,
                            "width": 1,
                            "text": "x",
                            "value": "x",
                            "valueText": "x"
                        },
                        "openBracketToken": {
                            "kind": "OpenBracketToken",
                            "fullStart": 684,
                            "fullEnd": 685,
                            "start": 684,
                            "end": 685,
                            "fullWidth": 1,
                            "width": 1,
                            "text": "[",
                            "value": "[",
                            "valueText": "["
                        },
                        "argumentExpression": {
                            "kind": "NumericLiteral",
                            "fullStart": 685,
                            "fullEnd": 686,
                            "start": 685,
                            "end": 686,
                            "fullWidth": 1,
                            "width": 1,
                            "text": "1",
                            "value": 1,
                            "valueText": "1"
                        },
                        "closeBracketToken": {
                            "kind": "CloseBracketToken",
                            "fullStart": 686,
                            "fullEnd": 688,
                            "start": 686,
                            "end": 687,
                            "fullWidth": 2,
                            "width": 1,
                            "text": "]",
                            "value": "]",
                            "valueText": "]",
                            "hasTrailingTrivia": true,
                            "trailingTrivia": [
                                {
                                    "kind": "WhitespaceTrivia",
                                    "text": " "
                                }
                            ]
                        }
                    },
                    "operatorToken": {
                        "kind": "ExclamationEqualsEqualsToken",
                        "fullStart": 688,
                        "fullEnd": 692,
                        "start": 688,
                        "end": 691,
                        "fullWidth": 4,
                        "width": 3,
                        "text": "!==",
                        "value": "!==",
                        "valueText": "!==",
                        "hasTrailingTrivia": true,
                        "trailingTrivia": [
                            {
                                "kind": "WhitespaceTrivia",
                                "text": " "
                            }
                        ]
                    },
                    "right": {
                        "kind": "NumericLiteral",
                        "fullStart": 692,
                        "fullEnd": 693,
                        "start": 692,
                        "end": 693,
                        "fullWidth": 1,
                        "width": 1,
                        "text": "1",
                        "value": 1,
                        "valueText": "1"
                    }
                },
                "closeParenToken": {
                    "kind": "CloseParenToken",
                    "fullStart": 693,
                    "fullEnd": 695,
                    "start": 693,
                    "end": 694,
                    "fullWidth": 2,
                    "width": 1,
                    "text": ")",
                    "value": ")",
                    "valueText": ")",
                    "hasTrailingTrivia": true,
                    "trailingTrivia": [
                        {
                            "kind": "WhitespaceTrivia",
                            "text": " "
                        }
                    ]
                },
                "statement": {
                    "kind": "Block",
                    "fullStart": 695,
                    "fullEnd": 807,
                    "start": 695,
                    "end": 806,
                    "fullWidth": 112,
                    "width": 111,
                    "openBraceToken": {
                        "kind": "OpenBraceToken",
                        "fullStart": 695,
                        "fullEnd": 699,
                        "start": 695,
                        "end": 696,
                        "fullWidth": 4,
                        "width": 1,
                        "text": "{",
                        "value": "{",
                        "valueText": "{",
                        "hasTrailingTrivia": true,
                        "hasTrailingNewLine": true,
                        "trailingTrivia": [
                            {
                                "kind": "WhitespaceTrivia",
                                "text": "  "
                            },
                            {
                                "kind": "NewLineTrivia",
                                "text": "\n"
                            }
                        ]
                    },
                    "statements": [
                        {
                            "kind": "ExpressionStatement",
                            "fullStart": 699,
                            "fullEnd": 805,
                            "start": 701,
                            "end": 800,
                            "fullWidth": 106,
                            "width": 99,
                            "expression": {
                                "kind": "InvocationExpression",
                                "fullStart": 699,
                                "fullEnd": 799,
                                "start": 701,
                                "end": 799,
                                "fullWidth": 100,
                                "width": 98,
                                "expression": {
                                    "kind": "IdentifierName",
                                    "fullStart": 699,
                                    "fullEnd": 707,
                                    "start": 701,
                                    "end": 707,
                                    "fullWidth": 8,
                                    "width": 6,
                                    "text": "$ERROR",
                                    "value": "$ERROR",
                                    "valueText": "$ERROR",
                                    "hasLeadingTrivia": true,
                                    "leadingTrivia": [
                                        {
                                            "kind": "WhitespaceTrivia",
                                            "text": "  "
                                        }
                                    ]
                                },
                                "argumentList": {
                                    "kind": "ArgumentList",
                                    "fullStart": 707,
                                    "fullEnd": 799,
                                    "start": 707,
                                    "end": 799,
                                    "fullWidth": 92,
                                    "width": 92,
                                    "openParenToken": {
                                        "kind": "OpenParenToken",
                                        "fullStart": 707,
                                        "fullEnd": 708,
                                        "start": 707,
                                        "end": 708,
                                        "fullWidth": 1,
                                        "width": 1,
                                        "text": "(",
                                        "value": "(",
                                        "valueText": "("
                                    },
                                    "arguments": [
                                        {
                                            "kind": "AddExpression",
                                            "fullStart": 708,
                                            "fullEnd": 798,
                                            "start": 708,
                                            "end": 798,
                                            "fullWidth": 90,
                                            "width": 90,
                                            "left": {
                                                "kind": "StringLiteral",
                                                "fullStart": 708,
                                                "fullEnd": 790,
                                                "start": 708,
                                                "end": 789,
                                                "fullWidth": 82,
                                                "width": 81,
                                                "text": "'#2: x = [0,1,2]; x[4294967294] = 4294967294; x.length = 2; x[1] === 1. Actual: '",
                                                "value": "#2: x = [0,1,2]; x[4294967294] = 4294967294; x.length = 2; x[1] === 1. Actual: ",
                                                "valueText": "#2: x = [0,1,2]; x[4294967294] = 4294967294; x.length = 2; x[1] === 1. Actual: ",
                                                "hasTrailingTrivia": true,
                                                "trailingTrivia": [
                                                    {
                                                        "kind": "WhitespaceTrivia",
                                                        "text": " "
                                                    }
                                                ]
                                            },
                                            "operatorToken": {
                                                "kind": "PlusToken",
                                                "fullStart": 790,
                                                "fullEnd": 792,
                                                "start": 790,
                                                "end": 791,
                                                "fullWidth": 2,
                                                "width": 1,
                                                "text": "+",
                                                "value": "+",
                                                "valueText": "+",
                                                "hasTrailingTrivia": true,
                                                "trailingTrivia": [
                                                    {
                                                        "kind": "WhitespaceTrivia",
                                                        "text": " "
                                                    }
                                                ]
                                            },
                                            "right": {
                                                "kind": "ParenthesizedExpression",
                                                "fullStart": 792,
                                                "fullEnd": 798,
                                                "start": 792,
                                                "end": 798,
                                                "fullWidth": 6,
                                                "width": 6,
                                                "openParenToken": {
                                                    "kind": "OpenParenToken",
                                                    "fullStart": 792,
                                                    "fullEnd": 793,
                                                    "start": 792,
                                                    "end": 793,
                                                    "fullWidth": 1,
                                                    "width": 1,
                                                    "text": "(",
                                                    "value": "(",
                                                    "valueText": "("
                                                },
                                                "expression": {
                                                    "kind": "ElementAccessExpression",
                                                    "fullStart": 793,
                                                    "fullEnd": 797,
                                                    "start": 793,
                                                    "end": 797,
                                                    "fullWidth": 4,
                                                    "width": 4,
                                                    "expression": {
                                                        "kind": "IdentifierName",
                                                        "fullStart": 793,
                                                        "fullEnd": 794,
                                                        "start": 793,
                                                        "end": 794,
                                                        "fullWidth": 1,
                                                        "width": 1,
                                                        "text": "x",
                                                        "value": "x",
                                                        "valueText": "x"
                                                    },
                                                    "openBracketToken": {
                                                        "kind": "OpenBracketToken",
                                                        "fullStart": 794,
                                                        "fullEnd": 795,
                                                        "start": 794,
                                                        "end": 795,
                                                        "fullWidth": 1,
                                                        "width": 1,
                                                        "text": "[",
                                                        "value": "[",
                                                        "valueText": "["
                                                    },
                                                    "argumentExpression": {
                                                        "kind": "NumericLiteral",
                                                        "fullStart": 795,
                                                        "fullEnd": 796,
                                                        "start": 795,
                                                        "end": 796,
                                                        "fullWidth": 1,
                                                        "width": 1,
                                                        "text": "1",
                                                        "value": 1,
                                                        "valueText": "1"
                                                    },
                                                    "closeBracketToken": {
                                                        "kind": "CloseBracketToken",
                                                        "fullStart": 796,
                                                        "fullEnd": 797,
                                                        "start": 796,
                                                        "end": 797,
                                                        "fullWidth": 1,
                                                        "width": 1,
                                                        "text": "]",
                                                        "value": "]",
                                                        "valueText": "]"
                                                    }
                                                },
                                                "closeParenToken": {
                                                    "kind": "CloseParenToken",
                                                    "fullStart": 797,
                                                    "fullEnd": 798,
                                                    "start": 797,
                                                    "end": 798,
                                                    "fullWidth": 1,
                                                    "width": 1,
                                                    "text": ")",
                                                    "value": ")",
                                                    "valueText": ")"
                                                }
                                            }
                                        }
                                    ],
                                    "closeParenToken": {
                                        "kind": "CloseParenToken",
                                        "fullStart": 798,
                                        "fullEnd": 799,
                                        "start": 798,
                                        "end": 799,
                                        "fullWidth": 1,
                                        "width": 1,
                                        "text": ")",
                                        "value": ")",
                                        "valueText": ")"
                                    }
                                }
                            },
                            "semicolonToken": {
                                "kind": "SemicolonToken",
                                "fullStart": 799,
                                "fullEnd": 805,
                                "start": 799,
                                "end": 800,
                                "fullWidth": 6,
                                "width": 1,
                                "text": ";",
                                "value": ";",
                                "valueText": ";",
                                "hasTrailingTrivia": true,
                                "hasTrailingNewLine": true,
                                "trailingTrivia": [
                                    {
                                        "kind": "WhitespaceTrivia",
                                        "text": "    "
                                    },
                                    {
                                        "kind": "NewLineTrivia",
                                        "text": "\n"
                                    }
                                ]
                            }
                        }
                    ],
                    "closeBraceToken": {
                        "kind": "CloseBraceToken",
                        "fullStart": 805,
                        "fullEnd": 807,
                        "start": 805,
                        "end": 806,
                        "fullWidth": 2,
                        "width": 1,
                        "text": "}",
                        "value": "}",
                        "valueText": "}",
                        "hasTrailingTrivia": true,
                        "hasTrailingNewLine": true,
                        "trailingTrivia": [
                            {
                                "kind": "NewLineTrivia",
                                "text": "\n"
                            }
                        ]
                    }
                }
            },
            {
                "kind": "IfStatement",
                "fullStart": 807,
                "fullEnd": 962,
                "start": 818,
                "end": 961,
                "fullWidth": 155,
                "width": 143,
                "ifKeyword": {
                    "kind": "IfKeyword",
                    "fullStart": 807,
                    "fullEnd": 821,
                    "start": 818,
                    "end": 820,
                    "fullWidth": 14,
                    "width": 2,
                    "text": "if",
                    "value": "if",
                    "valueText": "if",
                    "hasLeadingTrivia": true,
                    "hasLeadingComment": true,
                    "hasLeadingNewLine": true,
                    "hasTrailingTrivia": true,
                    "leadingTrivia": [
                        {
                            "kind": "NewLineTrivia",
                            "text": "\n"
                        },
                        {
                            "kind": "SingleLineCommentTrivia",
                            "text": "//CHECK#3"
                        },
                        {
                            "kind": "NewLineTrivia",
                            "text": "\n"
                        }
                    ],
                    "trailingTrivia": [
                        {
                            "kind": "WhitespaceTrivia",
                            "text": " "
                        }
                    ]
                },
                "openParenToken": {
                    "kind": "OpenParenToken",
                    "fullStart": 821,
                    "fullEnd": 822,
                    "start": 821,
                    "end": 822,
                    "fullWidth": 1,
                    "width": 1,
                    "text": "(",
                    "value": "(",
                    "valueText": "("
                },
                "condition": {
                    "kind": "NotEqualsExpression",
                    "fullStart": 822,
                    "fullEnd": 840,
                    "start": 822,
                    "end": 840,
                    "fullWidth": 18,
                    "width": 18,
                    "left": {
                        "kind": "ElementAccessExpression",
                        "fullStart": 822,
                        "fullEnd": 827,
                        "start": 822,
                        "end": 826,
                        "fullWidth": 5,
                        "width": 4,
                        "expression": {
                            "kind": "IdentifierName",
                            "fullStart": 822,
                            "fullEnd": 823,
                            "start": 822,
                            "end": 823,
                            "fullWidth": 1,
                            "width": 1,
                            "text": "x",
                            "value": "x",
                            "valueText": "x"
                        },
                        "openBracketToken": {
                            "kind": "OpenBracketToken",
                            "fullStart": 823,
                            "fullEnd": 824,
                            "start": 823,
                            "end": 824,
                            "fullWidth": 1,
                            "width": 1,
                            "text": "[",
                            "value": "[",
                            "valueText": "["
                        },
                        "argumentExpression": {
                            "kind": "NumericLiteral",
                            "fullStart": 824,
                            "fullEnd": 825,
                            "start": 824,
                            "end": 825,
                            "fullWidth": 1,
                            "width": 1,
                            "text": "2",
                            "value": 2,
                            "valueText": "2"
                        },
                        "closeBracketToken": {
                            "kind": "CloseBracketToken",
                            "fullStart": 825,
                            "fullEnd": 827,
                            "start": 825,
                            "end": 826,
                            "fullWidth": 2,
                            "width": 1,
                            "text": "]",
                            "value": "]",
                            "valueText": "]",
                            "hasTrailingTrivia": true,
                            "trailingTrivia": [
                                {
                                    "kind": "WhitespaceTrivia",
                                    "text": " "
                                }
                            ]
                        }
                    },
                    "operatorToken": {
                        "kind": "ExclamationEqualsEqualsToken",
                        "fullStart": 827,
                        "fullEnd": 831,
                        "start": 827,
                        "end": 830,
                        "fullWidth": 4,
                        "width": 3,
                        "text": "!==",
                        "value": "!==",
                        "valueText": "!==",
                        "hasTrailingTrivia": true,
                        "trailingTrivia": [
                            {
                                "kind": "WhitespaceTrivia",
                                "text": " "
                            }
                        ]
                    },
                    "right": {
                        "kind": "IdentifierName",
                        "fullStart": 831,
                        "fullEnd": 840,
                        "start": 831,
                        "end": 840,
                        "fullWidth": 9,
                        "width": 9,
                        "text": "undefined",
                        "value": "undefined",
                        "valueText": "undefined"
                    }
                },
                "closeParenToken": {
                    "kind": "CloseParenToken",
                    "fullStart": 840,
                    "fullEnd": 842,
                    "start": 840,
                    "end": 841,
                    "fullWidth": 2,
                    "width": 1,
                    "text": ")",
                    "value": ")",
                    "valueText": ")",
                    "hasTrailingTrivia": true,
                    "trailingTrivia": [
                        {
                            "kind": "WhitespaceTrivia",
                            "text": " "
                        }
                    ]
                },
                "statement": {
                    "kind": "Block",
                    "fullStart": 842,
                    "fullEnd": 962,
                    "start": 842,
                    "end": 961,
                    "fullWidth": 120,
                    "width": 119,
                    "openBraceToken": {
                        "kind": "OpenBraceToken",
                        "fullStart": 842,
                        "fullEnd": 846,
                        "start": 842,
                        "end": 843,
                        "fullWidth": 4,
                        "width": 1,
                        "text": "{",
                        "value": "{",
                        "valueText": "{",
                        "hasTrailingTrivia": true,
                        "hasTrailingNewLine": true,
                        "trailingTrivia": [
                            {
                                "kind": "WhitespaceTrivia",
                                "text": "  "
                            },
                            {
                                "kind": "NewLineTrivia",
                                "text": "\n"
                            }
                        ]
                    },
                    "statements": [
                        {
                            "kind": "ExpressionStatement",
                            "fullStart": 846,
                            "fullEnd": 960,
                            "start": 848,
                            "end": 955,
                            "fullWidth": 114,
                            "width": 107,
                            "expression": {
                                "kind": "InvocationExpression",
                                "fullStart": 846,
                                "fullEnd": 954,
                                "start": 848,
                                "end": 954,
                                "fullWidth": 108,
                                "width": 106,
                                "expression": {
                                    "kind": "IdentifierName",
                                    "fullStart": 846,
                                    "fullEnd": 854,
                                    "start": 848,
                                    "end": 854,
                                    "fullWidth": 8,
                                    "width": 6,
                                    "text": "$ERROR",
                                    "value": "$ERROR",
                                    "valueText": "$ERROR",
                                    "hasLeadingTrivia": true,
                                    "leadingTrivia": [
                                        {
                                            "kind": "WhitespaceTrivia",
                                            "text": "  "
                                        }
                                    ]
                                },
                                "argumentList": {
                                    "kind": "ArgumentList",
                                    "fullStart": 854,
                                    "fullEnd": 954,
                                    "start": 854,
                                    "end": 954,
                                    "fullWidth": 100,
                                    "width": 100,
                                    "openParenToken": {
                                        "kind": "OpenParenToken",
                                        "fullStart": 854,
                                        "fullEnd": 855,
                                        "start": 854,
                                        "end": 855,
                                        "fullWidth": 1,
                                        "width": 1,
                                        "text": "(",
                                        "value": "(",
                                        "valueText": "("
                                    },
                                    "arguments": [
                                        {
                                            "kind": "AddExpression",
                                            "fullStart": 855,
                                            "fullEnd": 953,
                                            "start": 855,
                                            "end": 953,
                                            "fullWidth": 98,
                                            "width": 98,
                                            "left": {
                                                "kind": "StringLiteral",
                                                "fullStart": 855,
                                                "fullEnd": 945,
                                                "start": 855,
                                                "end": 944,
                                                "fullWidth": 90,
                                                "width": 89,
                                                "text": "'#3: x = [0,1,2]; x[4294967294] = 4294967294; x.length = 2; x[2] === undefined. Actual: '",
                                                "value": "#3: x = [0,1,2]; x[4294967294] = 4294967294; x.length = 2; x[2] === undefined. Actual: ",
                                                "valueText": "#3: x = [0,1,2]; x[4294967294] = 4294967294; x.length = 2; x[2] === undefined. Actual: ",
                                                "hasTrailingTrivia": true,
                                                "trailingTrivia": [
                                                    {
                                                        "kind": "WhitespaceTrivia",
                                                        "text": " "
                                                    }
                                                ]
                                            },
                                            "operatorToken": {
                                                "kind": "PlusToken",
                                                "fullStart": 945,
                                                "fullEnd": 947,
                                                "start": 945,
                                                "end": 946,
                                                "fullWidth": 2,
                                                "width": 1,
                                                "text": "+",
                                                "value": "+",
                                                "valueText": "+",
                                                "hasTrailingTrivia": true,
                                                "trailingTrivia": [
                                                    {
                                                        "kind": "WhitespaceTrivia",
                                                        "text": " "
                                                    }
                                                ]
                                            },
                                            "right": {
                                                "kind": "ParenthesizedExpression",
                                                "fullStart": 947,
                                                "fullEnd": 953,
                                                "start": 947,
                                                "end": 953,
                                                "fullWidth": 6,
                                                "width": 6,
                                                "openParenToken": {
                                                    "kind": "OpenParenToken",
                                                    "fullStart": 947,
                                                    "fullEnd": 948,
                                                    "start": 947,
                                                    "end": 948,
                                                    "fullWidth": 1,
                                                    "width": 1,
                                                    "text": "(",
                                                    "value": "(",
                                                    "valueText": "("
                                                },
                                                "expression": {
                                                    "kind": "ElementAccessExpression",
                                                    "fullStart": 948,
                                                    "fullEnd": 952,
                                                    "start": 948,
                                                    "end": 952,
                                                    "fullWidth": 4,
                                                    "width": 4,
                                                    "expression": {
                                                        "kind": "IdentifierName",
                                                        "fullStart": 948,
                                                        "fullEnd": 949,
                                                        "start": 948,
                                                        "end": 949,
                                                        "fullWidth": 1,
                                                        "width": 1,
                                                        "text": "x",
                                                        "value": "x",
                                                        "valueText": "x"
                                                    },
                                                    "openBracketToken": {
                                                        "kind": "OpenBracketToken",
                                                        "fullStart": 949,
                                                        "fullEnd": 950,
                                                        "start": 949,
                                                        "end": 950,
                                                        "fullWidth": 1,
                                                        "width": 1,
                                                        "text": "[",
                                                        "value": "[",
                                                        "valueText": "["
                                                    },
                                                    "argumentExpression": {
                                                        "kind": "NumericLiteral",
                                                        "fullStart": 950,
                                                        "fullEnd": 951,
                                                        "start": 950,
                                                        "end": 951,
                                                        "fullWidth": 1,
                                                        "width": 1,
                                                        "text": "2",
                                                        "value": 2,
                                                        "valueText": "2"
                                                    },
                                                    "closeBracketToken": {
                                                        "kind": "CloseBracketToken",
                                                        "fullStart": 951,
                                                        "fullEnd": 952,
                                                        "start": 951,
                                                        "end": 952,
                                                        "fullWidth": 1,
                                                        "width": 1,
                                                        "text": "]",
                                                        "value": "]",
                                                        "valueText": "]"
                                                    }
                                                },
                                                "closeParenToken": {
                                                    "kind": "CloseParenToken",
                                                    "fullStart": 952,
                                                    "fullEnd": 953,
                                                    "start": 952,
                                                    "end": 953,
                                                    "fullWidth": 1,
                                                    "width": 1,
                                                    "text": ")",
                                                    "value": ")",
                                                    "valueText": ")"
                                                }
                                            }
                                        }
                                    ],
                                    "closeParenToken": {
                                        "kind": "CloseParenToken",
                                        "fullStart": 953,
                                        "fullEnd": 954,
                                        "start": 953,
                                        "end": 954,
                                        "fullWidth": 1,
                                        "width": 1,
                                        "text": ")",
                                        "value": ")",
                                        "valueText": ")"
                                    }
                                }
                            },
                            "semicolonToken": {
                                "kind": "SemicolonToken",
                                "fullStart": 954,
                                "fullEnd": 960,
                                "start": 954,
                                "end": 955,
                                "fullWidth": 6,
                                "width": 1,
                                "text": ";",
                                "value": ";",
                                "valueText": ";",
                                "hasTrailingTrivia": true,
                                "hasTrailingNewLine": true,
                                "trailingTrivia": [
                                    {
                                        "kind": "WhitespaceTrivia",
                                        "text": "    "
                                    },
                                    {
                                        "kind": "NewLineTrivia",
                                        "text": "\n"
                                    }
                                ]
                            }
                        }
                    ],
                    "closeBraceToken": {
                        "kind": "CloseBraceToken",
                        "fullStart": 960,
                        "fullEnd": 962,
                        "start": 960,
                        "end": 961,
                        "fullWidth": 2,
                        "width": 1,
                        "text": "}",
                        "value": "}",
                        "valueText": "}",
                        "hasTrailingTrivia": true,
                        "hasTrailingNewLine": true,
                        "trailingTrivia": [
                            {
                                "kind": "NewLineTrivia",
                                "text": "\n"
                            }
                        ]
                    }
                }
            },
            {
                "kind": "IfStatement",
                "fullStart": 962,
                "fullEnd": 1144,
                "start": 973,
                "end": 1143,
                "fullWidth": 182,
                "width": 170,
                "ifKeyword": {
                    "kind": "IfKeyword",
                    "fullStart": 962,
                    "fullEnd": 976,
                    "start": 973,
                    "end": 975,
                    "fullWidth": 14,
                    "width": 2,
                    "text": "if",
                    "value": "if",
                    "valueText": "if",
                    "hasLeadingTrivia": true,
                    "hasLeadingComment": true,
                    "hasLeadingNewLine": true,
                    "hasTrailingTrivia": true,
                    "leadingTrivia": [
                        {
                            "kind": "NewLineTrivia",
                            "text": "\n"
                        },
                        {
                            "kind": "SingleLineCommentTrivia",
                            "text": "//CHECK#4"
                        },
                        {
                            "kind": "NewLineTrivia",
                            "text": "\n"
                        }
                    ],
                    "trailingTrivia": [
                        {
                            "kind": "WhitespaceTrivia",
                            "text": " "
                        }
                    ]
                },
                "openParenToken": {
                    "kind": "OpenParenToken",
                    "fullStart": 976,
                    "fullEnd": 977,
                    "start": 976,
                    "end": 977,
                    "fullWidth": 1,
                    "width": 1,
                    "text": "(",
                    "value": "(",
                    "valueText": "("
                },
                "condition": {
                    "kind": "NotEqualsExpression",
                    "fullStart": 977,
                    "fullEnd": 1004,
                    "start": 977,
                    "end": 1004,
                    "fullWidth": 27,
                    "width": 27,
                    "left": {
                        "kind": "ElementAccessExpression",
                        "fullStart": 977,
                        "fullEnd": 991,
                        "start": 977,
                        "end": 990,
                        "fullWidth": 14,
                        "width": 13,
                        "expression": {
                            "kind": "IdentifierName",
                            "fullStart": 977,
                            "fullEnd": 978,
                            "start": 977,
                            "end": 978,
                            "fullWidth": 1,
                            "width": 1,
                            "text": "x",
                            "value": "x",
                            "valueText": "x"
                        },
                        "openBracketToken": {
                            "kind": "OpenBracketToken",
                            "fullStart": 978,
                            "fullEnd": 979,
                            "start": 978,
                            "end": 979,
                            "fullWidth": 1,
                            "width": 1,
                            "text": "[",
                            "value": "[",
                            "valueText": "["
                        },
                        "argumentExpression": {
                            "kind": "NumericLiteral",
                            "fullStart": 979,
                            "fullEnd": 989,
                            "start": 979,
                            "end": 989,
                            "fullWidth": 10,
                            "width": 10,
                            "text": "4294967294",
                            "value": 4294967294,
                            "valueText": "4294967294"
                        },
                        "closeBracketToken": {
                            "kind": "CloseBracketToken",
                            "fullStart": 989,
                            "fullEnd": 991,
                            "start": 989,
                            "end": 990,
                            "fullWidth": 2,
                            "width": 1,
                            "text": "]",
                            "value": "]",
                            "valueText": "]",
                            "hasTrailingTrivia": true,
                            "trailingTrivia": [
                                {
                                    "kind": "WhitespaceTrivia",
                                    "text": " "
                                }
                            ]
                        }
                    },
                    "operatorToken": {
                        "kind": "ExclamationEqualsEqualsToken",
                        "fullStart": 991,
                        "fullEnd": 995,
                        "start": 991,
                        "end": 994,
                        "fullWidth": 4,
                        "width": 3,
                        "text": "!==",
                        "value": "!==",
                        "valueText": "!==",
                        "hasTrailingTrivia": true,
                        "trailingTrivia": [
                            {
                                "kind": "WhitespaceTrivia",
                                "text": " "
                            }
                        ]
                    },
                    "right": {
                        "kind": "IdentifierName",
                        "fullStart": 995,
                        "fullEnd": 1004,
                        "start": 995,
                        "end": 1004,
                        "fullWidth": 9,
                        "width": 9,
                        "text": "undefined",
                        "value": "undefined",
                        "valueText": "undefined"
                    }
                },
                "closeParenToken": {
                    "kind": "CloseParenToken",
                    "fullStart": 1004,
                    "fullEnd": 1006,
                    "start": 1004,
                    "end": 1005,
                    "fullWidth": 2,
                    "width": 1,
                    "text": ")",
                    "value": ")",
                    "valueText": ")",
                    "hasTrailingTrivia": true,
                    "trailingTrivia": [
                        {
                            "kind": "WhitespaceTrivia",
                            "text": " "
                        }
                    ]
                },
                "statement": {
                    "kind": "Block",
                    "fullStart": 1006,
                    "fullEnd": 1144,
                    "start": 1006,
                    "end": 1143,
                    "fullWidth": 138,
                    "width": 137,
                    "openBraceToken": {
                        "kind": "OpenBraceToken",
                        "fullStart": 1006,
                        "fullEnd": 1010,
                        "start": 1006,
                        "end": 1007,
                        "fullWidth": 4,
                        "width": 1,
                        "text": "{",
                        "value": "{",
                        "valueText": "{",
                        "hasTrailingTrivia": true,
                        "hasTrailingNewLine": true,
                        "trailingTrivia": [
                            {
                                "kind": "WhitespaceTrivia",
                                "text": "  "
                            },
                            {
                                "kind": "NewLineTrivia",
                                "text": "\n"
                            }
                        ]
                    },
                    "statements": [
                        {
                            "kind": "ExpressionStatement",
                            "fullStart": 1010,
                            "fullEnd": 1142,
                            "start": 1012,
                            "end": 1137,
                            "fullWidth": 132,
                            "width": 125,
                            "expression": {
                                "kind": "InvocationExpression",
                                "fullStart": 1010,
                                "fullEnd": 1136,
                                "start": 1012,
                                "end": 1136,
                                "fullWidth": 126,
                                "width": 124,
                                "expression": {
                                    "kind": "IdentifierName",
                                    "fullStart": 1010,
                                    "fullEnd": 1018,
                                    "start": 1012,
                                    "end": 1018,
                                    "fullWidth": 8,
                                    "width": 6,
                                    "text": "$ERROR",
                                    "value": "$ERROR",
                                    "valueText": "$ERROR",
                                    "hasLeadingTrivia": true,
                                    "leadingTrivia": [
                                        {
                                            "kind": "WhitespaceTrivia",
                                            "text": "  "
                                        }
                                    ]
                                },
                                "argumentList": {
                                    "kind": "ArgumentList",
                                    "fullStart": 1018,
                                    "fullEnd": 1136,
                                    "start": 1018,
                                    "end": 1136,
                                    "fullWidth": 118,
                                    "width": 118,
                                    "openParenToken": {
                                        "kind": "OpenParenToken",
                                        "fullStart": 1018,
                                        "fullEnd": 1019,
                                        "start": 1018,
                                        "end": 1019,
                                        "fullWidth": 1,
                                        "width": 1,
                                        "text": "(",
                                        "value": "(",
                                        "valueText": "("
                                    },
                                    "arguments": [
                                        {
                                            "kind": "AddExpression",
                                            "fullStart": 1019,
                                            "fullEnd": 1135,
                                            "start": 1019,
                                            "end": 1135,
                                            "fullWidth": 116,
                                            "width": 116,
                                            "left": {
                                                "kind": "StringLiteral",
                                                "fullStart": 1019,
                                                "fullEnd": 1118,
                                                "start": 1019,
                                                "end": 1117,
                                                "fullWidth": 99,
                                                "width": 98,
                                                "text": "'#4: x = [0,1,2]; x[4294967294] = 4294967294; x.length = 2; x[4294967294] === undefined. Actual: '",
                                                "value": "#4: x = [0,1,2]; x[4294967294] = 4294967294; x.length = 2; x[4294967294] === undefined. Actual: ",
                                                "valueText": "#4: x = [0,1,2]; x[4294967294] = 4294967294; x.length = 2; x[4294967294] === undefined. Actual: ",
                                                "hasTrailingTrivia": true,
                                                "trailingTrivia": [
                                                    {
                                                        "kind": "WhitespaceTrivia",
                                                        "text": " "
                                                    }
                                                ]
                                            },
                                            "operatorToken": {
                                                "kind": "PlusToken",
                                                "fullStart": 1118,
                                                "fullEnd": 1120,
                                                "start": 1118,
                                                "end": 1119,
                                                "fullWidth": 2,
                                                "width": 1,
                                                "text": "+",
                                                "value": "+",
                                                "valueText": "+",
                                                "hasTrailingTrivia": true,
                                                "trailingTrivia": [
                                                    {
                                                        "kind": "WhitespaceTrivia",
                                                        "text": " "
                                                    }
                                                ]
                                            },
                                            "right": {
                                                "kind": "ParenthesizedExpression",
                                                "fullStart": 1120,
                                                "fullEnd": 1135,
                                                "start": 1120,
                                                "end": 1135,
                                                "fullWidth": 15,
                                                "width": 15,
                                                "openParenToken": {
                                                    "kind": "OpenParenToken",
                                                    "fullStart": 1120,
                                                    "fullEnd": 1121,
                                                    "start": 1120,
                                                    "end": 1121,
                                                    "fullWidth": 1,
                                                    "width": 1,
                                                    "text": "(",
                                                    "value": "(",
                                                    "valueText": "("
                                                },
                                                "expression": {
                                                    "kind": "ElementAccessExpression",
                                                    "fullStart": 1121,
                                                    "fullEnd": 1134,
                                                    "start": 1121,
                                                    "end": 1134,
                                                    "fullWidth": 13,
                                                    "width": 13,
                                                    "expression": {
                                                        "kind": "IdentifierName",
                                                        "fullStart": 1121,
                                                        "fullEnd": 1122,
                                                        "start": 1121,
                                                        "end": 1122,
                                                        "fullWidth": 1,
                                                        "width": 1,
                                                        "text": "x",
                                                        "value": "x",
                                                        "valueText": "x"
                                                    },
                                                    "openBracketToken": {
                                                        "kind": "OpenBracketToken",
                                                        "fullStart": 1122,
                                                        "fullEnd": 1123,
                                                        "start": 1122,
                                                        "end": 1123,
                                                        "fullWidth": 1,
                                                        "width": 1,
                                                        "text": "[",
                                                        "value": "[",
                                                        "valueText": "["
                                                    },
                                                    "argumentExpression": {
                                                        "kind": "NumericLiteral",
                                                        "fullStart": 1123,
                                                        "fullEnd": 1133,
                                                        "start": 1123,
                                                        "end": 1133,
                                                        "fullWidth": 10,
                                                        "width": 10,
                                                        "text": "4294967294",
                                                        "value": 4294967294,
                                                        "valueText": "4294967294"
                                                    },
                                                    "closeBracketToken": {
                                                        "kind": "CloseBracketToken",
                                                        "fullStart": 1133,
                                                        "fullEnd": 1134,
                                                        "start": 1133,
                                                        "end": 1134,
                                                        "fullWidth": 1,
                                                        "width": 1,
                                                        "text": "]",
                                                        "value": "]",
                                                        "valueText": "]"
                                                    }
                                                },
                                                "closeParenToken": {
                                                    "kind": "CloseParenToken",
                                                    "fullStart": 1134,
                                                    "fullEnd": 1135,
                                                    "start": 1134,
                                                    "end": 1135,
                                                    "fullWidth": 1,
                                                    "width": 1,
                                                    "text": ")",
                                                    "value": ")",
                                                    "valueText": ")"
                                                }
                                            }
                                        }
                                    ],
                                    "closeParenToken": {
                                        "kind": "CloseParenToken",
                                        "fullStart": 1135,
                                        "fullEnd": 1136,
                                        "start": 1135,
                                        "end": 1136,
                                        "fullWidth": 1,
                                        "width": 1,
                                        "text": ")",
                                        "value": ")",
                                        "valueText": ")"
                                    }
                                }
                            },
                            "semicolonToken": {
                                "kind": "SemicolonToken",
                                "fullStart": 1136,
                                "fullEnd": 1142,
                                "start": 1136,
                                "end": 1137,
                                "fullWidth": 6,
                                "width": 1,
                                "text": ";",
                                "value": ";",
                                "valueText": ";",
                                "hasTrailingTrivia": true,
                                "hasTrailingNewLine": true,
                                "trailingTrivia": [
                                    {
                                        "kind": "WhitespaceTrivia",
                                        "text": "    "
                                    },
                                    {
                                        "kind": "NewLineTrivia",
                                        "text": "\n"
                                    }
                                ]
                            }
                        }
                    ],
                    "closeBraceToken": {
                        "kind": "CloseBraceToken",
                        "fullStart": 1142,
                        "fullEnd": 1144,
                        "start": 1142,
                        "end": 1143,
                        "fullWidth": 2,
                        "width": 1,
                        "text": "}",
                        "value": "}",
                        "valueText": "}",
                        "hasTrailingTrivia": true,
                        "hasTrailingNewLine": true,
                        "trailingTrivia": [
                            {
                                "kind": "NewLineTrivia",
                                "text": "\n"
                            }
                        ]
                    }
                }
            }
        ],
        "endOfFileToken": {
            "kind": "EndOfFileToken",
            "fullStart": 1144,
            "fullEnd": 1146,
            "start": 1146,
            "end": 1146,
            "fullWidth": 2,
            "width": 0,
            "text": "",
            "hasLeadingTrivia": true,
            "hasLeadingNewLine": true,
            "leadingTrivia": [
                {
                    "kind": "NewLineTrivia",
                    "text": "\n"
                },
                {
                    "kind": "NewLineTrivia",
                    "text": "\n"
                }
            ]
        }
    },
    "lineMap": {
        "lineStarts": [
            0,
            61,
            132,
            133,
            137,
            201,
            294,
            297,
            351,
            432,
            453,
            457,
            458,
            468,
            486,
            515,
            529,
            530,
            540,
            560,
            666,
            668,
            669,
            679,
            699,
            805,
            807,
            808,
            818,
            846,
            960,
            962,
            963,
            973,
            1010,
            1142,
            1144,
            1145,
            1146
        ],
        "length": 1146
    }
}<|MERGE_RESOLUTION|>--- conflicted
+++ resolved
@@ -102,12 +102,8 @@
                             "start": 472,
                             "end": 483,
                             "fullWidth": 11,
-<<<<<<< HEAD
                             "width": 11,
-                            "identifier": {
-=======
                             "propertyName": {
->>>>>>> 85e84683
                                 "kind": "IdentifierName",
                                 "fullStart": 472,
                                 "fullEnd": 474,
