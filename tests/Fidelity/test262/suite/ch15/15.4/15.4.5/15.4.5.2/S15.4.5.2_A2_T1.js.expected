--- conflicted
+++ resolved
@@ -102,12 +102,8 @@
                             "start": 344,
                             "end": 350,
                             "fullWidth": 6,
-<<<<<<< HEAD
                             "width": 6,
-                            "identifier": {
-=======
                             "propertyName": {
->>>>>>> 85e84683
                                 "kind": "IdentifierName",
                                 "fullStart": 344,
                                 "fullEnd": 346,
