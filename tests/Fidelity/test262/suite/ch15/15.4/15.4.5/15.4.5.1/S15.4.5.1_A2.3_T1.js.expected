--- conflicted
+++ resolved
@@ -102,12 +102,8 @@
                             "start": 374,
                             "end": 388,
                             "fullWidth": 14,
-<<<<<<< HEAD
                             "width": 14,
-                            "identifier": {
-=======
                             "propertyName": {
->>>>>>> 85e84683
                                 "kind": "IdentifierName",
                                 "fullStart": 374,
                                 "fullEnd": 376,
