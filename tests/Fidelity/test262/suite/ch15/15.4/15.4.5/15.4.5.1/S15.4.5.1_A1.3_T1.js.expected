{
    "isDeclaration": false,
    "languageVersion": "EcmaScript5",
    "parseOptions": {
        "allowAutomaticSemicolonInsertion": true
    },
    "sourceUnit": {
        "kind": "SourceUnit",
        "fullStart": 0,
        "fullEnd": 1255,
        "start": 315,
        "end": 1255,
        "fullWidth": 1255,
        "width": 940,
        "moduleElements": [
            {
                "kind": "VariableStatement",
                "fullStart": 0,
                "fullEnd": 327,
                "start": 315,
                "end": 326,
                "fullWidth": 327,
                "width": 11,
                "modifiers": [],
                "variableDeclaration": {
                    "kind": "VariableDeclaration",
                    "fullStart": 0,
                    "fullEnd": 325,
                    "start": 315,
                    "end": 325,
                    "fullWidth": 325,
                    "width": 10,
                    "varKeyword": {
                        "kind": "VarKeyword",
                        "fullStart": 0,
                        "fullEnd": 319,
                        "start": 315,
                        "end": 318,
                        "fullWidth": 319,
                        "width": 3,
                        "text": "var",
                        "value": "var",
                        "valueText": "var",
                        "hasLeadingTrivia": true,
                        "hasLeadingComment": true,
                        "hasLeadingNewLine": true,
                        "hasTrailingTrivia": true,
                        "leadingTrivia": [
                            {
                                "kind": "SingleLineCommentTrivia",
                                "text": "// Copyright 2009 the Sputnik authors.  All rights reserved."
                            },
                            {
                                "kind": "NewLineTrivia",
                                "text": "\n"
                            },
                            {
                                "kind": "SingleLineCommentTrivia",
                                "text": "// This code is governed by the BSD license found in the LICENSE file."
                            },
                            {
                                "kind": "NewLineTrivia",
                                "text": "\n"
                            },
                            {
                                "kind": "NewLineTrivia",
                                "text": "\n"
                            },
                            {
                                "kind": "MultiLineCommentTrivia",
                                "text": "/**\n * Set the value of property length of A to Uint32(length)\n *\n * @path ch15/15.4/15.4.5/15.4.5.1/S15.4.5.1_A1.3_T1.js\n * @description length is object or primitve\n */"
                            },
                            {
                                "kind": "NewLineTrivia",
                                "text": "\n"
                            },
                            {
                                "kind": "NewLineTrivia",
                                "text": "\n"
                            },
                            {
                                "kind": "SingleLineCommentTrivia",
                                "text": "//CHECK#1"
                            },
                            {
                                "kind": "NewLineTrivia",
                                "text": "\n"
                            }
                        ],
                        "trailingTrivia": [
                            {
                                "kind": "WhitespaceTrivia",
                                "text": " "
                            }
                        ]
                    },
                    "variableDeclarators": [
                        {
                            "kind": "VariableDeclarator",
                            "fullStart": 319,
                            "fullEnd": 325,
                            "start": 319,
                            "end": 325,
                            "fullWidth": 6,
<<<<<<< HEAD
                            "width": 6,
                            "identifier": {
=======
                            "propertyName": {
>>>>>>> 85e84683
                                "kind": "IdentifierName",
                                "fullStart": 319,
                                "fullEnd": 321,
                                "start": 319,
                                "end": 320,
                                "fullWidth": 2,
                                "width": 1,
                                "text": "x",
                                "value": "x",
                                "valueText": "x",
                                "hasTrailingTrivia": true,
                                "trailingTrivia": [
                                    {
                                        "kind": "WhitespaceTrivia",
                                        "text": " "
                                    }
                                ]
                            },
                            "equalsValueClause": {
                                "kind": "EqualsValueClause",
                                "fullStart": 321,
                                "fullEnd": 325,
                                "start": 321,
                                "end": 325,
                                "fullWidth": 4,
                                "width": 4,
                                "equalsToken": {
                                    "kind": "EqualsToken",
                                    "fullStart": 321,
                                    "fullEnd": 323,
                                    "start": 321,
                                    "end": 322,
                                    "fullWidth": 2,
                                    "width": 1,
                                    "text": "=",
                                    "value": "=",
                                    "valueText": "=",
                                    "hasTrailingTrivia": true,
                                    "trailingTrivia": [
                                        {
                                            "kind": "WhitespaceTrivia",
                                            "text": " "
                                        }
                                    ]
                                },
                                "value": {
                                    "kind": "ArrayLiteralExpression",
                                    "fullStart": 323,
                                    "fullEnd": 325,
                                    "start": 323,
                                    "end": 325,
                                    "fullWidth": 2,
                                    "width": 2,
                                    "openBracketToken": {
                                        "kind": "OpenBracketToken",
                                        "fullStart": 323,
                                        "fullEnd": 324,
                                        "start": 323,
                                        "end": 324,
                                        "fullWidth": 1,
                                        "width": 1,
                                        "text": "[",
                                        "value": "[",
                                        "valueText": "["
                                    },
                                    "expressions": [],
                                    "closeBracketToken": {
                                        "kind": "CloseBracketToken",
                                        "fullStart": 324,
                                        "fullEnd": 325,
                                        "start": 324,
                                        "end": 325,
                                        "fullWidth": 1,
                                        "width": 1,
                                        "text": "]",
                                        "value": "]",
                                        "valueText": "]"
                                    }
                                }
                            }
                        }
                    ]
                },
                "semicolonToken": {
                    "kind": "SemicolonToken",
                    "fullStart": 325,
                    "fullEnd": 327,
                    "start": 325,
                    "end": 326,
                    "fullWidth": 2,
                    "width": 1,
                    "text": ";",
                    "value": ";",
                    "valueText": ";",
                    "hasTrailingTrivia": true,
                    "hasTrailingNewLine": true,
                    "trailingTrivia": [
                        {
                            "kind": "NewLineTrivia",
                            "text": "\n"
                        }
                    ]
                }
            },
            {
                "kind": "ExpressionStatement",
                "fullStart": 327,
                "fullEnd": 344,
                "start": 327,
                "end": 343,
                "fullWidth": 17,
                "width": 16,
                "expression": {
                    "kind": "AssignmentExpression",
                    "fullStart": 327,
                    "fullEnd": 342,
                    "start": 327,
                    "end": 342,
                    "fullWidth": 15,
                    "width": 15,
                    "left": {
                        "kind": "MemberAccessExpression",
                        "fullStart": 327,
                        "fullEnd": 336,
                        "start": 327,
                        "end": 335,
                        "fullWidth": 9,
                        "width": 8,
                        "expression": {
                            "kind": "IdentifierName",
                            "fullStart": 327,
                            "fullEnd": 328,
                            "start": 327,
                            "end": 328,
                            "fullWidth": 1,
                            "width": 1,
                            "text": "x",
                            "value": "x",
                            "valueText": "x"
                        },
                        "dotToken": {
                            "kind": "DotToken",
                            "fullStart": 328,
                            "fullEnd": 329,
                            "start": 328,
                            "end": 329,
                            "fullWidth": 1,
                            "width": 1,
                            "text": ".",
                            "value": ".",
                            "valueText": "."
                        },
                        "name": {
                            "kind": "IdentifierName",
                            "fullStart": 329,
                            "fullEnd": 336,
                            "start": 329,
                            "end": 335,
                            "fullWidth": 7,
                            "width": 6,
                            "text": "length",
                            "value": "length",
                            "valueText": "length",
                            "hasTrailingTrivia": true,
                            "trailingTrivia": [
                                {
                                    "kind": "WhitespaceTrivia",
                                    "text": " "
                                }
                            ]
                        }
                    },
                    "operatorToken": {
                        "kind": "EqualsToken",
                        "fullStart": 336,
                        "fullEnd": 338,
                        "start": 336,
                        "end": 337,
                        "fullWidth": 2,
                        "width": 1,
                        "text": "=",
                        "value": "=",
                        "valueText": "=",
                        "hasTrailingTrivia": true,
                        "trailingTrivia": [
                            {
                                "kind": "WhitespaceTrivia",
                                "text": " "
                            }
                        ]
                    },
                    "right": {
                        "kind": "TrueKeyword",
                        "fullStart": 338,
                        "fullEnd": 342,
                        "start": 338,
                        "end": 342,
                        "fullWidth": 4,
                        "width": 4,
                        "text": "true",
                        "value": true,
                        "valueText": "true"
                    }
                },
                "semicolonToken": {
                    "kind": "SemicolonToken",
                    "fullStart": 342,
                    "fullEnd": 344,
                    "start": 342,
                    "end": 343,
                    "fullWidth": 2,
                    "width": 1,
                    "text": ";",
                    "value": ";",
                    "valueText": ";",
                    "hasTrailingTrivia": true,
                    "hasTrailingNewLine": true,
                    "trailingTrivia": [
                        {
                            "kind": "NewLineTrivia",
                            "text": "\n"
                        }
                    ]
                }
            },
            {
                "kind": "IfStatement",
                "fullStart": 344,
                "fullEnd": 454,
                "start": 344,
                "end": 453,
                "fullWidth": 110,
                "width": 109,
                "ifKeyword": {
                    "kind": "IfKeyword",
                    "fullStart": 344,
                    "fullEnd": 347,
                    "start": 344,
                    "end": 346,
                    "fullWidth": 3,
                    "width": 2,
                    "text": "if",
                    "value": "if",
                    "valueText": "if",
                    "hasTrailingTrivia": true,
                    "trailingTrivia": [
                        {
                            "kind": "WhitespaceTrivia",
                            "text": " "
                        }
                    ]
                },
                "openParenToken": {
                    "kind": "OpenParenToken",
                    "fullStart": 347,
                    "fullEnd": 348,
                    "start": 347,
                    "end": 348,
                    "fullWidth": 1,
                    "width": 1,
                    "text": "(",
                    "value": "(",
                    "valueText": "("
                },
                "condition": {
                    "kind": "NotEqualsExpression",
                    "fullStart": 348,
                    "fullEnd": 362,
                    "start": 348,
                    "end": 362,
                    "fullWidth": 14,
                    "width": 14,
                    "left": {
                        "kind": "MemberAccessExpression",
                        "fullStart": 348,
                        "fullEnd": 357,
                        "start": 348,
                        "end": 356,
                        "fullWidth": 9,
                        "width": 8,
                        "expression": {
                            "kind": "IdentifierName",
                            "fullStart": 348,
                            "fullEnd": 349,
                            "start": 348,
                            "end": 349,
                            "fullWidth": 1,
                            "width": 1,
                            "text": "x",
                            "value": "x",
                            "valueText": "x"
                        },
                        "dotToken": {
                            "kind": "DotToken",
                            "fullStart": 349,
                            "fullEnd": 350,
                            "start": 349,
                            "end": 350,
                            "fullWidth": 1,
                            "width": 1,
                            "text": ".",
                            "value": ".",
                            "valueText": "."
                        },
                        "name": {
                            "kind": "IdentifierName",
                            "fullStart": 350,
                            "fullEnd": 357,
                            "start": 350,
                            "end": 356,
                            "fullWidth": 7,
                            "width": 6,
                            "text": "length",
                            "value": "length",
                            "valueText": "length",
                            "hasTrailingTrivia": true,
                            "trailingTrivia": [
                                {
                                    "kind": "WhitespaceTrivia",
                                    "text": " "
                                }
                            ]
                        }
                    },
                    "operatorToken": {
                        "kind": "ExclamationEqualsEqualsToken",
                        "fullStart": 357,
                        "fullEnd": 361,
                        "start": 357,
                        "end": 360,
                        "fullWidth": 4,
                        "width": 3,
                        "text": "!==",
                        "value": "!==",
                        "valueText": "!==",
                        "hasTrailingTrivia": true,
                        "trailingTrivia": [
                            {
                                "kind": "WhitespaceTrivia",
                                "text": " "
                            }
                        ]
                    },
                    "right": {
                        "kind": "NumericLiteral",
                        "fullStart": 361,
                        "fullEnd": 362,
                        "start": 361,
                        "end": 362,
                        "fullWidth": 1,
                        "width": 1,
                        "text": "1",
                        "value": 1,
                        "valueText": "1"
                    }
                },
                "closeParenToken": {
                    "kind": "CloseParenToken",
                    "fullStart": 362,
                    "fullEnd": 364,
                    "start": 362,
                    "end": 363,
                    "fullWidth": 2,
                    "width": 1,
                    "text": ")",
                    "value": ")",
                    "valueText": ")",
                    "hasTrailingTrivia": true,
                    "trailingTrivia": [
                        {
                            "kind": "WhitespaceTrivia",
                            "text": " "
                        }
                    ]
                },
                "statement": {
                    "kind": "Block",
                    "fullStart": 364,
                    "fullEnd": 454,
                    "start": 364,
                    "end": 453,
                    "fullWidth": 90,
                    "width": 89,
                    "openBraceToken": {
                        "kind": "OpenBraceToken",
                        "fullStart": 364,
                        "fullEnd": 368,
                        "start": 364,
                        "end": 365,
                        "fullWidth": 4,
                        "width": 1,
                        "text": "{",
                        "value": "{",
                        "valueText": "{",
                        "hasTrailingTrivia": true,
                        "hasTrailingNewLine": true,
                        "trailingTrivia": [
                            {
                                "kind": "WhitespaceTrivia",
                                "text": "  "
                            },
                            {
                                "kind": "NewLineTrivia",
                                "text": "\n"
                            }
                        ]
                    },
                    "statements": [
                        {
                            "kind": "ExpressionStatement",
                            "fullStart": 368,
                            "fullEnd": 452,
                            "start": 370,
                            "end": 447,
                            "fullWidth": 84,
                            "width": 77,
                            "expression": {
                                "kind": "InvocationExpression",
                                "fullStart": 368,
                                "fullEnd": 446,
                                "start": 370,
                                "end": 446,
                                "fullWidth": 78,
                                "width": 76,
                                "expression": {
                                    "kind": "IdentifierName",
                                    "fullStart": 368,
                                    "fullEnd": 376,
                                    "start": 370,
                                    "end": 376,
                                    "fullWidth": 8,
                                    "width": 6,
                                    "text": "$ERROR",
                                    "value": "$ERROR",
                                    "valueText": "$ERROR",
                                    "hasLeadingTrivia": true,
                                    "leadingTrivia": [
                                        {
                                            "kind": "WhitespaceTrivia",
                                            "text": "  "
                                        }
                                    ]
                                },
                                "argumentList": {
                                    "kind": "ArgumentList",
                                    "fullStart": 376,
                                    "fullEnd": 446,
                                    "start": 376,
                                    "end": 446,
                                    "fullWidth": 70,
                                    "width": 70,
                                    "openParenToken": {
                                        "kind": "OpenParenToken",
                                        "fullStart": 376,
                                        "fullEnd": 377,
                                        "start": 376,
                                        "end": 377,
                                        "fullWidth": 1,
                                        "width": 1,
                                        "text": "(",
                                        "value": "(",
                                        "valueText": "("
                                    },
                                    "arguments": [
                                        {
                                            "kind": "AddExpression",
                                            "fullStart": 377,
                                            "fullEnd": 445,
                                            "start": 377,
                                            "end": 445,
                                            "fullWidth": 68,
                                            "width": 68,
                                            "left": {
                                                "kind": "StringLiteral",
                                                "fullStart": 377,
                                                "fullEnd": 433,
                                                "start": 377,
                                                "end": 432,
                                                "fullWidth": 56,
                                                "width": 55,
                                                "text": "'#1: x = []; x.length = true; x.length === 1. Actual: '",
                                                "value": "#1: x = []; x.length = true; x.length === 1. Actual: ",
                                                "valueText": "#1: x = []; x.length = true; x.length === 1. Actual: ",
                                                "hasTrailingTrivia": true,
                                                "trailingTrivia": [
                                                    {
                                                        "kind": "WhitespaceTrivia",
                                                        "text": " "
                                                    }
                                                ]
                                            },
                                            "operatorToken": {
                                                "kind": "PlusToken",
                                                "fullStart": 433,
                                                "fullEnd": 435,
                                                "start": 433,
                                                "end": 434,
                                                "fullWidth": 2,
                                                "width": 1,
                                                "text": "+",
                                                "value": "+",
                                                "valueText": "+",
                                                "hasTrailingTrivia": true,
                                                "trailingTrivia": [
                                                    {
                                                        "kind": "WhitespaceTrivia",
                                                        "text": " "
                                                    }
                                                ]
                                            },
                                            "right": {
                                                "kind": "ParenthesizedExpression",
                                                "fullStart": 435,
                                                "fullEnd": 445,
                                                "start": 435,
                                                "end": 445,
                                                "fullWidth": 10,
                                                "width": 10,
                                                "openParenToken": {
                                                    "kind": "OpenParenToken",
                                                    "fullStart": 435,
                                                    "fullEnd": 436,
                                                    "start": 435,
                                                    "end": 436,
                                                    "fullWidth": 1,
                                                    "width": 1,
                                                    "text": "(",
                                                    "value": "(",
                                                    "valueText": "("
                                                },
                                                "expression": {
                                                    "kind": "MemberAccessExpression",
                                                    "fullStart": 436,
                                                    "fullEnd": 444,
                                                    "start": 436,
                                                    "end": 444,
                                                    "fullWidth": 8,
                                                    "width": 8,
                                                    "expression": {
                                                        "kind": "IdentifierName",
                                                        "fullStart": 436,
                                                        "fullEnd": 437,
                                                        "start": 436,
                                                        "end": 437,
                                                        "fullWidth": 1,
                                                        "width": 1,
                                                        "text": "x",
                                                        "value": "x",
                                                        "valueText": "x"
                                                    },
                                                    "dotToken": {
                                                        "kind": "DotToken",
                                                        "fullStart": 437,
                                                        "fullEnd": 438,
                                                        "start": 437,
                                                        "end": 438,
                                                        "fullWidth": 1,
                                                        "width": 1,
                                                        "text": ".",
                                                        "value": ".",
                                                        "valueText": "."
                                                    },
                                                    "name": {
                                                        "kind": "IdentifierName",
                                                        "fullStart": 438,
                                                        "fullEnd": 444,
                                                        "start": 438,
                                                        "end": 444,
                                                        "fullWidth": 6,
                                                        "width": 6,
                                                        "text": "length",
                                                        "value": "length",
                                                        "valueText": "length"
                                                    }
                                                },
                                                "closeParenToken": {
                                                    "kind": "CloseParenToken",
                                                    "fullStart": 444,
                                                    "fullEnd": 445,
                                                    "start": 444,
                                                    "end": 445,
                                                    "fullWidth": 1,
                                                    "width": 1,
                                                    "text": ")",
                                                    "value": ")",
                                                    "valueText": ")"
                                                }
                                            }
                                        }
                                    ],
                                    "closeParenToken": {
                                        "kind": "CloseParenToken",
                                        "fullStart": 445,
                                        "fullEnd": 446,
                                        "start": 445,
                                        "end": 446,
                                        "fullWidth": 1,
                                        "width": 1,
                                        "text": ")",
                                        "value": ")",
                                        "valueText": ")"
                                    }
                                }
                            },
                            "semicolonToken": {
                                "kind": "SemicolonToken",
                                "fullStart": 446,
                                "fullEnd": 452,
                                "start": 446,
                                "end": 447,
                                "fullWidth": 6,
                                "width": 1,
                                "text": ";",
                                "value": ";",
                                "valueText": ";",
                                "hasTrailingTrivia": true,
                                "hasTrailingNewLine": true,
                                "trailingTrivia": [
                                    {
                                        "kind": "WhitespaceTrivia",
                                        "text": "    "
                                    },
                                    {
                                        "kind": "NewLineTrivia",
                                        "text": "\n"
                                    }
                                ]
                            }
                        }
                    ],
                    "closeBraceToken": {
                        "kind": "CloseBraceToken",
                        "fullStart": 452,
                        "fullEnd": 454,
                        "start": 452,
                        "end": 453,
                        "fullWidth": 2,
                        "width": 1,
                        "text": "}",
                        "value": "}",
                        "valueText": "}",
                        "hasTrailingTrivia": true,
                        "hasTrailingNewLine": true,
                        "trailingTrivia": [
                            {
                                "kind": "NewLineTrivia",
                                "text": "\n"
                            }
                        ]
                    }
                }
            },
            {
                "kind": "ExpressionStatement",
                "fullStart": 454,
                "fullEnd": 474,
                "start": 465,
                "end": 473,
                "fullWidth": 20,
                "width": 8,
                "expression": {
                    "kind": "AssignmentExpression",
                    "fullStart": 454,
                    "fullEnd": 472,
                    "start": 465,
                    "end": 472,
                    "fullWidth": 18,
                    "width": 7,
                    "left": {
                        "kind": "IdentifierName",
                        "fullStart": 454,
                        "fullEnd": 467,
                        "start": 465,
                        "end": 466,
                        "fullWidth": 13,
                        "width": 1,
                        "text": "x",
                        "value": "x",
                        "valueText": "x",
                        "hasLeadingTrivia": true,
                        "hasLeadingComment": true,
                        "hasLeadingNewLine": true,
                        "hasTrailingTrivia": true,
                        "leadingTrivia": [
                            {
                                "kind": "NewLineTrivia",
                                "text": "\n"
                            },
                            {
                                "kind": "SingleLineCommentTrivia",
                                "text": "//CHECK#2"
                            },
                            {
                                "kind": "NewLineTrivia",
                                "text": "\n"
                            }
                        ],
                        "trailingTrivia": [
                            {
                                "kind": "WhitespaceTrivia",
                                "text": " "
                            }
                        ]
                    },
                    "operatorToken": {
                        "kind": "EqualsToken",
                        "fullStart": 467,
                        "fullEnd": 469,
                        "start": 467,
                        "end": 468,
                        "fullWidth": 2,
                        "width": 1,
                        "text": "=",
                        "value": "=",
                        "valueText": "=",
                        "hasTrailingTrivia": true,
                        "trailingTrivia": [
                            {
                                "kind": "WhitespaceTrivia",
                                "text": " "
                            }
                        ]
                    },
                    "right": {
                        "kind": "ArrayLiteralExpression",
                        "fullStart": 469,
                        "fullEnd": 472,
                        "start": 469,
                        "end": 472,
                        "fullWidth": 3,
                        "width": 3,
                        "openBracketToken": {
                            "kind": "OpenBracketToken",
                            "fullStart": 469,
                            "fullEnd": 470,
                            "start": 469,
                            "end": 470,
                            "fullWidth": 1,
                            "width": 1,
                            "text": "[",
                            "value": "[",
                            "valueText": "["
                        },
                        "expressions": [
                            {
                                "kind": "NumericLiteral",
                                "fullStart": 470,
                                "fullEnd": 471,
                                "start": 470,
                                "end": 471,
                                "fullWidth": 1,
                                "width": 1,
                                "text": "0",
                                "value": 0,
                                "valueText": "0"
                            }
                        ],
                        "closeBracketToken": {
                            "kind": "CloseBracketToken",
                            "fullStart": 471,
                            "fullEnd": 472,
                            "start": 471,
                            "end": 472,
                            "fullWidth": 1,
                            "width": 1,
                            "text": "]",
                            "value": "]",
                            "valueText": "]"
                        }
                    }
                },
                "semicolonToken": {
                    "kind": "SemicolonToken",
                    "fullStart": 472,
                    "fullEnd": 474,
                    "start": 472,
                    "end": 473,
                    "fullWidth": 2,
                    "width": 1,
                    "text": ";",
                    "value": ";",
                    "valueText": ";",
                    "hasTrailingTrivia": true,
                    "hasTrailingNewLine": true,
                    "trailingTrivia": [
                        {
                            "kind": "NewLineTrivia",
                            "text": "\n"
                        }
                    ]
                }
            },
            {
                "kind": "ExpressionStatement",
                "fullStart": 474,
                "fullEnd": 491,
                "start": 474,
                "end": 490,
                "fullWidth": 17,
                "width": 16,
                "expression": {
                    "kind": "AssignmentExpression",
                    "fullStart": 474,
                    "fullEnd": 489,
                    "start": 474,
                    "end": 489,
                    "fullWidth": 15,
                    "width": 15,
                    "left": {
                        "kind": "MemberAccessExpression",
                        "fullStart": 474,
                        "fullEnd": 483,
                        "start": 474,
                        "end": 482,
                        "fullWidth": 9,
                        "width": 8,
                        "expression": {
                            "kind": "IdentifierName",
                            "fullStart": 474,
                            "fullEnd": 475,
                            "start": 474,
                            "end": 475,
                            "fullWidth": 1,
                            "width": 1,
                            "text": "x",
                            "value": "x",
                            "valueText": "x"
                        },
                        "dotToken": {
                            "kind": "DotToken",
                            "fullStart": 475,
                            "fullEnd": 476,
                            "start": 475,
                            "end": 476,
                            "fullWidth": 1,
                            "width": 1,
                            "text": ".",
                            "value": ".",
                            "valueText": "."
                        },
                        "name": {
                            "kind": "IdentifierName",
                            "fullStart": 476,
                            "fullEnd": 483,
                            "start": 476,
                            "end": 482,
                            "fullWidth": 7,
                            "width": 6,
                            "text": "length",
                            "value": "length",
                            "valueText": "length",
                            "hasTrailingTrivia": true,
                            "trailingTrivia": [
                                {
                                    "kind": "WhitespaceTrivia",
                                    "text": " "
                                }
                            ]
                        }
                    },
                    "operatorToken": {
                        "kind": "EqualsToken",
                        "fullStart": 483,
                        "fullEnd": 485,
                        "start": 483,
                        "end": 484,
                        "fullWidth": 2,
                        "width": 1,
                        "text": "=",
                        "value": "=",
                        "valueText": "=",
                        "hasTrailingTrivia": true,
                        "trailingTrivia": [
                            {
                                "kind": "WhitespaceTrivia",
                                "text": " "
                            }
                        ]
                    },
                    "right": {
                        "kind": "NullKeyword",
                        "fullStart": 485,
                        "fullEnd": 489,
                        "start": 485,
                        "end": 489,
                        "fullWidth": 4,
                        "width": 4,
                        "text": "null"
                    }
                },
                "semicolonToken": {
                    "kind": "SemicolonToken",
                    "fullStart": 489,
                    "fullEnd": 491,
                    "start": 489,
                    "end": 490,
                    "fullWidth": 2,
                    "width": 1,
                    "text": ";",
                    "value": ";",
                    "valueText": ";",
                    "hasTrailingTrivia": true,
                    "hasTrailingNewLine": true,
                    "trailingTrivia": [
                        {
                            "kind": "NewLineTrivia",
                            "text": "\n"
                        }
                    ]
                }
            },
            {
                "kind": "IfStatement",
                "fullStart": 491,
                "fullEnd": 602,
                "start": 491,
                "end": 601,
                "fullWidth": 111,
                "width": 110,
                "ifKeyword": {
                    "kind": "IfKeyword",
                    "fullStart": 491,
                    "fullEnd": 494,
                    "start": 491,
                    "end": 493,
                    "fullWidth": 3,
                    "width": 2,
                    "text": "if",
                    "value": "if",
                    "valueText": "if",
                    "hasTrailingTrivia": true,
                    "trailingTrivia": [
                        {
                            "kind": "WhitespaceTrivia",
                            "text": " "
                        }
                    ]
                },
                "openParenToken": {
                    "kind": "OpenParenToken",
                    "fullStart": 494,
                    "fullEnd": 495,
                    "start": 494,
                    "end": 495,
                    "fullWidth": 1,
                    "width": 1,
                    "text": "(",
                    "value": "(",
                    "valueText": "("
                },
                "condition": {
                    "kind": "NotEqualsExpression",
                    "fullStart": 495,
                    "fullEnd": 509,
                    "start": 495,
                    "end": 509,
                    "fullWidth": 14,
                    "width": 14,
                    "left": {
                        "kind": "MemberAccessExpression",
                        "fullStart": 495,
                        "fullEnd": 504,
                        "start": 495,
                        "end": 503,
                        "fullWidth": 9,
                        "width": 8,
                        "expression": {
                            "kind": "IdentifierName",
                            "fullStart": 495,
                            "fullEnd": 496,
                            "start": 495,
                            "end": 496,
                            "fullWidth": 1,
                            "width": 1,
                            "text": "x",
                            "value": "x",
                            "valueText": "x"
                        },
                        "dotToken": {
                            "kind": "DotToken",
                            "fullStart": 496,
                            "fullEnd": 497,
                            "start": 496,
                            "end": 497,
                            "fullWidth": 1,
                            "width": 1,
                            "text": ".",
                            "value": ".",
                            "valueText": "."
                        },
                        "name": {
                            "kind": "IdentifierName",
                            "fullStart": 497,
                            "fullEnd": 504,
                            "start": 497,
                            "end": 503,
                            "fullWidth": 7,
                            "width": 6,
                            "text": "length",
                            "value": "length",
                            "valueText": "length",
                            "hasTrailingTrivia": true,
                            "trailingTrivia": [
                                {
                                    "kind": "WhitespaceTrivia",
                                    "text": " "
                                }
                            ]
                        }
                    },
                    "operatorToken": {
                        "kind": "ExclamationEqualsEqualsToken",
                        "fullStart": 504,
                        "fullEnd": 508,
                        "start": 504,
                        "end": 507,
                        "fullWidth": 4,
                        "width": 3,
                        "text": "!==",
                        "value": "!==",
                        "valueText": "!==",
                        "hasTrailingTrivia": true,
                        "trailingTrivia": [
                            {
                                "kind": "WhitespaceTrivia",
                                "text": " "
                            }
                        ]
                    },
                    "right": {
                        "kind": "NumericLiteral",
                        "fullStart": 508,
                        "fullEnd": 509,
                        "start": 508,
                        "end": 509,
                        "fullWidth": 1,
                        "width": 1,
                        "text": "0",
                        "value": 0,
                        "valueText": "0"
                    }
                },
                "closeParenToken": {
                    "kind": "CloseParenToken",
                    "fullStart": 509,
                    "fullEnd": 511,
                    "start": 509,
                    "end": 510,
                    "fullWidth": 2,
                    "width": 1,
                    "text": ")",
                    "value": ")",
                    "valueText": ")",
                    "hasTrailingTrivia": true,
                    "trailingTrivia": [
                        {
                            "kind": "WhitespaceTrivia",
                            "text": " "
                        }
                    ]
                },
                "statement": {
                    "kind": "Block",
                    "fullStart": 511,
                    "fullEnd": 602,
                    "start": 511,
                    "end": 601,
                    "fullWidth": 91,
                    "width": 90,
                    "openBraceToken": {
                        "kind": "OpenBraceToken",
                        "fullStart": 511,
                        "fullEnd": 515,
                        "start": 511,
                        "end": 512,
                        "fullWidth": 4,
                        "width": 1,
                        "text": "{",
                        "value": "{",
                        "valueText": "{",
                        "hasTrailingTrivia": true,
                        "hasTrailingNewLine": true,
                        "trailingTrivia": [
                            {
                                "kind": "WhitespaceTrivia",
                                "text": "  "
                            },
                            {
                                "kind": "NewLineTrivia",
                                "text": "\n"
                            }
                        ]
                    },
                    "statements": [
                        {
                            "kind": "ExpressionStatement",
                            "fullStart": 515,
                            "fullEnd": 600,
                            "start": 517,
                            "end": 595,
                            "fullWidth": 85,
                            "width": 78,
                            "expression": {
                                "kind": "InvocationExpression",
                                "fullStart": 515,
                                "fullEnd": 594,
                                "start": 517,
                                "end": 594,
                                "fullWidth": 79,
                                "width": 77,
                                "expression": {
                                    "kind": "IdentifierName",
                                    "fullStart": 515,
                                    "fullEnd": 523,
                                    "start": 517,
                                    "end": 523,
                                    "fullWidth": 8,
                                    "width": 6,
                                    "text": "$ERROR",
                                    "value": "$ERROR",
                                    "valueText": "$ERROR",
                                    "hasLeadingTrivia": true,
                                    "leadingTrivia": [
                                        {
                                            "kind": "WhitespaceTrivia",
                                            "text": "  "
                                        }
                                    ]
                                },
                                "argumentList": {
                                    "kind": "ArgumentList",
                                    "fullStart": 523,
                                    "fullEnd": 594,
                                    "start": 523,
                                    "end": 594,
                                    "fullWidth": 71,
                                    "width": 71,
                                    "openParenToken": {
                                        "kind": "OpenParenToken",
                                        "fullStart": 523,
                                        "fullEnd": 524,
                                        "start": 523,
                                        "end": 524,
                                        "fullWidth": 1,
                                        "width": 1,
                                        "text": "(",
                                        "value": "(",
                                        "valueText": "("
                                    },
                                    "arguments": [
                                        {
                                            "kind": "AddExpression",
                                            "fullStart": 524,
                                            "fullEnd": 593,
                                            "start": 524,
                                            "end": 593,
                                            "fullWidth": 69,
                                            "width": 69,
                                            "left": {
                                                "kind": "StringLiteral",
                                                "fullStart": 524,
                                                "fullEnd": 581,
                                                "start": 524,
                                                "end": 580,
                                                "fullWidth": 57,
                                                "width": 56,
                                                "text": "'#2: x = [0]; x.length = null; x.length === 0. Actual: '",
                                                "value": "#2: x = [0]; x.length = null; x.length === 0. Actual: ",
                                                "valueText": "#2: x = [0]; x.length = null; x.length === 0. Actual: ",
                                                "hasTrailingTrivia": true,
                                                "trailingTrivia": [
                                                    {
                                                        "kind": "WhitespaceTrivia",
                                                        "text": " "
                                                    }
                                                ]
                                            },
                                            "operatorToken": {
                                                "kind": "PlusToken",
                                                "fullStart": 581,
                                                "fullEnd": 583,
                                                "start": 581,
                                                "end": 582,
                                                "fullWidth": 2,
                                                "width": 1,
                                                "text": "+",
                                                "value": "+",
                                                "valueText": "+",
                                                "hasTrailingTrivia": true,
                                                "trailingTrivia": [
                                                    {
                                                        "kind": "WhitespaceTrivia",
                                                        "text": " "
                                                    }
                                                ]
                                            },
                                            "right": {
                                                "kind": "ParenthesizedExpression",
                                                "fullStart": 583,
                                                "fullEnd": 593,
                                                "start": 583,
                                                "end": 593,
                                                "fullWidth": 10,
                                                "width": 10,
                                                "openParenToken": {
                                                    "kind": "OpenParenToken",
                                                    "fullStart": 583,
                                                    "fullEnd": 584,
                                                    "start": 583,
                                                    "end": 584,
                                                    "fullWidth": 1,
                                                    "width": 1,
                                                    "text": "(",
                                                    "value": "(",
                                                    "valueText": "("
                                                },
                                                "expression": {
                                                    "kind": "MemberAccessExpression",
                                                    "fullStart": 584,
                                                    "fullEnd": 592,
                                                    "start": 584,
                                                    "end": 592,
                                                    "fullWidth": 8,
                                                    "width": 8,
                                                    "expression": {
                                                        "kind": "IdentifierName",
                                                        "fullStart": 584,
                                                        "fullEnd": 585,
                                                        "start": 584,
                                                        "end": 585,
                                                        "fullWidth": 1,
                                                        "width": 1,
                                                        "text": "x",
                                                        "value": "x",
                                                        "valueText": "x"
                                                    },
                                                    "dotToken": {
                                                        "kind": "DotToken",
                                                        "fullStart": 585,
                                                        "fullEnd": 586,
                                                        "start": 585,
                                                        "end": 586,
                                                        "fullWidth": 1,
                                                        "width": 1,
                                                        "text": ".",
                                                        "value": ".",
                                                        "valueText": "."
                                                    },
                                                    "name": {
                                                        "kind": "IdentifierName",
                                                        "fullStart": 586,
                                                        "fullEnd": 592,
                                                        "start": 586,
                                                        "end": 592,
                                                        "fullWidth": 6,
                                                        "width": 6,
                                                        "text": "length",
                                                        "value": "length",
                                                        "valueText": "length"
                                                    }
                                                },
                                                "closeParenToken": {
                                                    "kind": "CloseParenToken",
                                                    "fullStart": 592,
                                                    "fullEnd": 593,
                                                    "start": 592,
                                                    "end": 593,
                                                    "fullWidth": 1,
                                                    "width": 1,
                                                    "text": ")",
                                                    "value": ")",
                                                    "valueText": ")"
                                                }
                                            }
                                        }
                                    ],
                                    "closeParenToken": {
                                        "kind": "CloseParenToken",
                                        "fullStart": 593,
                                        "fullEnd": 594,
                                        "start": 593,
                                        "end": 594,
                                        "fullWidth": 1,
                                        "width": 1,
                                        "text": ")",
                                        "value": ")",
                                        "valueText": ")"
                                    }
                                }
                            },
                            "semicolonToken": {
                                "kind": "SemicolonToken",
                                "fullStart": 594,
                                "fullEnd": 600,
                                "start": 594,
                                "end": 595,
                                "fullWidth": 6,
                                "width": 1,
                                "text": ";",
                                "value": ";",
                                "valueText": ";",
                                "hasTrailingTrivia": true,
                                "hasTrailingNewLine": true,
                                "trailingTrivia": [
                                    {
                                        "kind": "WhitespaceTrivia",
                                        "text": "    "
                                    },
                                    {
                                        "kind": "NewLineTrivia",
                                        "text": "\n"
                                    }
                                ]
                            }
                        }
                    ],
                    "closeBraceToken": {
                        "kind": "CloseBraceToken",
                        "fullStart": 600,
                        "fullEnd": 602,
                        "start": 600,
                        "end": 601,
                        "fullWidth": 2,
                        "width": 1,
                        "text": "}",
                        "value": "}",
                        "valueText": "}",
                        "hasTrailingTrivia": true,
                        "hasTrailingNewLine": true,
                        "trailingTrivia": [
                            {
                                "kind": "NewLineTrivia",
                                "text": "\n"
                            }
                        ]
                    }
                }
            },
            {
                "kind": "ExpressionStatement",
                "fullStart": 602,
                "fullEnd": 622,
                "start": 613,
                "end": 621,
                "fullWidth": 20,
                "width": 8,
                "expression": {
                    "kind": "AssignmentExpression",
                    "fullStart": 602,
                    "fullEnd": 620,
                    "start": 613,
                    "end": 620,
                    "fullWidth": 18,
                    "width": 7,
                    "left": {
                        "kind": "IdentifierName",
                        "fullStart": 602,
                        "fullEnd": 615,
                        "start": 613,
                        "end": 614,
                        "fullWidth": 13,
                        "width": 1,
                        "text": "x",
                        "value": "x",
                        "valueText": "x",
                        "hasLeadingTrivia": true,
                        "hasLeadingComment": true,
                        "hasLeadingNewLine": true,
                        "hasTrailingTrivia": true,
                        "leadingTrivia": [
                            {
                                "kind": "NewLineTrivia",
                                "text": "\n"
                            },
                            {
                                "kind": "SingleLineCommentTrivia",
                                "text": "//CHECK#3"
                            },
                            {
                                "kind": "NewLineTrivia",
                                "text": "\n"
                            }
                        ],
                        "trailingTrivia": [
                            {
                                "kind": "WhitespaceTrivia",
                                "text": " "
                            }
                        ]
                    },
                    "operatorToken": {
                        "kind": "EqualsToken",
                        "fullStart": 615,
                        "fullEnd": 617,
                        "start": 615,
                        "end": 616,
                        "fullWidth": 2,
                        "width": 1,
                        "text": "=",
                        "value": "=",
                        "valueText": "=",
                        "hasTrailingTrivia": true,
                        "trailingTrivia": [
                            {
                                "kind": "WhitespaceTrivia",
                                "text": " "
                            }
                        ]
                    },
                    "right": {
                        "kind": "ArrayLiteralExpression",
                        "fullStart": 617,
                        "fullEnd": 620,
                        "start": 617,
                        "end": 620,
                        "fullWidth": 3,
                        "width": 3,
                        "openBracketToken": {
                            "kind": "OpenBracketToken",
                            "fullStart": 617,
                            "fullEnd": 618,
                            "start": 617,
                            "end": 618,
                            "fullWidth": 1,
                            "width": 1,
                            "text": "[",
                            "value": "[",
                            "valueText": "["
                        },
                        "expressions": [
                            {
                                "kind": "NumericLiteral",
                                "fullStart": 618,
                                "fullEnd": 619,
                                "start": 618,
                                "end": 619,
                                "fullWidth": 1,
                                "width": 1,
                                "text": "0",
                                "value": 0,
                                "valueText": "0"
                            }
                        ],
                        "closeBracketToken": {
                            "kind": "CloseBracketToken",
                            "fullStart": 619,
                            "fullEnd": 620,
                            "start": 619,
                            "end": 620,
                            "fullWidth": 1,
                            "width": 1,
                            "text": "]",
                            "value": "]",
                            "valueText": "]"
                        }
                    }
                },
                "semicolonToken": {
                    "kind": "SemicolonToken",
                    "fullStart": 620,
                    "fullEnd": 622,
                    "start": 620,
                    "end": 621,
                    "fullWidth": 2,
                    "width": 1,
                    "text": ";",
                    "value": ";",
                    "valueText": ";",
                    "hasTrailingTrivia": true,
                    "hasTrailingNewLine": true,
                    "trailingTrivia": [
                        {
                            "kind": "NewLineTrivia",
                            "text": "\n"
                        }
                    ]
                }
            },
            {
                "kind": "ExpressionStatement",
                "fullStart": 622,
                "fullEnd": 653,
                "start": 622,
                "end": 652,
                "fullWidth": 31,
                "width": 30,
                "expression": {
                    "kind": "AssignmentExpression",
                    "fullStart": 622,
                    "fullEnd": 651,
                    "start": 622,
                    "end": 651,
                    "fullWidth": 29,
                    "width": 29,
                    "left": {
                        "kind": "MemberAccessExpression",
                        "fullStart": 622,
                        "fullEnd": 631,
                        "start": 622,
                        "end": 630,
                        "fullWidth": 9,
                        "width": 8,
                        "expression": {
                            "kind": "IdentifierName",
                            "fullStart": 622,
                            "fullEnd": 623,
                            "start": 622,
                            "end": 623,
                            "fullWidth": 1,
                            "width": 1,
                            "text": "x",
                            "value": "x",
                            "valueText": "x"
                        },
                        "dotToken": {
                            "kind": "DotToken",
                            "fullStart": 623,
                            "fullEnd": 624,
                            "start": 623,
                            "end": 624,
                            "fullWidth": 1,
                            "width": 1,
                            "text": ".",
                            "value": ".",
                            "valueText": "."
                        },
                        "name": {
                            "kind": "IdentifierName",
                            "fullStart": 624,
                            "fullEnd": 631,
                            "start": 624,
                            "end": 630,
                            "fullWidth": 7,
                            "width": 6,
                            "text": "length",
                            "value": "length",
                            "valueText": "length",
                            "hasTrailingTrivia": true,
                            "trailingTrivia": [
                                {
                                    "kind": "WhitespaceTrivia",
                                    "text": " "
                                }
                            ]
                        }
                    },
                    "operatorToken": {
                        "kind": "EqualsToken",
                        "fullStart": 631,
                        "fullEnd": 633,
                        "start": 631,
                        "end": 632,
                        "fullWidth": 2,
                        "width": 1,
                        "text": "=",
                        "value": "=",
                        "valueText": "=",
                        "hasTrailingTrivia": true,
                        "trailingTrivia": [
                            {
                                "kind": "WhitespaceTrivia",
                                "text": " "
                            }
                        ]
                    },
                    "right": {
                        "kind": "ObjectCreationExpression",
                        "fullStart": 633,
                        "fullEnd": 651,
                        "start": 633,
                        "end": 651,
                        "fullWidth": 18,
                        "width": 18,
                        "newKeyword": {
                            "kind": "NewKeyword",
                            "fullStart": 633,
                            "fullEnd": 637,
                            "start": 633,
                            "end": 636,
                            "fullWidth": 4,
                            "width": 3,
                            "text": "new",
                            "value": "new",
                            "valueText": "new",
                            "hasTrailingTrivia": true,
                            "trailingTrivia": [
                                {
                                    "kind": "WhitespaceTrivia",
                                    "text": " "
                                }
                            ]
                        },
                        "expression": {
                            "kind": "IdentifierName",
                            "fullStart": 637,
                            "fullEnd": 644,
                            "start": 637,
                            "end": 644,
                            "fullWidth": 7,
                            "width": 7,
                            "text": "Boolean",
                            "value": "Boolean",
                            "valueText": "Boolean"
                        },
                        "argumentList": {
                            "kind": "ArgumentList",
                            "fullStart": 644,
                            "fullEnd": 651,
                            "start": 644,
                            "end": 651,
                            "fullWidth": 7,
                            "width": 7,
                            "openParenToken": {
                                "kind": "OpenParenToken",
                                "fullStart": 644,
                                "fullEnd": 645,
                                "start": 644,
                                "end": 645,
                                "fullWidth": 1,
                                "width": 1,
                                "text": "(",
                                "value": "(",
                                "valueText": "("
                            },
                            "arguments": [
                                {
                                    "kind": "FalseKeyword",
                                    "fullStart": 645,
                                    "fullEnd": 650,
                                    "start": 645,
                                    "end": 650,
                                    "fullWidth": 5,
                                    "width": 5,
                                    "text": "false",
                                    "value": false,
                                    "valueText": "false"
                                }
                            ],
                            "closeParenToken": {
                                "kind": "CloseParenToken",
                                "fullStart": 650,
                                "fullEnd": 651,
                                "start": 650,
                                "end": 651,
                                "fullWidth": 1,
                                "width": 1,
                                "text": ")",
                                "value": ")",
                                "valueText": ")"
                            }
                        }
                    }
                },
                "semicolonToken": {
                    "kind": "SemicolonToken",
                    "fullStart": 651,
                    "fullEnd": 653,
                    "start": 651,
                    "end": 652,
                    "fullWidth": 2,
                    "width": 1,
                    "text": ";",
                    "value": ";",
                    "valueText": ";",
                    "hasTrailingTrivia": true,
                    "hasTrailingNewLine": true,
                    "trailingTrivia": [
                        {
                            "kind": "NewLineTrivia",
                            "text": "\n"
                        }
                    ]
                }
            },
            {
                "kind": "IfStatement",
                "fullStart": 653,
                "fullEnd": 778,
                "start": 653,
                "end": 777,
                "fullWidth": 125,
                "width": 124,
                "ifKeyword": {
                    "kind": "IfKeyword",
                    "fullStart": 653,
                    "fullEnd": 656,
                    "start": 653,
                    "end": 655,
                    "fullWidth": 3,
                    "width": 2,
                    "text": "if",
                    "value": "if",
                    "valueText": "if",
                    "hasTrailingTrivia": true,
                    "trailingTrivia": [
                        {
                            "kind": "WhitespaceTrivia",
                            "text": " "
                        }
                    ]
                },
                "openParenToken": {
                    "kind": "OpenParenToken",
                    "fullStart": 656,
                    "fullEnd": 657,
                    "start": 656,
                    "end": 657,
                    "fullWidth": 1,
                    "width": 1,
                    "text": "(",
                    "value": "(",
                    "valueText": "("
                },
                "condition": {
                    "kind": "NotEqualsExpression",
                    "fullStart": 657,
                    "fullEnd": 671,
                    "start": 657,
                    "end": 671,
                    "fullWidth": 14,
                    "width": 14,
                    "left": {
                        "kind": "MemberAccessExpression",
                        "fullStart": 657,
                        "fullEnd": 666,
                        "start": 657,
                        "end": 665,
                        "fullWidth": 9,
                        "width": 8,
                        "expression": {
                            "kind": "IdentifierName",
                            "fullStart": 657,
                            "fullEnd": 658,
                            "start": 657,
                            "end": 658,
                            "fullWidth": 1,
                            "width": 1,
                            "text": "x",
                            "value": "x",
                            "valueText": "x"
                        },
                        "dotToken": {
                            "kind": "DotToken",
                            "fullStart": 658,
                            "fullEnd": 659,
                            "start": 658,
                            "end": 659,
                            "fullWidth": 1,
                            "width": 1,
                            "text": ".",
                            "value": ".",
                            "valueText": "."
                        },
                        "name": {
                            "kind": "IdentifierName",
                            "fullStart": 659,
                            "fullEnd": 666,
                            "start": 659,
                            "end": 665,
                            "fullWidth": 7,
                            "width": 6,
                            "text": "length",
                            "value": "length",
                            "valueText": "length",
                            "hasTrailingTrivia": true,
                            "trailingTrivia": [
                                {
                                    "kind": "WhitespaceTrivia",
                                    "text": " "
                                }
                            ]
                        }
                    },
                    "operatorToken": {
                        "kind": "ExclamationEqualsEqualsToken",
                        "fullStart": 666,
                        "fullEnd": 670,
                        "start": 666,
                        "end": 669,
                        "fullWidth": 4,
                        "width": 3,
                        "text": "!==",
                        "value": "!==",
                        "valueText": "!==",
                        "hasTrailingTrivia": true,
                        "trailingTrivia": [
                            {
                                "kind": "WhitespaceTrivia",
                                "text": " "
                            }
                        ]
                    },
                    "right": {
                        "kind": "NumericLiteral",
                        "fullStart": 670,
                        "fullEnd": 671,
                        "start": 670,
                        "end": 671,
                        "fullWidth": 1,
                        "width": 1,
                        "text": "0",
                        "value": 0,
                        "valueText": "0"
                    }
                },
                "closeParenToken": {
                    "kind": "CloseParenToken",
                    "fullStart": 671,
                    "fullEnd": 673,
                    "start": 671,
                    "end": 672,
                    "fullWidth": 2,
                    "width": 1,
                    "text": ")",
                    "value": ")",
                    "valueText": ")",
                    "hasTrailingTrivia": true,
                    "trailingTrivia": [
                        {
                            "kind": "WhitespaceTrivia",
                            "text": " "
                        }
                    ]
                },
                "statement": {
                    "kind": "Block",
                    "fullStart": 673,
                    "fullEnd": 778,
                    "start": 673,
                    "end": 777,
                    "fullWidth": 105,
                    "width": 104,
                    "openBraceToken": {
                        "kind": "OpenBraceToken",
                        "fullStart": 673,
                        "fullEnd": 677,
                        "start": 673,
                        "end": 674,
                        "fullWidth": 4,
                        "width": 1,
                        "text": "{",
                        "value": "{",
                        "valueText": "{",
                        "hasTrailingTrivia": true,
                        "hasTrailingNewLine": true,
                        "trailingTrivia": [
                            {
                                "kind": "WhitespaceTrivia",
                                "text": "  "
                            },
                            {
                                "kind": "NewLineTrivia",
                                "text": "\n"
                            }
                        ]
                    },
                    "statements": [
                        {
                            "kind": "ExpressionStatement",
                            "fullStart": 677,
                            "fullEnd": 776,
                            "start": 679,
                            "end": 771,
                            "fullWidth": 99,
                            "width": 92,
                            "expression": {
                                "kind": "InvocationExpression",
                                "fullStart": 677,
                                "fullEnd": 770,
                                "start": 679,
                                "end": 770,
                                "fullWidth": 93,
                                "width": 91,
                                "expression": {
                                    "kind": "IdentifierName",
                                    "fullStart": 677,
                                    "fullEnd": 685,
                                    "start": 679,
                                    "end": 685,
                                    "fullWidth": 8,
                                    "width": 6,
                                    "text": "$ERROR",
                                    "value": "$ERROR",
                                    "valueText": "$ERROR",
                                    "hasLeadingTrivia": true,
                                    "leadingTrivia": [
                                        {
                                            "kind": "WhitespaceTrivia",
                                            "text": "  "
                                        }
                                    ]
                                },
                                "argumentList": {
                                    "kind": "ArgumentList",
                                    "fullStart": 685,
                                    "fullEnd": 770,
                                    "start": 685,
                                    "end": 770,
                                    "fullWidth": 85,
                                    "width": 85,
                                    "openParenToken": {
                                        "kind": "OpenParenToken",
                                        "fullStart": 685,
                                        "fullEnd": 686,
                                        "start": 685,
                                        "end": 686,
                                        "fullWidth": 1,
                                        "width": 1,
                                        "text": "(",
                                        "value": "(",
                                        "valueText": "("
                                    },
                                    "arguments": [
                                        {
                                            "kind": "AddExpression",
                                            "fullStart": 686,
                                            "fullEnd": 769,
                                            "start": 686,
                                            "end": 769,
                                            "fullWidth": 83,
                                            "width": 83,
                                            "left": {
                                                "kind": "StringLiteral",
                                                "fullStart": 686,
                                                "fullEnd": 757,
                                                "start": 686,
                                                "end": 756,
                                                "fullWidth": 71,
                                                "width": 70,
                                                "text": "'#3: x = [0]; x.length = new Boolean(false); x.length === 0. Actual: '",
                                                "value": "#3: x = [0]; x.length = new Boolean(false); x.length === 0. Actual: ",
                                                "valueText": "#3: x = [0]; x.length = new Boolean(false); x.length === 0. Actual: ",
                                                "hasTrailingTrivia": true,
                                                "trailingTrivia": [
                                                    {
                                                        "kind": "WhitespaceTrivia",
                                                        "text": " "
                                                    }
                                                ]
                                            },
                                            "operatorToken": {
                                                "kind": "PlusToken",
                                                "fullStart": 757,
                                                "fullEnd": 759,
                                                "start": 757,
                                                "end": 758,
                                                "fullWidth": 2,
                                                "width": 1,
                                                "text": "+",
                                                "value": "+",
                                                "valueText": "+",
                                                "hasTrailingTrivia": true,
                                                "trailingTrivia": [
                                                    {
                                                        "kind": "WhitespaceTrivia",
                                                        "text": " "
                                                    }
                                                ]
                                            },
                                            "right": {
                                                "kind": "ParenthesizedExpression",
                                                "fullStart": 759,
                                                "fullEnd": 769,
                                                "start": 759,
                                                "end": 769,
                                                "fullWidth": 10,
                                                "width": 10,
                                                "openParenToken": {
                                                    "kind": "OpenParenToken",
                                                    "fullStart": 759,
                                                    "fullEnd": 760,
                                                    "start": 759,
                                                    "end": 760,
                                                    "fullWidth": 1,
                                                    "width": 1,
                                                    "text": "(",
                                                    "value": "(",
                                                    "valueText": "("
                                                },
                                                "expression": {
                                                    "kind": "MemberAccessExpression",
                                                    "fullStart": 760,
                                                    "fullEnd": 768,
                                                    "start": 760,
                                                    "end": 768,
                                                    "fullWidth": 8,
                                                    "width": 8,
                                                    "expression": {
                                                        "kind": "IdentifierName",
                                                        "fullStart": 760,
                                                        "fullEnd": 761,
                                                        "start": 760,
                                                        "end": 761,
                                                        "fullWidth": 1,
                                                        "width": 1,
                                                        "text": "x",
                                                        "value": "x",
                                                        "valueText": "x"
                                                    },
                                                    "dotToken": {
                                                        "kind": "DotToken",
                                                        "fullStart": 761,
                                                        "fullEnd": 762,
                                                        "start": 761,
                                                        "end": 762,
                                                        "fullWidth": 1,
                                                        "width": 1,
                                                        "text": ".",
                                                        "value": ".",
                                                        "valueText": "."
                                                    },
                                                    "name": {
                                                        "kind": "IdentifierName",
                                                        "fullStart": 762,
                                                        "fullEnd": 768,
                                                        "start": 762,
                                                        "end": 768,
                                                        "fullWidth": 6,
                                                        "width": 6,
                                                        "text": "length",
                                                        "value": "length",
                                                        "valueText": "length"
                                                    }
                                                },
                                                "closeParenToken": {
                                                    "kind": "CloseParenToken",
                                                    "fullStart": 768,
                                                    "fullEnd": 769,
                                                    "start": 768,
                                                    "end": 769,
                                                    "fullWidth": 1,
                                                    "width": 1,
                                                    "text": ")",
                                                    "value": ")",
                                                    "valueText": ")"
                                                }
                                            }
                                        }
                                    ],
                                    "closeParenToken": {
                                        "kind": "CloseParenToken",
                                        "fullStart": 769,
                                        "fullEnd": 770,
                                        "start": 769,
                                        "end": 770,
                                        "fullWidth": 1,
                                        "width": 1,
                                        "text": ")",
                                        "value": ")",
                                        "valueText": ")"
                                    }
                                }
                            },
                            "semicolonToken": {
                                "kind": "SemicolonToken",
                                "fullStart": 770,
                                "fullEnd": 776,
                                "start": 770,
                                "end": 771,
                                "fullWidth": 6,
                                "width": 1,
                                "text": ";",
                                "value": ";",
                                "valueText": ";",
                                "hasTrailingTrivia": true,
                                "hasTrailingNewLine": true,
                                "trailingTrivia": [
                                    {
                                        "kind": "WhitespaceTrivia",
                                        "text": "    "
                                    },
                                    {
                                        "kind": "NewLineTrivia",
                                        "text": "\n"
                                    }
                                ]
                            }
                        }
                    ],
                    "closeBraceToken": {
                        "kind": "CloseBraceToken",
                        "fullStart": 776,
                        "fullEnd": 778,
                        "start": 776,
                        "end": 777,
                        "fullWidth": 2,
                        "width": 1,
                        "text": "}",
                        "value": "}",
                        "valueText": "}",
                        "hasTrailingTrivia": true,
                        "hasTrailingNewLine": true,
                        "trailingTrivia": [
                            {
                                "kind": "NewLineTrivia",
                                "text": "\n"
                            }
                        ]
                    }
                }
            },
            {
                "kind": "ExpressionStatement",
                "fullStart": 778,
                "fullEnd": 797,
                "start": 789,
                "end": 796,
                "fullWidth": 19,
                "width": 7,
                "expression": {
                    "kind": "AssignmentExpression",
                    "fullStart": 778,
                    "fullEnd": 795,
                    "start": 789,
                    "end": 795,
                    "fullWidth": 17,
                    "width": 6,
                    "left": {
                        "kind": "IdentifierName",
                        "fullStart": 778,
                        "fullEnd": 791,
                        "start": 789,
                        "end": 790,
                        "fullWidth": 13,
                        "width": 1,
                        "text": "x",
                        "value": "x",
                        "valueText": "x",
                        "hasLeadingTrivia": true,
                        "hasLeadingComment": true,
                        "hasLeadingNewLine": true,
                        "hasTrailingTrivia": true,
                        "leadingTrivia": [
                            {
                                "kind": "NewLineTrivia",
                                "text": "\n"
                            },
                            {
                                "kind": "SingleLineCommentTrivia",
                                "text": "//CHECK#4"
                            },
                            {
                                "kind": "NewLineTrivia",
                                "text": "\n"
                            }
                        ],
                        "trailingTrivia": [
                            {
                                "kind": "WhitespaceTrivia",
                                "text": " "
                            }
                        ]
                    },
                    "operatorToken": {
                        "kind": "EqualsToken",
                        "fullStart": 791,
                        "fullEnd": 793,
                        "start": 791,
                        "end": 792,
                        "fullWidth": 2,
                        "width": 1,
                        "text": "=",
                        "value": "=",
                        "valueText": "=",
                        "hasTrailingTrivia": true,
                        "trailingTrivia": [
                            {
                                "kind": "WhitespaceTrivia",
                                "text": " "
                            }
                        ]
                    },
                    "right": {
                        "kind": "ArrayLiteralExpression",
                        "fullStart": 793,
                        "fullEnd": 795,
                        "start": 793,
                        "end": 795,
                        "fullWidth": 2,
                        "width": 2,
                        "openBracketToken": {
                            "kind": "OpenBracketToken",
                            "fullStart": 793,
                            "fullEnd": 794,
                            "start": 793,
                            "end": 794,
                            "fullWidth": 1,
                            "width": 1,
                            "text": "[",
                            "value": "[",
                            "valueText": "["
                        },
                        "expressions": [],
                        "closeBracketToken": {
                            "kind": "CloseBracketToken",
                            "fullStart": 794,
                            "fullEnd": 795,
                            "start": 794,
                            "end": 795,
                            "fullWidth": 1,
                            "width": 1,
                            "text": "]",
                            "value": "]",
                            "valueText": "]"
                        }
                    }
                },
                "semicolonToken": {
                    "kind": "SemicolonToken",
                    "fullStart": 795,
                    "fullEnd": 797,
                    "start": 795,
                    "end": 796,
                    "fullWidth": 2,
                    "width": 1,
                    "text": ";",
                    "value": ";",
                    "valueText": ";",
                    "hasTrailingTrivia": true,
                    "hasTrailingNewLine": true,
                    "trailingTrivia": [
                        {
                            "kind": "NewLineTrivia",
                            "text": "\n"
                        }
                    ]
                }
            },
            {
                "kind": "ExpressionStatement",
                "fullStart": 797,
                "fullEnd": 823,
                "start": 797,
                "end": 822,
                "fullWidth": 26,
                "width": 25,
                "expression": {
                    "kind": "AssignmentExpression",
                    "fullStart": 797,
                    "fullEnd": 821,
                    "start": 797,
                    "end": 821,
                    "fullWidth": 24,
                    "width": 24,
                    "left": {
                        "kind": "MemberAccessExpression",
                        "fullStart": 797,
                        "fullEnd": 806,
                        "start": 797,
                        "end": 805,
                        "fullWidth": 9,
                        "width": 8,
                        "expression": {
                            "kind": "IdentifierName",
                            "fullStart": 797,
                            "fullEnd": 798,
                            "start": 797,
                            "end": 798,
                            "fullWidth": 1,
                            "width": 1,
                            "text": "x",
                            "value": "x",
                            "valueText": "x"
                        },
                        "dotToken": {
                            "kind": "DotToken",
                            "fullStart": 798,
                            "fullEnd": 799,
                            "start": 798,
                            "end": 799,
                            "fullWidth": 1,
                            "width": 1,
                            "text": ".",
                            "value": ".",
                            "valueText": "."
                        },
                        "name": {
                            "kind": "IdentifierName",
                            "fullStart": 799,
                            "fullEnd": 806,
                            "start": 799,
                            "end": 805,
                            "fullWidth": 7,
                            "width": 6,
                            "text": "length",
                            "value": "length",
                            "valueText": "length",
                            "hasTrailingTrivia": true,
                            "trailingTrivia": [
                                {
                                    "kind": "WhitespaceTrivia",
                                    "text": " "
                                }
                            ]
                        }
                    },
                    "operatorToken": {
                        "kind": "EqualsToken",
                        "fullStart": 806,
                        "fullEnd": 808,
                        "start": 806,
                        "end": 807,
                        "fullWidth": 2,
                        "width": 1,
                        "text": "=",
                        "value": "=",
                        "valueText": "=",
                        "hasTrailingTrivia": true,
                        "trailingTrivia": [
                            {
                                "kind": "WhitespaceTrivia",
                                "text": " "
                            }
                        ]
                    },
                    "right": {
                        "kind": "ObjectCreationExpression",
                        "fullStart": 808,
                        "fullEnd": 821,
                        "start": 808,
                        "end": 821,
                        "fullWidth": 13,
                        "width": 13,
                        "newKeyword": {
                            "kind": "NewKeyword",
                            "fullStart": 808,
                            "fullEnd": 812,
                            "start": 808,
                            "end": 811,
                            "fullWidth": 4,
                            "width": 3,
                            "text": "new",
                            "value": "new",
                            "valueText": "new",
                            "hasTrailingTrivia": true,
                            "trailingTrivia": [
                                {
                                    "kind": "WhitespaceTrivia",
                                    "text": " "
                                }
                            ]
                        },
                        "expression": {
                            "kind": "IdentifierName",
                            "fullStart": 812,
                            "fullEnd": 818,
                            "start": 812,
                            "end": 818,
                            "fullWidth": 6,
                            "width": 6,
                            "text": "Number",
                            "value": "Number",
                            "valueText": "Number"
                        },
                        "argumentList": {
                            "kind": "ArgumentList",
                            "fullStart": 818,
                            "fullEnd": 821,
                            "start": 818,
                            "end": 821,
                            "fullWidth": 3,
                            "width": 3,
                            "openParenToken": {
                                "kind": "OpenParenToken",
                                "fullStart": 818,
                                "fullEnd": 819,
                                "start": 818,
                                "end": 819,
                                "fullWidth": 1,
                                "width": 1,
                                "text": "(",
                                "value": "(",
                                "valueText": "("
                            },
                            "arguments": [
                                {
                                    "kind": "NumericLiteral",
                                    "fullStart": 819,
                                    "fullEnd": 820,
                                    "start": 819,
                                    "end": 820,
                                    "fullWidth": 1,
                                    "width": 1,
                                    "text": "1",
                                    "value": 1,
                                    "valueText": "1"
                                }
                            ],
                            "closeParenToken": {
                                "kind": "CloseParenToken",
                                "fullStart": 820,
                                "fullEnd": 821,
                                "start": 820,
                                "end": 821,
                                "fullWidth": 1,
                                "width": 1,
                                "text": ")",
                                "value": ")",
                                "valueText": ")"
                            }
                        }
                    }
                },
                "semicolonToken": {
                    "kind": "SemicolonToken",
                    "fullStart": 821,
                    "fullEnd": 823,
                    "start": 821,
                    "end": 822,
                    "fullWidth": 2,
                    "width": 1,
                    "text": ";",
                    "value": ";",
                    "valueText": ";",
                    "hasTrailingTrivia": true,
                    "hasTrailingNewLine": true,
                    "trailingTrivia": [
                        {
                            "kind": "NewLineTrivia",
                            "text": "\n"
                        }
                    ]
                }
            },
            {
                "kind": "IfStatement",
                "fullStart": 823,
                "fullEnd": 942,
                "start": 823,
                "end": 941,
                "fullWidth": 119,
                "width": 118,
                "ifKeyword": {
                    "kind": "IfKeyword",
                    "fullStart": 823,
                    "fullEnd": 826,
                    "start": 823,
                    "end": 825,
                    "fullWidth": 3,
                    "width": 2,
                    "text": "if",
                    "value": "if",
                    "valueText": "if",
                    "hasTrailingTrivia": true,
                    "trailingTrivia": [
                        {
                            "kind": "WhitespaceTrivia",
                            "text": " "
                        }
                    ]
                },
                "openParenToken": {
                    "kind": "OpenParenToken",
                    "fullStart": 826,
                    "fullEnd": 827,
                    "start": 826,
                    "end": 827,
                    "fullWidth": 1,
                    "width": 1,
                    "text": "(",
                    "value": "(",
                    "valueText": "("
                },
                "condition": {
                    "kind": "NotEqualsExpression",
                    "fullStart": 827,
                    "fullEnd": 841,
                    "start": 827,
                    "end": 841,
                    "fullWidth": 14,
                    "width": 14,
                    "left": {
                        "kind": "MemberAccessExpression",
                        "fullStart": 827,
                        "fullEnd": 836,
                        "start": 827,
                        "end": 835,
                        "fullWidth": 9,
                        "width": 8,
                        "expression": {
                            "kind": "IdentifierName",
                            "fullStart": 827,
                            "fullEnd": 828,
                            "start": 827,
                            "end": 828,
                            "fullWidth": 1,
                            "width": 1,
                            "text": "x",
                            "value": "x",
                            "valueText": "x"
                        },
                        "dotToken": {
                            "kind": "DotToken",
                            "fullStart": 828,
                            "fullEnd": 829,
                            "start": 828,
                            "end": 829,
                            "fullWidth": 1,
                            "width": 1,
                            "text": ".",
                            "value": ".",
                            "valueText": "."
                        },
                        "name": {
                            "kind": "IdentifierName",
                            "fullStart": 829,
                            "fullEnd": 836,
                            "start": 829,
                            "end": 835,
                            "fullWidth": 7,
                            "width": 6,
                            "text": "length",
                            "value": "length",
                            "valueText": "length",
                            "hasTrailingTrivia": true,
                            "trailingTrivia": [
                                {
                                    "kind": "WhitespaceTrivia",
                                    "text": " "
                                }
                            ]
                        }
                    },
                    "operatorToken": {
                        "kind": "ExclamationEqualsEqualsToken",
                        "fullStart": 836,
                        "fullEnd": 840,
                        "start": 836,
                        "end": 839,
                        "fullWidth": 4,
                        "width": 3,
                        "text": "!==",
                        "value": "!==",
                        "valueText": "!==",
                        "hasTrailingTrivia": true,
                        "trailingTrivia": [
                            {
                                "kind": "WhitespaceTrivia",
                                "text": " "
                            }
                        ]
                    },
                    "right": {
                        "kind": "NumericLiteral",
                        "fullStart": 840,
                        "fullEnd": 841,
                        "start": 840,
                        "end": 841,
                        "fullWidth": 1,
                        "width": 1,
                        "text": "1",
                        "value": 1,
                        "valueText": "1"
                    }
                },
                "closeParenToken": {
                    "kind": "CloseParenToken",
                    "fullStart": 841,
                    "fullEnd": 843,
                    "start": 841,
                    "end": 842,
                    "fullWidth": 2,
                    "width": 1,
                    "text": ")",
                    "value": ")",
                    "valueText": ")",
                    "hasTrailingTrivia": true,
                    "trailingTrivia": [
                        {
                            "kind": "WhitespaceTrivia",
                            "text": " "
                        }
                    ]
                },
                "statement": {
                    "kind": "Block",
                    "fullStart": 843,
                    "fullEnd": 942,
                    "start": 843,
                    "end": 941,
                    "fullWidth": 99,
                    "width": 98,
                    "openBraceToken": {
                        "kind": "OpenBraceToken",
                        "fullStart": 843,
                        "fullEnd": 847,
                        "start": 843,
                        "end": 844,
                        "fullWidth": 4,
                        "width": 1,
                        "text": "{",
                        "value": "{",
                        "valueText": "{",
                        "hasTrailingTrivia": true,
                        "hasTrailingNewLine": true,
                        "trailingTrivia": [
                            {
                                "kind": "WhitespaceTrivia",
                                "text": "  "
                            },
                            {
                                "kind": "NewLineTrivia",
                                "text": "\n"
                            }
                        ]
                    },
                    "statements": [
                        {
                            "kind": "ExpressionStatement",
                            "fullStart": 847,
                            "fullEnd": 940,
                            "start": 849,
                            "end": 935,
                            "fullWidth": 93,
                            "width": 86,
                            "expression": {
                                "kind": "InvocationExpression",
                                "fullStart": 847,
                                "fullEnd": 934,
                                "start": 849,
                                "end": 934,
                                "fullWidth": 87,
                                "width": 85,
                                "expression": {
                                    "kind": "IdentifierName",
                                    "fullStart": 847,
                                    "fullEnd": 855,
                                    "start": 849,
                                    "end": 855,
                                    "fullWidth": 8,
                                    "width": 6,
                                    "text": "$ERROR",
                                    "value": "$ERROR",
                                    "valueText": "$ERROR",
                                    "hasLeadingTrivia": true,
                                    "leadingTrivia": [
                                        {
                                            "kind": "WhitespaceTrivia",
                                            "text": "  "
                                        }
                                    ]
                                },
                                "argumentList": {
                                    "kind": "ArgumentList",
                                    "fullStart": 855,
                                    "fullEnd": 934,
                                    "start": 855,
                                    "end": 934,
                                    "fullWidth": 79,
                                    "width": 79,
                                    "openParenToken": {
                                        "kind": "OpenParenToken",
                                        "fullStart": 855,
                                        "fullEnd": 856,
                                        "start": 855,
                                        "end": 856,
                                        "fullWidth": 1,
                                        "width": 1,
                                        "text": "(",
                                        "value": "(",
                                        "valueText": "("
                                    },
                                    "arguments": [
                                        {
                                            "kind": "AddExpression",
                                            "fullStart": 856,
                                            "fullEnd": 933,
                                            "start": 856,
                                            "end": 933,
                                            "fullWidth": 77,
                                            "width": 77,
                                            "left": {
                                                "kind": "StringLiteral",
                                                "fullStart": 856,
                                                "fullEnd": 921,
                                                "start": 856,
                                                "end": 920,
                                                "fullWidth": 65,
                                                "width": 64,
                                                "text": "'#4: x = []; x.length = new Number(1); x.length === 1. Actual: '",
                                                "value": "#4: x = []; x.length = new Number(1); x.length === 1. Actual: ",
                                                "valueText": "#4: x = []; x.length = new Number(1); x.length === 1. Actual: ",
                                                "hasTrailingTrivia": true,
                                                "trailingTrivia": [
                                                    {
                                                        "kind": "WhitespaceTrivia",
                                                        "text": " "
                                                    }
                                                ]
                                            },
                                            "operatorToken": {
                                                "kind": "PlusToken",
                                                "fullStart": 921,
                                                "fullEnd": 923,
                                                "start": 921,
                                                "end": 922,
                                                "fullWidth": 2,
                                                "width": 1,
                                                "text": "+",
                                                "value": "+",
                                                "valueText": "+",
                                                "hasTrailingTrivia": true,
                                                "trailingTrivia": [
                                                    {
                                                        "kind": "WhitespaceTrivia",
                                                        "text": " "
                                                    }
                                                ]
                                            },
                                            "right": {
                                                "kind": "ParenthesizedExpression",
                                                "fullStart": 923,
                                                "fullEnd": 933,
                                                "start": 923,
                                                "end": 933,
                                                "fullWidth": 10,
                                                "width": 10,
                                                "openParenToken": {
                                                    "kind": "OpenParenToken",
                                                    "fullStart": 923,
                                                    "fullEnd": 924,
                                                    "start": 923,
                                                    "end": 924,
                                                    "fullWidth": 1,
                                                    "width": 1,
                                                    "text": "(",
                                                    "value": "(",
                                                    "valueText": "("
                                                },
                                                "expression": {
                                                    "kind": "MemberAccessExpression",
                                                    "fullStart": 924,
                                                    "fullEnd": 932,
                                                    "start": 924,
                                                    "end": 932,
                                                    "fullWidth": 8,
                                                    "width": 8,
                                                    "expression": {
                                                        "kind": "IdentifierName",
                                                        "fullStart": 924,
                                                        "fullEnd": 925,
                                                        "start": 924,
                                                        "end": 925,
                                                        "fullWidth": 1,
                                                        "width": 1,
                                                        "text": "x",
                                                        "value": "x",
                                                        "valueText": "x"
                                                    },
                                                    "dotToken": {
                                                        "kind": "DotToken",
                                                        "fullStart": 925,
                                                        "fullEnd": 926,
                                                        "start": 925,
                                                        "end": 926,
                                                        "fullWidth": 1,
                                                        "width": 1,
                                                        "text": ".",
                                                        "value": ".",
                                                        "valueText": "."
                                                    },
                                                    "name": {
                                                        "kind": "IdentifierName",
                                                        "fullStart": 926,
                                                        "fullEnd": 932,
                                                        "start": 926,
                                                        "end": 932,
                                                        "fullWidth": 6,
                                                        "width": 6,
                                                        "text": "length",
                                                        "value": "length",
                                                        "valueText": "length"
                                                    }
                                                },
                                                "closeParenToken": {
                                                    "kind": "CloseParenToken",
                                                    "fullStart": 932,
                                                    "fullEnd": 933,
                                                    "start": 932,
                                                    "end": 933,
                                                    "fullWidth": 1,
                                                    "width": 1,
                                                    "text": ")",
                                                    "value": ")",
                                                    "valueText": ")"
                                                }
                                            }
                                        }
                                    ],
                                    "closeParenToken": {
                                        "kind": "CloseParenToken",
                                        "fullStart": 933,
                                        "fullEnd": 934,
                                        "start": 933,
                                        "end": 934,
                                        "fullWidth": 1,
                                        "width": 1,
                                        "text": ")",
                                        "value": ")",
                                        "valueText": ")"
                                    }
                                }
                            },
                            "semicolonToken": {
                                "kind": "SemicolonToken",
                                "fullStart": 934,
                                "fullEnd": 940,
                                "start": 934,
                                "end": 935,
                                "fullWidth": 6,
                                "width": 1,
                                "text": ";",
                                "value": ";",
                                "valueText": ";",
                                "hasTrailingTrivia": true,
                                "hasTrailingNewLine": true,
                                "trailingTrivia": [
                                    {
                                        "kind": "WhitespaceTrivia",
                                        "text": "    "
                                    },
                                    {
                                        "kind": "NewLineTrivia",
                                        "text": "\n"
                                    }
                                ]
                            }
                        }
                    ],
                    "closeBraceToken": {
                        "kind": "CloseBraceToken",
                        "fullStart": 940,
                        "fullEnd": 942,
                        "start": 940,
                        "end": 941,
                        "fullWidth": 2,
                        "width": 1,
                        "text": "}",
                        "value": "}",
                        "valueText": "}",
                        "hasTrailingTrivia": true,
                        "hasTrailingNewLine": true,
                        "trailingTrivia": [
                            {
                                "kind": "NewLineTrivia",
                                "text": "\n"
                            }
                        ]
                    }
                }
            },
            {
                "kind": "ExpressionStatement",
                "fullStart": 942,
                "fullEnd": 961,
                "start": 953,
                "end": 960,
                "fullWidth": 19,
                "width": 7,
                "expression": {
                    "kind": "AssignmentExpression",
                    "fullStart": 942,
                    "fullEnd": 959,
                    "start": 953,
                    "end": 959,
                    "fullWidth": 17,
                    "width": 6,
                    "left": {
                        "kind": "IdentifierName",
                        "fullStart": 942,
                        "fullEnd": 955,
                        "start": 953,
                        "end": 954,
                        "fullWidth": 13,
                        "width": 1,
                        "text": "x",
                        "value": "x",
                        "valueText": "x",
                        "hasLeadingTrivia": true,
                        "hasLeadingComment": true,
                        "hasLeadingNewLine": true,
                        "hasTrailingTrivia": true,
                        "leadingTrivia": [
                            {
                                "kind": "NewLineTrivia",
                                "text": "\n"
                            },
                            {
                                "kind": "SingleLineCommentTrivia",
                                "text": "//CHECK#5"
                            },
                            {
                                "kind": "NewLineTrivia",
                                "text": "\n"
                            }
                        ],
                        "trailingTrivia": [
                            {
                                "kind": "WhitespaceTrivia",
                                "text": " "
                            }
                        ]
                    },
                    "operatorToken": {
                        "kind": "EqualsToken",
                        "fullStart": 955,
                        "fullEnd": 957,
                        "start": 955,
                        "end": 956,
                        "fullWidth": 2,
                        "width": 1,
                        "text": "=",
                        "value": "=",
                        "valueText": "=",
                        "hasTrailingTrivia": true,
                        "trailingTrivia": [
                            {
                                "kind": "WhitespaceTrivia",
                                "text": " "
                            }
                        ]
                    },
                    "right": {
                        "kind": "ArrayLiteralExpression",
                        "fullStart": 957,
                        "fullEnd": 959,
                        "start": 957,
                        "end": 959,
                        "fullWidth": 2,
                        "width": 2,
                        "openBracketToken": {
                            "kind": "OpenBracketToken",
                            "fullStart": 957,
                            "fullEnd": 958,
                            "start": 957,
                            "end": 958,
                            "fullWidth": 1,
                            "width": 1,
                            "text": "[",
                            "value": "[",
                            "valueText": "["
                        },
                        "expressions": [],
                        "closeBracketToken": {
                            "kind": "CloseBracketToken",
                            "fullStart": 958,
                            "fullEnd": 959,
                            "start": 958,
                            "end": 959,
                            "fullWidth": 1,
                            "width": 1,
                            "text": "]",
                            "value": "]",
                            "valueText": "]"
                        }
                    }
                },
                "semicolonToken": {
                    "kind": "SemicolonToken",
                    "fullStart": 959,
                    "fullEnd": 961,
                    "start": 959,
                    "end": 960,
                    "fullWidth": 2,
                    "width": 1,
                    "text": ";",
                    "value": ";",
                    "valueText": ";",
                    "hasTrailingTrivia": true,
                    "hasTrailingNewLine": true,
                    "trailingTrivia": [
                        {
                            "kind": "NewLineTrivia",
                            "text": "\n"
                        }
                    ]
                }
            },
            {
                "kind": "ExpressionStatement",
                "fullStart": 961,
                "fullEnd": 977,
                "start": 961,
                "end": 976,
                "fullWidth": 16,
                "width": 15,
                "expression": {
                    "kind": "AssignmentExpression",
                    "fullStart": 961,
                    "fullEnd": 975,
                    "start": 961,
                    "end": 975,
                    "fullWidth": 14,
                    "width": 14,
                    "left": {
                        "kind": "MemberAccessExpression",
                        "fullStart": 961,
                        "fullEnd": 970,
                        "start": 961,
                        "end": 969,
                        "fullWidth": 9,
                        "width": 8,
                        "expression": {
                            "kind": "IdentifierName",
                            "fullStart": 961,
                            "fullEnd": 962,
                            "start": 961,
                            "end": 962,
                            "fullWidth": 1,
                            "width": 1,
                            "text": "x",
                            "value": "x",
                            "valueText": "x"
                        },
                        "dotToken": {
                            "kind": "DotToken",
                            "fullStart": 962,
                            "fullEnd": 963,
                            "start": 962,
                            "end": 963,
                            "fullWidth": 1,
                            "width": 1,
                            "text": ".",
                            "value": ".",
                            "valueText": "."
                        },
                        "name": {
                            "kind": "IdentifierName",
                            "fullStart": 963,
                            "fullEnd": 970,
                            "start": 963,
                            "end": 969,
                            "fullWidth": 7,
                            "width": 6,
                            "text": "length",
                            "value": "length",
                            "valueText": "length",
                            "hasTrailingTrivia": true,
                            "trailingTrivia": [
                                {
                                    "kind": "WhitespaceTrivia",
                                    "text": " "
                                }
                            ]
                        }
                    },
                    "operatorToken": {
                        "kind": "EqualsToken",
                        "fullStart": 970,
                        "fullEnd": 972,
                        "start": 970,
                        "end": 971,
                        "fullWidth": 2,
                        "width": 1,
                        "text": "=",
                        "value": "=",
                        "valueText": "=",
                        "hasTrailingTrivia": true,
                        "trailingTrivia": [
                            {
                                "kind": "WhitespaceTrivia",
                                "text": " "
                            }
                        ]
                    },
                    "right": {
                        "kind": "StringLiteral",
                        "fullStart": 972,
                        "fullEnd": 975,
                        "start": 972,
                        "end": 975,
                        "fullWidth": 3,
                        "width": 3,
                        "text": "\"1\"",
                        "value": "1",
                        "valueText": "1"
                    }
                },
                "semicolonToken": {
                    "kind": "SemicolonToken",
                    "fullStart": 975,
                    "fullEnd": 977,
                    "start": 975,
                    "end": 976,
                    "fullWidth": 2,
                    "width": 1,
                    "text": ";",
                    "value": ";",
                    "valueText": ";",
                    "hasTrailingTrivia": true,
                    "hasTrailingNewLine": true,
                    "trailingTrivia": [
                        {
                            "kind": "NewLineTrivia",
                            "text": "\n"
                        }
                    ]
                }
            },
            {
                "kind": "IfStatement",
                "fullStart": 977,
                "fullEnd": 1086,
                "start": 977,
                "end": 1085,
                "fullWidth": 109,
                "width": 108,
                "ifKeyword": {
                    "kind": "IfKeyword",
                    "fullStart": 977,
                    "fullEnd": 980,
                    "start": 977,
                    "end": 979,
                    "fullWidth": 3,
                    "width": 2,
                    "text": "if",
                    "value": "if",
                    "valueText": "if",
                    "hasTrailingTrivia": true,
                    "trailingTrivia": [
                        {
                            "kind": "WhitespaceTrivia",
                            "text": " "
                        }
                    ]
                },
                "openParenToken": {
                    "kind": "OpenParenToken",
                    "fullStart": 980,
                    "fullEnd": 981,
                    "start": 980,
                    "end": 981,
                    "fullWidth": 1,
                    "width": 1,
                    "text": "(",
                    "value": "(",
                    "valueText": "("
                },
                "condition": {
                    "kind": "NotEqualsExpression",
                    "fullStart": 981,
                    "fullEnd": 995,
                    "start": 981,
                    "end": 995,
                    "fullWidth": 14,
                    "width": 14,
                    "left": {
                        "kind": "MemberAccessExpression",
                        "fullStart": 981,
                        "fullEnd": 990,
                        "start": 981,
                        "end": 989,
                        "fullWidth": 9,
                        "width": 8,
                        "expression": {
                            "kind": "IdentifierName",
                            "fullStart": 981,
                            "fullEnd": 982,
                            "start": 981,
                            "end": 982,
                            "fullWidth": 1,
                            "width": 1,
                            "text": "x",
                            "value": "x",
                            "valueText": "x"
                        },
                        "dotToken": {
                            "kind": "DotToken",
                            "fullStart": 982,
                            "fullEnd": 983,
                            "start": 982,
                            "end": 983,
                            "fullWidth": 1,
                            "width": 1,
                            "text": ".",
                            "value": ".",
                            "valueText": "."
                        },
                        "name": {
                            "kind": "IdentifierName",
                            "fullStart": 983,
                            "fullEnd": 990,
                            "start": 983,
                            "end": 989,
                            "fullWidth": 7,
                            "width": 6,
                            "text": "length",
                            "value": "length",
                            "valueText": "length",
                            "hasTrailingTrivia": true,
                            "trailingTrivia": [
                                {
                                    "kind": "WhitespaceTrivia",
                                    "text": " "
                                }
                            ]
                        }
                    },
                    "operatorToken": {
                        "kind": "ExclamationEqualsEqualsToken",
                        "fullStart": 990,
                        "fullEnd": 994,
                        "start": 990,
                        "end": 993,
                        "fullWidth": 4,
                        "width": 3,
                        "text": "!==",
                        "value": "!==",
                        "valueText": "!==",
                        "hasTrailingTrivia": true,
                        "trailingTrivia": [
                            {
                                "kind": "WhitespaceTrivia",
                                "text": " "
                            }
                        ]
                    },
                    "right": {
                        "kind": "NumericLiteral",
                        "fullStart": 994,
                        "fullEnd": 995,
                        "start": 994,
                        "end": 995,
                        "fullWidth": 1,
                        "width": 1,
                        "text": "1",
                        "value": 1,
                        "valueText": "1"
                    }
                },
                "closeParenToken": {
                    "kind": "CloseParenToken",
                    "fullStart": 995,
                    "fullEnd": 997,
                    "start": 995,
                    "end": 996,
                    "fullWidth": 2,
                    "width": 1,
                    "text": ")",
                    "value": ")",
                    "valueText": ")",
                    "hasTrailingTrivia": true,
                    "trailingTrivia": [
                        {
                            "kind": "WhitespaceTrivia",
                            "text": " "
                        }
                    ]
                },
                "statement": {
                    "kind": "Block",
                    "fullStart": 997,
                    "fullEnd": 1086,
                    "start": 997,
                    "end": 1085,
                    "fullWidth": 89,
                    "width": 88,
                    "openBraceToken": {
                        "kind": "OpenBraceToken",
                        "fullStart": 997,
                        "fullEnd": 1001,
                        "start": 997,
                        "end": 998,
                        "fullWidth": 4,
                        "width": 1,
                        "text": "{",
                        "value": "{",
                        "valueText": "{",
                        "hasTrailingTrivia": true,
                        "hasTrailingNewLine": true,
                        "trailingTrivia": [
                            {
                                "kind": "WhitespaceTrivia",
                                "text": "  "
                            },
                            {
                                "kind": "NewLineTrivia",
                                "text": "\n"
                            }
                        ]
                    },
                    "statements": [
                        {
                            "kind": "ExpressionStatement",
                            "fullStart": 1001,
                            "fullEnd": 1084,
                            "start": 1003,
                            "end": 1079,
                            "fullWidth": 83,
                            "width": 76,
                            "expression": {
                                "kind": "InvocationExpression",
                                "fullStart": 1001,
                                "fullEnd": 1078,
                                "start": 1003,
                                "end": 1078,
                                "fullWidth": 77,
                                "width": 75,
                                "expression": {
                                    "kind": "IdentifierName",
                                    "fullStart": 1001,
                                    "fullEnd": 1009,
                                    "start": 1003,
                                    "end": 1009,
                                    "fullWidth": 8,
                                    "width": 6,
                                    "text": "$ERROR",
                                    "value": "$ERROR",
                                    "valueText": "$ERROR",
                                    "hasLeadingTrivia": true,
                                    "leadingTrivia": [
                                        {
                                            "kind": "WhitespaceTrivia",
                                            "text": "  "
                                        }
                                    ]
                                },
                                "argumentList": {
                                    "kind": "ArgumentList",
                                    "fullStart": 1009,
                                    "fullEnd": 1078,
                                    "start": 1009,
                                    "end": 1078,
                                    "fullWidth": 69,
                                    "width": 69,
                                    "openParenToken": {
                                        "kind": "OpenParenToken",
                                        "fullStart": 1009,
                                        "fullEnd": 1010,
                                        "start": 1009,
                                        "end": 1010,
                                        "fullWidth": 1,
                                        "width": 1,
                                        "text": "(",
                                        "value": "(",
                                        "valueText": "("
                                    },
                                    "arguments": [
                                        {
                                            "kind": "AddExpression",
                                            "fullStart": 1010,
                                            "fullEnd": 1077,
                                            "start": 1010,
                                            "end": 1077,
                                            "fullWidth": 67,
                                            "width": 67,
                                            "left": {
                                                "kind": "StringLiteral",
                                                "fullStart": 1010,
                                                "fullEnd": 1065,
                                                "start": 1010,
                                                "end": 1064,
                                                "fullWidth": 55,
                                                "width": 54,
                                                "text": "'#5: x = []; x.length = \"1\"; x.length === 1. Actual: '",
                                                "value": "#5: x = []; x.length = \"1\"; x.length === 1. Actual: ",
                                                "valueText": "#5: x = []; x.length = \"1\"; x.length === 1. Actual: ",
                                                "hasTrailingTrivia": true,
                                                "trailingTrivia": [
                                                    {
                                                        "kind": "WhitespaceTrivia",
                                                        "text": " "
                                                    }
                                                ]
                                            },
                                            "operatorToken": {
                                                "kind": "PlusToken",
                                                "fullStart": 1065,
                                                "fullEnd": 1067,
                                                "start": 1065,
                                                "end": 1066,
                                                "fullWidth": 2,
                                                "width": 1,
                                                "text": "+",
                                                "value": "+",
                                                "valueText": "+",
                                                "hasTrailingTrivia": true,
                                                "trailingTrivia": [
                                                    {
                                                        "kind": "WhitespaceTrivia",
                                                        "text": " "
                                                    }
                                                ]
                                            },
                                            "right": {
                                                "kind": "ParenthesizedExpression",
                                                "fullStart": 1067,
                                                "fullEnd": 1077,
                                                "start": 1067,
                                                "end": 1077,
                                                "fullWidth": 10,
                                                "width": 10,
                                                "openParenToken": {
                                                    "kind": "OpenParenToken",
                                                    "fullStart": 1067,
                                                    "fullEnd": 1068,
                                                    "start": 1067,
                                                    "end": 1068,
                                                    "fullWidth": 1,
                                                    "width": 1,
                                                    "text": "(",
                                                    "value": "(",
                                                    "valueText": "("
                                                },
                                                "expression": {
                                                    "kind": "MemberAccessExpression",
                                                    "fullStart": 1068,
                                                    "fullEnd": 1076,
                                                    "start": 1068,
                                                    "end": 1076,
                                                    "fullWidth": 8,
                                                    "width": 8,
                                                    "expression": {
                                                        "kind": "IdentifierName",
                                                        "fullStart": 1068,
                                                        "fullEnd": 1069,
                                                        "start": 1068,
                                                        "end": 1069,
                                                        "fullWidth": 1,
                                                        "width": 1,
                                                        "text": "x",
                                                        "value": "x",
                                                        "valueText": "x"
                                                    },
                                                    "dotToken": {
                                                        "kind": "DotToken",
                                                        "fullStart": 1069,
                                                        "fullEnd": 1070,
                                                        "start": 1069,
                                                        "end": 1070,
                                                        "fullWidth": 1,
                                                        "width": 1,
                                                        "text": ".",
                                                        "value": ".",
                                                        "valueText": "."
                                                    },
                                                    "name": {
                                                        "kind": "IdentifierName",
                                                        "fullStart": 1070,
                                                        "fullEnd": 1076,
                                                        "start": 1070,
                                                        "end": 1076,
                                                        "fullWidth": 6,
                                                        "width": 6,
                                                        "text": "length",
                                                        "value": "length",
                                                        "valueText": "length"
                                                    }
                                                },
                                                "closeParenToken": {
                                                    "kind": "CloseParenToken",
                                                    "fullStart": 1076,
                                                    "fullEnd": 1077,
                                                    "start": 1076,
                                                    "end": 1077,
                                                    "fullWidth": 1,
                                                    "width": 1,
                                                    "text": ")",
                                                    "value": ")",
                                                    "valueText": ")"
                                                }
                                            }
                                        }
                                    ],
                                    "closeParenToken": {
                                        "kind": "CloseParenToken",
                                        "fullStart": 1077,
                                        "fullEnd": 1078,
                                        "start": 1077,
                                        "end": 1078,
                                        "fullWidth": 1,
                                        "width": 1,
                                        "text": ")",
                                        "value": ")",
                                        "valueText": ")"
                                    }
                                }
                            },
                            "semicolonToken": {
                                "kind": "SemicolonToken",
                                "fullStart": 1078,
                                "fullEnd": 1084,
                                "start": 1078,
                                "end": 1079,
                                "fullWidth": 6,
                                "width": 1,
                                "text": ";",
                                "value": ";",
                                "valueText": ";",
                                "hasTrailingTrivia": true,
                                "hasTrailingNewLine": true,
                                "trailingTrivia": [
                                    {
                                        "kind": "WhitespaceTrivia",
                                        "text": "    "
                                    },
                                    {
                                        "kind": "NewLineTrivia",
                                        "text": "\n"
                                    }
                                ]
                            }
                        }
                    ],
                    "closeBraceToken": {
                        "kind": "CloseBraceToken",
                        "fullStart": 1084,
                        "fullEnd": 1086,
                        "start": 1084,
                        "end": 1085,
                        "fullWidth": 2,
                        "width": 1,
                        "text": "}",
                        "value": "}",
                        "valueText": "}",
                        "hasTrailingTrivia": true,
                        "hasTrailingNewLine": true,
                        "trailingTrivia": [
                            {
                                "kind": "NewLineTrivia",
                                "text": "\n"
                            }
                        ]
                    }
                }
            },
            {
                "kind": "ExpressionStatement",
                "fullStart": 1086,
                "fullEnd": 1105,
                "start": 1097,
                "end": 1104,
                "fullWidth": 19,
                "width": 7,
                "expression": {
                    "kind": "AssignmentExpression",
                    "fullStart": 1086,
                    "fullEnd": 1103,
                    "start": 1097,
                    "end": 1103,
                    "fullWidth": 17,
                    "width": 6,
                    "left": {
                        "kind": "IdentifierName",
                        "fullStart": 1086,
                        "fullEnd": 1099,
                        "start": 1097,
                        "end": 1098,
                        "fullWidth": 13,
                        "width": 1,
                        "text": "x",
                        "value": "x",
                        "valueText": "x",
                        "hasLeadingTrivia": true,
                        "hasLeadingComment": true,
                        "hasLeadingNewLine": true,
                        "hasTrailingTrivia": true,
                        "leadingTrivia": [
                            {
                                "kind": "NewLineTrivia",
                                "text": "\n"
                            },
                            {
                                "kind": "SingleLineCommentTrivia",
                                "text": "//CHECK#6"
                            },
                            {
                                "kind": "NewLineTrivia",
                                "text": "\n"
                            }
                        ],
                        "trailingTrivia": [
                            {
                                "kind": "WhitespaceTrivia",
                                "text": " "
                            }
                        ]
                    },
                    "operatorToken": {
                        "kind": "EqualsToken",
                        "fullStart": 1099,
                        "fullEnd": 1101,
                        "start": 1099,
                        "end": 1100,
                        "fullWidth": 2,
                        "width": 1,
                        "text": "=",
                        "value": "=",
                        "valueText": "=",
                        "hasTrailingTrivia": true,
                        "trailingTrivia": [
                            {
                                "kind": "WhitespaceTrivia",
                                "text": " "
                            }
                        ]
                    },
                    "right": {
                        "kind": "ArrayLiteralExpression",
                        "fullStart": 1101,
                        "fullEnd": 1103,
                        "start": 1101,
                        "end": 1103,
                        "fullWidth": 2,
                        "width": 2,
                        "openBracketToken": {
                            "kind": "OpenBracketToken",
                            "fullStart": 1101,
                            "fullEnd": 1102,
                            "start": 1101,
                            "end": 1102,
                            "fullWidth": 1,
                            "width": 1,
                            "text": "[",
                            "value": "[",
                            "valueText": "["
                        },
                        "expressions": [],
                        "closeBracketToken": {
                            "kind": "CloseBracketToken",
                            "fullStart": 1102,
                            "fullEnd": 1103,
                            "start": 1102,
                            "end": 1103,
                            "fullWidth": 1,
                            "width": 1,
                            "text": "]",
                            "value": "]",
                            "valueText": "]"
                        }
                    }
                },
                "semicolonToken": {
                    "kind": "SemicolonToken",
                    "fullStart": 1103,
                    "fullEnd": 1105,
                    "start": 1103,
                    "end": 1104,
                    "fullWidth": 2,
                    "width": 1,
                    "text": ";",
                    "value": ";",
                    "valueText": ";",
                    "hasTrailingTrivia": true,
                    "hasTrailingNewLine": true,
                    "trailingTrivia": [
                        {
                            "kind": "NewLineTrivia",
                            "text": "\n"
                        }
                    ]
                }
            },
            {
                "kind": "ExpressionStatement",
                "fullStart": 1105,
                "fullEnd": 1133,
                "start": 1105,
                "end": 1132,
                "fullWidth": 28,
                "width": 27,
                "expression": {
                    "kind": "AssignmentExpression",
                    "fullStart": 1105,
                    "fullEnd": 1131,
                    "start": 1105,
                    "end": 1131,
                    "fullWidth": 26,
                    "width": 26,
                    "left": {
                        "kind": "MemberAccessExpression",
                        "fullStart": 1105,
                        "fullEnd": 1114,
                        "start": 1105,
                        "end": 1113,
                        "fullWidth": 9,
                        "width": 8,
                        "expression": {
                            "kind": "IdentifierName",
                            "fullStart": 1105,
                            "fullEnd": 1106,
                            "start": 1105,
                            "end": 1106,
                            "fullWidth": 1,
                            "width": 1,
                            "text": "x",
                            "value": "x",
                            "valueText": "x"
                        },
                        "dotToken": {
                            "kind": "DotToken",
                            "fullStart": 1106,
                            "fullEnd": 1107,
                            "start": 1106,
                            "end": 1107,
                            "fullWidth": 1,
                            "width": 1,
                            "text": ".",
                            "value": ".",
                            "valueText": "."
                        },
                        "name": {
                            "kind": "IdentifierName",
                            "fullStart": 1107,
                            "fullEnd": 1114,
                            "start": 1107,
                            "end": 1113,
                            "fullWidth": 7,
                            "width": 6,
                            "text": "length",
                            "value": "length",
                            "valueText": "length",
                            "hasTrailingTrivia": true,
                            "trailingTrivia": [
                                {
                                    "kind": "WhitespaceTrivia",
                                    "text": " "
                                }
                            ]
                        }
                    },
                    "operatorToken": {
                        "kind": "EqualsToken",
                        "fullStart": 1114,
                        "fullEnd": 1116,
                        "start": 1114,
                        "end": 1115,
                        "fullWidth": 2,
                        "width": 1,
                        "text": "=",
                        "value": "=",
                        "valueText": "=",
                        "hasTrailingTrivia": true,
                        "trailingTrivia": [
                            {
                                "kind": "WhitespaceTrivia",
                                "text": " "
                            }
                        ]
                    },
                    "right": {
                        "kind": "ObjectCreationExpression",
                        "fullStart": 1116,
                        "fullEnd": 1131,
                        "start": 1116,
                        "end": 1131,
                        "fullWidth": 15,
                        "width": 15,
                        "newKeyword": {
                            "kind": "NewKeyword",
                            "fullStart": 1116,
                            "fullEnd": 1120,
                            "start": 1116,
                            "end": 1119,
                            "fullWidth": 4,
                            "width": 3,
                            "text": "new",
                            "value": "new",
                            "valueText": "new",
                            "hasTrailingTrivia": true,
                            "trailingTrivia": [
                                {
                                    "kind": "WhitespaceTrivia",
                                    "text": " "
                                }
                            ]
                        },
                        "expression": {
                            "kind": "IdentifierName",
                            "fullStart": 1120,
                            "fullEnd": 1126,
                            "start": 1120,
                            "end": 1126,
                            "fullWidth": 6,
                            "width": 6,
                            "text": "String",
                            "value": "String",
                            "valueText": "String"
                        },
                        "argumentList": {
                            "kind": "ArgumentList",
                            "fullStart": 1126,
                            "fullEnd": 1131,
                            "start": 1126,
                            "end": 1131,
                            "fullWidth": 5,
                            "width": 5,
                            "openParenToken": {
                                "kind": "OpenParenToken",
                                "fullStart": 1126,
                                "fullEnd": 1127,
                                "start": 1126,
                                "end": 1127,
                                "fullWidth": 1,
                                "width": 1,
                                "text": "(",
                                "value": "(",
                                "valueText": "("
                            },
                            "arguments": [
                                {
                                    "kind": "StringLiteral",
                                    "fullStart": 1127,
                                    "fullEnd": 1130,
                                    "start": 1127,
                                    "end": 1130,
                                    "fullWidth": 3,
                                    "width": 3,
                                    "text": "\"1\"",
                                    "value": "1",
                                    "valueText": "1"
                                }
                            ],
                            "closeParenToken": {
                                "kind": "CloseParenToken",
                                "fullStart": 1130,
                                "fullEnd": 1131,
                                "start": 1130,
                                "end": 1131,
                                "fullWidth": 1,
                                "width": 1,
                                "text": ")",
                                "value": ")",
                                "valueText": ")"
                            }
                        }
                    }
                },
                "semicolonToken": {
                    "kind": "SemicolonToken",
                    "fullStart": 1131,
                    "fullEnd": 1133,
                    "start": 1131,
                    "end": 1132,
                    "fullWidth": 2,
                    "width": 1,
                    "text": ";",
                    "value": ";",
                    "valueText": ";",
                    "hasTrailingTrivia": true,
                    "hasTrailingNewLine": true,
                    "trailingTrivia": [
                        {
                            "kind": "NewLineTrivia",
                            "text": "\n"
                        }
                    ]
                }
            },
            {
                "kind": "IfStatement",
                "fullStart": 1133,
                "fullEnd": 1254,
                "start": 1133,
                "end": 1253,
                "fullWidth": 121,
                "width": 120,
                "ifKeyword": {
                    "kind": "IfKeyword",
                    "fullStart": 1133,
                    "fullEnd": 1136,
                    "start": 1133,
                    "end": 1135,
                    "fullWidth": 3,
                    "width": 2,
                    "text": "if",
                    "value": "if",
                    "valueText": "if",
                    "hasTrailingTrivia": true,
                    "trailingTrivia": [
                        {
                            "kind": "WhitespaceTrivia",
                            "text": " "
                        }
                    ]
                },
                "openParenToken": {
                    "kind": "OpenParenToken",
                    "fullStart": 1136,
                    "fullEnd": 1137,
                    "start": 1136,
                    "end": 1137,
                    "fullWidth": 1,
                    "width": 1,
                    "text": "(",
                    "value": "(",
                    "valueText": "("
                },
                "condition": {
                    "kind": "NotEqualsExpression",
                    "fullStart": 1137,
                    "fullEnd": 1151,
                    "start": 1137,
                    "end": 1151,
                    "fullWidth": 14,
                    "width": 14,
                    "left": {
                        "kind": "MemberAccessExpression",
                        "fullStart": 1137,
                        "fullEnd": 1146,
                        "start": 1137,
                        "end": 1145,
                        "fullWidth": 9,
                        "width": 8,
                        "expression": {
                            "kind": "IdentifierName",
                            "fullStart": 1137,
                            "fullEnd": 1138,
                            "start": 1137,
                            "end": 1138,
                            "fullWidth": 1,
                            "width": 1,
                            "text": "x",
                            "value": "x",
                            "valueText": "x"
                        },
                        "dotToken": {
                            "kind": "DotToken",
                            "fullStart": 1138,
                            "fullEnd": 1139,
                            "start": 1138,
                            "end": 1139,
                            "fullWidth": 1,
                            "width": 1,
                            "text": ".",
                            "value": ".",
                            "valueText": "."
                        },
                        "name": {
                            "kind": "IdentifierName",
                            "fullStart": 1139,
                            "fullEnd": 1146,
                            "start": 1139,
                            "end": 1145,
                            "fullWidth": 7,
                            "width": 6,
                            "text": "length",
                            "value": "length",
                            "valueText": "length",
                            "hasTrailingTrivia": true,
                            "trailingTrivia": [
                                {
                                    "kind": "WhitespaceTrivia",
                                    "text": " "
                                }
                            ]
                        }
                    },
                    "operatorToken": {
                        "kind": "ExclamationEqualsEqualsToken",
                        "fullStart": 1146,
                        "fullEnd": 1150,
                        "start": 1146,
                        "end": 1149,
                        "fullWidth": 4,
                        "width": 3,
                        "text": "!==",
                        "value": "!==",
                        "valueText": "!==",
                        "hasTrailingTrivia": true,
                        "trailingTrivia": [
                            {
                                "kind": "WhitespaceTrivia",
                                "text": " "
                            }
                        ]
                    },
                    "right": {
                        "kind": "NumericLiteral",
                        "fullStart": 1150,
                        "fullEnd": 1151,
                        "start": 1150,
                        "end": 1151,
                        "fullWidth": 1,
                        "width": 1,
                        "text": "1",
                        "value": 1,
                        "valueText": "1"
                    }
                },
                "closeParenToken": {
                    "kind": "CloseParenToken",
                    "fullStart": 1151,
                    "fullEnd": 1153,
                    "start": 1151,
                    "end": 1152,
                    "fullWidth": 2,
                    "width": 1,
                    "text": ")",
                    "value": ")",
                    "valueText": ")",
                    "hasTrailingTrivia": true,
                    "trailingTrivia": [
                        {
                            "kind": "WhitespaceTrivia",
                            "text": " "
                        }
                    ]
                },
                "statement": {
                    "kind": "Block",
                    "fullStart": 1153,
                    "fullEnd": 1254,
                    "start": 1153,
                    "end": 1253,
                    "fullWidth": 101,
                    "width": 100,
                    "openBraceToken": {
                        "kind": "OpenBraceToken",
                        "fullStart": 1153,
                        "fullEnd": 1157,
                        "start": 1153,
                        "end": 1154,
                        "fullWidth": 4,
                        "width": 1,
                        "text": "{",
                        "value": "{",
                        "valueText": "{",
                        "hasTrailingTrivia": true,
                        "hasTrailingNewLine": true,
                        "trailingTrivia": [
                            {
                                "kind": "WhitespaceTrivia",
                                "text": "  "
                            },
                            {
                                "kind": "NewLineTrivia",
                                "text": "\n"
                            }
                        ]
                    },
                    "statements": [
                        {
                            "kind": "ExpressionStatement",
                            "fullStart": 1157,
                            "fullEnd": 1252,
                            "start": 1159,
                            "end": 1247,
                            "fullWidth": 95,
                            "width": 88,
                            "expression": {
                                "kind": "InvocationExpression",
                                "fullStart": 1157,
                                "fullEnd": 1246,
                                "start": 1159,
                                "end": 1246,
                                "fullWidth": 89,
                                "width": 87,
                                "expression": {
                                    "kind": "IdentifierName",
                                    "fullStart": 1157,
                                    "fullEnd": 1165,
                                    "start": 1159,
                                    "end": 1165,
                                    "fullWidth": 8,
                                    "width": 6,
                                    "text": "$ERROR",
                                    "value": "$ERROR",
                                    "valueText": "$ERROR",
                                    "hasLeadingTrivia": true,
                                    "leadingTrivia": [
                                        {
                                            "kind": "WhitespaceTrivia",
                                            "text": "  "
                                        }
                                    ]
                                },
                                "argumentList": {
                                    "kind": "ArgumentList",
                                    "fullStart": 1165,
                                    "fullEnd": 1246,
                                    "start": 1165,
                                    "end": 1246,
                                    "fullWidth": 81,
                                    "width": 81,
                                    "openParenToken": {
                                        "kind": "OpenParenToken",
                                        "fullStart": 1165,
                                        "fullEnd": 1166,
                                        "start": 1165,
                                        "end": 1166,
                                        "fullWidth": 1,
                                        "width": 1,
                                        "text": "(",
                                        "value": "(",
                                        "valueText": "("
                                    },
                                    "arguments": [
                                        {
                                            "kind": "AddExpression",
                                            "fullStart": 1166,
                                            "fullEnd": 1245,
                                            "start": 1166,
                                            "end": 1245,
                                            "fullWidth": 79,
                                            "width": 79,
                                            "left": {
                                                "kind": "StringLiteral",
                                                "fullStart": 1166,
                                                "fullEnd": 1233,
                                                "start": 1166,
                                                "end": 1232,
                                                "fullWidth": 67,
                                                "width": 66,
                                                "text": "'#6: x = []; x.length = new String(\"1\"); x.length === 1. Actual: '",
                                                "value": "#6: x = []; x.length = new String(\"1\"); x.length === 1. Actual: ",
                                                "valueText": "#6: x = []; x.length = new String(\"1\"); x.length === 1. Actual: ",
                                                "hasTrailingTrivia": true,
                                                "trailingTrivia": [
                                                    {
                                                        "kind": "WhitespaceTrivia",
                                                        "text": " "
                                                    }
                                                ]
                                            },
                                            "operatorToken": {
                                                "kind": "PlusToken",
                                                "fullStart": 1233,
                                                "fullEnd": 1235,
                                                "start": 1233,
                                                "end": 1234,
                                                "fullWidth": 2,
                                                "width": 1,
                                                "text": "+",
                                                "value": "+",
                                                "valueText": "+",
                                                "hasTrailingTrivia": true,
                                                "trailingTrivia": [
                                                    {
                                                        "kind": "WhitespaceTrivia",
                                                        "text": " "
                                                    }
                                                ]
                                            },
                                            "right": {
                                                "kind": "ParenthesizedExpression",
                                                "fullStart": 1235,
                                                "fullEnd": 1245,
                                                "start": 1235,
                                                "end": 1245,
                                                "fullWidth": 10,
                                                "width": 10,
                                                "openParenToken": {
                                                    "kind": "OpenParenToken",
                                                    "fullStart": 1235,
                                                    "fullEnd": 1236,
                                                    "start": 1235,
                                                    "end": 1236,
                                                    "fullWidth": 1,
                                                    "width": 1,
                                                    "text": "(",
                                                    "value": "(",
                                                    "valueText": "("
                                                },
                                                "expression": {
                                                    "kind": "MemberAccessExpression",
                                                    "fullStart": 1236,
                                                    "fullEnd": 1244,
                                                    "start": 1236,
                                                    "end": 1244,
                                                    "fullWidth": 8,
                                                    "width": 8,
                                                    "expression": {
                                                        "kind": "IdentifierName",
                                                        "fullStart": 1236,
                                                        "fullEnd": 1237,
                                                        "start": 1236,
                                                        "end": 1237,
                                                        "fullWidth": 1,
                                                        "width": 1,
                                                        "text": "x",
                                                        "value": "x",
                                                        "valueText": "x"
                                                    },
                                                    "dotToken": {
                                                        "kind": "DotToken",
                                                        "fullStart": 1237,
                                                        "fullEnd": 1238,
                                                        "start": 1237,
                                                        "end": 1238,
                                                        "fullWidth": 1,
                                                        "width": 1,
                                                        "text": ".",
                                                        "value": ".",
                                                        "valueText": "."
                                                    },
                                                    "name": {
                                                        "kind": "IdentifierName",
                                                        "fullStart": 1238,
                                                        "fullEnd": 1244,
                                                        "start": 1238,
                                                        "end": 1244,
                                                        "fullWidth": 6,
                                                        "width": 6,
                                                        "text": "length",
                                                        "value": "length",
                                                        "valueText": "length"
                                                    }
                                                },
                                                "closeParenToken": {
                                                    "kind": "CloseParenToken",
                                                    "fullStart": 1244,
                                                    "fullEnd": 1245,
                                                    "start": 1244,
                                                    "end": 1245,
                                                    "fullWidth": 1,
                                                    "width": 1,
                                                    "text": ")",
                                                    "value": ")",
                                                    "valueText": ")"
                                                }
                                            }
                                        }
                                    ],
                                    "closeParenToken": {
                                        "kind": "CloseParenToken",
                                        "fullStart": 1245,
                                        "fullEnd": 1246,
                                        "start": 1245,
                                        "end": 1246,
                                        "fullWidth": 1,
                                        "width": 1,
                                        "text": ")",
                                        "value": ")",
                                        "valueText": ")"
                                    }
                                }
                            },
                            "semicolonToken": {
                                "kind": "SemicolonToken",
                                "fullStart": 1246,
                                "fullEnd": 1252,
                                "start": 1246,
                                "end": 1247,
                                "fullWidth": 6,
                                "width": 1,
                                "text": ";",
                                "value": ";",
                                "valueText": ";",
                                "hasTrailingTrivia": true,
                                "hasTrailingNewLine": true,
                                "trailingTrivia": [
                                    {
                                        "kind": "WhitespaceTrivia",
                                        "text": "    "
                                    },
                                    {
                                        "kind": "NewLineTrivia",
                                        "text": "\n"
                                    }
                                ]
                            }
                        }
                    ],
                    "closeBraceToken": {
                        "kind": "CloseBraceToken",
                        "fullStart": 1252,
                        "fullEnd": 1254,
                        "start": 1252,
                        "end": 1253,
                        "fullWidth": 2,
                        "width": 1,
                        "text": "}",
                        "value": "}",
                        "valueText": "}",
                        "hasTrailingTrivia": true,
                        "hasTrailingNewLine": true,
                        "trailingTrivia": [
                            {
                                "kind": "NewLineTrivia",
                                "text": "\n"
                            }
                        ]
                    }
                }
            }
        ],
        "endOfFileToken": {
            "kind": "EndOfFileToken",
            "fullStart": 1254,
            "fullEnd": 1255,
            "start": 1255,
            "end": 1255,
            "fullWidth": 1,
            "width": 0,
            "text": "",
            "hasLeadingTrivia": true,
            "hasLeadingNewLine": true,
            "leadingTrivia": [
                {
                    "kind": "NewLineTrivia",
                    "text": "\n"
                }
            ]
        }
    },
    "lineMap": {
        "lineStarts": [
            0,
            61,
            132,
            133,
            137,
            196,
            199,
            255,
            300,
            304,
            305,
            315,
            327,
            344,
            368,
            452,
            454,
            455,
            465,
            474,
            491,
            515,
            600,
            602,
            603,
            613,
            622,
            653,
            677,
            776,
            778,
            779,
            789,
            797,
            823,
            847,
            940,
            942,
            943,
            953,
            961,
            977,
            1001,
            1084,
            1086,
            1087,
            1097,
            1105,
            1133,
            1157,
            1252,
            1254,
            1255
        ],
        "length": 1255
    }
}<|MERGE_RESOLUTION|>--- conflicted
+++ resolved
@@ -102,12 +102,8 @@
                             "start": 319,
                             "end": 325,
                             "fullWidth": 6,
-<<<<<<< HEAD
                             "width": 6,
-                            "identifier": {
-=======
                             "propertyName": {
->>>>>>> 85e84683
                                 "kind": "IdentifierName",
                                 "fullStart": 319,
                                 "fullEnd": 321,
