--- conflicted
+++ resolved
@@ -249,12 +249,8 @@
                                         "start": 563,
                                         "end": 568,
                                         "fullWidth": 5,
-<<<<<<< HEAD
                                         "width": 5,
-                                        "identifier": {
-=======
                                         "propertyName": {
->>>>>>> 85e84683
                                             "kind": "IdentifierName",
                                             "fullStart": 563,
                                             "fullEnd": 565,
