{
    "isDeclaration": false,
    "languageVersion": "EcmaScript5",
    "parseOptions": {
        "allowAutomaticSemicolonInsertion": true
    },
    "sourceUnit": {
        "kind": "SourceUnit",
        "fullStart": 0,
        "fullEnd": 606,
        "start": 413,
        "end": 606,
        "fullWidth": 606,
        "width": 193,
        "moduleElements": [
            {
                "kind": "VariableStatement",
                "fullStart": 0,
                "fullEnd": 435,
                "start": 413,
                "end": 434,
                "fullWidth": 435,
                "width": 21,
                "modifiers": [],
                "variableDeclaration": {
                    "kind": "VariableDeclaration",
                    "fullStart": 0,
                    "fullEnd": 433,
                    "start": 413,
                    "end": 433,
                    "fullWidth": 433,
                    "width": 20,
                    "varKeyword": {
                        "kind": "VarKeyword",
                        "fullStart": 0,
                        "fullEnd": 417,
                        "start": 413,
                        "end": 416,
                        "fullWidth": 417,
                        "width": 3,
                        "text": "var",
                        "value": "var",
                        "valueText": "var",
                        "hasLeadingTrivia": true,
                        "hasLeadingComment": true,
                        "hasLeadingNewLine": true,
                        "hasTrailingTrivia": true,
                        "leadingTrivia": [
                            {
                                "kind": "SingleLineCommentTrivia",
                                "text": "// Copyright 2009 the Sputnik authors.  All rights reserved."
                            },
                            {
                                "kind": "NewLineTrivia",
                                "text": "\n"
                            },
                            {
                                "kind": "SingleLineCommentTrivia",
                                "text": "// This code is governed by the BSD license found in the LICENSE file."
                            },
                            {
                                "kind": "NewLineTrivia",
                                "text": "\n"
                            },
                            {
                                "kind": "NewLineTrivia",
                                "text": "\n"
                            },
                            {
                                "kind": "MultiLineCommentTrivia",
                                "text": "/**\n * This description of Array constructor applies if and only if\n * the Array constructor is given no arguments or at least two arguments\n *\n * @path ch15/15.4/15.4.2/15.4.2.1/S15.4.2.1_A1.3_T1.js\n * @description Checking case when Array constructor is given one argument\n */"
                            },
                            {
                                "kind": "NewLineTrivia",
                                "text": "\n"
                            },
                            {
                                "kind": "NewLineTrivia",
                                "text": "\n"
                            }
                        ],
                        "trailingTrivia": [
                            {
                                "kind": "WhitespaceTrivia",
                                "text": " "
                            }
                        ]
                    },
                    "variableDeclarators": [
                        {
                            "kind": "VariableDeclarator",
                            "fullStart": 417,
                            "fullEnd": 433,
                            "start": 417,
                            "end": 433,
                            "fullWidth": 16,
<<<<<<< HEAD
                            "width": 16,
                            "identifier": {
=======
                            "propertyName": {
>>>>>>> 85e84683
                                "kind": "IdentifierName",
                                "fullStart": 417,
                                "fullEnd": 419,
                                "start": 417,
                                "end": 418,
                                "fullWidth": 2,
                                "width": 1,
                                "text": "x",
                                "value": "x",
                                "valueText": "x",
                                "hasTrailingTrivia": true,
                                "trailingTrivia": [
                                    {
                                        "kind": "WhitespaceTrivia",
                                        "text": " "
                                    }
                                ]
                            },
                            "equalsValueClause": {
                                "kind": "EqualsValueClause",
                                "fullStart": 419,
                                "fullEnd": 433,
                                "start": 419,
                                "end": 433,
                                "fullWidth": 14,
                                "width": 14,
                                "equalsToken": {
                                    "kind": "EqualsToken",
                                    "fullStart": 419,
                                    "fullEnd": 421,
                                    "start": 419,
                                    "end": 420,
                                    "fullWidth": 2,
                                    "width": 1,
                                    "text": "=",
                                    "value": "=",
                                    "valueText": "=",
                                    "hasTrailingTrivia": true,
                                    "trailingTrivia": [
                                        {
                                            "kind": "WhitespaceTrivia",
                                            "text": " "
                                        }
                                    ]
                                },
                                "value": {
                                    "kind": "ObjectCreationExpression",
                                    "fullStart": 421,
                                    "fullEnd": 433,
                                    "start": 421,
                                    "end": 433,
                                    "fullWidth": 12,
                                    "width": 12,
                                    "newKeyword": {
                                        "kind": "NewKeyword",
                                        "fullStart": 421,
                                        "fullEnd": 425,
                                        "start": 421,
                                        "end": 424,
                                        "fullWidth": 4,
                                        "width": 3,
                                        "text": "new",
                                        "value": "new",
                                        "valueText": "new",
                                        "hasTrailingTrivia": true,
                                        "trailingTrivia": [
                                            {
                                                "kind": "WhitespaceTrivia",
                                                "text": " "
                                            }
                                        ]
                                    },
                                    "expression": {
                                        "kind": "IdentifierName",
                                        "fullStart": 425,
                                        "fullEnd": 430,
                                        "start": 425,
                                        "end": 430,
                                        "fullWidth": 5,
                                        "width": 5,
                                        "text": "Array",
                                        "value": "Array",
                                        "valueText": "Array"
                                    },
                                    "argumentList": {
                                        "kind": "ArgumentList",
                                        "fullStart": 430,
                                        "fullEnd": 433,
                                        "start": 430,
                                        "end": 433,
                                        "fullWidth": 3,
                                        "width": 3,
                                        "openParenToken": {
                                            "kind": "OpenParenToken",
                                            "fullStart": 430,
                                            "fullEnd": 431,
                                            "start": 430,
                                            "end": 431,
                                            "fullWidth": 1,
                                            "width": 1,
                                            "text": "(",
                                            "value": "(",
                                            "valueText": "("
                                        },
                                        "arguments": [
                                            {
                                                "kind": "NumericLiteral",
                                                "fullStart": 431,
                                                "fullEnd": 432,
                                                "start": 431,
                                                "end": 432,
                                                "fullWidth": 1,
                                                "width": 1,
                                                "text": "2",
                                                "value": 2,
                                                "valueText": "2"
                                            }
                                        ],
                                        "closeParenToken": {
                                            "kind": "CloseParenToken",
                                            "fullStart": 432,
                                            "fullEnd": 433,
                                            "start": 432,
                                            "end": 433,
                                            "fullWidth": 1,
                                            "width": 1,
                                            "text": ")",
                                            "value": ")",
                                            "valueText": ")"
                                        }
                                    }
                                }
                            }
                        }
                    ]
                },
                "semicolonToken": {
                    "kind": "SemicolonToken",
                    "fullStart": 433,
                    "fullEnd": 435,
                    "start": 433,
                    "end": 434,
                    "fullWidth": 2,
                    "width": 1,
                    "text": ";",
                    "value": ";",
                    "valueText": ";",
                    "hasTrailingTrivia": true,
                    "hasTrailingNewLine": true,
                    "trailingTrivia": [
                        {
                            "kind": "NewLineTrivia",
                            "text": "\n"
                        }
                    ]
                }
            },
            {
                "kind": "IfStatement",
                "fullStart": 435,
                "fullEnd": 524,
                "start": 446,
                "end": 523,
                "fullWidth": 89,
                "width": 77,
                "ifKeyword": {
                    "kind": "IfKeyword",
                    "fullStart": 435,
                    "fullEnd": 449,
                    "start": 446,
                    "end": 448,
                    "fullWidth": 14,
                    "width": 2,
                    "text": "if",
                    "value": "if",
                    "valueText": "if",
                    "hasLeadingTrivia": true,
                    "hasLeadingComment": true,
                    "hasLeadingNewLine": true,
                    "hasTrailingTrivia": true,
                    "leadingTrivia": [
                        {
                            "kind": "NewLineTrivia",
                            "text": "\n"
                        },
                        {
                            "kind": "SingleLineCommentTrivia",
                            "text": "//CHECK#1"
                        },
                        {
                            "kind": "NewLineTrivia",
                            "text": "\n"
                        }
                    ],
                    "trailingTrivia": [
                        {
                            "kind": "WhitespaceTrivia",
                            "text": " "
                        }
                    ]
                },
                "openParenToken": {
                    "kind": "OpenParenToken",
                    "fullStart": 449,
                    "fullEnd": 450,
                    "start": 449,
                    "end": 450,
                    "fullWidth": 1,
                    "width": 1,
                    "text": "(",
                    "value": "(",
                    "valueText": "("
                },
                "condition": {
                    "kind": "EqualsExpression",
                    "fullStart": 450,
                    "fullEnd": 464,
                    "start": 450,
                    "end": 464,
                    "fullWidth": 14,
                    "width": 14,
                    "left": {
                        "kind": "MemberAccessExpression",
                        "fullStart": 450,
                        "fullEnd": 459,
                        "start": 450,
                        "end": 458,
                        "fullWidth": 9,
                        "width": 8,
                        "expression": {
                            "kind": "IdentifierName",
                            "fullStart": 450,
                            "fullEnd": 451,
                            "start": 450,
                            "end": 451,
                            "fullWidth": 1,
                            "width": 1,
                            "text": "x",
                            "value": "x",
                            "valueText": "x"
                        },
                        "dotToken": {
                            "kind": "DotToken",
                            "fullStart": 451,
                            "fullEnd": 452,
                            "start": 451,
                            "end": 452,
                            "fullWidth": 1,
                            "width": 1,
                            "text": ".",
                            "value": ".",
                            "valueText": "."
                        },
                        "name": {
                            "kind": "IdentifierName",
                            "fullStart": 452,
                            "fullEnd": 459,
                            "start": 452,
                            "end": 458,
                            "fullWidth": 7,
                            "width": 6,
                            "text": "length",
                            "value": "length",
                            "valueText": "length",
                            "hasTrailingTrivia": true,
                            "trailingTrivia": [
                                {
                                    "kind": "WhitespaceTrivia",
                                    "text": " "
                                }
                            ]
                        }
                    },
                    "operatorToken": {
                        "kind": "EqualsEqualsEqualsToken",
                        "fullStart": 459,
                        "fullEnd": 463,
                        "start": 459,
                        "end": 462,
                        "fullWidth": 4,
                        "width": 3,
                        "text": "===",
                        "value": "===",
                        "valueText": "===",
                        "hasTrailingTrivia": true,
                        "trailingTrivia": [
                            {
                                "kind": "WhitespaceTrivia",
                                "text": " "
                            }
                        ]
                    },
                    "right": {
                        "kind": "NumericLiteral",
                        "fullStart": 463,
                        "fullEnd": 464,
                        "start": 463,
                        "end": 464,
                        "fullWidth": 1,
                        "width": 1,
                        "text": "1",
                        "value": 1,
                        "valueText": "1"
                    }
                },
                "closeParenToken": {
                    "kind": "CloseParenToken",
                    "fullStart": 464,
                    "fullEnd": 466,
                    "start": 464,
                    "end": 465,
                    "fullWidth": 2,
                    "width": 1,
                    "text": ")",
                    "value": ")",
                    "valueText": ")",
                    "hasTrailingTrivia": true,
                    "trailingTrivia": [
                        {
                            "kind": "WhitespaceTrivia",
                            "text": " "
                        }
                    ]
                },
                "statement": {
                    "kind": "Block",
                    "fullStart": 466,
                    "fullEnd": 524,
                    "start": 466,
                    "end": 523,
                    "fullWidth": 58,
                    "width": 57,
                    "openBraceToken": {
                        "kind": "OpenBraceToken",
                        "fullStart": 466,
                        "fullEnd": 468,
                        "start": 466,
                        "end": 467,
                        "fullWidth": 2,
                        "width": 1,
                        "text": "{",
                        "value": "{",
                        "valueText": "{",
                        "hasTrailingTrivia": true,
                        "hasTrailingNewLine": true,
                        "trailingTrivia": [
                            {
                                "kind": "NewLineTrivia",
                                "text": "\n"
                            }
                        ]
                    },
                    "statements": [
                        {
                            "kind": "ExpressionStatement",
                            "fullStart": 468,
                            "fullEnd": 522,
                            "start": 470,
                            "end": 521,
                            "fullWidth": 54,
                            "width": 51,
                            "expression": {
                                "kind": "InvocationExpression",
                                "fullStart": 468,
                                "fullEnd": 520,
                                "start": 470,
                                "end": 520,
                                "fullWidth": 52,
                                "width": 50,
                                "expression": {
                                    "kind": "IdentifierName",
                                    "fullStart": 468,
                                    "fullEnd": 476,
                                    "start": 470,
                                    "end": 476,
                                    "fullWidth": 8,
                                    "width": 6,
                                    "text": "$ERROR",
                                    "value": "$ERROR",
                                    "valueText": "$ERROR",
                                    "hasLeadingTrivia": true,
                                    "leadingTrivia": [
                                        {
                                            "kind": "WhitespaceTrivia",
                                            "text": "  "
                                        }
                                    ]
                                },
                                "argumentList": {
                                    "kind": "ArgumentList",
                                    "fullStart": 476,
                                    "fullEnd": 520,
                                    "start": 476,
                                    "end": 520,
                                    "fullWidth": 44,
                                    "width": 44,
                                    "openParenToken": {
                                        "kind": "OpenParenToken",
                                        "fullStart": 476,
                                        "fullEnd": 477,
                                        "start": 476,
                                        "end": 477,
                                        "fullWidth": 1,
                                        "width": 1,
                                        "text": "(",
                                        "value": "(",
                                        "valueText": "("
                                    },
                                    "arguments": [
                                        {
                                            "kind": "StringLiteral",
                                            "fullStart": 477,
                                            "fullEnd": 519,
                                            "start": 477,
                                            "end": 519,
                                            "fullWidth": 42,
                                            "width": 42,
                                            "text": "'#1: var x = new Array(2); x.length !== 1'",
                                            "value": "#1: var x = new Array(2); x.length !== 1",
                                            "valueText": "#1: var x = new Array(2); x.length !== 1"
                                        }
                                    ],
                                    "closeParenToken": {
                                        "kind": "CloseParenToken",
                                        "fullStart": 519,
                                        "fullEnd": 520,
                                        "start": 519,
                                        "end": 520,
                                        "fullWidth": 1,
                                        "width": 1,
                                        "text": ")",
                                        "value": ")",
                                        "valueText": ")"
                                    }
                                }
                            },
                            "semicolonToken": {
                                "kind": "SemicolonToken",
                                "fullStart": 520,
                                "fullEnd": 522,
                                "start": 520,
                                "end": 521,
                                "fullWidth": 2,
                                "width": 1,
                                "text": ";",
                                "value": ";",
                                "valueText": ";",
                                "hasTrailingTrivia": true,
                                "hasTrailingNewLine": true,
                                "trailingTrivia": [
                                    {
                                        "kind": "NewLineTrivia",
                                        "text": "\n"
                                    }
                                ]
                            }
                        }
                    ],
                    "closeBraceToken": {
                        "kind": "CloseBraceToken",
                        "fullStart": 522,
                        "fullEnd": 524,
                        "start": 522,
                        "end": 523,
                        "fullWidth": 2,
                        "width": 1,
                        "text": "}",
                        "value": "}",
                        "valueText": "}",
                        "hasTrailingTrivia": true,
                        "hasTrailingNewLine": true,
                        "trailingTrivia": [
                            {
                                "kind": "NewLineTrivia",
                                "text": "\n"
                            }
                        ]
                    }
                }
            },
            {
                "kind": "IfStatement",
                "fullStart": 524,
                "fullEnd": 605,
                "start": 535,
                "end": 604,
                "fullWidth": 81,
                "width": 69,
                "ifKeyword": {
                    "kind": "IfKeyword",
                    "fullStart": 524,
                    "fullEnd": 538,
                    "start": 535,
                    "end": 537,
                    "fullWidth": 14,
                    "width": 2,
                    "text": "if",
                    "value": "if",
                    "valueText": "if",
                    "hasLeadingTrivia": true,
                    "hasLeadingComment": true,
                    "hasLeadingNewLine": true,
                    "hasTrailingTrivia": true,
                    "leadingTrivia": [
                        {
                            "kind": "NewLineTrivia",
                            "text": "\n"
                        },
                        {
                            "kind": "SingleLineCommentTrivia",
                            "text": "//CHECK#2"
                        },
                        {
                            "kind": "NewLineTrivia",
                            "text": "\n"
                        }
                    ],
                    "trailingTrivia": [
                        {
                            "kind": "WhitespaceTrivia",
                            "text": " "
                        }
                    ]
                },
                "openParenToken": {
                    "kind": "OpenParenToken",
                    "fullStart": 538,
                    "fullEnd": 539,
                    "start": 538,
                    "end": 539,
                    "fullWidth": 1,
                    "width": 1,
                    "text": "(",
                    "value": "(",
                    "valueText": "("
                },
                "condition": {
                    "kind": "EqualsExpression",
                    "fullStart": 539,
                    "fullEnd": 549,
                    "start": 539,
                    "end": 549,
                    "fullWidth": 10,
                    "width": 10,
                    "left": {
                        "kind": "ElementAccessExpression",
                        "fullStart": 539,
                        "fullEnd": 544,
                        "start": 539,
                        "end": 543,
                        "fullWidth": 5,
                        "width": 4,
                        "expression": {
                            "kind": "IdentifierName",
                            "fullStart": 539,
                            "fullEnd": 540,
                            "start": 539,
                            "end": 540,
                            "fullWidth": 1,
                            "width": 1,
                            "text": "x",
                            "value": "x",
                            "valueText": "x"
                        },
                        "openBracketToken": {
                            "kind": "OpenBracketToken",
                            "fullStart": 540,
                            "fullEnd": 541,
                            "start": 540,
                            "end": 541,
                            "fullWidth": 1,
                            "width": 1,
                            "text": "[",
                            "value": "[",
                            "valueText": "["
                        },
                        "argumentExpression": {
                            "kind": "NumericLiteral",
                            "fullStart": 541,
                            "fullEnd": 542,
                            "start": 541,
                            "end": 542,
                            "fullWidth": 1,
                            "width": 1,
                            "text": "0",
                            "value": 0,
                            "valueText": "0"
                        },
                        "closeBracketToken": {
                            "kind": "CloseBracketToken",
                            "fullStart": 542,
                            "fullEnd": 544,
                            "start": 542,
                            "end": 543,
                            "fullWidth": 2,
                            "width": 1,
                            "text": "]",
                            "value": "]",
                            "valueText": "]",
                            "hasTrailingTrivia": true,
                            "trailingTrivia": [
                                {
                                    "kind": "WhitespaceTrivia",
                                    "text": " "
                                }
                            ]
                        }
                    },
                    "operatorToken": {
                        "kind": "EqualsEqualsEqualsToken",
                        "fullStart": 544,
                        "fullEnd": 548,
                        "start": 544,
                        "end": 547,
                        "fullWidth": 4,
                        "width": 3,
                        "text": "===",
                        "value": "===",
                        "valueText": "===",
                        "hasTrailingTrivia": true,
                        "trailingTrivia": [
                            {
                                "kind": "WhitespaceTrivia",
                                "text": " "
                            }
                        ]
                    },
                    "right": {
                        "kind": "NumericLiteral",
                        "fullStart": 548,
                        "fullEnd": 549,
                        "start": 548,
                        "end": 549,
                        "fullWidth": 1,
                        "width": 1,
                        "text": "2",
                        "value": 2,
                        "valueText": "2"
                    }
                },
                "closeParenToken": {
                    "kind": "CloseParenToken",
                    "fullStart": 549,
                    "fullEnd": 551,
                    "start": 549,
                    "end": 550,
                    "fullWidth": 2,
                    "width": 1,
                    "text": ")",
                    "value": ")",
                    "valueText": ")",
                    "hasTrailingTrivia": true,
                    "trailingTrivia": [
                        {
                            "kind": "WhitespaceTrivia",
                            "text": " "
                        }
                    ]
                },
                "statement": {
                    "kind": "Block",
                    "fullStart": 551,
                    "fullEnd": 605,
                    "start": 551,
                    "end": 604,
                    "fullWidth": 54,
                    "width": 53,
                    "openBraceToken": {
                        "kind": "OpenBraceToken",
                        "fullStart": 551,
                        "fullEnd": 553,
                        "start": 551,
                        "end": 552,
                        "fullWidth": 2,
                        "width": 1,
                        "text": "{",
                        "value": "{",
                        "valueText": "{",
                        "hasTrailingTrivia": true,
                        "hasTrailingNewLine": true,
                        "trailingTrivia": [
                            {
                                "kind": "NewLineTrivia",
                                "text": "\n"
                            }
                        ]
                    },
                    "statements": [
                        {
                            "kind": "ExpressionStatement",
                            "fullStart": 553,
                            "fullEnd": 603,
                            "start": 555,
                            "end": 602,
                            "fullWidth": 50,
                            "width": 47,
                            "expression": {
                                "kind": "InvocationExpression",
                                "fullStart": 553,
                                "fullEnd": 601,
                                "start": 555,
                                "end": 601,
                                "fullWidth": 48,
                                "width": 46,
                                "expression": {
                                    "kind": "IdentifierName",
                                    "fullStart": 553,
                                    "fullEnd": 561,
                                    "start": 555,
                                    "end": 561,
                                    "fullWidth": 8,
                                    "width": 6,
                                    "text": "$ERROR",
                                    "value": "$ERROR",
                                    "valueText": "$ERROR",
                                    "hasLeadingTrivia": true,
                                    "leadingTrivia": [
                                        {
                                            "kind": "WhitespaceTrivia",
                                            "text": "  "
                                        }
                                    ]
                                },
                                "argumentList": {
                                    "kind": "ArgumentList",
                                    "fullStart": 561,
                                    "fullEnd": 601,
                                    "start": 561,
                                    "end": 601,
                                    "fullWidth": 40,
                                    "width": 40,
                                    "openParenToken": {
                                        "kind": "OpenParenToken",
                                        "fullStart": 561,
                                        "fullEnd": 562,
                                        "start": 561,
                                        "end": 562,
                                        "fullWidth": 1,
                                        "width": 1,
                                        "text": "(",
                                        "value": "(",
                                        "valueText": "("
                                    },
                                    "arguments": [
                                        {
                                            "kind": "StringLiteral",
                                            "fullStart": 562,
                                            "fullEnd": 600,
                                            "start": 562,
                                            "end": 600,
                                            "fullWidth": 38,
                                            "width": 38,
                                            "text": "'#2: var x = new Array(2); x[0] !== 2'",
                                            "value": "#2: var x = new Array(2); x[0] !== 2",
                                            "valueText": "#2: var x = new Array(2); x[0] !== 2"
                                        }
                                    ],
                                    "closeParenToken": {
                                        "kind": "CloseParenToken",
                                        "fullStart": 600,
                                        "fullEnd": 601,
                                        "start": 600,
                                        "end": 601,
                                        "fullWidth": 1,
                                        "width": 1,
                                        "text": ")",
                                        "value": ")",
                                        "valueText": ")"
                                    }
                                }
                            },
                            "semicolonToken": {
                                "kind": "SemicolonToken",
                                "fullStart": 601,
                                "fullEnd": 603,
                                "start": 601,
                                "end": 602,
                                "fullWidth": 2,
                                "width": 1,
                                "text": ";",
                                "value": ";",
                                "valueText": ";",
                                "hasTrailingTrivia": true,
                                "hasTrailingNewLine": true,
                                "trailingTrivia": [
                                    {
                                        "kind": "NewLineTrivia",
                                        "text": "\n"
                                    }
                                ]
                            }
                        }
                    ],
                    "closeBraceToken": {
                        "kind": "CloseBraceToken",
                        "fullStart": 603,
                        "fullEnd": 605,
                        "start": 603,
                        "end": 604,
                        "fullWidth": 2,
                        "width": 1,
                        "text": "}",
                        "value": "}",
                        "valueText": "}",
                        "hasTrailingTrivia": true,
                        "hasTrailingNewLine": true,
                        "trailingTrivia": [
                            {
                                "kind": "NewLineTrivia",
                                "text": "\n"
                            }
                        ]
                    }
                }
            }
        ],
        "endOfFileToken": {
            "kind": "EndOfFileToken",
            "fullStart": 605,
            "fullEnd": 606,
            "start": 606,
            "end": 606,
            "fullWidth": 1,
            "width": 0,
            "text": "",
            "hasLeadingTrivia": true,
            "hasLeadingNewLine": true,
            "leadingTrivia": [
                {
                    "kind": "NewLineTrivia",
                    "text": "\n"
                }
            ]
        }
    },
    "lineMap": {
        "lineStarts": [
            0,
            61,
            132,
            133,
            137,
            201,
            274,
            277,
            333,
            408,
            412,
            413,
            435,
            436,
            446,
            468,
            522,
            524,
            525,
            535,
            553,
            603,
            605,
            606
        ],
        "length": 606
    }
}<|MERGE_RESOLUTION|>--- conflicted
+++ resolved
@@ -94,12 +94,8 @@
                             "start": 417,
                             "end": 433,
                             "fullWidth": 16,
-<<<<<<< HEAD
                             "width": 16,
-                            "identifier": {
-=======
                             "propertyName": {
->>>>>>> 85e84683
                                 "kind": "IdentifierName",
                                 "fullStart": 417,
                                 "fullEnd": 419,
