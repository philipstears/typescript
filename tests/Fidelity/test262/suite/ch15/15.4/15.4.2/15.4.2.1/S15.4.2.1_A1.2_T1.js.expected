{
    "isDeclaration": false,
    "languageVersion": "EcmaScript5",
    "parseOptions": {
        "allowAutomaticSemicolonInsertion": true
    },
    "sourceUnit": {
        "kind": "SourceUnit",
        "fullStart": 0,
        "fullEnd": 840,
        "start": 342,
        "end": 840,
        "fullWidth": 840,
        "width": 498,
        "moduleElements": [
            {
                "kind": "VariableStatement",
                "fullStart": 0,
                "fullEnd": 364,
                "start": 342,
                "end": 362,
                "fullWidth": 364,
                "width": 20,
                "modifiers": [],
                "variableDeclaration": {
                    "kind": "VariableDeclaration",
                    "fullStart": 0,
                    "fullEnd": 361,
                    "start": 342,
                    "end": 361,
                    "fullWidth": 361,
                    "width": 19,
                    "varKeyword": {
                        "kind": "VarKeyword",
                        "fullStart": 0,
                        "fullEnd": 346,
                        "start": 342,
                        "end": 345,
                        "fullWidth": 346,
                        "width": 3,
                        "text": "var",
                        "value": "var",
                        "valueText": "var",
                        "hasLeadingTrivia": true,
                        "hasLeadingComment": true,
                        "hasLeadingNewLine": true,
                        "hasTrailingTrivia": true,
                        "leadingTrivia": [
                            {
                                "kind": "SingleLineCommentTrivia",
                                "text": "// Copyright 2009 the Sputnik authors.  All rights reserved."
                            },
                            {
                                "kind": "NewLineTrivia",
                                "text": "\n"
                            },
                            {
                                "kind": "SingleLineCommentTrivia",
                                "text": "// This code is governed by the BSD license found in the LICENSE file."
                            },
                            {
                                "kind": "NewLineTrivia",
                                "text": "\n"
                            },
                            {
                                "kind": "NewLineTrivia",
                                "text": "\n"
                            },
                            {
                                "kind": "MultiLineCommentTrivia",
                                "text": "/**\n * The [[Class]] property of the newly constructed object is set to \"Array\"\n *\n * @path ch15/15.4/15.4.2/15.4.2.1/S15.4.2.1_A1.2_T1.js\n * @description Checking use Object.prototype.toString\n */"
                            },
                            {
                                "kind": "NewLineTrivia",
                                "text": "\n"
                            },
                            {
                                "kind": "NewLineTrivia",
                                "text": "\n"
                            },
                            {
                                "kind": "SingleLineCommentTrivia",
                                "text": "//CHECK#1"
                            },
                            {
                                "kind": "NewLineTrivia",
                                "text": "\n"
                            }
                        ],
                        "trailingTrivia": [
                            {
                                "kind": "WhitespaceTrivia",
                                "text": " "
                            }
                        ]
                    },
                    "variableDeclarators": [
                        {
                            "kind": "VariableDeclarator",
                            "fullStart": 346,
                            "fullEnd": 361,
                            "start": 346,
                            "end": 361,
                            "fullWidth": 15,
<<<<<<< HEAD
                            "width": 15,
                            "identifier": {
=======
                            "propertyName": {
>>>>>>> 85e84683
                                "kind": "IdentifierName",
                                "fullStart": 346,
                                "fullEnd": 348,
                                "start": 346,
                                "end": 347,
                                "fullWidth": 2,
                                "width": 1,
                                "text": "x",
                                "value": "x",
                                "valueText": "x",
                                "hasTrailingTrivia": true,
                                "trailingTrivia": [
                                    {
                                        "kind": "WhitespaceTrivia",
                                        "text": " "
                                    }
                                ]
                            },
                            "equalsValueClause": {
                                "kind": "EqualsValueClause",
                                "fullStart": 348,
                                "fullEnd": 361,
                                "start": 348,
                                "end": 361,
                                "fullWidth": 13,
                                "width": 13,
                                "equalsToken": {
                                    "kind": "EqualsToken",
                                    "fullStart": 348,
                                    "fullEnd": 350,
                                    "start": 348,
                                    "end": 349,
                                    "fullWidth": 2,
                                    "width": 1,
                                    "text": "=",
                                    "value": "=",
                                    "valueText": "=",
                                    "hasTrailingTrivia": true,
                                    "trailingTrivia": [
                                        {
                                            "kind": "WhitespaceTrivia",
                                            "text": " "
                                        }
                                    ]
                                },
                                "value": {
                                    "kind": "ObjectCreationExpression",
                                    "fullStart": 350,
                                    "fullEnd": 361,
                                    "start": 350,
                                    "end": 361,
                                    "fullWidth": 11,
                                    "width": 11,
                                    "newKeyword": {
                                        "kind": "NewKeyword",
                                        "fullStart": 350,
                                        "fullEnd": 354,
                                        "start": 350,
                                        "end": 353,
                                        "fullWidth": 4,
                                        "width": 3,
                                        "text": "new",
                                        "value": "new",
                                        "valueText": "new",
                                        "hasTrailingTrivia": true,
                                        "trailingTrivia": [
                                            {
                                                "kind": "WhitespaceTrivia",
                                                "text": " "
                                            }
                                        ]
                                    },
                                    "expression": {
                                        "kind": "IdentifierName",
                                        "fullStart": 354,
                                        "fullEnd": 359,
                                        "start": 354,
                                        "end": 359,
                                        "fullWidth": 5,
                                        "width": 5,
                                        "text": "Array",
                                        "value": "Array",
                                        "valueText": "Array"
                                    },
                                    "argumentList": {
                                        "kind": "ArgumentList",
                                        "fullStart": 359,
                                        "fullEnd": 361,
                                        "start": 359,
                                        "end": 361,
                                        "fullWidth": 2,
                                        "width": 2,
                                        "openParenToken": {
                                            "kind": "OpenParenToken",
                                            "fullStart": 359,
                                            "fullEnd": 360,
                                            "start": 359,
                                            "end": 360,
                                            "fullWidth": 1,
                                            "width": 1,
                                            "text": "(",
                                            "value": "(",
                                            "valueText": "("
                                        },
                                        "arguments": [],
                                        "closeParenToken": {
                                            "kind": "CloseParenToken",
                                            "fullStart": 360,
                                            "fullEnd": 361,
                                            "start": 360,
                                            "end": 361,
                                            "fullWidth": 1,
                                            "width": 1,
                                            "text": ")",
                                            "value": ")",
                                            "valueText": ")"
                                        }
                                    }
                                }
                            }
                        }
                    ]
                },
                "semicolonToken": {
                    "kind": "SemicolonToken",
                    "fullStart": 361,
                    "fullEnd": 364,
                    "start": 361,
                    "end": 362,
                    "fullWidth": 3,
                    "width": 1,
                    "text": ";",
                    "value": ";",
                    "valueText": ";",
                    "hasTrailingTrivia": true,
                    "hasTrailingNewLine": true,
                    "trailingTrivia": [
                        {
                            "kind": "WhitespaceTrivia",
                            "text": " "
                        },
                        {
                            "kind": "NewLineTrivia",
                            "text": "\n"
                        }
                    ]
                }
            },
            {
                "kind": "ExpressionStatement",
                "fullStart": 364,
                "fullEnd": 404,
                "start": 364,
                "end": 403,
                "fullWidth": 40,
                "width": 39,
                "expression": {
                    "kind": "AssignmentExpression",
                    "fullStart": 364,
                    "fullEnd": 402,
                    "start": 364,
                    "end": 402,
                    "fullWidth": 38,
                    "width": 38,
                    "left": {
                        "kind": "MemberAccessExpression",
                        "fullStart": 364,
                        "fullEnd": 375,
                        "start": 364,
                        "end": 374,
                        "fullWidth": 11,
                        "width": 10,
                        "expression": {
                            "kind": "IdentifierName",
                            "fullStart": 364,
                            "fullEnd": 365,
                            "start": 364,
                            "end": 365,
                            "fullWidth": 1,
                            "width": 1,
                            "text": "x",
                            "value": "x",
                            "valueText": "x"
                        },
                        "dotToken": {
                            "kind": "DotToken",
                            "fullStart": 365,
                            "fullEnd": 366,
                            "start": 365,
                            "end": 366,
                            "fullWidth": 1,
                            "width": 1,
                            "text": ".",
                            "value": ".",
                            "valueText": "."
                        },
                        "name": {
                            "kind": "IdentifierName",
                            "fullStart": 366,
                            "fullEnd": 375,
                            "start": 366,
                            "end": 374,
                            "fullWidth": 9,
                            "width": 8,
                            "text": "getClass",
                            "value": "getClass",
                            "valueText": "getClass",
                            "hasTrailingTrivia": true,
                            "trailingTrivia": [
                                {
                                    "kind": "WhitespaceTrivia",
                                    "text": " "
                                }
                            ]
                        }
                    },
                    "operatorToken": {
                        "kind": "EqualsToken",
                        "fullStart": 375,
                        "fullEnd": 377,
                        "start": 375,
                        "end": 376,
                        "fullWidth": 2,
                        "width": 1,
                        "text": "=",
                        "value": "=",
                        "valueText": "=",
                        "hasTrailingTrivia": true,
                        "trailingTrivia": [
                            {
                                "kind": "WhitespaceTrivia",
                                "text": " "
                            }
                        ]
                    },
                    "right": {
                        "kind": "MemberAccessExpression",
                        "fullStart": 377,
                        "fullEnd": 402,
                        "start": 377,
                        "end": 402,
                        "fullWidth": 25,
                        "width": 25,
                        "expression": {
                            "kind": "MemberAccessExpression",
                            "fullStart": 377,
                            "fullEnd": 393,
                            "start": 377,
                            "end": 393,
                            "fullWidth": 16,
                            "width": 16,
                            "expression": {
                                "kind": "IdentifierName",
                                "fullStart": 377,
                                "fullEnd": 383,
                                "start": 377,
                                "end": 383,
                                "fullWidth": 6,
                                "width": 6,
                                "text": "Object",
                                "value": "Object",
                                "valueText": "Object"
                            },
                            "dotToken": {
                                "kind": "DotToken",
                                "fullStart": 383,
                                "fullEnd": 384,
                                "start": 383,
                                "end": 384,
                                "fullWidth": 1,
                                "width": 1,
                                "text": ".",
                                "value": ".",
                                "valueText": "."
                            },
                            "name": {
                                "kind": "IdentifierName",
                                "fullStart": 384,
                                "fullEnd": 393,
                                "start": 384,
                                "end": 393,
                                "fullWidth": 9,
                                "width": 9,
                                "text": "prototype",
                                "value": "prototype",
                                "valueText": "prototype"
                            }
                        },
                        "dotToken": {
                            "kind": "DotToken",
                            "fullStart": 393,
                            "fullEnd": 394,
                            "start": 393,
                            "end": 394,
                            "fullWidth": 1,
                            "width": 1,
                            "text": ".",
                            "value": ".",
                            "valueText": "."
                        },
                        "name": {
                            "kind": "IdentifierName",
                            "fullStart": 394,
                            "fullEnd": 402,
                            "start": 394,
                            "end": 402,
                            "fullWidth": 8,
                            "width": 8,
                            "text": "toString",
                            "value": "toString",
                            "valueText": "toString"
                        }
                    }
                },
                "semicolonToken": {
                    "kind": "SemicolonToken",
                    "fullStart": 402,
                    "fullEnd": 404,
                    "start": 402,
                    "end": 403,
                    "fullWidth": 2,
                    "width": 1,
                    "text": ";",
                    "value": ";",
                    "valueText": ";",
                    "hasTrailingTrivia": true,
                    "hasTrailingNewLine": true,
                    "trailingTrivia": [
                        {
                            "kind": "NewLineTrivia",
                            "text": "\n"
                        }
                    ]
                }
            },
            {
                "kind": "IfStatement",
                "fullStart": 404,
                "fullEnd": 580,
                "start": 404,
                "end": 579,
                "fullWidth": 176,
                "width": 175,
                "ifKeyword": {
                    "kind": "IfKeyword",
                    "fullStart": 404,
                    "fullEnd": 407,
                    "start": 404,
                    "end": 406,
                    "fullWidth": 3,
                    "width": 2,
                    "text": "if",
                    "value": "if",
                    "valueText": "if",
                    "hasTrailingTrivia": true,
                    "trailingTrivia": [
                        {
                            "kind": "WhitespaceTrivia",
                            "text": " "
                        }
                    ]
                },
                "openParenToken": {
                    "kind": "OpenParenToken",
                    "fullStart": 407,
                    "fullEnd": 408,
                    "start": 407,
                    "end": 408,
                    "fullWidth": 1,
                    "width": 1,
                    "text": "(",
                    "value": "(",
                    "valueText": "("
                },
                "condition": {
                    "kind": "NotEqualsExpression",
                    "fullStart": 408,
                    "fullEnd": 451,
                    "start": 408,
                    "end": 451,
                    "fullWidth": 43,
                    "width": 43,
                    "left": {
                        "kind": "InvocationExpression",
                        "fullStart": 408,
                        "fullEnd": 421,
                        "start": 408,
                        "end": 420,
                        "fullWidth": 13,
                        "width": 12,
                        "expression": {
                            "kind": "MemberAccessExpression",
                            "fullStart": 408,
                            "fullEnd": 418,
                            "start": 408,
                            "end": 418,
                            "fullWidth": 10,
                            "width": 10,
                            "expression": {
                                "kind": "IdentifierName",
                                "fullStart": 408,
                                "fullEnd": 409,
                                "start": 408,
                                "end": 409,
                                "fullWidth": 1,
                                "width": 1,
                                "text": "x",
                                "value": "x",
                                "valueText": "x"
                            },
                            "dotToken": {
                                "kind": "DotToken",
                                "fullStart": 409,
                                "fullEnd": 410,
                                "start": 409,
                                "end": 410,
                                "fullWidth": 1,
                                "width": 1,
                                "text": ".",
                                "value": ".",
                                "valueText": "."
                            },
                            "name": {
                                "kind": "IdentifierName",
                                "fullStart": 410,
                                "fullEnd": 418,
                                "start": 410,
                                "end": 418,
                                "fullWidth": 8,
                                "width": 8,
                                "text": "getClass",
                                "value": "getClass",
                                "valueText": "getClass"
                            }
                        },
                        "argumentList": {
                            "kind": "ArgumentList",
                            "fullStart": 418,
                            "fullEnd": 421,
                            "start": 418,
                            "end": 420,
                            "fullWidth": 3,
                            "width": 2,
                            "openParenToken": {
                                "kind": "OpenParenToken",
                                "fullStart": 418,
                                "fullEnd": 419,
                                "start": 418,
                                "end": 419,
                                "fullWidth": 1,
                                "width": 1,
                                "text": "(",
                                "value": "(",
                                "valueText": "("
                            },
                            "arguments": [],
                            "closeParenToken": {
                                "kind": "CloseParenToken",
                                "fullStart": 419,
                                "fullEnd": 421,
                                "start": 419,
                                "end": 420,
                                "fullWidth": 2,
                                "width": 1,
                                "text": ")",
                                "value": ")",
                                "valueText": ")",
                                "hasTrailingTrivia": true,
                                "trailingTrivia": [
                                    {
                                        "kind": "WhitespaceTrivia",
                                        "text": " "
                                    }
                                ]
                            }
                        }
                    },
                    "operatorToken": {
                        "kind": "ExclamationEqualsEqualsToken",
                        "fullStart": 421,
                        "fullEnd": 425,
                        "start": 421,
                        "end": 424,
                        "fullWidth": 4,
                        "width": 3,
                        "text": "!==",
                        "value": "!==",
                        "valueText": "!==",
                        "hasTrailingTrivia": true,
                        "trailingTrivia": [
                            {
                                "kind": "WhitespaceTrivia",
                                "text": " "
                            }
                        ]
                    },
                    "right": {
                        "kind": "AddExpression",
                        "fullStart": 425,
                        "fullEnd": 451,
                        "start": 425,
                        "end": 451,
                        "fullWidth": 26,
                        "width": 26,
                        "left": {
                            "kind": "AddExpression",
                            "fullStart": 425,
                            "fullEnd": 446,
                            "start": 425,
                            "end": 445,
                            "fullWidth": 21,
                            "width": 20,
                            "left": {
                                "kind": "StringLiteral",
                                "fullStart": 425,
                                "fullEnd": 436,
                                "start": 425,
                                "end": 435,
                                "fullWidth": 11,
                                "width": 10,
                                "text": "\"[object \"",
                                "value": "[object ",
                                "valueText": "[object ",
                                "hasTrailingTrivia": true,
                                "trailingTrivia": [
                                    {
                                        "kind": "WhitespaceTrivia",
                                        "text": " "
                                    }
                                ]
                            },
                            "operatorToken": {
                                "kind": "PlusToken",
                                "fullStart": 436,
                                "fullEnd": 438,
                                "start": 436,
                                "end": 437,
                                "fullWidth": 2,
                                "width": 1,
                                "text": "+",
                                "value": "+",
                                "valueText": "+",
                                "hasTrailingTrivia": true,
                                "trailingTrivia": [
                                    {
                                        "kind": "WhitespaceTrivia",
                                        "text": " "
                                    }
                                ]
                            },
                            "right": {
                                "kind": "StringLiteral",
                                "fullStart": 438,
                                "fullEnd": 446,
                                "start": 438,
                                "end": 445,
                                "fullWidth": 8,
                                "width": 7,
                                "text": "\"Array\"",
                                "value": "Array",
                                "valueText": "Array",
                                "hasTrailingTrivia": true,
                                "trailingTrivia": [
                                    {
                                        "kind": "WhitespaceTrivia",
                                        "text": " "
                                    }
                                ]
                            }
                        },
                        "operatorToken": {
                            "kind": "PlusToken",
                            "fullStart": 446,
                            "fullEnd": 448,
                            "start": 446,
                            "end": 447,
                            "fullWidth": 2,
                            "width": 1,
                            "text": "+",
                            "value": "+",
                            "valueText": "+",
                            "hasTrailingTrivia": true,
                            "trailingTrivia": [
                                {
                                    "kind": "WhitespaceTrivia",
                                    "text": " "
                                }
                            ]
                        },
                        "right": {
                            "kind": "StringLiteral",
                            "fullStart": 448,
                            "fullEnd": 451,
                            "start": 448,
                            "end": 451,
                            "fullWidth": 3,
                            "width": 3,
                            "text": "\"]\"",
                            "value": "]",
                            "valueText": "]"
                        }
                    }
                },
                "closeParenToken": {
                    "kind": "CloseParenToken",
                    "fullStart": 451,
                    "fullEnd": 453,
                    "start": 451,
                    "end": 452,
                    "fullWidth": 2,
                    "width": 1,
                    "text": ")",
                    "value": ")",
                    "valueText": ")",
                    "hasTrailingTrivia": true,
                    "trailingTrivia": [
                        {
                            "kind": "WhitespaceTrivia",
                            "text": " "
                        }
                    ]
                },
                "statement": {
                    "kind": "Block",
                    "fullStart": 453,
                    "fullEnd": 580,
                    "start": 453,
                    "end": 579,
                    "fullWidth": 127,
                    "width": 126,
                    "openBraceToken": {
                        "kind": "OpenBraceToken",
                        "fullStart": 453,
                        "fullEnd": 455,
                        "start": 453,
                        "end": 454,
                        "fullWidth": 2,
                        "width": 1,
                        "text": "{",
                        "value": "{",
                        "valueText": "{",
                        "hasTrailingTrivia": true,
                        "hasTrailingNewLine": true,
                        "trailingTrivia": [
                            {
                                "kind": "NewLineTrivia",
                                "text": "\n"
                            }
                        ]
                    },
                    "statements": [
                        {
                            "kind": "ExpressionStatement",
                            "fullStart": 455,
                            "fullEnd": 578,
                            "start": 457,
                            "end": 577,
                            "fullWidth": 123,
                            "width": 120,
                            "expression": {
                                "kind": "InvocationExpression",
                                "fullStart": 455,
                                "fullEnd": 576,
                                "start": 457,
                                "end": 576,
                                "fullWidth": 121,
                                "width": 119,
                                "expression": {
                                    "kind": "IdentifierName",
                                    "fullStart": 455,
                                    "fullEnd": 463,
                                    "start": 457,
                                    "end": 463,
                                    "fullWidth": 8,
                                    "width": 6,
                                    "text": "$ERROR",
                                    "value": "$ERROR",
                                    "valueText": "$ERROR",
                                    "hasLeadingTrivia": true,
                                    "leadingTrivia": [
                                        {
                                            "kind": "WhitespaceTrivia",
                                            "text": "  "
                                        }
                                    ]
                                },
                                "argumentList": {
                                    "kind": "ArgumentList",
                                    "fullStart": 463,
                                    "fullEnd": 576,
                                    "start": 463,
                                    "end": 576,
                                    "fullWidth": 113,
                                    "width": 113,
                                    "openParenToken": {
                                        "kind": "OpenParenToken",
                                        "fullStart": 463,
                                        "fullEnd": 464,
                                        "start": 463,
                                        "end": 464,
                                        "fullWidth": 1,
                                        "width": 1,
                                        "text": "(",
                                        "value": "(",
                                        "valueText": "("
                                    },
                                    "arguments": [
                                        {
                                            "kind": "AddExpression",
                                            "fullStart": 464,
                                            "fullEnd": 575,
                                            "start": 464,
                                            "end": 575,
                                            "fullWidth": 111,
                                            "width": 111,
                                            "left": {
                                                "kind": "StringLiteral",
                                                "fullStart": 464,
                                                "fullEnd": 559,
                                                "start": 464,
                                                "end": 558,
                                                "fullWidth": 95,
                                                "width": 94,
                                                "text": "'#1: var x = new Array(); x.getClass = Object.prototype.toString; x is Array object. Actual: '",
                                                "value": "#1: var x = new Array(); x.getClass = Object.prototype.toString; x is Array object. Actual: ",
                                                "valueText": "#1: var x = new Array(); x.getClass = Object.prototype.toString; x is Array object. Actual: ",
                                                "hasTrailingTrivia": true,
                                                "trailingTrivia": [
                                                    {
                                                        "kind": "WhitespaceTrivia",
                                                        "text": " "
                                                    }
                                                ]
                                            },
                                            "operatorToken": {
                                                "kind": "PlusToken",
                                                "fullStart": 559,
                                                "fullEnd": 561,
                                                "start": 559,
                                                "end": 560,
                                                "fullWidth": 2,
                                                "width": 1,
                                                "text": "+",
                                                "value": "+",
                                                "valueText": "+",
                                                "hasTrailingTrivia": true,
                                                "trailingTrivia": [
                                                    {
                                                        "kind": "WhitespaceTrivia",
                                                        "text": " "
                                                    }
                                                ]
                                            },
                                            "right": {
                                                "kind": "ParenthesizedExpression",
                                                "fullStart": 561,
                                                "fullEnd": 575,
                                                "start": 561,
                                                "end": 575,
                                                "fullWidth": 14,
                                                "width": 14,
                                                "openParenToken": {
                                                    "kind": "OpenParenToken",
                                                    "fullStart": 561,
                                                    "fullEnd": 562,
                                                    "start": 561,
                                                    "end": 562,
                                                    "fullWidth": 1,
                                                    "width": 1,
                                                    "text": "(",
                                                    "value": "(",
                                                    "valueText": "("
                                                },
                                                "expression": {
                                                    "kind": "InvocationExpression",
                                                    "fullStart": 562,
                                                    "fullEnd": 574,
                                                    "start": 562,
                                                    "end": 574,
                                                    "fullWidth": 12,
                                                    "width": 12,
                                                    "expression": {
                                                        "kind": "MemberAccessExpression",
                                                        "fullStart": 562,
                                                        "fullEnd": 572,
                                                        "start": 562,
                                                        "end": 572,
                                                        "fullWidth": 10,
                                                        "width": 10,
                                                        "expression": {
                                                            "kind": "IdentifierName",
                                                            "fullStart": 562,
                                                            "fullEnd": 563,
                                                            "start": 562,
                                                            "end": 563,
                                                            "fullWidth": 1,
                                                            "width": 1,
                                                            "text": "x",
                                                            "value": "x",
                                                            "valueText": "x"
                                                        },
                                                        "dotToken": {
                                                            "kind": "DotToken",
                                                            "fullStart": 563,
                                                            "fullEnd": 564,
                                                            "start": 563,
                                                            "end": 564,
                                                            "fullWidth": 1,
                                                            "width": 1,
                                                            "text": ".",
                                                            "value": ".",
                                                            "valueText": "."
                                                        },
                                                        "name": {
                                                            "kind": "IdentifierName",
                                                            "fullStart": 564,
                                                            "fullEnd": 572,
                                                            "start": 564,
                                                            "end": 572,
                                                            "fullWidth": 8,
                                                            "width": 8,
                                                            "text": "getClass",
                                                            "value": "getClass",
                                                            "valueText": "getClass"
                                                        }
                                                    },
                                                    "argumentList": {
                                                        "kind": "ArgumentList",
                                                        "fullStart": 572,
                                                        "fullEnd": 574,
                                                        "start": 572,
                                                        "end": 574,
                                                        "fullWidth": 2,
                                                        "width": 2,
                                                        "openParenToken": {
                                                            "kind": "OpenParenToken",
                                                            "fullStart": 572,
                                                            "fullEnd": 573,
                                                            "start": 572,
                                                            "end": 573,
                                                            "fullWidth": 1,
                                                            "width": 1,
                                                            "text": "(",
                                                            "value": "(",
                                                            "valueText": "("
                                                        },
                                                        "arguments": [],
                                                        "closeParenToken": {
                                                            "kind": "CloseParenToken",
                                                            "fullStart": 573,
                                                            "fullEnd": 574,
                                                            "start": 573,
                                                            "end": 574,
                                                            "fullWidth": 1,
                                                            "width": 1,
                                                            "text": ")",
                                                            "value": ")",
                                                            "valueText": ")"
                                                        }
                                                    }
                                                },
                                                "closeParenToken": {
                                                    "kind": "CloseParenToken",
                                                    "fullStart": 574,
                                                    "fullEnd": 575,
                                                    "start": 574,
                                                    "end": 575,
                                                    "fullWidth": 1,
                                                    "width": 1,
                                                    "text": ")",
                                                    "value": ")",
                                                    "valueText": ")"
                                                }
                                            }
                                        }
                                    ],
                                    "closeParenToken": {
                                        "kind": "CloseParenToken",
                                        "fullStart": 575,
                                        "fullEnd": 576,
                                        "start": 575,
                                        "end": 576,
                                        "fullWidth": 1,
                                        "width": 1,
                                        "text": ")",
                                        "value": ")",
                                        "valueText": ")"
                                    }
                                }
                            },
                            "semicolonToken": {
                                "kind": "SemicolonToken",
                                "fullStart": 576,
                                "fullEnd": 578,
                                "start": 576,
                                "end": 577,
                                "fullWidth": 2,
                                "width": 1,
                                "text": ";",
                                "value": ";",
                                "valueText": ";",
                                "hasTrailingTrivia": true,
                                "hasTrailingNewLine": true,
                                "trailingTrivia": [
                                    {
                                        "kind": "NewLineTrivia",
                                        "text": "\n"
                                    }
                                ]
                            }
                        }
                    ],
                    "closeBraceToken": {
                        "kind": "CloseBraceToken",
                        "fullStart": 578,
                        "fullEnd": 580,
                        "start": 578,
                        "end": 579,
                        "fullWidth": 2,
                        "width": 1,
                        "text": "}",
                        "value": "}",
                        "valueText": "}",
                        "hasTrailingTrivia": true,
                        "hasTrailingNewLine": true,
                        "trailingTrivia": [
                            {
                                "kind": "NewLineTrivia",
                                "text": "\n"
                            }
                        ]
                    }
                }
            },
            {
                "kind": "VariableStatement",
                "fullStart": 580,
                "fullEnd": 618,
                "start": 591,
                "end": 616,
                "fullWidth": 38,
                "width": 25,
                "modifiers": [],
                "variableDeclaration": {
                    "kind": "VariableDeclaration",
                    "fullStart": 580,
                    "fullEnd": 615,
                    "start": 591,
                    "end": 615,
                    "fullWidth": 35,
                    "width": 24,
                    "varKeyword": {
                        "kind": "VarKeyword",
                        "fullStart": 580,
                        "fullEnd": 595,
                        "start": 591,
                        "end": 594,
                        "fullWidth": 15,
                        "width": 3,
                        "text": "var",
                        "value": "var",
                        "valueText": "var",
                        "hasLeadingTrivia": true,
                        "hasLeadingComment": true,
                        "hasLeadingNewLine": true,
                        "hasTrailingTrivia": true,
                        "leadingTrivia": [
                            {
                                "kind": "NewLineTrivia",
                                "text": "\n"
                            },
                            {
                                "kind": "SingleLineCommentTrivia",
                                "text": "//CHECK#2"
                            },
                            {
                                "kind": "NewLineTrivia",
                                "text": "\n"
                            }
                        ],
                        "trailingTrivia": [
                            {
                                "kind": "WhitespaceTrivia",
                                "text": " "
                            }
                        ]
                    },
                    "variableDeclarators": [
                        {
                            "kind": "VariableDeclarator",
                            "fullStart": 595,
                            "fullEnd": 615,
                            "start": 595,
                            "end": 615,
                            "fullWidth": 20,
<<<<<<< HEAD
                            "width": 20,
                            "identifier": {
=======
                            "propertyName": {
>>>>>>> 85e84683
                                "kind": "IdentifierName",
                                "fullStart": 595,
                                "fullEnd": 597,
                                "start": 595,
                                "end": 596,
                                "fullWidth": 2,
                                "width": 1,
                                "text": "x",
                                "value": "x",
                                "valueText": "x",
                                "hasTrailingTrivia": true,
                                "trailingTrivia": [
                                    {
                                        "kind": "WhitespaceTrivia",
                                        "text": " "
                                    }
                                ]
                            },
                            "equalsValueClause": {
                                "kind": "EqualsValueClause",
                                "fullStart": 597,
                                "fullEnd": 615,
                                "start": 597,
                                "end": 615,
                                "fullWidth": 18,
                                "width": 18,
                                "equalsToken": {
                                    "kind": "EqualsToken",
                                    "fullStart": 597,
                                    "fullEnd": 599,
                                    "start": 597,
                                    "end": 598,
                                    "fullWidth": 2,
                                    "width": 1,
                                    "text": "=",
                                    "value": "=",
                                    "valueText": "=",
                                    "hasTrailingTrivia": true,
                                    "trailingTrivia": [
                                        {
                                            "kind": "WhitespaceTrivia",
                                            "text": " "
                                        }
                                    ]
                                },
                                "value": {
                                    "kind": "ObjectCreationExpression",
                                    "fullStart": 599,
                                    "fullEnd": 615,
                                    "start": 599,
                                    "end": 615,
                                    "fullWidth": 16,
                                    "width": 16,
                                    "newKeyword": {
                                        "kind": "NewKeyword",
                                        "fullStart": 599,
                                        "fullEnd": 603,
                                        "start": 599,
                                        "end": 602,
                                        "fullWidth": 4,
                                        "width": 3,
                                        "text": "new",
                                        "value": "new",
                                        "valueText": "new",
                                        "hasTrailingTrivia": true,
                                        "trailingTrivia": [
                                            {
                                                "kind": "WhitespaceTrivia",
                                                "text": " "
                                            }
                                        ]
                                    },
                                    "expression": {
                                        "kind": "IdentifierName",
                                        "fullStart": 603,
                                        "fullEnd": 608,
                                        "start": 603,
                                        "end": 608,
                                        "fullWidth": 5,
                                        "width": 5,
                                        "text": "Array",
                                        "value": "Array",
                                        "valueText": "Array"
                                    },
                                    "argumentList": {
                                        "kind": "ArgumentList",
                                        "fullStart": 608,
                                        "fullEnd": 615,
                                        "start": 608,
                                        "end": 615,
                                        "fullWidth": 7,
                                        "width": 7,
                                        "openParenToken": {
                                            "kind": "OpenParenToken",
                                            "fullStart": 608,
                                            "fullEnd": 609,
                                            "start": 608,
                                            "end": 609,
                                            "fullWidth": 1,
                                            "width": 1,
                                            "text": "(",
                                            "value": "(",
                                            "valueText": "("
                                        },
                                        "arguments": [
                                            {
                                                "kind": "NumericLiteral",
                                                "fullStart": 609,
                                                "fullEnd": 610,
                                                "start": 609,
                                                "end": 610,
                                                "fullWidth": 1,
                                                "width": 1,
                                                "text": "0",
                                                "value": 0,
                                                "valueText": "0"
                                            },
                                            {
                                                "kind": "CommaToken",
                                                "fullStart": 610,
                                                "fullEnd": 611,
                                                "start": 610,
                                                "end": 611,
                                                "fullWidth": 1,
                                                "width": 1,
                                                "text": ",",
                                                "value": ",",
                                                "valueText": ","
                                            },
                                            {
                                                "kind": "NumericLiteral",
                                                "fullStart": 611,
                                                "fullEnd": 612,
                                                "start": 611,
                                                "end": 612,
                                                "fullWidth": 1,
                                                "width": 1,
                                                "text": "1",
                                                "value": 1,
                                                "valueText": "1"
                                            },
                                            {
                                                "kind": "CommaToken",
                                                "fullStart": 612,
                                                "fullEnd": 613,
                                                "start": 612,
                                                "end": 613,
                                                "fullWidth": 1,
                                                "width": 1,
                                                "text": ",",
                                                "value": ",",
                                                "valueText": ","
                                            },
                                            {
                                                "kind": "NumericLiteral",
                                                "fullStart": 613,
                                                "fullEnd": 614,
                                                "start": 613,
                                                "end": 614,
                                                "fullWidth": 1,
                                                "width": 1,
                                                "text": "2",
                                                "value": 2,
                                                "valueText": "2"
                                            }
                                        ],
                                        "closeParenToken": {
                                            "kind": "CloseParenToken",
                                            "fullStart": 614,
                                            "fullEnd": 615,
                                            "start": 614,
                                            "end": 615,
                                            "fullWidth": 1,
                                            "width": 1,
                                            "text": ")",
                                            "value": ")",
                                            "valueText": ")"
                                        }
                                    }
                                }
                            }
                        }
                    ]
                },
                "semicolonToken": {
                    "kind": "SemicolonToken",
                    "fullStart": 615,
                    "fullEnd": 618,
                    "start": 615,
                    "end": 616,
                    "fullWidth": 3,
                    "width": 1,
                    "text": ";",
                    "value": ";",
                    "valueText": ";",
                    "hasTrailingTrivia": true,
                    "hasTrailingNewLine": true,
                    "trailingTrivia": [
                        {
                            "kind": "WhitespaceTrivia",
                            "text": " "
                        },
                        {
                            "kind": "NewLineTrivia",
                            "text": "\n"
                        }
                    ]
                }
            },
            {
                "kind": "ExpressionStatement",
                "fullStart": 618,
                "fullEnd": 658,
                "start": 618,
                "end": 657,
                "fullWidth": 40,
                "width": 39,
                "expression": {
                    "kind": "AssignmentExpression",
                    "fullStart": 618,
                    "fullEnd": 656,
                    "start": 618,
                    "end": 656,
                    "fullWidth": 38,
                    "width": 38,
                    "left": {
                        "kind": "MemberAccessExpression",
                        "fullStart": 618,
                        "fullEnd": 629,
                        "start": 618,
                        "end": 628,
                        "fullWidth": 11,
                        "width": 10,
                        "expression": {
                            "kind": "IdentifierName",
                            "fullStart": 618,
                            "fullEnd": 619,
                            "start": 618,
                            "end": 619,
                            "fullWidth": 1,
                            "width": 1,
                            "text": "x",
                            "value": "x",
                            "valueText": "x"
                        },
                        "dotToken": {
                            "kind": "DotToken",
                            "fullStart": 619,
                            "fullEnd": 620,
                            "start": 619,
                            "end": 620,
                            "fullWidth": 1,
                            "width": 1,
                            "text": ".",
                            "value": ".",
                            "valueText": "."
                        },
                        "name": {
                            "kind": "IdentifierName",
                            "fullStart": 620,
                            "fullEnd": 629,
                            "start": 620,
                            "end": 628,
                            "fullWidth": 9,
                            "width": 8,
                            "text": "getClass",
                            "value": "getClass",
                            "valueText": "getClass",
                            "hasTrailingTrivia": true,
                            "trailingTrivia": [
                                {
                                    "kind": "WhitespaceTrivia",
                                    "text": " "
                                }
                            ]
                        }
                    },
                    "operatorToken": {
                        "kind": "EqualsToken",
                        "fullStart": 629,
                        "fullEnd": 631,
                        "start": 629,
                        "end": 630,
                        "fullWidth": 2,
                        "width": 1,
                        "text": "=",
                        "value": "=",
                        "valueText": "=",
                        "hasTrailingTrivia": true,
                        "trailingTrivia": [
                            {
                                "kind": "WhitespaceTrivia",
                                "text": " "
                            }
                        ]
                    },
                    "right": {
                        "kind": "MemberAccessExpression",
                        "fullStart": 631,
                        "fullEnd": 656,
                        "start": 631,
                        "end": 656,
                        "fullWidth": 25,
                        "width": 25,
                        "expression": {
                            "kind": "MemberAccessExpression",
                            "fullStart": 631,
                            "fullEnd": 647,
                            "start": 631,
                            "end": 647,
                            "fullWidth": 16,
                            "width": 16,
                            "expression": {
                                "kind": "IdentifierName",
                                "fullStart": 631,
                                "fullEnd": 637,
                                "start": 631,
                                "end": 637,
                                "fullWidth": 6,
                                "width": 6,
                                "text": "Object",
                                "value": "Object",
                                "valueText": "Object"
                            },
                            "dotToken": {
                                "kind": "DotToken",
                                "fullStart": 637,
                                "fullEnd": 638,
                                "start": 637,
                                "end": 638,
                                "fullWidth": 1,
                                "width": 1,
                                "text": ".",
                                "value": ".",
                                "valueText": "."
                            },
                            "name": {
                                "kind": "IdentifierName",
                                "fullStart": 638,
                                "fullEnd": 647,
                                "start": 638,
                                "end": 647,
                                "fullWidth": 9,
                                "width": 9,
                                "text": "prototype",
                                "value": "prototype",
                                "valueText": "prototype"
                            }
                        },
                        "dotToken": {
                            "kind": "DotToken",
                            "fullStart": 647,
                            "fullEnd": 648,
                            "start": 647,
                            "end": 648,
                            "fullWidth": 1,
                            "width": 1,
                            "text": ".",
                            "value": ".",
                            "valueText": "."
                        },
                        "name": {
                            "kind": "IdentifierName",
                            "fullStart": 648,
                            "fullEnd": 656,
                            "start": 648,
                            "end": 656,
                            "fullWidth": 8,
                            "width": 8,
                            "text": "toString",
                            "value": "toString",
                            "valueText": "toString"
                        }
                    }
                },
                "semicolonToken": {
                    "kind": "SemicolonToken",
                    "fullStart": 656,
                    "fullEnd": 658,
                    "start": 656,
                    "end": 657,
                    "fullWidth": 2,
                    "width": 1,
                    "text": ";",
                    "value": ";",
                    "valueText": ";",
                    "hasTrailingTrivia": true,
                    "hasTrailingNewLine": true,
                    "trailingTrivia": [
                        {
                            "kind": "NewLineTrivia",
                            "text": "\n"
                        }
                    ]
                }
            },
            {
                "kind": "IfStatement",
                "fullStart": 658,
                "fullEnd": 839,
                "start": 658,
                "end": 838,
                "fullWidth": 181,
                "width": 180,
                "ifKeyword": {
                    "kind": "IfKeyword",
                    "fullStart": 658,
                    "fullEnd": 661,
                    "start": 658,
                    "end": 660,
                    "fullWidth": 3,
                    "width": 2,
                    "text": "if",
                    "value": "if",
                    "valueText": "if",
                    "hasTrailingTrivia": true,
                    "trailingTrivia": [
                        {
                            "kind": "WhitespaceTrivia",
                            "text": " "
                        }
                    ]
                },
                "openParenToken": {
                    "kind": "OpenParenToken",
                    "fullStart": 661,
                    "fullEnd": 662,
                    "start": 661,
                    "end": 662,
                    "fullWidth": 1,
                    "width": 1,
                    "text": "(",
                    "value": "(",
                    "valueText": "("
                },
                "condition": {
                    "kind": "NotEqualsExpression",
                    "fullStart": 662,
                    "fullEnd": 705,
                    "start": 662,
                    "end": 705,
                    "fullWidth": 43,
                    "width": 43,
                    "left": {
                        "kind": "InvocationExpression",
                        "fullStart": 662,
                        "fullEnd": 675,
                        "start": 662,
                        "end": 674,
                        "fullWidth": 13,
                        "width": 12,
                        "expression": {
                            "kind": "MemberAccessExpression",
                            "fullStart": 662,
                            "fullEnd": 672,
                            "start": 662,
                            "end": 672,
                            "fullWidth": 10,
                            "width": 10,
                            "expression": {
                                "kind": "IdentifierName",
                                "fullStart": 662,
                                "fullEnd": 663,
                                "start": 662,
                                "end": 663,
                                "fullWidth": 1,
                                "width": 1,
                                "text": "x",
                                "value": "x",
                                "valueText": "x"
                            },
                            "dotToken": {
                                "kind": "DotToken",
                                "fullStart": 663,
                                "fullEnd": 664,
                                "start": 663,
                                "end": 664,
                                "fullWidth": 1,
                                "width": 1,
                                "text": ".",
                                "value": ".",
                                "valueText": "."
                            },
                            "name": {
                                "kind": "IdentifierName",
                                "fullStart": 664,
                                "fullEnd": 672,
                                "start": 664,
                                "end": 672,
                                "fullWidth": 8,
                                "width": 8,
                                "text": "getClass",
                                "value": "getClass",
                                "valueText": "getClass"
                            }
                        },
                        "argumentList": {
                            "kind": "ArgumentList",
                            "fullStart": 672,
                            "fullEnd": 675,
                            "start": 672,
                            "end": 674,
                            "fullWidth": 3,
                            "width": 2,
                            "openParenToken": {
                                "kind": "OpenParenToken",
                                "fullStart": 672,
                                "fullEnd": 673,
                                "start": 672,
                                "end": 673,
                                "fullWidth": 1,
                                "width": 1,
                                "text": "(",
                                "value": "(",
                                "valueText": "("
                            },
                            "arguments": [],
                            "closeParenToken": {
                                "kind": "CloseParenToken",
                                "fullStart": 673,
                                "fullEnd": 675,
                                "start": 673,
                                "end": 674,
                                "fullWidth": 2,
                                "width": 1,
                                "text": ")",
                                "value": ")",
                                "valueText": ")",
                                "hasTrailingTrivia": true,
                                "trailingTrivia": [
                                    {
                                        "kind": "WhitespaceTrivia",
                                        "text": " "
                                    }
                                ]
                            }
                        }
                    },
                    "operatorToken": {
                        "kind": "ExclamationEqualsEqualsToken",
                        "fullStart": 675,
                        "fullEnd": 679,
                        "start": 675,
                        "end": 678,
                        "fullWidth": 4,
                        "width": 3,
                        "text": "!==",
                        "value": "!==",
                        "valueText": "!==",
                        "hasTrailingTrivia": true,
                        "trailingTrivia": [
                            {
                                "kind": "WhitespaceTrivia",
                                "text": " "
                            }
                        ]
                    },
                    "right": {
                        "kind": "AddExpression",
                        "fullStart": 679,
                        "fullEnd": 705,
                        "start": 679,
                        "end": 705,
                        "fullWidth": 26,
                        "width": 26,
                        "left": {
                            "kind": "AddExpression",
                            "fullStart": 679,
                            "fullEnd": 700,
                            "start": 679,
                            "end": 699,
                            "fullWidth": 21,
                            "width": 20,
                            "left": {
                                "kind": "StringLiteral",
                                "fullStart": 679,
                                "fullEnd": 690,
                                "start": 679,
                                "end": 689,
                                "fullWidth": 11,
                                "width": 10,
                                "text": "\"[object \"",
                                "value": "[object ",
                                "valueText": "[object ",
                                "hasTrailingTrivia": true,
                                "trailingTrivia": [
                                    {
                                        "kind": "WhitespaceTrivia",
                                        "text": " "
                                    }
                                ]
                            },
                            "operatorToken": {
                                "kind": "PlusToken",
                                "fullStart": 690,
                                "fullEnd": 692,
                                "start": 690,
                                "end": 691,
                                "fullWidth": 2,
                                "width": 1,
                                "text": "+",
                                "value": "+",
                                "valueText": "+",
                                "hasTrailingTrivia": true,
                                "trailingTrivia": [
                                    {
                                        "kind": "WhitespaceTrivia",
                                        "text": " "
                                    }
                                ]
                            },
                            "right": {
                                "kind": "StringLiteral",
                                "fullStart": 692,
                                "fullEnd": 700,
                                "start": 692,
                                "end": 699,
                                "fullWidth": 8,
                                "width": 7,
                                "text": "\"Array\"",
                                "value": "Array",
                                "valueText": "Array",
                                "hasTrailingTrivia": true,
                                "trailingTrivia": [
                                    {
                                        "kind": "WhitespaceTrivia",
                                        "text": " "
                                    }
                                ]
                            }
                        },
                        "operatorToken": {
                            "kind": "PlusToken",
                            "fullStart": 700,
                            "fullEnd": 702,
                            "start": 700,
                            "end": 701,
                            "fullWidth": 2,
                            "width": 1,
                            "text": "+",
                            "value": "+",
                            "valueText": "+",
                            "hasTrailingTrivia": true,
                            "trailingTrivia": [
                                {
                                    "kind": "WhitespaceTrivia",
                                    "text": " "
                                }
                            ]
                        },
                        "right": {
                            "kind": "StringLiteral",
                            "fullStart": 702,
                            "fullEnd": 705,
                            "start": 702,
                            "end": 705,
                            "fullWidth": 3,
                            "width": 3,
                            "text": "\"]\"",
                            "value": "]",
                            "valueText": "]"
                        }
                    }
                },
                "closeParenToken": {
                    "kind": "CloseParenToken",
                    "fullStart": 705,
                    "fullEnd": 707,
                    "start": 705,
                    "end": 706,
                    "fullWidth": 2,
                    "width": 1,
                    "text": ")",
                    "value": ")",
                    "valueText": ")",
                    "hasTrailingTrivia": true,
                    "trailingTrivia": [
                        {
                            "kind": "WhitespaceTrivia",
                            "text": " "
                        }
                    ]
                },
                "statement": {
                    "kind": "Block",
                    "fullStart": 707,
                    "fullEnd": 839,
                    "start": 707,
                    "end": 838,
                    "fullWidth": 132,
                    "width": 131,
                    "openBraceToken": {
                        "kind": "OpenBraceToken",
                        "fullStart": 707,
                        "fullEnd": 709,
                        "start": 707,
                        "end": 708,
                        "fullWidth": 2,
                        "width": 1,
                        "text": "{",
                        "value": "{",
                        "valueText": "{",
                        "hasTrailingTrivia": true,
                        "hasTrailingNewLine": true,
                        "trailingTrivia": [
                            {
                                "kind": "NewLineTrivia",
                                "text": "\n"
                            }
                        ]
                    },
                    "statements": [
                        {
                            "kind": "ExpressionStatement",
                            "fullStart": 709,
                            "fullEnd": 837,
                            "start": 711,
                            "end": 836,
                            "fullWidth": 128,
                            "width": 125,
                            "expression": {
                                "kind": "InvocationExpression",
                                "fullStart": 709,
                                "fullEnd": 835,
                                "start": 711,
                                "end": 835,
                                "fullWidth": 126,
                                "width": 124,
                                "expression": {
                                    "kind": "IdentifierName",
                                    "fullStart": 709,
                                    "fullEnd": 717,
                                    "start": 711,
                                    "end": 717,
                                    "fullWidth": 8,
                                    "width": 6,
                                    "text": "$ERROR",
                                    "value": "$ERROR",
                                    "valueText": "$ERROR",
                                    "hasLeadingTrivia": true,
                                    "leadingTrivia": [
                                        {
                                            "kind": "WhitespaceTrivia",
                                            "text": "  "
                                        }
                                    ]
                                },
                                "argumentList": {
                                    "kind": "ArgumentList",
                                    "fullStart": 717,
                                    "fullEnd": 835,
                                    "start": 717,
                                    "end": 835,
                                    "fullWidth": 118,
                                    "width": 118,
                                    "openParenToken": {
                                        "kind": "OpenParenToken",
                                        "fullStart": 717,
                                        "fullEnd": 718,
                                        "start": 717,
                                        "end": 718,
                                        "fullWidth": 1,
                                        "width": 1,
                                        "text": "(",
                                        "value": "(",
                                        "valueText": "("
                                    },
                                    "arguments": [
                                        {
                                            "kind": "AddExpression",
                                            "fullStart": 718,
                                            "fullEnd": 834,
                                            "start": 718,
                                            "end": 834,
                                            "fullWidth": 116,
                                            "width": 116,
                                            "left": {
                                                "kind": "StringLiteral",
                                                "fullStart": 718,
                                                "fullEnd": 818,
                                                "start": 718,
                                                "end": 817,
                                                "fullWidth": 100,
                                                "width": 99,
                                                "text": "'#2: var x = new Array(0,1,2); x.getClass = Object.prototype.toString; x is Array object. Actual: '",
                                                "value": "#2: var x = new Array(0,1,2); x.getClass = Object.prototype.toString; x is Array object. Actual: ",
                                                "valueText": "#2: var x = new Array(0,1,2); x.getClass = Object.prototype.toString; x is Array object. Actual: ",
                                                "hasTrailingTrivia": true,
                                                "trailingTrivia": [
                                                    {
                                                        "kind": "WhitespaceTrivia",
                                                        "text": " "
                                                    }
                                                ]
                                            },
                                            "operatorToken": {
                                                "kind": "PlusToken",
                                                "fullStart": 818,
                                                "fullEnd": 820,
                                                "start": 818,
                                                "end": 819,
                                                "fullWidth": 2,
                                                "width": 1,
                                                "text": "+",
                                                "value": "+",
                                                "valueText": "+",
                                                "hasTrailingTrivia": true,
                                                "trailingTrivia": [
                                                    {
                                                        "kind": "WhitespaceTrivia",
                                                        "text": " "
                                                    }
                                                ]
                                            },
                                            "right": {
                                                "kind": "ParenthesizedExpression",
                                                "fullStart": 820,
                                                "fullEnd": 834,
                                                "start": 820,
                                                "end": 834,
                                                "fullWidth": 14,
                                                "width": 14,
                                                "openParenToken": {
                                                    "kind": "OpenParenToken",
                                                    "fullStart": 820,
                                                    "fullEnd": 821,
                                                    "start": 820,
                                                    "end": 821,
                                                    "fullWidth": 1,
                                                    "width": 1,
                                                    "text": "(",
                                                    "value": "(",
                                                    "valueText": "("
                                                },
                                                "expression": {
                                                    "kind": "InvocationExpression",
                                                    "fullStart": 821,
                                                    "fullEnd": 833,
                                                    "start": 821,
                                                    "end": 833,
                                                    "fullWidth": 12,
                                                    "width": 12,
                                                    "expression": {
                                                        "kind": "MemberAccessExpression",
                                                        "fullStart": 821,
                                                        "fullEnd": 831,
                                                        "start": 821,
                                                        "end": 831,
                                                        "fullWidth": 10,
                                                        "width": 10,
                                                        "expression": {
                                                            "kind": "IdentifierName",
                                                            "fullStart": 821,
                                                            "fullEnd": 822,
                                                            "start": 821,
                                                            "end": 822,
                                                            "fullWidth": 1,
                                                            "width": 1,
                                                            "text": "x",
                                                            "value": "x",
                                                            "valueText": "x"
                                                        },
                                                        "dotToken": {
                                                            "kind": "DotToken",
                                                            "fullStart": 822,
                                                            "fullEnd": 823,
                                                            "start": 822,
                                                            "end": 823,
                                                            "fullWidth": 1,
                                                            "width": 1,
                                                            "text": ".",
                                                            "value": ".",
                                                            "valueText": "."
                                                        },
                                                        "name": {
                                                            "kind": "IdentifierName",
                                                            "fullStart": 823,
                                                            "fullEnd": 831,
                                                            "start": 823,
                                                            "end": 831,
                                                            "fullWidth": 8,
                                                            "width": 8,
                                                            "text": "getClass",
                                                            "value": "getClass",
                                                            "valueText": "getClass"
                                                        }
                                                    },
                                                    "argumentList": {
                                                        "kind": "ArgumentList",
                                                        "fullStart": 831,
                                                        "fullEnd": 833,
                                                        "start": 831,
                                                        "end": 833,
                                                        "fullWidth": 2,
                                                        "width": 2,
                                                        "openParenToken": {
                                                            "kind": "OpenParenToken",
                                                            "fullStart": 831,
                                                            "fullEnd": 832,
                                                            "start": 831,
                                                            "end": 832,
                                                            "fullWidth": 1,
                                                            "width": 1,
                                                            "text": "(",
                                                            "value": "(",
                                                            "valueText": "("
                                                        },
                                                        "arguments": [],
                                                        "closeParenToken": {
                                                            "kind": "CloseParenToken",
                                                            "fullStart": 832,
                                                            "fullEnd": 833,
                                                            "start": 832,
                                                            "end": 833,
                                                            "fullWidth": 1,
                                                            "width": 1,
                                                            "text": ")",
                                                            "value": ")",
                                                            "valueText": ")"
                                                        }
                                                    }
                                                },
                                                "closeParenToken": {
                                                    "kind": "CloseParenToken",
                                                    "fullStart": 833,
                                                    "fullEnd": 834,
                                                    "start": 833,
                                                    "end": 834,
                                                    "fullWidth": 1,
                                                    "width": 1,
                                                    "text": ")",
                                                    "value": ")",
                                                    "valueText": ")"
                                                }
                                            }
                                        }
                                    ],
                                    "closeParenToken": {
                                        "kind": "CloseParenToken",
                                        "fullStart": 834,
                                        "fullEnd": 835,
                                        "start": 834,
                                        "end": 835,
                                        "fullWidth": 1,
                                        "width": 1,
                                        "text": ")",
                                        "value": ")",
                                        "valueText": ")"
                                    }
                                }
                            },
                            "semicolonToken": {
                                "kind": "SemicolonToken",
                                "fullStart": 835,
                                "fullEnd": 837,
                                "start": 835,
                                "end": 836,
                                "fullWidth": 2,
                                "width": 1,
                                "text": ";",
                                "value": ";",
                                "valueText": ";",
                                "hasTrailingTrivia": true,
                                "hasTrailingNewLine": true,
                                "trailingTrivia": [
                                    {
                                        "kind": "NewLineTrivia",
                                        "text": "\n"
                                    }
                                ]
                            }
                        }
                    ],
                    "closeBraceToken": {
                        "kind": "CloseBraceToken",
                        "fullStart": 837,
                        "fullEnd": 839,
                        "start": 837,
                        "end": 838,
                        "fullWidth": 2,
                        "width": 1,
                        "text": "}",
                        "value": "}",
                        "valueText": "}",
                        "hasTrailingTrivia": true,
                        "hasTrailingNewLine": true,
                        "trailingTrivia": [
                            {
                                "kind": "NewLineTrivia",
                                "text": "\n"
                            }
                        ]
                    }
                }
            }
        ],
        "endOfFileToken": {
            "kind": "EndOfFileToken",
            "fullStart": 839,
            "fullEnd": 840,
            "start": 840,
            "end": 840,
            "fullWidth": 1,
            "width": 0,
            "text": "",
            "hasLeadingTrivia": true,
            "hasLeadingNewLine": true,
            "leadingTrivia": [
                {
                    "kind": "NewLineTrivia",
                    "text": "\n"
                }
            ]
        }
    },
    "lineMap": {
        "lineStarts": [
            0,
            61,
            132,
            133,
            137,
            213,
            216,
            272,
            327,
            331,
            332,
            342,
            364,
            404,
            455,
            578,
            580,
            581,
            591,
            618,
            658,
            709,
            837,
            839,
            840
        ],
        "length": 840
    }
}<|MERGE_RESOLUTION|>--- conflicted
+++ resolved
@@ -102,12 +102,8 @@
                             "start": 346,
                             "end": 361,
                             "fullWidth": 15,
-<<<<<<< HEAD
                             "width": 15,
-                            "identifier": {
-=======
                             "propertyName": {
->>>>>>> 85e84683
                                 "kind": "IdentifierName",
                                 "fullStart": 346,
                                 "fullEnd": 348,
@@ -1103,12 +1099,8 @@
                             "start": 595,
                             "end": 615,
                             "fullWidth": 20,
-<<<<<<< HEAD
                             "width": 20,
-                            "identifier": {
-=======
                             "propertyName": {
->>>>>>> 85e84683
                                 "kind": "IdentifierName",
                                 "fullStart": 595,
                                 "fullEnd": 597,
