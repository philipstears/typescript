--- conflicted
+++ resolved
@@ -94,12 +94,8 @@
                             "start": 451,
                             "end": 470,
                             "fullWidth": 19,
-<<<<<<< HEAD
                             "width": 19,
-                            "identifier": {
-=======
                             "propertyName": {
->>>>>>> 85e84683
                                 "kind": "IdentifierName",
                                 "fullStart": 451,
                                 "fullEnd": 453,
@@ -1205,12 +1201,8 @@
                             "start": 702,
                             "end": 726,
                             "fullWidth": 24,
-<<<<<<< HEAD
                             "width": 24,
-                            "identifier": {
-=======
                             "propertyName": {
->>>>>>> 85e84683
                                 "kind": "IdentifierName",
                                 "fullStart": 702,
                                 "fullEnd": 706,
@@ -1412,12 +1404,8 @@
                             "start": 732,
                             "end": 750,
                             "fullWidth": 18,
-<<<<<<< HEAD
                             "width": 18,
-                            "identifier": {
-=======
                             "propertyName": {
->>>>>>> 85e84683
                                 "kind": "IdentifierName",
                                 "fullStart": 732,
                                 "fullEnd": 734,
