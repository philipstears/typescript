{
    "isDeclaration": false,
    "languageVersion": "EcmaScript5",
    "parseOptions": {
        "allowAutomaticSemicolonInsertion": true
    },
    "sourceUnit": {
        "kind": "SourceUnit",
        "fullStart": 0,
        "fullEnd": 656,
        "start": 517,
        "end": 656,
        "fullWidth": 656,
        "width": 139,
        "isIncrementallyUnusable": true,
        "moduleElements": [
            {
                "kind": "FunctionDeclaration",
                "fullStart": 0,
                "fullEnd": 632,
                "start": 517,
                "end": 630,
                "fullWidth": 632,
                "width": 113,
                "modifiers": [],
                "functionKeyword": {
                    "kind": "FunctionKeyword",
                    "fullStart": 0,
                    "fullEnd": 526,
                    "start": 517,
                    "end": 525,
                    "fullWidth": 526,
                    "width": 8,
                    "text": "function",
                    "value": "function",
                    "valueText": "function",
                    "hasLeadingTrivia": true,
                    "hasLeadingComment": true,
                    "hasLeadingNewLine": true,
                    "hasTrailingTrivia": true,
                    "leadingTrivia": [
                        {
                            "kind": "SingleLineCommentTrivia",
                            "text": "/// Copyright (c) 2012 Ecma International.  All rights reserved. "
                        },
                        {
                            "kind": "NewLineTrivia",
                            "text": "\r\n"
                        },
                        {
                            "kind": "SingleLineCommentTrivia",
                            "text": "/// Ecma International makes this code available under the terms and conditions set"
                        },
                        {
                            "kind": "NewLineTrivia",
                            "text": "\r\n"
                        },
                        {
                            "kind": "SingleLineCommentTrivia",
                            "text": "/// forth on http://hg.ecmascript.org/tests/test262/raw-file/tip/LICENSE (the "
                        },
                        {
                            "kind": "NewLineTrivia",
                            "text": "\r\n"
                        },
                        {
                            "kind": "SingleLineCommentTrivia",
                            "text": "/// \"Use Terms\").   Any redistribution of this code must retain the above "
                        },
                        {
                            "kind": "NewLineTrivia",
                            "text": "\r\n"
                        },
                        {
                            "kind": "SingleLineCommentTrivia",
                            "text": "/// copyright and this notice and otherwise comply with the Use Terms."
                        },
                        {
                            "kind": "NewLineTrivia",
                            "text": "\r\n"
                        },
                        {
                            "kind": "MultiLineCommentTrivia",
                            "text": "/**\r\n * @path ch15/15.4/15.4.3/15.4.3.2/15.4.3.2-0-3.js\r\n * @description Array.isArray return true if its argument is an Array\r\n */"
                        },
                        {
                            "kind": "NewLineTrivia",
                            "text": "\r\n"
                        },
                        {
                            "kind": "NewLineTrivia",
                            "text": "\r\n"
                        },
                        {
                            "kind": "NewLineTrivia",
                            "text": "\r\n"
                        }
                    ],
                    "trailingTrivia": [
                        {
                            "kind": "WhitespaceTrivia",
                            "text": " "
                        }
                    ]
                },
                "identifier": {
                    "kind": "IdentifierName",
                    "fullStart": 526,
                    "fullEnd": 534,
                    "start": 526,
                    "end": 534,
                    "fullWidth": 8,
                    "width": 8,
                    "text": "testcase",
                    "value": "testcase",
                    "valueText": "testcase"
                },
                "callSignature": {
                    "kind": "CallSignature",
                    "fullStart": 534,
                    "fullEnd": 537,
                    "start": 534,
                    "end": 536,
                    "fullWidth": 3,
                    "width": 2,
                    "parameterList": {
                        "kind": "ParameterList",
                        "fullStart": 534,
                        "fullEnd": 537,
                        "start": 534,
                        "end": 536,
                        "fullWidth": 3,
                        "width": 2,
                        "openParenToken": {
                            "kind": "OpenParenToken",
                            "fullStart": 534,
                            "fullEnd": 535,
                            "start": 534,
                            "end": 535,
                            "fullWidth": 1,
                            "width": 1,
                            "text": "(",
                            "value": "(",
                            "valueText": "("
                        },
                        "parameters": [],
                        "closeParenToken": {
                            "kind": "CloseParenToken",
                            "fullStart": 535,
                            "fullEnd": 537,
                            "start": 535,
                            "end": 536,
                            "fullWidth": 2,
                            "width": 1,
                            "text": ")",
                            "value": ")",
                            "valueText": ")",
                            "hasTrailingTrivia": true,
                            "trailingTrivia": [
                                {
                                    "kind": "WhitespaceTrivia",
                                    "text": " "
                                }
                            ]
                        }
                    }
                },
                "block": {
                    "kind": "Block",
                    "fullStart": 537,
                    "fullEnd": 632,
                    "start": 537,
                    "end": 630,
                    "fullWidth": 95,
                    "width": 93,
                    "openBraceToken": {
                        "kind": "OpenBraceToken",
                        "fullStart": 537,
                        "fullEnd": 540,
                        "start": 537,
                        "end": 538,
                        "fullWidth": 3,
                        "width": 1,
                        "text": "{",
                        "value": "{",
                        "valueText": "{",
                        "hasTrailingTrivia": true,
                        "hasTrailingNewLine": true,
                        "trailingTrivia": [
                            {
                                "kind": "NewLineTrivia",
                                "text": "\r\n"
                            }
                        ]
                    },
                    "statements": [
                        {
                            "kind": "VariableStatement",
                            "fullStart": 540,
                            "fullEnd": 555,
                            "start": 542,
                            "end": 553,
                            "fullWidth": 15,
                            "width": 11,
                            "modifiers": [],
                            "variableDeclaration": {
                                "kind": "VariableDeclaration",
                                "fullStart": 540,
                                "fullEnd": 552,
                                "start": 542,
                                "end": 552,
                                "fullWidth": 12,
                                "width": 10,
                                "varKeyword": {
                                    "kind": "VarKeyword",
                                    "fullStart": 540,
                                    "fullEnd": 546,
                                    "start": 542,
                                    "end": 545,
                                    "fullWidth": 6,
                                    "width": 3,
                                    "text": "var",
                                    "value": "var",
                                    "valueText": "var",
                                    "hasLeadingTrivia": true,
                                    "hasTrailingTrivia": true,
                                    "leadingTrivia": [
                                        {
                                            "kind": "WhitespaceTrivia",
                                            "text": "  "
                                        }
                                    ],
                                    "trailingTrivia": [
                                        {
                                            "kind": "WhitespaceTrivia",
                                            "text": " "
                                        }
                                    ]
                                },
                                "variableDeclarators": [
                                    {
                                        "kind": "VariableDeclarator",
                                        "fullStart": 546,
                                        "fullEnd": 552,
                                        "start": 546,
                                        "end": 552,
                                        "fullWidth": 6,
<<<<<<< HEAD
                                        "width": 6,
                                        "identifier": {
=======
                                        "propertyName": {
>>>>>>> 85e84683
                                            "kind": "IdentifierName",
                                            "fullStart": 546,
                                            "fullEnd": 548,
                                            "start": 546,
                                            "end": 547,
                                            "fullWidth": 2,
                                            "width": 1,
                                            "text": "a",
                                            "value": "a",
                                            "valueText": "a",
                                            "hasTrailingTrivia": true,
                                            "trailingTrivia": [
                                                {
                                                    "kind": "WhitespaceTrivia",
                                                    "text": " "
                                                }
                                            ]
                                        },
                                        "equalsValueClause": {
                                            "kind": "EqualsValueClause",
                                            "fullStart": 548,
                                            "fullEnd": 552,
                                            "start": 548,
                                            "end": 552,
                                            "fullWidth": 4,
                                            "width": 4,
                                            "equalsToken": {
                                                "kind": "EqualsToken",
                                                "fullStart": 548,
                                                "fullEnd": 550,
                                                "start": 548,
                                                "end": 549,
                                                "fullWidth": 2,
                                                "width": 1,
                                                "text": "=",
                                                "value": "=",
                                                "valueText": "=",
                                                "hasTrailingTrivia": true,
                                                "trailingTrivia": [
                                                    {
                                                        "kind": "WhitespaceTrivia",
                                                        "text": " "
                                                    }
                                                ]
                                            },
                                            "value": {
                                                "kind": "ArrayLiteralExpression",
                                                "fullStart": 550,
                                                "fullEnd": 552,
                                                "start": 550,
                                                "end": 552,
                                                "fullWidth": 2,
                                                "width": 2,
                                                "openBracketToken": {
                                                    "kind": "OpenBracketToken",
                                                    "fullStart": 550,
                                                    "fullEnd": 551,
                                                    "start": 550,
                                                    "end": 551,
                                                    "fullWidth": 1,
                                                    "width": 1,
                                                    "text": "[",
                                                    "value": "[",
                                                    "valueText": "["
                                                },
                                                "expressions": [],
                                                "closeBracketToken": {
                                                    "kind": "CloseBracketToken",
                                                    "fullStart": 551,
                                                    "fullEnd": 552,
                                                    "start": 551,
                                                    "end": 552,
                                                    "fullWidth": 1,
                                                    "width": 1,
                                                    "text": "]",
                                                    "value": "]",
                                                    "valueText": "]"
                                                }
                                            }
                                        }
                                    }
                                ]
                            },
                            "semicolonToken": {
                                "kind": "SemicolonToken",
                                "fullStart": 552,
                                "fullEnd": 555,
                                "start": 552,
                                "end": 553,
                                "fullWidth": 3,
                                "width": 1,
                                "text": ";",
                                "value": ";",
                                "valueText": ";",
                                "hasTrailingTrivia": true,
                                "hasTrailingNewLine": true,
                                "trailingTrivia": [
                                    {
                                        "kind": "NewLineTrivia",
                                        "text": "\r\n"
                                    }
                                ]
                            }
                        },
                        {
                            "kind": "VariableStatement",
                            "fullStart": 555,
                            "fullEnd": 584,
                            "start": 557,
                            "end": 582,
                            "fullWidth": 29,
                            "width": 25,
                            "modifiers": [],
                            "variableDeclaration": {
                                "kind": "VariableDeclaration",
                                "fullStart": 555,
                                "fullEnd": 581,
                                "start": 557,
                                "end": 581,
                                "fullWidth": 26,
                                "width": 24,
                                "varKeyword": {
                                    "kind": "VarKeyword",
                                    "fullStart": 555,
                                    "fullEnd": 561,
                                    "start": 557,
                                    "end": 560,
                                    "fullWidth": 6,
                                    "width": 3,
                                    "text": "var",
                                    "value": "var",
                                    "valueText": "var",
                                    "hasLeadingTrivia": true,
                                    "hasTrailingTrivia": true,
                                    "leadingTrivia": [
                                        {
                                            "kind": "WhitespaceTrivia",
                                            "text": "  "
                                        }
                                    ],
                                    "trailingTrivia": [
                                        {
                                            "kind": "WhitespaceTrivia",
                                            "text": " "
                                        }
                                    ]
                                },
                                "variableDeclarators": [
                                    {
                                        "kind": "VariableDeclarator",
                                        "fullStart": 561,
                                        "fullEnd": 581,
                                        "start": 561,
                                        "end": 581,
                                        "fullWidth": 20,
<<<<<<< HEAD
                                        "width": 20,
                                        "identifier": {
=======
                                        "propertyName": {
>>>>>>> 85e84683
                                            "kind": "IdentifierName",
                                            "fullStart": 561,
                                            "fullEnd": 563,
                                            "start": 561,
                                            "end": 562,
                                            "fullWidth": 2,
                                            "width": 1,
                                            "text": "b",
                                            "value": "b",
                                            "valueText": "b",
                                            "hasTrailingTrivia": true,
                                            "trailingTrivia": [
                                                {
                                                    "kind": "WhitespaceTrivia",
                                                    "text": " "
                                                }
                                            ]
                                        },
                                        "equalsValueClause": {
                                            "kind": "EqualsValueClause",
                                            "fullStart": 563,
                                            "fullEnd": 581,
                                            "start": 563,
                                            "end": 581,
                                            "fullWidth": 18,
                                            "width": 18,
                                            "equalsToken": {
                                                "kind": "EqualsToken",
                                                "fullStart": 563,
                                                "fullEnd": 565,
                                                "start": 563,
                                                "end": 564,
                                                "fullWidth": 2,
                                                "width": 1,
                                                "text": "=",
                                                "value": "=",
                                                "valueText": "=",
                                                "hasTrailingTrivia": true,
                                                "trailingTrivia": [
                                                    {
                                                        "kind": "WhitespaceTrivia",
                                                        "text": " "
                                                    }
                                                ]
                                            },
                                            "value": {
                                                "kind": "InvocationExpression",
                                                "fullStart": 565,
                                                "fullEnd": 581,
                                                "start": 565,
                                                "end": 581,
                                                "fullWidth": 16,
                                                "width": 16,
                                                "expression": {
                                                    "kind": "MemberAccessExpression",
                                                    "fullStart": 565,
                                                    "fullEnd": 578,
                                                    "start": 565,
                                                    "end": 578,
                                                    "fullWidth": 13,
                                                    "width": 13,
                                                    "expression": {
                                                        "kind": "IdentifierName",
                                                        "fullStart": 565,
                                                        "fullEnd": 570,
                                                        "start": 565,
                                                        "end": 570,
                                                        "fullWidth": 5,
                                                        "width": 5,
                                                        "text": "Array",
                                                        "value": "Array",
                                                        "valueText": "Array"
                                                    },
                                                    "dotToken": {
                                                        "kind": "DotToken",
                                                        "fullStart": 570,
                                                        "fullEnd": 571,
                                                        "start": 570,
                                                        "end": 571,
                                                        "fullWidth": 1,
                                                        "width": 1,
                                                        "text": ".",
                                                        "value": ".",
                                                        "valueText": "."
                                                    },
                                                    "name": {
                                                        "kind": "IdentifierName",
                                                        "fullStart": 571,
                                                        "fullEnd": 578,
                                                        "start": 571,
                                                        "end": 578,
                                                        "fullWidth": 7,
                                                        "width": 7,
                                                        "text": "isArray",
                                                        "value": "isArray",
                                                        "valueText": "isArray"
                                                    }
                                                },
                                                "argumentList": {
                                                    "kind": "ArgumentList",
                                                    "fullStart": 578,
                                                    "fullEnd": 581,
                                                    "start": 578,
                                                    "end": 581,
                                                    "fullWidth": 3,
                                                    "width": 3,
                                                    "openParenToken": {
                                                        "kind": "OpenParenToken",
                                                        "fullStart": 578,
                                                        "fullEnd": 579,
                                                        "start": 578,
                                                        "end": 579,
                                                        "fullWidth": 1,
                                                        "width": 1,
                                                        "text": "(",
                                                        "value": "(",
                                                        "valueText": "("
                                                    },
                                                    "arguments": [
                                                        {
                                                            "kind": "IdentifierName",
                                                            "fullStart": 579,
                                                            "fullEnd": 580,
                                                            "start": 579,
                                                            "end": 580,
                                                            "fullWidth": 1,
                                                            "width": 1,
                                                            "text": "a",
                                                            "value": "a",
                                                            "valueText": "a"
                                                        }
                                                    ],
                                                    "closeParenToken": {
                                                        "kind": "CloseParenToken",
                                                        "fullStart": 580,
                                                        "fullEnd": 581,
                                                        "start": 580,
                                                        "end": 581,
                                                        "fullWidth": 1,
                                                        "width": 1,
                                                        "text": ")",
                                                        "value": ")",
                                                        "valueText": ")"
                                                    }
                                                }
                                            }
                                        }
                                    }
                                ]
                            },
                            "semicolonToken": {
                                "kind": "SemicolonToken",
                                "fullStart": 581,
                                "fullEnd": 584,
                                "start": 581,
                                "end": 582,
                                "fullWidth": 3,
                                "width": 1,
                                "text": ";",
                                "value": ";",
                                "valueText": ";",
                                "hasTrailingTrivia": true,
                                "hasTrailingNewLine": true,
                                "trailingTrivia": [
                                    {
                                        "kind": "NewLineTrivia",
                                        "text": "\r\n"
                                    }
                                ]
                            }
                        },
                        {
                            "kind": "IfStatement",
                            "fullStart": 584,
                            "fullEnd": 628,
                            "start": 586,
                            "end": 626,
                            "fullWidth": 44,
                            "width": 40,
                            "ifKeyword": {
                                "kind": "IfKeyword",
                                "fullStart": 584,
                                "fullEnd": 589,
                                "start": 586,
                                "end": 588,
                                "fullWidth": 5,
                                "width": 2,
                                "text": "if",
                                "value": "if",
                                "valueText": "if",
                                "hasLeadingTrivia": true,
                                "hasTrailingTrivia": true,
                                "leadingTrivia": [
                                    {
                                        "kind": "WhitespaceTrivia",
                                        "text": "  "
                                    }
                                ],
                                "trailingTrivia": [
                                    {
                                        "kind": "WhitespaceTrivia",
                                        "text": " "
                                    }
                                ]
                            },
                            "openParenToken": {
                                "kind": "OpenParenToken",
                                "fullStart": 589,
                                "fullEnd": 590,
                                "start": 589,
                                "end": 590,
                                "fullWidth": 1,
                                "width": 1,
                                "text": "(",
                                "value": "(",
                                "valueText": "("
                            },
                            "condition": {
                                "kind": "EqualsExpression",
                                "fullStart": 590,
                                "fullEnd": 600,
                                "start": 590,
                                "end": 600,
                                "fullWidth": 10,
                                "width": 10,
                                "left": {
                                    "kind": "IdentifierName",
                                    "fullStart": 590,
                                    "fullEnd": 592,
                                    "start": 590,
                                    "end": 591,
                                    "fullWidth": 2,
                                    "width": 1,
                                    "text": "b",
                                    "value": "b",
                                    "valueText": "b",
                                    "hasTrailingTrivia": true,
                                    "trailingTrivia": [
                                        {
                                            "kind": "WhitespaceTrivia",
                                            "text": " "
                                        }
                                    ]
                                },
                                "operatorToken": {
                                    "kind": "EqualsEqualsEqualsToken",
                                    "fullStart": 592,
                                    "fullEnd": 596,
                                    "start": 592,
                                    "end": 595,
                                    "fullWidth": 4,
                                    "width": 3,
                                    "text": "===",
                                    "value": "===",
                                    "valueText": "===",
                                    "hasTrailingTrivia": true,
                                    "trailingTrivia": [
                                        {
                                            "kind": "WhitespaceTrivia",
                                            "text": " "
                                        }
                                    ]
                                },
                                "right": {
                                    "kind": "TrueKeyword",
                                    "fullStart": 596,
                                    "fullEnd": 600,
                                    "start": 596,
                                    "end": 600,
                                    "fullWidth": 4,
                                    "width": 4,
                                    "text": "true",
                                    "value": true,
                                    "valueText": "true"
                                }
                            },
                            "closeParenToken": {
                                "kind": "CloseParenToken",
                                "fullStart": 600,
                                "fullEnd": 602,
                                "start": 600,
                                "end": 601,
                                "fullWidth": 2,
                                "width": 1,
                                "text": ")",
                                "value": ")",
                                "valueText": ")",
                                "hasTrailingTrivia": true,
                                "trailingTrivia": [
                                    {
                                        "kind": "WhitespaceTrivia",
                                        "text": " "
                                    }
                                ]
                            },
                            "statement": {
                                "kind": "Block",
                                "fullStart": 602,
                                "fullEnd": 628,
                                "start": 602,
                                "end": 626,
                                "fullWidth": 26,
                                "width": 24,
                                "openBraceToken": {
                                    "kind": "OpenBraceToken",
                                    "fullStart": 602,
                                    "fullEnd": 605,
                                    "start": 602,
                                    "end": 603,
                                    "fullWidth": 3,
                                    "width": 1,
                                    "text": "{",
                                    "value": "{",
                                    "valueText": "{",
                                    "hasTrailingTrivia": true,
                                    "hasTrailingNewLine": true,
                                    "trailingTrivia": [
                                        {
                                            "kind": "NewLineTrivia",
                                            "text": "\r\n"
                                        }
                                    ]
                                },
                                "statements": [
                                    {
                                        "kind": "ReturnStatement",
                                        "fullStart": 605,
                                        "fullEnd": 623,
                                        "start": 609,
                                        "end": 621,
                                        "fullWidth": 18,
                                        "width": 12,
                                        "returnKeyword": {
                                            "kind": "ReturnKeyword",
                                            "fullStart": 605,
                                            "fullEnd": 616,
                                            "start": 609,
                                            "end": 615,
                                            "fullWidth": 11,
                                            "width": 6,
                                            "text": "return",
                                            "value": "return",
                                            "valueText": "return",
                                            "hasLeadingTrivia": true,
                                            "hasTrailingTrivia": true,
                                            "leadingTrivia": [
                                                {
                                                    "kind": "WhitespaceTrivia",
                                                    "text": "    "
                                                }
                                            ],
                                            "trailingTrivia": [
                                                {
                                                    "kind": "WhitespaceTrivia",
                                                    "text": " "
                                                }
                                            ]
                                        },
                                        "expression": {
                                            "kind": "TrueKeyword",
                                            "fullStart": 616,
                                            "fullEnd": 620,
                                            "start": 616,
                                            "end": 620,
                                            "fullWidth": 4,
                                            "width": 4,
                                            "text": "true",
                                            "value": true,
                                            "valueText": "true"
                                        },
                                        "semicolonToken": {
                                            "kind": "SemicolonToken",
                                            "fullStart": 620,
                                            "fullEnd": 623,
                                            "start": 620,
                                            "end": 621,
                                            "fullWidth": 3,
                                            "width": 1,
                                            "text": ";",
                                            "value": ";",
                                            "valueText": ";",
                                            "hasTrailingTrivia": true,
                                            "hasTrailingNewLine": true,
                                            "trailingTrivia": [
                                                {
                                                    "kind": "NewLineTrivia",
                                                    "text": "\r\n"
                                                }
                                            ]
                                        }
                                    }
                                ],
                                "closeBraceToken": {
                                    "kind": "CloseBraceToken",
                                    "fullStart": 623,
                                    "fullEnd": 628,
                                    "start": 625,
                                    "end": 626,
                                    "fullWidth": 5,
                                    "width": 1,
                                    "text": "}",
                                    "value": "}",
                                    "valueText": "}",
                                    "hasLeadingTrivia": true,
                                    "hasTrailingTrivia": true,
                                    "hasTrailingNewLine": true,
                                    "leadingTrivia": [
                                        {
                                            "kind": "WhitespaceTrivia",
                                            "text": "  "
                                        }
                                    ],
                                    "trailingTrivia": [
                                        {
                                            "kind": "NewLineTrivia",
                                            "text": "\r\n"
                                        }
                                    ]
                                }
                            }
                        }
                    ],
                    "closeBraceToken": {
                        "kind": "CloseBraceToken",
                        "fullStart": 628,
                        "fullEnd": 632,
                        "start": 629,
                        "end": 630,
                        "fullWidth": 4,
                        "width": 1,
                        "text": "}",
                        "value": "}",
                        "valueText": "}",
                        "hasLeadingTrivia": true,
                        "hasTrailingTrivia": true,
                        "hasTrailingNewLine": true,
                        "leadingTrivia": [
                            {
                                "kind": "WhitespaceTrivia",
                                "text": " "
                            }
                        ],
                        "trailingTrivia": [
                            {
                                "kind": "NewLineTrivia",
                                "text": "\r\n"
                            }
                        ]
                    }
                }
            },
            {
                "kind": "ExpressionStatement",
                "fullStart": 632,
                "fullEnd": 656,
                "start": 632,
                "end": 654,
                "fullWidth": 24,
                "width": 22,
                "expression": {
                    "kind": "InvocationExpression",
                    "fullStart": 632,
                    "fullEnd": 653,
                    "start": 632,
                    "end": 653,
                    "fullWidth": 21,
                    "width": 21,
                    "expression": {
                        "kind": "IdentifierName",
                        "fullStart": 632,
                        "fullEnd": 643,
                        "start": 632,
                        "end": 643,
                        "fullWidth": 11,
                        "width": 11,
                        "text": "runTestCase",
                        "value": "runTestCase",
                        "valueText": "runTestCase"
                    },
                    "argumentList": {
                        "kind": "ArgumentList",
                        "fullStart": 643,
                        "fullEnd": 653,
                        "start": 643,
                        "end": 653,
                        "fullWidth": 10,
                        "width": 10,
                        "openParenToken": {
                            "kind": "OpenParenToken",
                            "fullStart": 643,
                            "fullEnd": 644,
                            "start": 643,
                            "end": 644,
                            "fullWidth": 1,
                            "width": 1,
                            "text": "(",
                            "value": "(",
                            "valueText": "("
                        },
                        "arguments": [
                            {
                                "kind": "IdentifierName",
                                "fullStart": 644,
                                "fullEnd": 652,
                                "start": 644,
                                "end": 652,
                                "fullWidth": 8,
                                "width": 8,
                                "text": "testcase",
                                "value": "testcase",
                                "valueText": "testcase"
                            }
                        ],
                        "closeParenToken": {
                            "kind": "CloseParenToken",
                            "fullStart": 652,
                            "fullEnd": 653,
                            "start": 652,
                            "end": 653,
                            "fullWidth": 1,
                            "width": 1,
                            "text": ")",
                            "value": ")",
                            "valueText": ")"
                        }
                    }
                },
                "semicolonToken": {
                    "kind": "SemicolonToken",
                    "fullStart": 653,
                    "fullEnd": 656,
                    "start": 653,
                    "end": 654,
                    "fullWidth": 3,
                    "width": 1,
                    "text": ";",
                    "value": ";",
                    "valueText": ";",
                    "hasTrailingTrivia": true,
                    "hasTrailingNewLine": true,
                    "trailingTrivia": [
                        {
                            "kind": "NewLineTrivia",
                            "text": "\r\n"
                        }
                    ]
                }
            }
        ],
        "endOfFileToken": {
            "kind": "EndOfFileToken",
            "fullStart": 656,
            "fullEnd": 656,
            "start": 656,
            "end": 656,
            "fullWidth": 0,
            "width": 0,
            "text": ""
        }
    },
    "lineMap": {
        "lineStarts": [
            0,
            67,
            152,
            232,
            308,
            380,
            385,
            437,
            508,
            513,
            515,
            517,
            540,
            555,
            584,
            605,
            623,
            628,
            632,
            656
        ],
        "length": 656
    }
}<|MERGE_RESOLUTION|>--- conflicted
+++ resolved
@@ -245,12 +245,8 @@
                                         "start": 546,
                                         "end": 552,
                                         "fullWidth": 6,
-<<<<<<< HEAD
                                         "width": 6,
-                                        "identifier": {
-=======
                                         "propertyName": {
->>>>>>> 85e84683
                                             "kind": "IdentifierName",
                                             "fullStart": 546,
                                             "fullEnd": 548,
@@ -406,12 +402,8 @@
                                         "start": 561,
                                         "end": 581,
                                         "fullWidth": 20,
-<<<<<<< HEAD
                                         "width": 20,
-                                        "identifier": {
-=======
                                         "propertyName": {
->>>>>>> 85e84683
                                             "kind": "IdentifierName",
                                             "fullStart": 561,
                                             "fullEnd": 563,
