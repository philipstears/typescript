--- conflicted
+++ resolved
@@ -245,12 +245,8 @@
                                         "start": 552,
                                         "end": 568,
                                         "fullWidth": 16,
-<<<<<<< HEAD
                                         "width": 16,
-                                        "identifier": {
-=======
                                         "propertyName": {
->>>>>>> 85e84683
                                             "kind": "IdentifierName",
                                             "fullStart": 552,
                                             "fullEnd": 554,
@@ -586,12 +582,8 @@
                                         "start": 592,
                                         "end": 612,
                                         "fullWidth": 20,
-<<<<<<< HEAD
                                         "width": 20,
-                                        "identifier": {
-=======
                                         "propertyName": {
->>>>>>> 85e84683
                                             "kind": "IdentifierName",
                                             "fullStart": 592,
                                             "fullEnd": 594,
