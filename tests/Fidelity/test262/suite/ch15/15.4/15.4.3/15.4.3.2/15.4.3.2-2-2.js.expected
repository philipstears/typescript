{
    "isDeclaration": false,
    "languageVersion": "EcmaScript5",
    "parseOptions": {
        "allowAutomaticSemicolonInsertion": true
    },
    "sourceUnit": {
        "kind": "SourceUnit",
        "fullStart": 0,
        "fullEnd": 773,
        "start": 536,
        "end": 773,
        "fullWidth": 773,
        "width": 237,
        "isIncrementallyUnusable": true,
        "moduleElements": [
            {
                "kind": "FunctionDeclaration",
                "fullStart": 0,
                "fullEnd": 749,
                "start": 536,
                "end": 747,
                "fullWidth": 749,
                "width": 211,
                "modifiers": [],
                "functionKeyword": {
                    "kind": "FunctionKeyword",
                    "fullStart": 0,
                    "fullEnd": 545,
                    "start": 536,
                    "end": 544,
                    "fullWidth": 545,
                    "width": 8,
                    "text": "function",
                    "value": "function",
                    "valueText": "function",
                    "hasLeadingTrivia": true,
                    "hasLeadingComment": true,
                    "hasLeadingNewLine": true,
                    "hasTrailingTrivia": true,
                    "leadingTrivia": [
                        {
                            "kind": "SingleLineCommentTrivia",
                            "text": "/// Copyright (c) 2012 Ecma International.  All rights reserved. "
                        },
                        {
                            "kind": "NewLineTrivia",
                            "text": "\r\n"
                        },
                        {
                            "kind": "SingleLineCommentTrivia",
                            "text": "/// Ecma International makes this code available under the terms and conditions set"
                        },
                        {
                            "kind": "NewLineTrivia",
                            "text": "\r\n"
                        },
                        {
                            "kind": "SingleLineCommentTrivia",
                            "text": "/// forth on http://hg.ecmascript.org/tests/test262/raw-file/tip/LICENSE (the "
                        },
                        {
                            "kind": "NewLineTrivia",
                            "text": "\r\n"
                        },
                        {
                            "kind": "SingleLineCommentTrivia",
                            "text": "/// \"Use Terms\").   Any redistribution of this code must retain the above "
                        },
                        {
                            "kind": "NewLineTrivia",
                            "text": "\r\n"
                        },
                        {
                            "kind": "SingleLineCommentTrivia",
                            "text": "/// copyright and this notice and otherwise comply with the Use Terms."
                        },
                        {
                            "kind": "NewLineTrivia",
                            "text": "\r\n"
                        },
                        {
                            "kind": "MultiLineCommentTrivia",
                            "text": "/**\r\n * @path ch15/15.4/15.4.3/15.4.3.2/15.4.3.2-2-2.js\r\n * @description Array.isArray applied to an object with Array.prototype as the prototype\r\n */"
                        },
                        {
                            "kind": "NewLineTrivia",
                            "text": "\r\n"
                        },
                        {
                            "kind": "NewLineTrivia",
                            "text": "\r\n"
                        },
                        {
                            "kind": "NewLineTrivia",
                            "text": "\r\n"
                        }
                    ],
                    "trailingTrivia": [
                        {
                            "kind": "WhitespaceTrivia",
                            "text": " "
                        }
                    ]
                },
                "identifier": {
                    "kind": "IdentifierName",
                    "fullStart": 545,
                    "fullEnd": 553,
                    "start": 545,
                    "end": 553,
                    "fullWidth": 8,
                    "width": 8,
                    "text": "testcase",
                    "value": "testcase",
                    "valueText": "testcase"
                },
                "callSignature": {
                    "kind": "CallSignature",
                    "fullStart": 553,
                    "fullEnd": 556,
                    "start": 553,
                    "end": 555,
                    "fullWidth": 3,
                    "width": 2,
                    "parameterList": {
                        "kind": "ParameterList",
                        "fullStart": 553,
                        "fullEnd": 556,
                        "start": 553,
                        "end": 555,
                        "fullWidth": 3,
                        "width": 2,
                        "openParenToken": {
                            "kind": "OpenParenToken",
                            "fullStart": 553,
                            "fullEnd": 554,
                            "start": 553,
                            "end": 554,
                            "fullWidth": 1,
                            "width": 1,
                            "text": "(",
                            "value": "(",
                            "valueText": "("
                        },
                        "parameters": [],
                        "closeParenToken": {
                            "kind": "CloseParenToken",
                            "fullStart": 554,
                            "fullEnd": 556,
                            "start": 554,
                            "end": 555,
                            "fullWidth": 2,
                            "width": 1,
                            "text": ")",
                            "value": ")",
                            "valueText": ")",
                            "hasTrailingTrivia": true,
                            "trailingTrivia": [
                                {
                                    "kind": "WhitespaceTrivia",
                                    "text": " "
                                }
                            ]
                        }
                    }
                },
                "block": {
                    "kind": "Block",
                    "fullStart": 556,
                    "fullEnd": 749,
                    "start": 556,
                    "end": 747,
                    "fullWidth": 193,
                    "width": 191,
                    "openBraceToken": {
                        "kind": "OpenBraceToken",
                        "fullStart": 556,
                        "fullEnd": 559,
                        "start": 556,
                        "end": 557,
                        "fullWidth": 3,
                        "width": 1,
                        "text": "{",
                        "value": "{",
                        "valueText": "{",
                        "hasTrailingTrivia": true,
                        "hasTrailingNewLine": true,
                        "trailingTrivia": [
                            {
                                "kind": "NewLineTrivia",
                                "text": "\r\n"
                            }
                        ]
                    },
                    "statements": [
                        {
                            "kind": "VariableStatement",
                            "fullStart": 559,
                            "fullEnd": 599,
                            "start": 569,
                            "end": 597,
                            "fullWidth": 40,
                            "width": 28,
                            "modifiers": [],
                            "variableDeclaration": {
                                "kind": "VariableDeclaration",
                                "fullStart": 559,
                                "fullEnd": 596,
                                "start": 569,
                                "end": 596,
                                "fullWidth": 37,
                                "width": 27,
                                "varKeyword": {
                                    "kind": "VarKeyword",
                                    "fullStart": 559,
                                    "fullEnd": 573,
                                    "start": 569,
                                    "end": 572,
                                    "fullWidth": 14,
                                    "width": 3,
                                    "text": "var",
                                    "value": "var",
                                    "valueText": "var",
                                    "hasLeadingTrivia": true,
                                    "hasLeadingNewLine": true,
                                    "hasTrailingTrivia": true,
                                    "leadingTrivia": [
                                        {
                                            "kind": "NewLineTrivia",
                                            "text": "\r\n"
                                        },
                                        {
                                            "kind": "WhitespaceTrivia",
                                            "text": "        "
                                        }
                                    ],
                                    "trailingTrivia": [
                                        {
                                            "kind": "WhitespaceTrivia",
                                            "text": " "
                                        }
                                    ]
                                },
                                "variableDeclarators": [
                                    {
                                        "kind": "VariableDeclarator",
                                        "fullStart": 573,
                                        "fullEnd": 596,
                                        "start": 573,
                                        "end": 596,
                                        "fullWidth": 23,
<<<<<<< HEAD
                                        "width": 23,
                                        "identifier": {
=======
                                        "propertyName": {
>>>>>>> 85e84683
                                            "kind": "IdentifierName",
                                            "fullStart": 573,
                                            "fullEnd": 579,
                                            "start": 573,
                                            "end": 578,
                                            "fullWidth": 6,
                                            "width": 5,
                                            "text": "proto",
                                            "value": "proto",
                                            "valueText": "proto",
                                            "hasTrailingTrivia": true,
                                            "trailingTrivia": [
                                                {
                                                    "kind": "WhitespaceTrivia",
                                                    "text": " "
                                                }
                                            ]
                                        },
                                        "equalsValueClause": {
                                            "kind": "EqualsValueClause",
                                            "fullStart": 579,
                                            "fullEnd": 596,
                                            "start": 579,
                                            "end": 596,
                                            "fullWidth": 17,
                                            "width": 17,
                                            "equalsToken": {
                                                "kind": "EqualsToken",
                                                "fullStart": 579,
                                                "fullEnd": 581,
                                                "start": 579,
                                                "end": 580,
                                                "fullWidth": 2,
                                                "width": 1,
                                                "text": "=",
                                                "value": "=",
                                                "valueText": "=",
                                                "hasTrailingTrivia": true,
                                                "trailingTrivia": [
                                                    {
                                                        "kind": "WhitespaceTrivia",
                                                        "text": " "
                                                    }
                                                ]
                                            },
                                            "value": {
                                                "kind": "MemberAccessExpression",
                                                "fullStart": 581,
                                                "fullEnd": 596,
                                                "start": 581,
                                                "end": 596,
                                                "fullWidth": 15,
                                                "width": 15,
                                                "expression": {
                                                    "kind": "IdentifierName",
                                                    "fullStart": 581,
                                                    "fullEnd": 586,
                                                    "start": 581,
                                                    "end": 586,
                                                    "fullWidth": 5,
                                                    "width": 5,
                                                    "text": "Array",
                                                    "value": "Array",
                                                    "valueText": "Array"
                                                },
                                                "dotToken": {
                                                    "kind": "DotToken",
                                                    "fullStart": 586,
                                                    "fullEnd": 587,
                                                    "start": 586,
                                                    "end": 587,
                                                    "fullWidth": 1,
                                                    "width": 1,
                                                    "text": ".",
                                                    "value": ".",
                                                    "valueText": "."
                                                },
                                                "name": {
                                                    "kind": "IdentifierName",
                                                    "fullStart": 587,
                                                    "fullEnd": 596,
                                                    "start": 587,
                                                    "end": 596,
                                                    "fullWidth": 9,
                                                    "width": 9,
                                                    "text": "prototype",
                                                    "value": "prototype",
                                                    "valueText": "prototype"
                                                }
                                            }
                                        }
                                    }
                                ]
                            },
                            "semicolonToken": {
                                "kind": "SemicolonToken",
                                "fullStart": 596,
                                "fullEnd": 599,
                                "start": 596,
                                "end": 597,
                                "fullWidth": 3,
                                "width": 1,
                                "text": ";",
                                "value": ";",
                                "valueText": ";",
                                "hasTrailingTrivia": true,
                                "hasTrailingNewLine": true,
                                "trailingTrivia": [
                                    {
                                        "kind": "NewLineTrivia",
                                        "text": "\r\n"
                                    }
                                ]
                            }
                        },
                        {
                            "kind": "VariableStatement",
                            "fullStart": 599,
                            "fullEnd": 635,
                            "start": 607,
                            "end": 633,
                            "fullWidth": 36,
                            "width": 26,
                            "modifiers": [],
                            "variableDeclaration": {
                                "kind": "VariableDeclaration",
                                "fullStart": 599,
                                "fullEnd": 632,
                                "start": 607,
                                "end": 632,
                                "fullWidth": 33,
                                "width": 25,
                                "varKeyword": {
                                    "kind": "VarKeyword",
                                    "fullStart": 599,
                                    "fullEnd": 611,
                                    "start": 607,
                                    "end": 610,
                                    "fullWidth": 12,
                                    "width": 3,
                                    "text": "var",
                                    "value": "var",
                                    "valueText": "var",
                                    "hasLeadingTrivia": true,
                                    "hasTrailingTrivia": true,
                                    "leadingTrivia": [
                                        {
                                            "kind": "WhitespaceTrivia",
                                            "text": "        "
                                        }
                                    ],
                                    "trailingTrivia": [
                                        {
                                            "kind": "WhitespaceTrivia",
                                            "text": " "
                                        }
                                    ]
                                },
                                "variableDeclarators": [
                                    {
                                        "kind": "VariableDeclarator",
                                        "fullStart": 611,
                                        "fullEnd": 632,
                                        "start": 611,
                                        "end": 632,
                                        "fullWidth": 21,
<<<<<<< HEAD
                                        "width": 21,
                                        "identifier": {
=======
                                        "propertyName": {
>>>>>>> 85e84683
                                            "kind": "IdentifierName",
                                            "fullStart": 611,
                                            "fullEnd": 615,
                                            "start": 611,
                                            "end": 614,
                                            "fullWidth": 4,
                                            "width": 3,
                                            "text": "Con",
                                            "value": "Con",
                                            "valueText": "Con",
                                            "hasTrailingTrivia": true,
                                            "trailingTrivia": [
                                                {
                                                    "kind": "WhitespaceTrivia",
                                                    "text": " "
                                                }
                                            ]
                                        },
                                        "equalsValueClause": {
                                            "kind": "EqualsValueClause",
                                            "fullStart": 615,
                                            "fullEnd": 632,
                                            "start": 615,
                                            "end": 632,
                                            "fullWidth": 17,
                                            "width": 17,
                                            "equalsToken": {
                                                "kind": "EqualsToken",
                                                "fullStart": 615,
                                                "fullEnd": 617,
                                                "start": 615,
                                                "end": 616,
                                                "fullWidth": 2,
                                                "width": 1,
                                                "text": "=",
                                                "value": "=",
                                                "valueText": "=",
                                                "hasTrailingTrivia": true,
                                                "trailingTrivia": [
                                                    {
                                                        "kind": "WhitespaceTrivia",
                                                        "text": " "
                                                    }
                                                ]
                                            },
                                            "value": {
                                                "kind": "FunctionExpression",
                                                "fullStart": 617,
                                                "fullEnd": 632,
                                                "start": 617,
                                                "end": 632,
                                                "fullWidth": 15,
                                                "width": 15,
                                                "functionKeyword": {
                                                    "kind": "FunctionKeyword",
                                                    "fullStart": 617,
                                                    "fullEnd": 626,
                                                    "start": 617,
                                                    "end": 625,
                                                    "fullWidth": 9,
                                                    "width": 8,
                                                    "text": "function",
                                                    "value": "function",
                                                    "valueText": "function",
                                                    "hasTrailingTrivia": true,
                                                    "trailingTrivia": [
                                                        {
                                                            "kind": "WhitespaceTrivia",
                                                            "text": " "
                                                        }
                                                    ]
                                                },
                                                "callSignature": {
                                                    "kind": "CallSignature",
                                                    "fullStart": 626,
                                                    "fullEnd": 629,
                                                    "start": 626,
                                                    "end": 628,
                                                    "fullWidth": 3,
                                                    "width": 2,
                                                    "parameterList": {
                                                        "kind": "ParameterList",
                                                        "fullStart": 626,
                                                        "fullEnd": 629,
                                                        "start": 626,
                                                        "end": 628,
                                                        "fullWidth": 3,
                                                        "width": 2,
                                                        "openParenToken": {
                                                            "kind": "OpenParenToken",
                                                            "fullStart": 626,
                                                            "fullEnd": 627,
                                                            "start": 626,
                                                            "end": 627,
                                                            "fullWidth": 1,
                                                            "width": 1,
                                                            "text": "(",
                                                            "value": "(",
                                                            "valueText": "("
                                                        },
                                                        "parameters": [],
                                                        "closeParenToken": {
                                                            "kind": "CloseParenToken",
                                                            "fullStart": 627,
                                                            "fullEnd": 629,
                                                            "start": 627,
                                                            "end": 628,
                                                            "fullWidth": 2,
                                                            "width": 1,
                                                            "text": ")",
                                                            "value": ")",
                                                            "valueText": ")",
                                                            "hasTrailingTrivia": true,
                                                            "trailingTrivia": [
                                                                {
                                                                    "kind": "WhitespaceTrivia",
                                                                    "text": " "
                                                                }
                                                            ]
                                                        }
                                                    }
                                                },
                                                "block": {
                                                    "kind": "Block",
                                                    "fullStart": 629,
                                                    "fullEnd": 632,
                                                    "start": 629,
                                                    "end": 632,
                                                    "fullWidth": 3,
                                                    "width": 3,
                                                    "openBraceToken": {
                                                        "kind": "OpenBraceToken",
                                                        "fullStart": 629,
                                                        "fullEnd": 631,
                                                        "start": 629,
                                                        "end": 630,
                                                        "fullWidth": 2,
                                                        "width": 1,
                                                        "text": "{",
                                                        "value": "{",
                                                        "valueText": "{",
                                                        "hasTrailingTrivia": true,
                                                        "trailingTrivia": [
                                                            {
                                                                "kind": "WhitespaceTrivia",
                                                                "text": " "
                                                            }
                                                        ]
                                                    },
                                                    "statements": [],
                                                    "closeBraceToken": {
                                                        "kind": "CloseBraceToken",
                                                        "fullStart": 631,
                                                        "fullEnd": 632,
                                                        "start": 631,
                                                        "end": 632,
                                                        "fullWidth": 1,
                                                        "width": 1,
                                                        "text": "}",
                                                        "value": "}",
                                                        "valueText": "}"
                                                    }
                                                }
                                            }
                                        }
                                    }
                                ]
                            },
                            "semicolonToken": {
                                "kind": "SemicolonToken",
                                "fullStart": 632,
                                "fullEnd": 635,
                                "start": 632,
                                "end": 633,
                                "fullWidth": 3,
                                "width": 1,
                                "text": ";",
                                "value": ";",
                                "valueText": ";",
                                "hasTrailingTrivia": true,
                                "hasTrailingNewLine": true,
                                "trailingTrivia": [
                                    {
                                        "kind": "NewLineTrivia",
                                        "text": "\r\n"
                                    }
                                ]
                            }
                        },
                        {
                            "kind": "ExpressionStatement",
                            "fullStart": 635,
                            "fullEnd": 667,
                            "start": 643,
                            "end": 665,
                            "fullWidth": 32,
                            "width": 22,
                            "expression": {
                                "kind": "AssignmentExpression",
                                "fullStart": 635,
                                "fullEnd": 664,
                                "start": 643,
                                "end": 664,
                                "fullWidth": 29,
                                "width": 21,
                                "left": {
                                    "kind": "MemberAccessExpression",
                                    "fullStart": 635,
                                    "fullEnd": 657,
                                    "start": 643,
                                    "end": 656,
                                    "fullWidth": 22,
                                    "width": 13,
                                    "expression": {
                                        "kind": "IdentifierName",
                                        "fullStart": 635,
                                        "fullEnd": 646,
                                        "start": 643,
                                        "end": 646,
                                        "fullWidth": 11,
                                        "width": 3,
                                        "text": "Con",
                                        "value": "Con",
                                        "valueText": "Con",
                                        "hasLeadingTrivia": true,
                                        "leadingTrivia": [
                                            {
                                                "kind": "WhitespaceTrivia",
                                                "text": "        "
                                            }
                                        ]
                                    },
                                    "dotToken": {
                                        "kind": "DotToken",
                                        "fullStart": 646,
                                        "fullEnd": 647,
                                        "start": 646,
                                        "end": 647,
                                        "fullWidth": 1,
                                        "width": 1,
                                        "text": ".",
                                        "value": ".",
                                        "valueText": "."
                                    },
                                    "name": {
                                        "kind": "IdentifierName",
                                        "fullStart": 647,
                                        "fullEnd": 657,
                                        "start": 647,
                                        "end": 656,
                                        "fullWidth": 10,
                                        "width": 9,
                                        "text": "prototype",
                                        "value": "prototype",
                                        "valueText": "prototype",
                                        "hasTrailingTrivia": true,
                                        "trailingTrivia": [
                                            {
                                                "kind": "WhitespaceTrivia",
                                                "text": " "
                                            }
                                        ]
                                    }
                                },
                                "operatorToken": {
                                    "kind": "EqualsToken",
                                    "fullStart": 657,
                                    "fullEnd": 659,
                                    "start": 657,
                                    "end": 658,
                                    "fullWidth": 2,
                                    "width": 1,
                                    "text": "=",
                                    "value": "=",
                                    "valueText": "=",
                                    "hasTrailingTrivia": true,
                                    "trailingTrivia": [
                                        {
                                            "kind": "WhitespaceTrivia",
                                            "text": " "
                                        }
                                    ]
                                },
                                "right": {
                                    "kind": "IdentifierName",
                                    "fullStart": 659,
                                    "fullEnd": 664,
                                    "start": 659,
                                    "end": 664,
                                    "fullWidth": 5,
                                    "width": 5,
                                    "text": "proto",
                                    "value": "proto",
                                    "valueText": "proto"
                                }
                            },
                            "semicolonToken": {
                                "kind": "SemicolonToken",
                                "fullStart": 664,
                                "fullEnd": 667,
                                "start": 664,
                                "end": 665,
                                "fullWidth": 3,
                                "width": 1,
                                "text": ";",
                                "value": ";",
                                "valueText": ";",
                                "hasTrailingTrivia": true,
                                "hasTrailingNewLine": true,
                                "trailingTrivia": [
                                    {
                                        "kind": "NewLineTrivia",
                                        "text": "\r\n"
                                    }
                                ]
                            }
                        },
                        {
                            "kind": "VariableStatement",
                            "fullStart": 667,
                            "fullEnd": 701,
                            "start": 677,
                            "end": 699,
                            "fullWidth": 34,
                            "width": 22,
                            "modifiers": [],
                            "variableDeclaration": {
                                "kind": "VariableDeclaration",
                                "fullStart": 667,
                                "fullEnd": 698,
                                "start": 677,
                                "end": 698,
                                "fullWidth": 31,
                                "width": 21,
                                "varKeyword": {
                                    "kind": "VarKeyword",
                                    "fullStart": 667,
                                    "fullEnd": 681,
                                    "start": 677,
                                    "end": 680,
                                    "fullWidth": 14,
                                    "width": 3,
                                    "text": "var",
                                    "value": "var",
                                    "valueText": "var",
                                    "hasLeadingTrivia": true,
                                    "hasLeadingNewLine": true,
                                    "hasTrailingTrivia": true,
                                    "leadingTrivia": [
                                        {
                                            "kind": "NewLineTrivia",
                                            "text": "\r\n"
                                        },
                                        {
                                            "kind": "WhitespaceTrivia",
                                            "text": "        "
                                        }
                                    ],
                                    "trailingTrivia": [
                                        {
                                            "kind": "WhitespaceTrivia",
                                            "text": " "
                                        }
                                    ]
                                },
                                "variableDeclarators": [
                                    {
                                        "kind": "VariableDeclarator",
                                        "fullStart": 681,
                                        "fullEnd": 698,
                                        "start": 681,
                                        "end": 698,
                                        "fullWidth": 17,
<<<<<<< HEAD
                                        "width": 17,
                                        "identifier": {
=======
                                        "propertyName": {
>>>>>>> 85e84683
                                            "kind": "IdentifierName",
                                            "fullStart": 681,
                                            "fullEnd": 687,
                                            "start": 681,
                                            "end": 686,
                                            "fullWidth": 6,
                                            "width": 5,
                                            "text": "child",
                                            "value": "child",
                                            "valueText": "child",
                                            "hasTrailingTrivia": true,
                                            "trailingTrivia": [
                                                {
                                                    "kind": "WhitespaceTrivia",
                                                    "text": " "
                                                }
                                            ]
                                        },
                                        "equalsValueClause": {
                                            "kind": "EqualsValueClause",
                                            "fullStart": 687,
                                            "fullEnd": 698,
                                            "start": 687,
                                            "end": 698,
                                            "fullWidth": 11,
                                            "width": 11,
                                            "equalsToken": {
                                                "kind": "EqualsToken",
                                                "fullStart": 687,
                                                "fullEnd": 689,
                                                "start": 687,
                                                "end": 688,
                                                "fullWidth": 2,
                                                "width": 1,
                                                "text": "=",
                                                "value": "=",
                                                "valueText": "=",
                                                "hasTrailingTrivia": true,
                                                "trailingTrivia": [
                                                    {
                                                        "kind": "WhitespaceTrivia",
                                                        "text": " "
                                                    }
                                                ]
                                            },
                                            "value": {
                                                "kind": "ObjectCreationExpression",
                                                "fullStart": 689,
                                                "fullEnd": 698,
                                                "start": 689,
                                                "end": 698,
                                                "fullWidth": 9,
                                                "width": 9,
                                                "newKeyword": {
                                                    "kind": "NewKeyword",
                                                    "fullStart": 689,
                                                    "fullEnd": 693,
                                                    "start": 689,
                                                    "end": 692,
                                                    "fullWidth": 4,
                                                    "width": 3,
                                                    "text": "new",
                                                    "value": "new",
                                                    "valueText": "new",
                                                    "hasTrailingTrivia": true,
                                                    "trailingTrivia": [
                                                        {
                                                            "kind": "WhitespaceTrivia",
                                                            "text": " "
                                                        }
                                                    ]
                                                },
                                                "expression": {
                                                    "kind": "IdentifierName",
                                                    "fullStart": 693,
                                                    "fullEnd": 696,
                                                    "start": 693,
                                                    "end": 696,
                                                    "fullWidth": 3,
                                                    "width": 3,
                                                    "text": "Con",
                                                    "value": "Con",
                                                    "valueText": "Con"
                                                },
                                                "argumentList": {
                                                    "kind": "ArgumentList",
                                                    "fullStart": 696,
                                                    "fullEnd": 698,
                                                    "start": 696,
                                                    "end": 698,
                                                    "fullWidth": 2,
                                                    "width": 2,
                                                    "openParenToken": {
                                                        "kind": "OpenParenToken",
                                                        "fullStart": 696,
                                                        "fullEnd": 697,
                                                        "start": 696,
                                                        "end": 697,
                                                        "fullWidth": 1,
                                                        "width": 1,
                                                        "text": "(",
                                                        "value": "(",
                                                        "valueText": "("
                                                    },
                                                    "arguments": [],
                                                    "closeParenToken": {
                                                        "kind": "CloseParenToken",
                                                        "fullStart": 697,
                                                        "fullEnd": 698,
                                                        "start": 697,
                                                        "end": 698,
                                                        "fullWidth": 1,
                                                        "width": 1,
                                                        "text": ")",
                                                        "value": ")",
                                                        "valueText": ")"
                                                    }
                                                }
                                            }
                                        }
                                    }
                                ]
                            },
                            "semicolonToken": {
                                "kind": "SemicolonToken",
                                "fullStart": 698,
                                "fullEnd": 701,
                                "start": 698,
                                "end": 699,
                                "fullWidth": 3,
                                "width": 1,
                                "text": ";",
                                "value": ";",
                                "valueText": ";",
                                "hasTrailingTrivia": true,
                                "hasTrailingNewLine": true,
                                "trailingTrivia": [
                                    {
                                        "kind": "NewLineTrivia",
                                        "text": "\r\n"
                                    }
                                ]
                            }
                        },
                        {
                            "kind": "ReturnStatement",
                            "fullStart": 701,
                            "fullEnd": 742,
                            "start": 711,
                            "end": 740,
                            "fullWidth": 41,
                            "width": 29,
                            "returnKeyword": {
                                "kind": "ReturnKeyword",
                                "fullStart": 701,
                                "fullEnd": 718,
                                "start": 711,
                                "end": 717,
                                "fullWidth": 17,
                                "width": 6,
                                "text": "return",
                                "value": "return",
                                "valueText": "return",
                                "hasLeadingTrivia": true,
                                "hasLeadingNewLine": true,
                                "hasTrailingTrivia": true,
                                "leadingTrivia": [
                                    {
                                        "kind": "NewLineTrivia",
                                        "text": "\r\n"
                                    },
                                    {
                                        "kind": "WhitespaceTrivia",
                                        "text": "        "
                                    }
                                ],
                                "trailingTrivia": [
                                    {
                                        "kind": "WhitespaceTrivia",
                                        "text": " "
                                    }
                                ]
                            },
                            "expression": {
                                "kind": "LogicalNotExpression",
                                "fullStart": 718,
                                "fullEnd": 739,
                                "start": 718,
                                "end": 739,
                                "fullWidth": 21,
                                "width": 21,
                                "operatorToken": {
                                    "kind": "ExclamationToken",
                                    "fullStart": 718,
                                    "fullEnd": 719,
                                    "start": 718,
                                    "end": 719,
                                    "fullWidth": 1,
                                    "width": 1,
                                    "text": "!",
                                    "value": "!",
                                    "valueText": "!"
                                },
                                "operand": {
                                    "kind": "InvocationExpression",
                                    "fullStart": 719,
                                    "fullEnd": 739,
                                    "start": 719,
                                    "end": 739,
                                    "fullWidth": 20,
                                    "width": 20,
                                    "expression": {
                                        "kind": "MemberAccessExpression",
                                        "fullStart": 719,
                                        "fullEnd": 732,
                                        "start": 719,
                                        "end": 732,
                                        "fullWidth": 13,
                                        "width": 13,
                                        "expression": {
                                            "kind": "IdentifierName",
                                            "fullStart": 719,
                                            "fullEnd": 724,
                                            "start": 719,
                                            "end": 724,
                                            "fullWidth": 5,
                                            "width": 5,
                                            "text": "Array",
                                            "value": "Array",
                                            "valueText": "Array"
                                        },
                                        "dotToken": {
                                            "kind": "DotToken",
                                            "fullStart": 724,
                                            "fullEnd": 725,
                                            "start": 724,
                                            "end": 725,
                                            "fullWidth": 1,
                                            "width": 1,
                                            "text": ".",
                                            "value": ".",
                                            "valueText": "."
                                        },
                                        "name": {
                                            "kind": "IdentifierName",
                                            "fullStart": 725,
                                            "fullEnd": 732,
                                            "start": 725,
                                            "end": 732,
                                            "fullWidth": 7,
                                            "width": 7,
                                            "text": "isArray",
                                            "value": "isArray",
                                            "valueText": "isArray"
                                        }
                                    },
                                    "argumentList": {
                                        "kind": "ArgumentList",
                                        "fullStart": 732,
                                        "fullEnd": 739,
                                        "start": 732,
                                        "end": 739,
                                        "fullWidth": 7,
                                        "width": 7,
                                        "openParenToken": {
                                            "kind": "OpenParenToken",
                                            "fullStart": 732,
                                            "fullEnd": 733,
                                            "start": 732,
                                            "end": 733,
                                            "fullWidth": 1,
                                            "width": 1,
                                            "text": "(",
                                            "value": "(",
                                            "valueText": "("
                                        },
                                        "arguments": [
                                            {
                                                "kind": "IdentifierName",
                                                "fullStart": 733,
                                                "fullEnd": 738,
                                                "start": 733,
                                                "end": 738,
                                                "fullWidth": 5,
                                                "width": 5,
                                                "text": "child",
                                                "value": "child",
                                                "valueText": "child"
                                            }
                                        ],
                                        "closeParenToken": {
                                            "kind": "CloseParenToken",
                                            "fullStart": 738,
                                            "fullEnd": 739,
                                            "start": 738,
                                            "end": 739,
                                            "fullWidth": 1,
                                            "width": 1,
                                            "text": ")",
                                            "value": ")",
                                            "valueText": ")"
                                        }
                                    }
                                }
                            },
                            "semicolonToken": {
                                "kind": "SemicolonToken",
                                "fullStart": 739,
                                "fullEnd": 742,
                                "start": 739,
                                "end": 740,
                                "fullWidth": 3,
                                "width": 1,
                                "text": ";",
                                "value": ";",
                                "valueText": ";",
                                "hasTrailingTrivia": true,
                                "hasTrailingNewLine": true,
                                "trailingTrivia": [
                                    {
                                        "kind": "NewLineTrivia",
                                        "text": "\r\n"
                                    }
                                ]
                            }
                        }
                    ],
                    "closeBraceToken": {
                        "kind": "CloseBraceToken",
                        "fullStart": 742,
                        "fullEnd": 749,
                        "start": 746,
                        "end": 747,
                        "fullWidth": 7,
                        "width": 1,
                        "text": "}",
                        "value": "}",
                        "valueText": "}",
                        "hasLeadingTrivia": true,
                        "hasTrailingTrivia": true,
                        "hasTrailingNewLine": true,
                        "leadingTrivia": [
                            {
                                "kind": "WhitespaceTrivia",
                                "text": "    "
                            }
                        ],
                        "trailingTrivia": [
                            {
                                "kind": "NewLineTrivia",
                                "text": "\r\n"
                            }
                        ]
                    }
                }
            },
            {
                "kind": "ExpressionStatement",
                "fullStart": 749,
                "fullEnd": 773,
                "start": 749,
                "end": 771,
                "fullWidth": 24,
                "width": 22,
                "expression": {
                    "kind": "InvocationExpression",
                    "fullStart": 749,
                    "fullEnd": 770,
                    "start": 749,
                    "end": 770,
                    "fullWidth": 21,
                    "width": 21,
                    "expression": {
                        "kind": "IdentifierName",
                        "fullStart": 749,
                        "fullEnd": 760,
                        "start": 749,
                        "end": 760,
                        "fullWidth": 11,
                        "width": 11,
                        "text": "runTestCase",
                        "value": "runTestCase",
                        "valueText": "runTestCase"
                    },
                    "argumentList": {
                        "kind": "ArgumentList",
                        "fullStart": 760,
                        "fullEnd": 770,
                        "start": 760,
                        "end": 770,
                        "fullWidth": 10,
                        "width": 10,
                        "openParenToken": {
                            "kind": "OpenParenToken",
                            "fullStart": 760,
                            "fullEnd": 761,
                            "start": 760,
                            "end": 761,
                            "fullWidth": 1,
                            "width": 1,
                            "text": "(",
                            "value": "(",
                            "valueText": "("
                        },
                        "arguments": [
                            {
                                "kind": "IdentifierName",
                                "fullStart": 761,
                                "fullEnd": 769,
                                "start": 761,
                                "end": 769,
                                "fullWidth": 8,
                                "width": 8,
                                "text": "testcase",
                                "value": "testcase",
                                "valueText": "testcase"
                            }
                        ],
                        "closeParenToken": {
                            "kind": "CloseParenToken",
                            "fullStart": 769,
                            "fullEnd": 770,
                            "start": 769,
                            "end": 770,
                            "fullWidth": 1,
                            "width": 1,
                            "text": ")",
                            "value": ")",
                            "valueText": ")"
                        }
                    }
                },
                "semicolonToken": {
                    "kind": "SemicolonToken",
                    "fullStart": 770,
                    "fullEnd": 773,
                    "start": 770,
                    "end": 771,
                    "fullWidth": 3,
                    "width": 1,
                    "text": ";",
                    "value": ";",
                    "valueText": ";",
                    "hasTrailingTrivia": true,
                    "hasTrailingNewLine": true,
                    "trailingTrivia": [
                        {
                            "kind": "NewLineTrivia",
                            "text": "\r\n"
                        }
                    ]
                }
            }
        ],
        "endOfFileToken": {
            "kind": "EndOfFileToken",
            "fullStart": 773,
            "fullEnd": 773,
            "start": 773,
            "end": 773,
            "fullWidth": 0,
            "width": 0,
            "text": ""
        }
    },
    "lineMap": {
        "lineStarts": [
            0,
            67,
            152,
            232,
            308,
            380,
            385,
            437,
            527,
            532,
            534,
            536,
            559,
            561,
            599,
            635,
            667,
            669,
            701,
            703,
            742,
            749,
            773
        ],
        "length": 773
    }
}<|MERGE_RESOLUTION|>--- conflicted
+++ resolved
@@ -250,12 +250,8 @@
                                         "start": 573,
                                         "end": 596,
                                         "fullWidth": 23,
-<<<<<<< HEAD
                                         "width": 23,
-                                        "identifier": {
-=======
                                         "propertyName": {
->>>>>>> 85e84683
                                             "kind": "IdentifierName",
                                             "fullStart": 573,
                                             "fullEnd": 579,
@@ -422,12 +418,8 @@
                                         "start": 611,
                                         "end": 632,
                                         "fullWidth": 21,
-<<<<<<< HEAD
                                         "width": 21,
-                                        "identifier": {
-=======
                                         "propertyName": {
->>>>>>> 85e84683
                                             "kind": "IdentifierName",
                                             "fullStart": 611,
                                             "fullEnd": 615,
@@ -801,12 +793,8 @@
                                         "start": 681,
                                         "end": 698,
                                         "fullWidth": 17,
-<<<<<<< HEAD
                                         "width": 17,
-                                        "identifier": {
-=======
                                         "propertyName": {
->>>>>>> 85e84683
                                             "kind": "IdentifierName",
                                             "fullStart": 681,
                                             "fullEnd": 687,
