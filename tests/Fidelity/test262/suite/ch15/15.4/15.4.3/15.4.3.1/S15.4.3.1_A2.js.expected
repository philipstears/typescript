{
    "isDeclaration": false,
    "languageVersion": "EcmaScript5",
    "parseOptions": {
        "allowAutomaticSemicolonInsertion": true
    },
    "sourceUnit": {
        "kind": "SourceUnit",
        "fullStart": 0,
        "fullEnd": 762,
        "start": 340,
        "end": 762,
        "fullWidth": 762,
        "width": 422,
        "moduleElements": [
            {
                "kind": "IfStatement",
                "fullStart": 0,
                "fullEnd": 521,
                "start": 340,
                "end": 520,
                "fullWidth": 521,
                "width": 180,
                "ifKeyword": {
                    "kind": "IfKeyword",
                    "fullStart": 0,
                    "fullEnd": 343,
                    "start": 340,
                    "end": 342,
                    "fullWidth": 343,
                    "width": 2,
                    "text": "if",
                    "value": "if",
                    "valueText": "if",
                    "hasLeadingTrivia": true,
                    "hasLeadingComment": true,
                    "hasLeadingNewLine": true,
                    "hasTrailingTrivia": true,
                    "leadingTrivia": [
                        {
                            "kind": "SingleLineCommentTrivia",
                            "text": "// Copyright 2009 the Sputnik authors.  All rights reserved."
                        },
                        {
                            "kind": "NewLineTrivia",
                            "text": "\n"
                        },
                        {
                            "kind": "SingleLineCommentTrivia",
                            "text": "// This code is governed by the BSD license found in the LICENSE file."
                        },
                        {
                            "kind": "NewLineTrivia",
                            "text": "\n"
                        },
                        {
                            "kind": "NewLineTrivia",
                            "text": "\n"
                        },
                        {
                            "kind": "MultiLineCommentTrivia",
                            "text": "/**\n * The Array.prototype property has the attribute DontEnum\n *\n * @path ch15/15.4/15.4.3/15.4.3.1/S15.4.3.1_A2.js\n * @description Checking if enumerating the Array.prototype property fails\n */"
                        },
                        {
                            "kind": "NewLineTrivia",
                            "text": "\n"
                        },
                        {
                            "kind": "NewLineTrivia",
                            "text": "\n"
                        },
                        {
                            "kind": "SingleLineCommentTrivia",
                            "text": "//CHECK#1"
                        },
                        {
                            "kind": "NewLineTrivia",
                            "text": "\n"
                        }
                    ],
                    "trailingTrivia": [
                        {
                            "kind": "WhitespaceTrivia",
                            "text": " "
                        }
                    ]
                },
                "openParenToken": {
                    "kind": "OpenParenToken",
                    "fullStart": 343,
                    "fullEnd": 344,
                    "start": 343,
                    "end": 344,
                    "fullWidth": 1,
                    "width": 1,
                    "text": "(",
                    "value": "(",
                    "valueText": "("
                },
                "condition": {
                    "kind": "NotEqualsExpression",
                    "fullStart": 344,
                    "fullEnd": 393,
                    "start": 344,
                    "end": 393,
                    "fullWidth": 49,
                    "width": 49,
                    "left": {
                        "kind": "InvocationExpression",
                        "fullStart": 344,
                        "fullEnd": 384,
                        "start": 344,
                        "end": 383,
                        "fullWidth": 40,
                        "width": 39,
                        "expression": {
                            "kind": "MemberAccessExpression",
                            "fullStart": 344,
                            "fullEnd": 370,
                            "start": 344,
                            "end": 370,
                            "fullWidth": 26,
                            "width": 26,
                            "expression": {
                                "kind": "IdentifierName",
                                "fullStart": 344,
                                "fullEnd": 349,
                                "start": 344,
                                "end": 349,
                                "fullWidth": 5,
                                "width": 5,
                                "text": "Array",
                                "value": "Array",
                                "valueText": "Array"
                            },
                            "dotToken": {
                                "kind": "DotToken",
                                "fullStart": 349,
                                "fullEnd": 350,
                                "start": 349,
                                "end": 350,
                                "fullWidth": 1,
                                "width": 1,
                                "text": ".",
                                "value": ".",
                                "valueText": "."
                            },
                            "name": {
                                "kind": "IdentifierName",
                                "fullStart": 350,
                                "fullEnd": 370,
                                "start": 350,
                                "end": 370,
                                "fullWidth": 20,
                                "width": 20,
                                "text": "propertyIsEnumerable",
                                "value": "propertyIsEnumerable",
                                "valueText": "propertyIsEnumerable"
                            }
                        },
                        "argumentList": {
                            "kind": "ArgumentList",
                            "fullStart": 370,
                            "fullEnd": 384,
                            "start": 370,
                            "end": 383,
                            "fullWidth": 14,
                            "width": 13,
                            "openParenToken": {
                                "kind": "OpenParenToken",
                                "fullStart": 370,
                                "fullEnd": 371,
                                "start": 370,
                                "end": 371,
                                "fullWidth": 1,
                                "width": 1,
                                "text": "(",
                                "value": "(",
                                "valueText": "("
                            },
                            "arguments": [
                                {
                                    "kind": "StringLiteral",
                                    "fullStart": 371,
                                    "fullEnd": 382,
                                    "start": 371,
                                    "end": 382,
                                    "fullWidth": 11,
                                    "width": 11,
                                    "text": "'prototype'",
                                    "value": "prototype",
                                    "valueText": "prototype"
                                }
                            ],
                            "closeParenToken": {
                                "kind": "CloseParenToken",
                                "fullStart": 382,
                                "fullEnd": 384,
                                "start": 382,
                                "end": 383,
                                "fullWidth": 2,
                                "width": 1,
                                "text": ")",
                                "value": ")",
                                "valueText": ")",
                                "hasTrailingTrivia": true,
                                "trailingTrivia": [
                                    {
                                        "kind": "WhitespaceTrivia",
                                        "text": " "
                                    }
                                ]
                            }
                        }
                    },
                    "operatorToken": {
                        "kind": "ExclamationEqualsEqualsToken",
                        "fullStart": 384,
                        "fullEnd": 388,
                        "start": 384,
                        "end": 387,
                        "fullWidth": 4,
                        "width": 3,
                        "text": "!==",
                        "value": "!==",
                        "valueText": "!==",
                        "hasTrailingTrivia": true,
                        "trailingTrivia": [
                            {
                                "kind": "WhitespaceTrivia",
                                "text": " "
                            }
                        ]
                    },
                    "right": {
                        "kind": "FalseKeyword",
                        "fullStart": 388,
                        "fullEnd": 393,
                        "start": 388,
                        "end": 393,
                        "fullWidth": 5,
                        "width": 5,
                        "text": "false",
                        "value": false,
                        "valueText": "false"
                    }
                },
                "closeParenToken": {
                    "kind": "CloseParenToken",
                    "fullStart": 393,
                    "fullEnd": 395,
                    "start": 393,
                    "end": 394,
                    "fullWidth": 2,
                    "width": 1,
                    "text": ")",
                    "value": ")",
                    "valueText": ")",
                    "hasTrailingTrivia": true,
                    "trailingTrivia": [
                        {
                            "kind": "WhitespaceTrivia",
                            "text": " "
                        }
                    ]
                },
                "statement": {
                    "kind": "Block",
                    "fullStart": 395,
                    "fullEnd": 521,
                    "start": 395,
                    "end": 520,
                    "fullWidth": 126,
                    "width": 125,
                    "openBraceToken": {
                        "kind": "OpenBraceToken",
                        "fullStart": 395,
                        "fullEnd": 397,
                        "start": 395,
                        "end": 396,
                        "fullWidth": 2,
                        "width": 1,
                        "text": "{",
                        "value": "{",
                        "valueText": "{",
                        "hasTrailingTrivia": true,
                        "hasTrailingNewLine": true,
                        "trailingTrivia": [
                            {
                                "kind": "NewLineTrivia",
                                "text": "\n"
                            }
                        ]
                    },
                    "statements": [
                        {
                            "kind": "ExpressionStatement",
                            "fullStart": 397,
                            "fullEnd": 519,
                            "start": 398,
                            "end": 518,
                            "fullWidth": 122,
                            "width": 120,
                            "expression": {
                                "kind": "InvocationExpression",
                                "fullStart": 397,
                                "fullEnd": 517,
                                "start": 398,
                                "end": 517,
                                "fullWidth": 120,
                                "width": 119,
                                "expression": {
                                    "kind": "IdentifierName",
                                    "fullStart": 397,
                                    "fullEnd": 404,
                                    "start": 398,
                                    "end": 404,
                                    "fullWidth": 7,
                                    "width": 6,
                                    "text": "$ERROR",
                                    "value": "$ERROR",
                                    "valueText": "$ERROR",
                                    "hasLeadingTrivia": true,
                                    "leadingTrivia": [
                                        {
                                            "kind": "WhitespaceTrivia",
                                            "text": "\t"
                                        }
                                    ]
                                },
                                "argumentList": {
                                    "kind": "ArgumentList",
                                    "fullStart": 404,
                                    "fullEnd": 517,
                                    "start": 404,
                                    "end": 517,
                                    "fullWidth": 113,
                                    "width": 113,
                                    "openParenToken": {
                                        "kind": "OpenParenToken",
                                        "fullStart": 404,
                                        "fullEnd": 405,
                                        "start": 404,
                                        "end": 405,
                                        "fullWidth": 1,
                                        "width": 1,
                                        "text": "(",
                                        "value": "(",
                                        "valueText": "("
                                    },
                                    "arguments": [
                                        {
                                            "kind": "AddExpression",
                                            "fullStart": 405,
                                            "fullEnd": 516,
                                            "start": 405,
                                            "end": 516,
                                            "fullWidth": 111,
                                            "width": 111,
                                            "left": {
                                                "kind": "StringLiteral",
                                                "fullStart": 405,
                                                "fullEnd": 473,
                                                "start": 405,
                                                "end": 472,
                                                "fullWidth": 68,
                                                "width": 67,
                                                "text": "'#1: Array.propertyIsEnumerable(\\'prototype\\') === false. Actual: '",
                                                "value": "#1: Array.propertyIsEnumerable('prototype') === false. Actual: ",
                                                "valueText": "#1: Array.propertyIsEnumerable('prototype') === false. Actual: ",
                                                "hasTrailingTrivia": true,
                                                "trailingTrivia": [
                                                    {
                                                        "kind": "WhitespaceTrivia",
                                                        "text": " "
                                                    }
                                                ]
                                            },
                                            "operatorToken": {
                                                "kind": "PlusToken",
                                                "fullStart": 473,
                                                "fullEnd": 475,
                                                "start": 473,
                                                "end": 474,
                                                "fullWidth": 2,
                                                "width": 1,
                                                "text": "+",
                                                "value": "+",
                                                "valueText": "+",
                                                "hasTrailingTrivia": true,
                                                "trailingTrivia": [
                                                    {
                                                        "kind": "WhitespaceTrivia",
                                                        "text": " "
                                                    }
                                                ]
                                            },
                                            "right": {
                                                "kind": "ParenthesizedExpression",
                                                "fullStart": 475,
                                                "fullEnd": 516,
                                                "start": 475,
                                                "end": 516,
                                                "fullWidth": 41,
                                                "width": 41,
                                                "openParenToken": {
                                                    "kind": "OpenParenToken",
                                                    "fullStart": 475,
                                                    "fullEnd": 476,
                                                    "start": 475,
                                                    "end": 476,
                                                    "fullWidth": 1,
                                                    "width": 1,
                                                    "text": "(",
                                                    "value": "(",
                                                    "valueText": "("
                                                },
                                                "expression": {
                                                    "kind": "InvocationExpression",
                                                    "fullStart": 476,
                                                    "fullEnd": 515,
                                                    "start": 476,
                                                    "end": 515,
                                                    "fullWidth": 39,
                                                    "width": 39,
                                                    "expression": {
                                                        "kind": "MemberAccessExpression",
                                                        "fullStart": 476,
                                                        "fullEnd": 502,
                                                        "start": 476,
                                                        "end": 502,
                                                        "fullWidth": 26,
                                                        "width": 26,
                                                        "expression": {
                                                            "kind": "IdentifierName",
                                                            "fullStart": 476,
                                                            "fullEnd": 481,
                                                            "start": 476,
                                                            "end": 481,
                                                            "fullWidth": 5,
                                                            "width": 5,
                                                            "text": "Array",
                                                            "value": "Array",
                                                            "valueText": "Array"
                                                        },
                                                        "dotToken": {
                                                            "kind": "DotToken",
                                                            "fullStart": 481,
                                                            "fullEnd": 482,
                                                            "start": 481,
                                                            "end": 482,
                                                            "fullWidth": 1,
                                                            "width": 1,
                                                            "text": ".",
                                                            "value": ".",
                                                            "valueText": "."
                                                        },
                                                        "name": {
                                                            "kind": "IdentifierName",
                                                            "fullStart": 482,
                                                            "fullEnd": 502,
                                                            "start": 482,
                                                            "end": 502,
                                                            "fullWidth": 20,
                                                            "width": 20,
                                                            "text": "propertyIsEnumerable",
                                                            "value": "propertyIsEnumerable",
                                                            "valueText": "propertyIsEnumerable"
                                                        }
                                                    },
                                                    "argumentList": {
                                                        "kind": "ArgumentList",
                                                        "fullStart": 502,
                                                        "fullEnd": 515,
                                                        "start": 502,
                                                        "end": 515,
                                                        "fullWidth": 13,
                                                        "width": 13,
                                                        "openParenToken": {
                                                            "kind": "OpenParenToken",
                                                            "fullStart": 502,
                                                            "fullEnd": 503,
                                                            "start": 502,
                                                            "end": 503,
                                                            "fullWidth": 1,
                                                            "width": 1,
                                                            "text": "(",
                                                            "value": "(",
                                                            "valueText": "("
                                                        },
                                                        "arguments": [
                                                            {
                                                                "kind": "StringLiteral",
                                                                "fullStart": 503,
                                                                "fullEnd": 514,
                                                                "start": 503,
                                                                "end": 514,
                                                                "fullWidth": 11,
                                                                "width": 11,
                                                                "text": "'prototype'",
                                                                "value": "prototype",
                                                                "valueText": "prototype"
                                                            }
                                                        ],
                                                        "closeParenToken": {
                                                            "kind": "CloseParenToken",
                                                            "fullStart": 514,
                                                            "fullEnd": 515,
                                                            "start": 514,
                                                            "end": 515,
                                                            "fullWidth": 1,
                                                            "width": 1,
                                                            "text": ")",
                                                            "value": ")",
                                                            "valueText": ")"
                                                        }
                                                    }
                                                },
                                                "closeParenToken": {
                                                    "kind": "CloseParenToken",
                                                    "fullStart": 515,
                                                    "fullEnd": 516,
                                                    "start": 515,
                                                    "end": 516,
                                                    "fullWidth": 1,
                                                    "width": 1,
                                                    "text": ")",
                                                    "value": ")",
                                                    "valueText": ")"
                                                }
                                            }
                                        }
                                    ],
                                    "closeParenToken": {
                                        "kind": "CloseParenToken",
                                        "fullStart": 516,
                                        "fullEnd": 517,
                                        "start": 516,
                                        "end": 517,
                                        "fullWidth": 1,
                                        "width": 1,
                                        "text": ")",
                                        "value": ")",
                                        "valueText": ")"
                                    }
                                }
                            },
                            "semicolonToken": {
                                "kind": "SemicolonToken",
                                "fullStart": 517,
                                "fullEnd": 519,
                                "start": 517,
                                "end": 518,
                                "fullWidth": 2,
                                "width": 1,
                                "text": ";",
                                "value": ";",
                                "valueText": ";",
                                "hasTrailingTrivia": true,
                                "hasTrailingNewLine": true,
                                "trailingTrivia": [
                                    {
                                        "kind": "NewLineTrivia",
                                        "text": "\n"
                                    }
                                ]
                            }
                        }
                    ],
                    "closeBraceToken": {
                        "kind": "CloseBraceToken",
                        "fullStart": 519,
                        "fullEnd": 521,
                        "start": 519,
                        "end": 520,
                        "fullWidth": 2,
                        "width": 1,
                        "text": "}",
                        "value": "}",
                        "valueText": "}",
                        "hasTrailingTrivia": true,
                        "hasTrailingNewLine": true,
                        "trailingTrivia": [
                            {
                                "kind": "NewLineTrivia",
                                "text": "\n"
                            }
                        ]
                    }
                }
            },
            {
                "kind": "VariableStatement",
                "fullStart": 521,
                "fullEnd": 551,
                "start": 532,
                "end": 550,
                "fullWidth": 30,
                "width": 18,
                "modifiers": [],
                "variableDeclaration": {
                    "kind": "VariableDeclaration",
                    "fullStart": 521,
                    "fullEnd": 549,
                    "start": 532,
                    "end": 549,
                    "fullWidth": 28,
                    "width": 17,
                    "varKeyword": {
                        "kind": "VarKeyword",
                        "fullStart": 521,
                        "fullEnd": 536,
                        "start": 532,
                        "end": 535,
                        "fullWidth": 15,
                        "width": 3,
                        "text": "var",
                        "value": "var",
                        "valueText": "var",
                        "hasLeadingTrivia": true,
                        "hasLeadingComment": true,
                        "hasLeadingNewLine": true,
                        "hasTrailingTrivia": true,
                        "leadingTrivia": [
                            {
                                "kind": "NewLineTrivia",
                                "text": "\n"
                            },
                            {
                                "kind": "SingleLineCommentTrivia",
                                "text": "//CHECK#2"
                            },
                            {
                                "kind": "NewLineTrivia",
                                "text": "\n"
                            }
                        ],
                        "trailingTrivia": [
                            {
                                "kind": "WhitespaceTrivia",
                                "text": " "
                            }
                        ]
                    },
                    "variableDeclarators": [
                        {
                            "kind": "VariableDeclarator",
                            "fullStart": 536,
                            "fullEnd": 549,
                            "start": 536,
                            "end": 549,
                            "fullWidth": 13,
<<<<<<< HEAD
                            "width": 13,
                            "identifier": {
=======
                            "propertyName": {
>>>>>>> 85e84683
                                "kind": "IdentifierName",
                                "fullStart": 536,
                                "fullEnd": 543,
                                "start": 536,
                                "end": 542,
                                "fullWidth": 7,
                                "width": 6,
                                "text": "result",
                                "value": "result",
                                "valueText": "result",
                                "hasTrailingTrivia": true,
                                "trailingTrivia": [
                                    {
                                        "kind": "WhitespaceTrivia",
                                        "text": " "
                                    }
                                ]
                            },
                            "equalsValueClause": {
                                "kind": "EqualsValueClause",
                                "fullStart": 543,
                                "fullEnd": 549,
                                "start": 543,
                                "end": 549,
                                "fullWidth": 6,
                                "width": 6,
                                "equalsToken": {
                                    "kind": "EqualsToken",
                                    "fullStart": 543,
                                    "fullEnd": 545,
                                    "start": 543,
                                    "end": 544,
                                    "fullWidth": 2,
                                    "width": 1,
                                    "text": "=",
                                    "value": "=",
                                    "valueText": "=",
                                    "hasTrailingTrivia": true,
                                    "trailingTrivia": [
                                        {
                                            "kind": "WhitespaceTrivia",
                                            "text": " "
                                        }
                                    ]
                                },
                                "value": {
                                    "kind": "TrueKeyword",
                                    "fullStart": 545,
                                    "fullEnd": 549,
                                    "start": 545,
                                    "end": 549,
                                    "fullWidth": 4,
                                    "width": 4,
                                    "text": "true",
                                    "value": true,
                                    "valueText": "true"
                                }
                            }
                        }
                    ]
                },
                "semicolonToken": {
                    "kind": "SemicolonToken",
                    "fullStart": 549,
                    "fullEnd": 551,
                    "start": 549,
                    "end": 550,
                    "fullWidth": 2,
                    "width": 1,
                    "text": ";",
                    "value": ";",
                    "valueText": ";",
                    "hasTrailingTrivia": true,
                    "hasTrailingNewLine": true,
                    "trailingTrivia": [
                        {
                            "kind": "NewLineTrivia",
                            "text": "\n"
                        }
                    ]
                }
            },
            {
                "kind": "ForInStatement",
                "fullStart": 551,
                "fullEnd": 625,
                "start": 551,
                "end": 624,
                "fullWidth": 74,
                "width": 73,
                "forKeyword": {
                    "kind": "ForKeyword",
                    "fullStart": 551,
                    "fullEnd": 555,
                    "start": 551,
                    "end": 554,
                    "fullWidth": 4,
                    "width": 3,
                    "text": "for",
                    "value": "for",
                    "valueText": "for",
                    "hasTrailingTrivia": true,
                    "trailingTrivia": [
                        {
                            "kind": "WhitespaceTrivia",
                            "text": " "
                        }
                    ]
                },
                "openParenToken": {
                    "kind": "OpenParenToken",
                    "fullStart": 555,
                    "fullEnd": 556,
                    "start": 555,
                    "end": 556,
                    "fullWidth": 1,
                    "width": 1,
                    "text": "(",
                    "value": "(",
                    "valueText": "("
                },
                "variableDeclaration": {
                    "kind": "VariableDeclaration",
                    "fullStart": 556,
                    "fullEnd": 562,
                    "start": 556,
                    "end": 561,
                    "fullWidth": 6,
                    "width": 5,
                    "varKeyword": {
                        "kind": "VarKeyword",
                        "fullStart": 556,
                        "fullEnd": 560,
                        "start": 556,
                        "end": 559,
                        "fullWidth": 4,
                        "width": 3,
                        "text": "var",
                        "value": "var",
                        "valueText": "var",
                        "hasTrailingTrivia": true,
                        "trailingTrivia": [
                            {
                                "kind": "WhitespaceTrivia",
                                "text": " "
                            }
                        ]
                    },
                    "variableDeclarators": [
                        {
                            "kind": "VariableDeclarator",
                            "fullStart": 560,
                            "fullEnd": 562,
                            "start": 560,
                            "end": 561,
                            "fullWidth": 2,
<<<<<<< HEAD
                            "width": 1,
                            "identifier": {
=======
                            "propertyName": {
>>>>>>> 85e84683
                                "kind": "IdentifierName",
                                "fullStart": 560,
                                "fullEnd": 562,
                                "start": 560,
                                "end": 561,
                                "fullWidth": 2,
                                "width": 1,
                                "text": "p",
                                "value": "p",
                                "valueText": "p",
                                "hasTrailingTrivia": true,
                                "trailingTrivia": [
                                    {
                                        "kind": "WhitespaceTrivia",
                                        "text": " "
                                    }
                                ]
                            }
                        }
                    ]
                },
                "inKeyword": {
                    "kind": "InKeyword",
                    "fullStart": 562,
                    "fullEnd": 565,
                    "start": 562,
                    "end": 564,
                    "fullWidth": 3,
                    "width": 2,
                    "text": "in",
                    "value": "in",
                    "valueText": "in",
                    "hasTrailingTrivia": true,
                    "trailingTrivia": [
                        {
                            "kind": "WhitespaceTrivia",
                            "text": " "
                        }
                    ]
                },
                "expression": {
                    "kind": "IdentifierName",
                    "fullStart": 565,
                    "fullEnd": 570,
                    "start": 565,
                    "end": 570,
                    "fullWidth": 5,
                    "width": 5,
                    "text": "Array",
                    "value": "Array",
                    "valueText": "Array"
                },
                "closeParenToken": {
                    "kind": "CloseParenToken",
                    "fullStart": 570,
                    "fullEnd": 571,
                    "start": 570,
                    "end": 571,
                    "fullWidth": 1,
                    "width": 1,
                    "text": ")",
                    "value": ")",
                    "valueText": ")"
                },
                "statement": {
                    "kind": "Block",
                    "fullStart": 571,
                    "fullEnd": 625,
                    "start": 571,
                    "end": 624,
                    "fullWidth": 54,
                    "width": 53,
                    "openBraceToken": {
                        "kind": "OpenBraceToken",
                        "fullStart": 571,
                        "fullEnd": 573,
                        "start": 571,
                        "end": 572,
                        "fullWidth": 2,
                        "width": 1,
                        "text": "{",
                        "value": "{",
                        "valueText": "{",
                        "hasTrailingTrivia": true,
                        "hasTrailingNewLine": true,
                        "trailingTrivia": [
                            {
                                "kind": "NewLineTrivia",
                                "text": "\n"
                            }
                        ]
                    },
                    "statements": [
                        {
                            "kind": "IfStatement",
                            "fullStart": 573,
                            "fullEnd": 623,
                            "start": 574,
                            "end": 620,
                            "fullWidth": 50,
                            "width": 46,
                            "ifKeyword": {
                                "kind": "IfKeyword",
                                "fullStart": 573,
                                "fullEnd": 577,
                                "start": 574,
                                "end": 576,
                                "fullWidth": 4,
                                "width": 2,
                                "text": "if",
                                "value": "if",
                                "valueText": "if",
                                "hasLeadingTrivia": true,
                                "hasTrailingTrivia": true,
                                "leadingTrivia": [
                                    {
                                        "kind": "WhitespaceTrivia",
                                        "text": "\t"
                                    }
                                ],
                                "trailingTrivia": [
                                    {
                                        "kind": "WhitespaceTrivia",
                                        "text": " "
                                    }
                                ]
                            },
                            "openParenToken": {
                                "kind": "OpenParenToken",
                                "fullStart": 577,
                                "fullEnd": 578,
                                "start": 577,
                                "end": 578,
                                "fullWidth": 1,
                                "width": 1,
                                "text": "(",
                                "value": "(",
                                "valueText": "("
                            },
                            "condition": {
                                "kind": "EqualsExpression",
                                "fullStart": 578,
                                "fullEnd": 595,
                                "start": 578,
                                "end": 595,
                                "fullWidth": 17,
                                "width": 17,
                                "left": {
                                    "kind": "IdentifierName",
                                    "fullStart": 578,
                                    "fullEnd": 580,
                                    "start": 578,
                                    "end": 579,
                                    "fullWidth": 2,
                                    "width": 1,
                                    "text": "p",
                                    "value": "p",
                                    "valueText": "p",
                                    "hasTrailingTrivia": true,
                                    "trailingTrivia": [
                                        {
                                            "kind": "WhitespaceTrivia",
                                            "text": " "
                                        }
                                    ]
                                },
                                "operatorToken": {
                                    "kind": "EqualsEqualsEqualsToken",
                                    "fullStart": 580,
                                    "fullEnd": 584,
                                    "start": 580,
                                    "end": 583,
                                    "fullWidth": 4,
                                    "width": 3,
                                    "text": "===",
                                    "value": "===",
                                    "valueText": "===",
                                    "hasTrailingTrivia": true,
                                    "trailingTrivia": [
                                        {
                                            "kind": "WhitespaceTrivia",
                                            "text": " "
                                        }
                                    ]
                                },
                                "right": {
                                    "kind": "StringLiteral",
                                    "fullStart": 584,
                                    "fullEnd": 595,
                                    "start": 584,
                                    "end": 595,
                                    "fullWidth": 11,
                                    "width": 11,
                                    "text": "\"prototype\"",
                                    "value": "prototype",
                                    "valueText": "prototype"
                                }
                            },
                            "closeParenToken": {
                                "kind": "CloseParenToken",
                                "fullStart": 595,
                                "fullEnd": 597,
                                "start": 595,
                                "end": 596,
                                "fullWidth": 2,
                                "width": 1,
                                "text": ")",
                                "value": ")",
                                "valueText": ")",
                                "hasTrailingTrivia": true,
                                "trailingTrivia": [
                                    {
                                        "kind": "WhitespaceTrivia",
                                        "text": " "
                                    }
                                ]
                            },
                            "statement": {
                                "kind": "Block",
                                "fullStart": 597,
                                "fullEnd": 623,
                                "start": 597,
                                "end": 620,
                                "fullWidth": 26,
                                "width": 23,
                                "openBraceToken": {
                                    "kind": "OpenBraceToken",
                                    "fullStart": 597,
                                    "fullEnd": 599,
                                    "start": 597,
                                    "end": 598,
                                    "fullWidth": 2,
                                    "width": 1,
                                    "text": "{",
                                    "value": "{",
                                    "valueText": "{",
                                    "hasTrailingTrivia": true,
                                    "hasTrailingNewLine": true,
                                    "trailingTrivia": [
                                        {
                                            "kind": "NewLineTrivia",
                                            "text": "\n"
                                        }
                                    ]
                                },
                                "statements": [
                                    {
                                        "kind": "ExpressionStatement",
                                        "fullStart": 599,
                                        "fullEnd": 618,
                                        "start": 602,
                                        "end": 617,
                                        "fullWidth": 19,
                                        "width": 15,
                                        "expression": {
                                            "kind": "AssignmentExpression",
                                            "fullStart": 599,
                                            "fullEnd": 616,
                                            "start": 602,
                                            "end": 616,
                                            "fullWidth": 17,
                                            "width": 14,
                                            "left": {
                                                "kind": "IdentifierName",
                                                "fullStart": 599,
                                                "fullEnd": 609,
                                                "start": 602,
                                                "end": 608,
                                                "fullWidth": 10,
                                                "width": 6,
                                                "text": "result",
                                                "value": "result",
                                                "valueText": "result",
                                                "hasLeadingTrivia": true,
                                                "hasTrailingTrivia": true,
                                                "leadingTrivia": [
                                                    {
                                                        "kind": "WhitespaceTrivia",
                                                        "text": "\t  "
                                                    }
                                                ],
                                                "trailingTrivia": [
                                                    {
                                                        "kind": "WhitespaceTrivia",
                                                        "text": " "
                                                    }
                                                ]
                                            },
                                            "operatorToken": {
                                                "kind": "EqualsToken",
                                                "fullStart": 609,
                                                "fullEnd": 611,
                                                "start": 609,
                                                "end": 610,
                                                "fullWidth": 2,
                                                "width": 1,
                                                "text": "=",
                                                "value": "=",
                                                "valueText": "=",
                                                "hasTrailingTrivia": true,
                                                "trailingTrivia": [
                                                    {
                                                        "kind": "WhitespaceTrivia",
                                                        "text": " "
                                                    }
                                                ]
                                            },
                                            "right": {
                                                "kind": "FalseKeyword",
                                                "fullStart": 611,
                                                "fullEnd": 616,
                                                "start": 611,
                                                "end": 616,
                                                "fullWidth": 5,
                                                "width": 5,
                                                "text": "false",
                                                "value": false,
                                                "valueText": "false"
                                            }
                                        },
                                        "semicolonToken": {
                                            "kind": "SemicolonToken",
                                            "fullStart": 616,
                                            "fullEnd": 618,
                                            "start": 616,
                                            "end": 617,
                                            "fullWidth": 2,
                                            "width": 1,
                                            "text": ";",
                                            "value": ";",
                                            "valueText": ";",
                                            "hasTrailingTrivia": true,
                                            "hasTrailingNewLine": true,
                                            "trailingTrivia": [
                                                {
                                                    "kind": "NewLineTrivia",
                                                    "text": "\n"
                                                }
                                            ]
                                        }
                                    }
                                ],
                                "closeBraceToken": {
                                    "kind": "CloseBraceToken",
                                    "fullStart": 618,
                                    "fullEnd": 623,
                                    "start": 619,
                                    "end": 620,
                                    "fullWidth": 5,
                                    "width": 1,
                                    "text": "}",
                                    "value": "}",
                                    "valueText": "}",
                                    "hasLeadingTrivia": true,
                                    "hasTrailingTrivia": true,
                                    "hasTrailingNewLine": true,
                                    "leadingTrivia": [
                                        {
                                            "kind": "WhitespaceTrivia",
                                            "text": "\t"
                                        }
                                    ],
                                    "trailingTrivia": [
                                        {
                                            "kind": "WhitespaceTrivia",
                                            "text": "  "
                                        },
                                        {
                                            "kind": "NewLineTrivia",
                                            "text": "\n"
                                        }
                                    ]
                                }
                            }
                        }
                    ],
                    "closeBraceToken": {
                        "kind": "CloseBraceToken",
                        "fullStart": 623,
                        "fullEnd": 625,
                        "start": 623,
                        "end": 624,
                        "fullWidth": 2,
                        "width": 1,
                        "text": "}",
                        "value": "}",
                        "valueText": "}",
                        "hasTrailingTrivia": true,
                        "hasTrailingNewLine": true,
                        "trailingTrivia": [
                            {
                                "kind": "NewLineTrivia",
                                "text": "\n"
                            }
                        ]
                    }
                }
            },
            {
                "kind": "IfStatement",
                "fullStart": 625,
                "fullEnd": 760,
                "start": 626,
                "end": 759,
                "fullWidth": 135,
                "width": 133,
                "ifKeyword": {
                    "kind": "IfKeyword",
                    "fullStart": 625,
                    "fullEnd": 629,
                    "start": 626,
                    "end": 628,
                    "fullWidth": 4,
                    "width": 2,
                    "text": "if",
                    "value": "if",
                    "valueText": "if",
                    "hasLeadingTrivia": true,
                    "hasLeadingNewLine": true,
                    "hasTrailingTrivia": true,
                    "leadingTrivia": [
                        {
                            "kind": "NewLineTrivia",
                            "text": "\n"
                        }
                    ],
                    "trailingTrivia": [
                        {
                            "kind": "WhitespaceTrivia",
                            "text": " "
                        }
                    ]
                },
                "openParenToken": {
                    "kind": "OpenParenToken",
                    "fullStart": 629,
                    "fullEnd": 630,
                    "start": 629,
                    "end": 630,
                    "fullWidth": 1,
                    "width": 1,
                    "text": "(",
                    "value": "(",
                    "valueText": "("
                },
                "condition": {
                    "kind": "NotEqualsExpression",
                    "fullStart": 630,
                    "fullEnd": 645,
                    "start": 630,
                    "end": 645,
                    "fullWidth": 15,
                    "width": 15,
                    "left": {
                        "kind": "IdentifierName",
                        "fullStart": 630,
                        "fullEnd": 637,
                        "start": 630,
                        "end": 636,
                        "fullWidth": 7,
                        "width": 6,
                        "text": "result",
                        "value": "result",
                        "valueText": "result",
                        "hasTrailingTrivia": true,
                        "trailingTrivia": [
                            {
                                "kind": "WhitespaceTrivia",
                                "text": " "
                            }
                        ]
                    },
                    "operatorToken": {
                        "kind": "ExclamationEqualsEqualsToken",
                        "fullStart": 637,
                        "fullEnd": 641,
                        "start": 637,
                        "end": 640,
                        "fullWidth": 4,
                        "width": 3,
                        "text": "!==",
                        "value": "!==",
                        "valueText": "!==",
                        "hasTrailingTrivia": true,
                        "trailingTrivia": [
                            {
                                "kind": "WhitespaceTrivia",
                                "text": " "
                            }
                        ]
                    },
                    "right": {
                        "kind": "TrueKeyword",
                        "fullStart": 641,
                        "fullEnd": 645,
                        "start": 641,
                        "end": 645,
                        "fullWidth": 4,
                        "width": 4,
                        "text": "true",
                        "value": true,
                        "valueText": "true"
                    }
                },
                "closeParenToken": {
                    "kind": "CloseParenToken",
                    "fullStart": 645,
                    "fullEnd": 647,
                    "start": 645,
                    "end": 646,
                    "fullWidth": 2,
                    "width": 1,
                    "text": ")",
                    "value": ")",
                    "valueText": ")",
                    "hasTrailingTrivia": true,
                    "trailingTrivia": [
                        {
                            "kind": "WhitespaceTrivia",
                            "text": " "
                        }
                    ]
                },
                "statement": {
                    "kind": "Block",
                    "fullStart": 647,
                    "fullEnd": 760,
                    "start": 647,
                    "end": 759,
                    "fullWidth": 113,
                    "width": 112,
                    "openBraceToken": {
                        "kind": "OpenBraceToken",
                        "fullStart": 647,
                        "fullEnd": 649,
                        "start": 647,
                        "end": 648,
                        "fullWidth": 2,
                        "width": 1,
                        "text": "{",
                        "value": "{",
                        "valueText": "{",
                        "hasTrailingTrivia": true,
                        "hasTrailingNewLine": true,
                        "trailingTrivia": [
                            {
                                "kind": "NewLineTrivia",
                                "text": "\n"
                            }
                        ]
                    },
                    "statements": [
                        {
                            "kind": "ExpressionStatement",
                            "fullStart": 649,
                            "fullEnd": 758,
                            "start": 650,
                            "end": 757,
                            "fullWidth": 109,
                            "width": 107,
                            "expression": {
                                "kind": "InvocationExpression",
                                "fullStart": 649,
                                "fullEnd": 756,
                                "start": 650,
                                "end": 756,
                                "fullWidth": 107,
                                "width": 106,
                                "expression": {
                                    "kind": "IdentifierName",
                                    "fullStart": 649,
                                    "fullEnd": 656,
                                    "start": 650,
                                    "end": 656,
                                    "fullWidth": 7,
                                    "width": 6,
                                    "text": "$ERROR",
                                    "value": "$ERROR",
                                    "valueText": "$ERROR",
                                    "hasLeadingTrivia": true,
                                    "leadingTrivia": [
                                        {
                                            "kind": "WhitespaceTrivia",
                                            "text": "\t"
                                        }
                                    ]
                                },
                                "argumentList": {
                                    "kind": "ArgumentList",
                                    "fullStart": 656,
                                    "fullEnd": 756,
                                    "start": 656,
                                    "end": 756,
                                    "fullWidth": 100,
                                    "width": 100,
                                    "openParenToken": {
                                        "kind": "OpenParenToken",
                                        "fullStart": 656,
                                        "fullEnd": 657,
                                        "start": 656,
                                        "end": 657,
                                        "fullWidth": 1,
                                        "width": 1,
                                        "text": "(",
                                        "value": "(",
                                        "valueText": "("
                                    },
                                    "arguments": [
                                        {
                                            "kind": "StringLiteral",
                                            "fullStart": 657,
                                            "fullEnd": 755,
                                            "start": 657,
                                            "end": 755,
                                            "fullWidth": 98,
                                            "width": 98,
                                            "text": "'#2: result = true; for (p in Array) { if (p === \"prototype\") result = false; }  result === true;'",
                                            "value": "#2: result = true; for (p in Array) { if (p === \"prototype\") result = false; }  result === true;",
                                            "valueText": "#2: result = true; for (p in Array) { if (p === \"prototype\") result = false; }  result === true;"
                                        }
                                    ],
                                    "closeParenToken": {
                                        "kind": "CloseParenToken",
                                        "fullStart": 755,
                                        "fullEnd": 756,
                                        "start": 755,
                                        "end": 756,
                                        "fullWidth": 1,
                                        "width": 1,
                                        "text": ")",
                                        "value": ")",
                                        "valueText": ")"
                                    }
                                }
                            },
                            "semicolonToken": {
                                "kind": "SemicolonToken",
                                "fullStart": 756,
                                "fullEnd": 758,
                                "start": 756,
                                "end": 757,
                                "fullWidth": 2,
                                "width": 1,
                                "text": ";",
                                "value": ";",
                                "valueText": ";",
                                "hasTrailingTrivia": true,
                                "hasTrailingNewLine": true,
                                "trailingTrivia": [
                                    {
                                        "kind": "NewLineTrivia",
                                        "text": "\n"
                                    }
                                ]
                            }
                        }
                    ],
                    "closeBraceToken": {
                        "kind": "CloseBraceToken",
                        "fullStart": 758,
                        "fullEnd": 760,
                        "start": 758,
                        "end": 759,
                        "fullWidth": 2,
                        "width": 1,
                        "text": "}",
                        "value": "}",
                        "valueText": "}",
                        "hasTrailingTrivia": true,
                        "hasTrailingNewLine": true,
                        "trailingTrivia": [
                            {
                                "kind": "NewLineTrivia",
                                "text": "\n"
                            }
                        ]
                    }
                }
            }
        ],
        "endOfFileToken": {
            "kind": "EndOfFileToken",
            "fullStart": 760,
            "fullEnd": 762,
            "start": 762,
            "end": 762,
            "fullWidth": 2,
            "width": 0,
            "text": "",
            "hasLeadingTrivia": true,
            "hasLeadingNewLine": true,
            "leadingTrivia": [
                {
                    "kind": "NewLineTrivia",
                    "text": "\n"
                },
                {
                    "kind": "NewLineTrivia",
                    "text": "\n"
                }
            ]
        }
    },
    "lineMap": {
        "lineStarts": [
            0,
            61,
            132,
            133,
            137,
            196,
            199,
            250,
            325,
            329,
            330,
            340,
            397,
            519,
            521,
            522,
            532,
            551,
            573,
            599,
            618,
            623,
            625,
            626,
            649,
            758,
            760,
            761,
            762
        ],
        "length": 762
    }
}<|MERGE_RESOLUTION|>--- conflicted
+++ resolved
@@ -650,12 +650,8 @@
                             "start": 536,
                             "end": 549,
                             "fullWidth": 13,
-<<<<<<< HEAD
                             "width": 13,
-                            "identifier": {
-=======
                             "propertyName": {
->>>>>>> 85e84683
                                 "kind": "IdentifierName",
                                 "fullStart": 536,
                                 "fullEnd": 543,
@@ -812,12 +808,8 @@
                             "start": 560,
                             "end": 561,
                             "fullWidth": 2,
-<<<<<<< HEAD
                             "width": 1,
-                            "identifier": {
-=======
                             "propertyName": {
->>>>>>> 85e84683
                                 "kind": "IdentifierName",
                                 "fullStart": 560,
                                 "fullEnd": 562,
