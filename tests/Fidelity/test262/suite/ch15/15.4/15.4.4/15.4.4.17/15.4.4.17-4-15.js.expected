{
    "isDeclaration": false,
    "languageVersion": "EcmaScript5",
    "parseOptions": {
        "allowAutomaticSemicolonInsertion": true
    },
    "sourceUnit": {
        "kind": "SourceUnit",
        "fullStart": 0,
        "fullEnd": 1333,
        "start": 564,
        "end": 1333,
        "fullWidth": 1333,
        "width": 769,
        "isIncrementallyUnusable": true,
        "moduleElements": [
            {
                "kind": "FunctionDeclaration",
                "fullStart": 0,
                "fullEnd": 1309,
                "start": 564,
                "end": 1307,
                "fullWidth": 1309,
                "width": 743,
                "isIncrementallyUnusable": true,
                "modifiers": [],
                "functionKeyword": {
                    "kind": "FunctionKeyword",
                    "fullStart": 0,
                    "fullEnd": 573,
                    "start": 564,
                    "end": 572,
                    "fullWidth": 573,
                    "width": 8,
                    "text": "function",
                    "value": "function",
                    "valueText": "function",
                    "hasLeadingTrivia": true,
                    "hasLeadingComment": true,
                    "hasLeadingNewLine": true,
                    "hasTrailingTrivia": true,
                    "leadingTrivia": [
                        {
                            "kind": "SingleLineCommentTrivia",
                            "text": "/// Copyright (c) 2012 Ecma International.  All rights reserved. "
                        },
                        {
                            "kind": "NewLineTrivia",
                            "text": "\r\n"
                        },
                        {
                            "kind": "SingleLineCommentTrivia",
                            "text": "/// Ecma International makes this code available under the terms and conditions set"
                        },
                        {
                            "kind": "NewLineTrivia",
                            "text": "\r\n"
                        },
                        {
                            "kind": "SingleLineCommentTrivia",
                            "text": "/// forth on http://hg.ecmascript.org/tests/test262/raw-file/tip/LICENSE (the "
                        },
                        {
                            "kind": "NewLineTrivia",
                            "text": "\r\n"
                        },
                        {
                            "kind": "SingleLineCommentTrivia",
                            "text": "/// \"Use Terms\").   Any redistribution of this code must retain the above "
                        },
                        {
                            "kind": "NewLineTrivia",
                            "text": "\r\n"
                        },
                        {
                            "kind": "SingleLineCommentTrivia",
                            "text": "/// copyright and this notice and otherwise comply with the Use Terms."
                        },
                        {
                            "kind": "NewLineTrivia",
                            "text": "\r\n"
                        },
                        {
                            "kind": "MultiLineCommentTrivia",
                            "text": "/**\r\n * @path ch15/15.4/15.4.4/15.4.4.17/15.4.4.17-4-15.js\r\n * @description Array.prototype.some - calling with no callbackfn is the same as passing undefined for callbackfn\r\n */"
                        },
                        {
                            "kind": "NewLineTrivia",
                            "text": "\r\n"
                        },
                        {
                            "kind": "NewLineTrivia",
                            "text": "\r\n"
                        },
                        {
                            "kind": "NewLineTrivia",
                            "text": "\r\n"
                        }
                    ],
                    "trailingTrivia": [
                        {
                            "kind": "WhitespaceTrivia",
                            "text": " "
                        }
                    ]
                },
                "identifier": {
                    "kind": "IdentifierName",
                    "fullStart": 573,
                    "fullEnd": 581,
                    "start": 573,
                    "end": 581,
                    "fullWidth": 8,
                    "width": 8,
                    "text": "testcase",
                    "value": "testcase",
                    "valueText": "testcase"
                },
                "callSignature": {
                    "kind": "CallSignature",
                    "fullStart": 581,
                    "fullEnd": 584,
                    "start": 581,
                    "end": 583,
                    "fullWidth": 3,
                    "width": 2,
                    "parameterList": {
                        "kind": "ParameterList",
                        "fullStart": 581,
                        "fullEnd": 584,
                        "start": 581,
                        "end": 583,
                        "fullWidth": 3,
                        "width": 2,
                        "openParenToken": {
                            "kind": "OpenParenToken",
                            "fullStart": 581,
                            "fullEnd": 582,
                            "start": 581,
                            "end": 582,
                            "fullWidth": 1,
                            "width": 1,
                            "text": "(",
                            "value": "(",
                            "valueText": "("
                        },
                        "parameters": [],
                        "closeParenToken": {
                            "kind": "CloseParenToken",
                            "fullStart": 582,
                            "fullEnd": 584,
                            "start": 582,
                            "end": 583,
                            "fullWidth": 2,
                            "width": 1,
                            "text": ")",
                            "value": ")",
                            "valueText": ")",
                            "hasTrailingTrivia": true,
                            "trailingTrivia": [
                                {
                                    "kind": "WhitespaceTrivia",
                                    "text": " "
                                }
                            ]
                        }
                    }
                },
                "block": {
                    "kind": "Block",
                    "fullStart": 584,
                    "fullEnd": 1309,
                    "start": 584,
                    "end": 1307,
                    "fullWidth": 725,
                    "width": 723,
                    "isIncrementallyUnusable": true,
                    "openBraceToken": {
                        "kind": "OpenBraceToken",
                        "fullStart": 584,
                        "fullEnd": 587,
                        "start": 584,
                        "end": 585,
                        "fullWidth": 3,
                        "width": 1,
                        "text": "{",
                        "value": "{",
                        "valueText": "{",
                        "hasTrailingTrivia": true,
                        "hasTrailingNewLine": true,
                        "trailingTrivia": [
                            {
                                "kind": "NewLineTrivia",
                                "text": "\r\n"
                            }
                        ]
                    },
                    "statements": [
                        {
                            "kind": "VariableStatement",
                            "fullStart": 587,
                            "fullEnd": 611,
                            "start": 595,
                            "end": 609,
                            "fullWidth": 24,
                            "width": 14,
                            "modifiers": [],
                            "variableDeclaration": {
                                "kind": "VariableDeclaration",
                                "fullStart": 587,
                                "fullEnd": 608,
                                "start": 595,
                                "end": 608,
                                "fullWidth": 21,
                                "width": 13,
                                "varKeyword": {
                                    "kind": "VarKeyword",
                                    "fullStart": 587,
                                    "fullEnd": 599,
                                    "start": 595,
                                    "end": 598,
                                    "fullWidth": 12,
                                    "width": 3,
                                    "text": "var",
                                    "value": "var",
                                    "valueText": "var",
                                    "hasLeadingTrivia": true,
                                    "hasTrailingTrivia": true,
                                    "leadingTrivia": [
                                        {
                                            "kind": "WhitespaceTrivia",
                                            "text": "        "
                                        }
                                    ],
                                    "trailingTrivia": [
                                        {
                                            "kind": "WhitespaceTrivia",
                                            "text": " "
                                        }
                                    ]
                                },
                                "variableDeclarators": [
                                    {
                                        "kind": "VariableDeclarator",
                                        "fullStart": 599,
                                        "fullEnd": 608,
                                        "start": 599,
                                        "end": 608,
                                        "fullWidth": 9,
<<<<<<< HEAD
                                        "width": 9,
                                        "identifier": {
=======
                                        "propertyName": {
>>>>>>> 85e84683
                                            "kind": "IdentifierName",
                                            "fullStart": 599,
                                            "fullEnd": 603,
                                            "start": 599,
                                            "end": 602,
                                            "fullWidth": 4,
                                            "width": 3,
                                            "text": "obj",
                                            "value": "obj",
                                            "valueText": "obj",
                                            "hasTrailingTrivia": true,
                                            "trailingTrivia": [
                                                {
                                                    "kind": "WhitespaceTrivia",
                                                    "text": " "
                                                }
                                            ]
                                        },
                                        "equalsValueClause": {
                                            "kind": "EqualsValueClause",
                                            "fullStart": 603,
                                            "fullEnd": 608,
                                            "start": 603,
                                            "end": 608,
                                            "fullWidth": 5,
                                            "width": 5,
                                            "equalsToken": {
                                                "kind": "EqualsToken",
                                                "fullStart": 603,
                                                "fullEnd": 605,
                                                "start": 603,
                                                "end": 604,
                                                "fullWidth": 2,
                                                "width": 1,
                                                "text": "=",
                                                "value": "=",
                                                "valueText": "=",
                                                "hasTrailingTrivia": true,
                                                "trailingTrivia": [
                                                    {
                                                        "kind": "WhitespaceTrivia",
                                                        "text": " "
                                                    }
                                                ]
                                            },
                                            "value": {
                                                "kind": "ObjectLiteralExpression",
                                                "fullStart": 605,
                                                "fullEnd": 608,
                                                "start": 605,
                                                "end": 608,
                                                "fullWidth": 3,
                                                "width": 3,
                                                "openBraceToken": {
                                                    "kind": "OpenBraceToken",
                                                    "fullStart": 605,
                                                    "fullEnd": 607,
                                                    "start": 605,
                                                    "end": 606,
                                                    "fullWidth": 2,
                                                    "width": 1,
                                                    "text": "{",
                                                    "value": "{",
                                                    "valueText": "{",
                                                    "hasTrailingTrivia": true,
                                                    "trailingTrivia": [
                                                        {
                                                            "kind": "WhitespaceTrivia",
                                                            "text": " "
                                                        }
                                                    ]
                                                },
                                                "propertyAssignments": [],
                                                "closeBraceToken": {
                                                    "kind": "CloseBraceToken",
                                                    "fullStart": 607,
                                                    "fullEnd": 608,
                                                    "start": 607,
                                                    "end": 608,
                                                    "fullWidth": 1,
                                                    "width": 1,
                                                    "text": "}",
                                                    "value": "}",
                                                    "valueText": "}"
                                                }
                                            }
                                        }
                                    }
                                ]
                            },
                            "semicolonToken": {
                                "kind": "SemicolonToken",
                                "fullStart": 608,
                                "fullEnd": 611,
                                "start": 608,
                                "end": 609,
                                "fullWidth": 3,
                                "width": 1,
                                "text": ";",
                                "value": ";",
                                "valueText": ";",
                                "hasTrailingTrivia": true,
                                "hasTrailingNewLine": true,
                                "trailingTrivia": [
                                    {
                                        "kind": "NewLineTrivia",
                                        "text": "\r\n"
                                    }
                                ]
                            }
                        },
                        {
                            "kind": "VariableStatement",
                            "fullStart": 611,
                            "fullEnd": 648,
                            "start": 619,
                            "end": 646,
                            "fullWidth": 37,
                            "width": 27,
                            "modifiers": [],
                            "variableDeclaration": {
                                "kind": "VariableDeclaration",
                                "fullStart": 611,
                                "fullEnd": 645,
                                "start": 619,
                                "end": 645,
                                "fullWidth": 34,
                                "width": 26,
                                "varKeyword": {
                                    "kind": "VarKeyword",
                                    "fullStart": 611,
                                    "fullEnd": 623,
                                    "start": 619,
                                    "end": 622,
                                    "fullWidth": 12,
                                    "width": 3,
                                    "text": "var",
                                    "value": "var",
                                    "valueText": "var",
                                    "hasLeadingTrivia": true,
                                    "hasTrailingTrivia": true,
                                    "leadingTrivia": [
                                        {
                                            "kind": "WhitespaceTrivia",
                                            "text": "        "
                                        }
                                    ],
                                    "trailingTrivia": [
                                        {
                                            "kind": "WhitespaceTrivia",
                                            "text": " "
                                        }
                                    ]
                                },
                                "variableDeclarators": [
                                    {
                                        "kind": "VariableDeclarator",
                                        "fullStart": 623,
                                        "fullEnd": 645,
                                        "start": 623,
                                        "end": 645,
                                        "fullWidth": 22,
<<<<<<< HEAD
                                        "width": 22,
                                        "identifier": {
=======
                                        "propertyName": {
>>>>>>> 85e84683
                                            "kind": "IdentifierName",
                                            "fullStart": 623,
                                            "fullEnd": 638,
                                            "start": 623,
                                            "end": 637,
                                            "fullWidth": 15,
                                            "width": 14,
                                            "text": "lengthAccessed",
                                            "value": "lengthAccessed",
                                            "valueText": "lengthAccessed",
                                            "hasTrailingTrivia": true,
                                            "trailingTrivia": [
                                                {
                                                    "kind": "WhitespaceTrivia",
                                                    "text": " "
                                                }
                                            ]
                                        },
                                        "equalsValueClause": {
                                            "kind": "EqualsValueClause",
                                            "fullStart": 638,
                                            "fullEnd": 645,
                                            "start": 638,
                                            "end": 645,
                                            "fullWidth": 7,
                                            "width": 7,
                                            "equalsToken": {
                                                "kind": "EqualsToken",
                                                "fullStart": 638,
                                                "fullEnd": 640,
                                                "start": 638,
                                                "end": 639,
                                                "fullWidth": 2,
                                                "width": 1,
                                                "text": "=",
                                                "value": "=",
                                                "valueText": "=",
                                                "hasTrailingTrivia": true,
                                                "trailingTrivia": [
                                                    {
                                                        "kind": "WhitespaceTrivia",
                                                        "text": " "
                                                    }
                                                ]
                                            },
                                            "value": {
                                                "kind": "FalseKeyword",
                                                "fullStart": 640,
                                                "fullEnd": 645,
                                                "start": 640,
                                                "end": 645,
                                                "fullWidth": 5,
                                                "width": 5,
                                                "text": "false",
                                                "value": false,
                                                "valueText": "false"
                                            }
                                        }
                                    }
                                ]
                            },
                            "semicolonToken": {
                                "kind": "SemicolonToken",
                                "fullStart": 645,
                                "fullEnd": 648,
                                "start": 645,
                                "end": 646,
                                "fullWidth": 3,
                                "width": 1,
                                "text": ";",
                                "value": ";",
                                "valueText": ";",
                                "hasTrailingTrivia": true,
                                "hasTrailingNewLine": true,
                                "trailingTrivia": [
                                    {
                                        "kind": "NewLineTrivia",
                                        "text": "\r\n"
                                    }
                                ]
                            }
                        },
                        {
                            "kind": "VariableStatement",
                            "fullStart": 648,
                            "fullEnd": 683,
                            "start": 656,
                            "end": 681,
                            "fullWidth": 35,
                            "width": 25,
                            "modifiers": [],
                            "variableDeclaration": {
                                "kind": "VariableDeclaration",
                                "fullStart": 648,
                                "fullEnd": 680,
                                "start": 656,
                                "end": 680,
                                "fullWidth": 32,
                                "width": 24,
                                "varKeyword": {
                                    "kind": "VarKeyword",
                                    "fullStart": 648,
                                    "fullEnd": 660,
                                    "start": 656,
                                    "end": 659,
                                    "fullWidth": 12,
                                    "width": 3,
                                    "text": "var",
                                    "value": "var",
                                    "valueText": "var",
                                    "hasLeadingTrivia": true,
                                    "hasTrailingTrivia": true,
                                    "leadingTrivia": [
                                        {
                                            "kind": "WhitespaceTrivia",
                                            "text": "        "
                                        }
                                    ],
                                    "trailingTrivia": [
                                        {
                                            "kind": "WhitespaceTrivia",
                                            "text": " "
                                        }
                                    ]
                                },
                                "variableDeclarators": [
                                    {
                                        "kind": "VariableDeclarator",
                                        "fullStart": 660,
                                        "fullEnd": 680,
                                        "start": 660,
                                        "end": 680,
                                        "fullWidth": 20,
<<<<<<< HEAD
                                        "width": 20,
                                        "identifier": {
=======
                                        "propertyName": {
>>>>>>> 85e84683
                                            "kind": "IdentifierName",
                                            "fullStart": 660,
                                            "fullEnd": 673,
                                            "start": 660,
                                            "end": 672,
                                            "fullWidth": 13,
                                            "width": 12,
                                            "text": "loopAccessed",
                                            "value": "loopAccessed",
                                            "valueText": "loopAccessed",
                                            "hasTrailingTrivia": true,
                                            "trailingTrivia": [
                                                {
                                                    "kind": "WhitespaceTrivia",
                                                    "text": " "
                                                }
                                            ]
                                        },
                                        "equalsValueClause": {
                                            "kind": "EqualsValueClause",
                                            "fullStart": 673,
                                            "fullEnd": 680,
                                            "start": 673,
                                            "end": 680,
                                            "fullWidth": 7,
                                            "width": 7,
                                            "equalsToken": {
                                                "kind": "EqualsToken",
                                                "fullStart": 673,
                                                "fullEnd": 675,
                                                "start": 673,
                                                "end": 674,
                                                "fullWidth": 2,
                                                "width": 1,
                                                "text": "=",
                                                "value": "=",
                                                "valueText": "=",
                                                "hasTrailingTrivia": true,
                                                "trailingTrivia": [
                                                    {
                                                        "kind": "WhitespaceTrivia",
                                                        "text": " "
                                                    }
                                                ]
                                            },
                                            "value": {
                                                "kind": "FalseKeyword",
                                                "fullStart": 675,
                                                "fullEnd": 680,
                                                "start": 675,
                                                "end": 680,
                                                "fullWidth": 5,
                                                "width": 5,
                                                "text": "false",
                                                "value": false,
                                                "valueText": "false"
                                            }
                                        }
                                    }
                                ]
                            },
                            "semicolonToken": {
                                "kind": "SemicolonToken",
                                "fullStart": 680,
                                "fullEnd": 683,
                                "start": 680,
                                "end": 681,
                                "fullWidth": 3,
                                "width": 1,
                                "text": ";",
                                "value": ";",
                                "valueText": ";",
                                "hasTrailingTrivia": true,
                                "hasTrailingNewLine": true,
                                "trailingTrivia": [
                                    {
                                        "kind": "NewLineTrivia",
                                        "text": "\r\n"
                                    }
                                ]
                            }
                        },
                        {
                            "kind": "ExpressionStatement",
                            "fullStart": 683,
                            "fullEnd": 894,
                            "start": 693,
                            "end": 892,
                            "fullWidth": 211,
                            "width": 199,
                            "isIncrementallyUnusable": true,
                            "expression": {
                                "kind": "InvocationExpression",
                                "fullStart": 683,
                                "fullEnd": 891,
                                "start": 693,
                                "end": 891,
                                "fullWidth": 208,
                                "width": 198,
                                "isIncrementallyUnusable": true,
                                "expression": {
                                    "kind": "MemberAccessExpression",
                                    "fullStart": 683,
                                    "fullEnd": 714,
                                    "start": 693,
                                    "end": 714,
                                    "fullWidth": 31,
                                    "width": 21,
                                    "expression": {
                                        "kind": "IdentifierName",
                                        "fullStart": 683,
                                        "fullEnd": 699,
                                        "start": 693,
                                        "end": 699,
                                        "fullWidth": 16,
                                        "width": 6,
                                        "text": "Object",
                                        "value": "Object",
                                        "valueText": "Object",
                                        "hasLeadingTrivia": true,
                                        "hasLeadingNewLine": true,
                                        "leadingTrivia": [
                                            {
                                                "kind": "NewLineTrivia",
                                                "text": "\r\n"
                                            },
                                            {
                                                "kind": "WhitespaceTrivia",
                                                "text": "        "
                                            }
                                        ]
                                    },
                                    "dotToken": {
                                        "kind": "DotToken",
                                        "fullStart": 699,
                                        "fullEnd": 700,
                                        "start": 699,
                                        "end": 700,
                                        "fullWidth": 1,
                                        "width": 1,
                                        "text": ".",
                                        "value": ".",
                                        "valueText": "."
                                    },
                                    "name": {
                                        "kind": "IdentifierName",
                                        "fullStart": 700,
                                        "fullEnd": 714,
                                        "start": 700,
                                        "end": 714,
                                        "fullWidth": 14,
                                        "width": 14,
                                        "text": "defineProperty",
                                        "value": "defineProperty",
                                        "valueText": "defineProperty"
                                    }
                                },
                                "argumentList": {
                                    "kind": "ArgumentList",
                                    "fullStart": 714,
                                    "fullEnd": 891,
                                    "start": 714,
                                    "end": 891,
                                    "fullWidth": 177,
                                    "width": 177,
                                    "isIncrementallyUnusable": true,
                                    "openParenToken": {
                                        "kind": "OpenParenToken",
                                        "fullStart": 714,
                                        "fullEnd": 715,
                                        "start": 714,
                                        "end": 715,
                                        "fullWidth": 1,
                                        "width": 1,
                                        "text": "(",
                                        "value": "(",
                                        "valueText": "("
                                    },
                                    "arguments": [
                                        {
                                            "kind": "IdentifierName",
                                            "fullStart": 715,
                                            "fullEnd": 718,
                                            "start": 715,
                                            "end": 718,
                                            "fullWidth": 3,
                                            "width": 3,
                                            "text": "obj",
                                            "value": "obj",
                                            "valueText": "obj"
                                        },
                                        {
                                            "kind": "CommaToken",
                                            "fullStart": 718,
                                            "fullEnd": 720,
                                            "start": 718,
                                            "end": 719,
                                            "fullWidth": 2,
                                            "width": 1,
                                            "text": ",",
                                            "value": ",",
                                            "valueText": ",",
                                            "hasTrailingTrivia": true,
                                            "trailingTrivia": [
                                                {
                                                    "kind": "WhitespaceTrivia",
                                                    "text": " "
                                                }
                                            ]
                                        },
                                        {
                                            "kind": "StringLiteral",
                                            "fullStart": 720,
                                            "fullEnd": 728,
                                            "start": 720,
                                            "end": 728,
                                            "fullWidth": 8,
                                            "width": 8,
                                            "text": "\"length\"",
                                            "value": "length",
                                            "valueText": "length"
                                        },
                                        {
                                            "kind": "CommaToken",
                                            "fullStart": 728,
                                            "fullEnd": 730,
                                            "start": 728,
                                            "end": 729,
                                            "fullWidth": 2,
                                            "width": 1,
                                            "text": ",",
                                            "value": ",",
                                            "valueText": ",",
                                            "hasTrailingTrivia": true,
                                            "trailingTrivia": [
                                                {
                                                    "kind": "WhitespaceTrivia",
                                                    "text": " "
                                                }
                                            ]
                                        },
                                        {
                                            "kind": "ObjectLiteralExpression",
                                            "fullStart": 730,
                                            "fullEnd": 890,
                                            "start": 730,
                                            "end": 890,
                                            "fullWidth": 160,
                                            "width": 160,
                                            "isIncrementallyUnusable": true,
                                            "openBraceToken": {
                                                "kind": "OpenBraceToken",
                                                "fullStart": 730,
                                                "fullEnd": 733,
                                                "start": 730,
                                                "end": 731,
                                                "fullWidth": 3,
                                                "width": 1,
                                                "text": "{",
                                                "value": "{",
                                                "valueText": "{",
                                                "hasTrailingTrivia": true,
                                                "hasTrailingNewLine": true,
                                                "trailingTrivia": [
                                                    {
                                                        "kind": "NewLineTrivia",
                                                        "text": "\r\n"
                                                    }
                                                ]
                                            },
                                            "propertyAssignments": [
                                                {
                                                    "kind": "SimplePropertyAssignment",
                                                    "fullStart": 733,
                                                    "fullEnd": 846,
                                                    "start": 745,
                                                    "end": 846,
                                                    "fullWidth": 113,
                                                    "width": 101,
                                                    "isIncrementallyUnusable": true,
                                                    "propertyName": {
                                                        "kind": "IdentifierName",
                                                        "fullStart": 733,
                                                        "fullEnd": 748,
                                                        "start": 745,
                                                        "end": 748,
                                                        "fullWidth": 15,
                                                        "width": 3,
                                                        "text": "get",
                                                        "value": "get",
                                                        "valueText": "get",
                                                        "hasLeadingTrivia": true,
                                                        "leadingTrivia": [
                                                            {
                                                                "kind": "WhitespaceTrivia",
                                                                "text": "            "
                                                            }
                                                        ]
                                                    },
                                                    "colonToken": {
                                                        "kind": "ColonToken",
                                                        "fullStart": 748,
                                                        "fullEnd": 750,
                                                        "start": 748,
                                                        "end": 749,
                                                        "fullWidth": 2,
                                                        "width": 1,
                                                        "text": ":",
                                                        "value": ":",
                                                        "valueText": ":",
                                                        "hasTrailingTrivia": true,
                                                        "trailingTrivia": [
                                                            {
                                                                "kind": "WhitespaceTrivia",
                                                                "text": " "
                                                            }
                                                        ]
                                                    },
                                                    "expression": {
                                                        "kind": "FunctionExpression",
                                                        "fullStart": 750,
                                                        "fullEnd": 846,
                                                        "start": 750,
                                                        "end": 846,
                                                        "fullWidth": 96,
                                                        "width": 96,
                                                        "functionKeyword": {
                                                            "kind": "FunctionKeyword",
                                                            "fullStart": 750,
                                                            "fullEnd": 759,
                                                            "start": 750,
                                                            "end": 758,
                                                            "fullWidth": 9,
                                                            "width": 8,
                                                            "text": "function",
                                                            "value": "function",
                                                            "valueText": "function",
                                                            "hasTrailingTrivia": true,
                                                            "trailingTrivia": [
                                                                {
                                                                    "kind": "WhitespaceTrivia",
                                                                    "text": " "
                                                                }
                                                            ]
                                                        },
                                                        "callSignature": {
                                                            "kind": "CallSignature",
                                                            "fullStart": 759,
                                                            "fullEnd": 762,
                                                            "start": 759,
                                                            "end": 761,
                                                            "fullWidth": 3,
                                                            "width": 2,
                                                            "parameterList": {
                                                                "kind": "ParameterList",
                                                                "fullStart": 759,
                                                                "fullEnd": 762,
                                                                "start": 759,
                                                                "end": 761,
                                                                "fullWidth": 3,
                                                                "width": 2,
                                                                "openParenToken": {
                                                                    "kind": "OpenParenToken",
                                                                    "fullStart": 759,
                                                                    "fullEnd": 760,
                                                                    "start": 759,
                                                                    "end": 760,
                                                                    "fullWidth": 1,
                                                                    "width": 1,
                                                                    "text": "(",
                                                                    "value": "(",
                                                                    "valueText": "("
                                                                },
                                                                "parameters": [],
                                                                "closeParenToken": {
                                                                    "kind": "CloseParenToken",
                                                                    "fullStart": 760,
                                                                    "fullEnd": 762,
                                                                    "start": 760,
                                                                    "end": 761,
                                                                    "fullWidth": 2,
                                                                    "width": 1,
                                                                    "text": ")",
                                                                    "value": ")",
                                                                    "valueText": ")",
                                                                    "hasTrailingTrivia": true,
                                                                    "trailingTrivia": [
                                                                        {
                                                                            "kind": "WhitespaceTrivia",
                                                                            "text": " "
                                                                        }
                                                                    ]
                                                                }
                                                            }
                                                        },
                                                        "block": {
                                                            "kind": "Block",
                                                            "fullStart": 762,
                                                            "fullEnd": 846,
                                                            "start": 762,
                                                            "end": 846,
                                                            "fullWidth": 84,
                                                            "width": 84,
                                                            "openBraceToken": {
                                                                "kind": "OpenBraceToken",
                                                                "fullStart": 762,
                                                                "fullEnd": 765,
                                                                "start": 762,
                                                                "end": 763,
                                                                "fullWidth": 3,
                                                                "width": 1,
                                                                "text": "{",
                                                                "value": "{",
                                                                "valueText": "{",
                                                                "hasTrailingTrivia": true,
                                                                "hasTrailingNewLine": true,
                                                                "trailingTrivia": [
                                                                    {
                                                                        "kind": "NewLineTrivia",
                                                                        "text": "\r\n"
                                                                    }
                                                                ]
                                                            },
                                                            "statements": [
                                                                {
                                                                    "kind": "ExpressionStatement",
                                                                    "fullStart": 765,
                                                                    "fullEnd": 805,
                                                                    "start": 781,
                                                                    "end": 803,
                                                                    "fullWidth": 40,
                                                                    "width": 22,
                                                                    "expression": {
                                                                        "kind": "AssignmentExpression",
                                                                        "fullStart": 765,
                                                                        "fullEnd": 802,
                                                                        "start": 781,
                                                                        "end": 802,
                                                                        "fullWidth": 37,
                                                                        "width": 21,
                                                                        "left": {
                                                                            "kind": "IdentifierName",
                                                                            "fullStart": 765,
                                                                            "fullEnd": 796,
                                                                            "start": 781,
                                                                            "end": 795,
                                                                            "fullWidth": 31,
                                                                            "width": 14,
                                                                            "text": "lengthAccessed",
                                                                            "value": "lengthAccessed",
                                                                            "valueText": "lengthAccessed",
                                                                            "hasLeadingTrivia": true,
                                                                            "hasTrailingTrivia": true,
                                                                            "leadingTrivia": [
                                                                                {
                                                                                    "kind": "WhitespaceTrivia",
                                                                                    "text": "                "
                                                                                }
                                                                            ],
                                                                            "trailingTrivia": [
                                                                                {
                                                                                    "kind": "WhitespaceTrivia",
                                                                                    "text": " "
                                                                                }
                                                                            ]
                                                                        },
                                                                        "operatorToken": {
                                                                            "kind": "EqualsToken",
                                                                            "fullStart": 796,
                                                                            "fullEnd": 798,
                                                                            "start": 796,
                                                                            "end": 797,
                                                                            "fullWidth": 2,
                                                                            "width": 1,
                                                                            "text": "=",
                                                                            "value": "=",
                                                                            "valueText": "=",
                                                                            "hasTrailingTrivia": true,
                                                                            "trailingTrivia": [
                                                                                {
                                                                                    "kind": "WhitespaceTrivia",
                                                                                    "text": " "
                                                                                }
                                                                            ]
                                                                        },
                                                                        "right": {
                                                                            "kind": "TrueKeyword",
                                                                            "fullStart": 798,
                                                                            "fullEnd": 802,
                                                                            "start": 798,
                                                                            "end": 802,
                                                                            "fullWidth": 4,
                                                                            "width": 4,
                                                                            "text": "true",
                                                                            "value": true,
                                                                            "valueText": "true"
                                                                        }
                                                                    },
                                                                    "semicolonToken": {
                                                                        "kind": "SemicolonToken",
                                                                        "fullStart": 802,
                                                                        "fullEnd": 805,
                                                                        "start": 802,
                                                                        "end": 803,
                                                                        "fullWidth": 3,
                                                                        "width": 1,
                                                                        "text": ";",
                                                                        "value": ";",
                                                                        "valueText": ";",
                                                                        "hasTrailingTrivia": true,
                                                                        "hasTrailingNewLine": true,
                                                                        "trailingTrivia": [
                                                                            {
                                                                                "kind": "NewLineTrivia",
                                                                                "text": "\r\n"
                                                                            }
                                                                        ]
                                                                    }
                                                                },
                                                                {
                                                                    "kind": "ReturnStatement",
                                                                    "fullStart": 805,
                                                                    "fullEnd": 833,
                                                                    "start": 821,
                                                                    "end": 831,
                                                                    "fullWidth": 28,
                                                                    "width": 10,
                                                                    "returnKeyword": {
                                                                        "kind": "ReturnKeyword",
                                                                        "fullStart": 805,
                                                                        "fullEnd": 828,
                                                                        "start": 821,
                                                                        "end": 827,
                                                                        "fullWidth": 23,
                                                                        "width": 6,
                                                                        "text": "return",
                                                                        "value": "return",
                                                                        "valueText": "return",
                                                                        "hasLeadingTrivia": true,
                                                                        "hasTrailingTrivia": true,
                                                                        "leadingTrivia": [
                                                                            {
                                                                                "kind": "WhitespaceTrivia",
                                                                                "text": "                "
                                                                            }
                                                                        ],
                                                                        "trailingTrivia": [
                                                                            {
                                                                                "kind": "WhitespaceTrivia",
                                                                                "text": " "
                                                                            }
                                                                        ]
                                                                    },
                                                                    "expression": {
                                                                        "kind": "NumericLiteral",
                                                                        "fullStart": 828,
                                                                        "fullEnd": 830,
                                                                        "start": 828,
                                                                        "end": 830,
                                                                        "fullWidth": 2,
                                                                        "width": 2,
                                                                        "text": "20",
                                                                        "value": 20,
                                                                        "valueText": "20"
                                                                    },
                                                                    "semicolonToken": {
                                                                        "kind": "SemicolonToken",
                                                                        "fullStart": 830,
                                                                        "fullEnd": 833,
                                                                        "start": 830,
                                                                        "end": 831,
                                                                        "fullWidth": 3,
                                                                        "width": 1,
                                                                        "text": ";",
                                                                        "value": ";",
                                                                        "valueText": ";",
                                                                        "hasTrailingTrivia": true,
                                                                        "hasTrailingNewLine": true,
                                                                        "trailingTrivia": [
                                                                            {
                                                                                "kind": "NewLineTrivia",
                                                                                "text": "\r\n"
                                                                            }
                                                                        ]
                                                                    }
                                                                }
                                                            ],
                                                            "closeBraceToken": {
                                                                "kind": "CloseBraceToken",
                                                                "fullStart": 833,
                                                                "fullEnd": 846,
                                                                "start": 845,
                                                                "end": 846,
                                                                "fullWidth": 13,
                                                                "width": 1,
                                                                "text": "}",
                                                                "value": "}",
                                                                "valueText": "}",
                                                                "hasLeadingTrivia": true,
                                                                "leadingTrivia": [
                                                                    {
                                                                        "kind": "WhitespaceTrivia",
                                                                        "text": "            "
                                                                    }
                                                                ]
                                                            }
                                                        }
                                                    }
                                                },
                                                {
                                                    "kind": "CommaToken",
                                                    "fullStart": 846,
                                                    "fullEnd": 849,
                                                    "start": 846,
                                                    "end": 847,
                                                    "fullWidth": 3,
                                                    "width": 1,
                                                    "text": ",",
                                                    "value": ",",
                                                    "valueText": ",",
                                                    "hasTrailingTrivia": true,
                                                    "hasTrailingNewLine": true,
                                                    "trailingTrivia": [
                                                        {
                                                            "kind": "NewLineTrivia",
                                                            "text": "\r\n"
                                                        }
                                                    ]
                                                },
                                                {
                                                    "kind": "SimplePropertyAssignment",
                                                    "fullStart": 849,
                                                    "fullEnd": 881,
                                                    "start": 861,
                                                    "end": 879,
                                                    "fullWidth": 32,
                                                    "width": 18,
                                                    "propertyName": {
                                                        "kind": "IdentifierName",
                                                        "fullStart": 849,
                                                        "fullEnd": 873,
                                                        "start": 861,
                                                        "end": 873,
                                                        "fullWidth": 24,
                                                        "width": 12,
                                                        "text": "configurable",
                                                        "value": "configurable",
                                                        "valueText": "configurable",
                                                        "hasLeadingTrivia": true,
                                                        "leadingTrivia": [
                                                            {
                                                                "kind": "WhitespaceTrivia",
                                                                "text": "            "
                                                            }
                                                        ]
                                                    },
                                                    "colonToken": {
                                                        "kind": "ColonToken",
                                                        "fullStart": 873,
                                                        "fullEnd": 875,
                                                        "start": 873,
                                                        "end": 874,
                                                        "fullWidth": 2,
                                                        "width": 1,
                                                        "text": ":",
                                                        "value": ":",
                                                        "valueText": ":",
                                                        "hasTrailingTrivia": true,
                                                        "trailingTrivia": [
                                                            {
                                                                "kind": "WhitespaceTrivia",
                                                                "text": " "
                                                            }
                                                        ]
                                                    },
                                                    "expression": {
                                                        "kind": "TrueKeyword",
                                                        "fullStart": 875,
                                                        "fullEnd": 881,
                                                        "start": 875,
                                                        "end": 879,
                                                        "fullWidth": 6,
                                                        "width": 4,
                                                        "text": "true",
                                                        "value": true,
                                                        "valueText": "true",
                                                        "hasTrailingTrivia": true,
                                                        "hasTrailingNewLine": true,
                                                        "trailingTrivia": [
                                                            {
                                                                "kind": "NewLineTrivia",
                                                                "text": "\r\n"
                                                            }
                                                        ]
                                                    }
                                                }
                                            ],
                                            "closeBraceToken": {
                                                "kind": "CloseBraceToken",
                                                "fullStart": 881,
                                                "fullEnd": 890,
                                                "start": 889,
                                                "end": 890,
                                                "fullWidth": 9,
                                                "width": 1,
                                                "text": "}",
                                                "value": "}",
                                                "valueText": "}",
                                                "hasLeadingTrivia": true,
                                                "leadingTrivia": [
                                                    {
                                                        "kind": "WhitespaceTrivia",
                                                        "text": "        "
                                                    }
                                                ]
                                            }
                                        }
                                    ],
                                    "closeParenToken": {
                                        "kind": "CloseParenToken",
                                        "fullStart": 890,
                                        "fullEnd": 891,
                                        "start": 890,
                                        "end": 891,
                                        "fullWidth": 1,
                                        "width": 1,
                                        "text": ")",
                                        "value": ")",
                                        "valueText": ")"
                                    }
                                }
                            },
                            "semicolonToken": {
                                "kind": "SemicolonToken",
                                "fullStart": 891,
                                "fullEnd": 894,
                                "start": 891,
                                "end": 892,
                                "fullWidth": 3,
                                "width": 1,
                                "text": ";",
                                "value": ";",
                                "valueText": ";",
                                "hasTrailingTrivia": true,
                                "hasTrailingNewLine": true,
                                "trailingTrivia": [
                                    {
                                        "kind": "NewLineTrivia",
                                        "text": "\r\n"
                                    }
                                ]
                            }
                        },
                        {
                            "kind": "ExpressionStatement",
                            "fullStart": 894,
                            "fullEnd": 1096,
                            "start": 902,
                            "end": 1094,
                            "fullWidth": 202,
                            "width": 192,
                            "isIncrementallyUnusable": true,
                            "expression": {
                                "kind": "InvocationExpression",
                                "fullStart": 894,
                                "fullEnd": 1093,
                                "start": 902,
                                "end": 1093,
                                "fullWidth": 199,
                                "width": 191,
                                "isIncrementallyUnusable": true,
                                "expression": {
                                    "kind": "MemberAccessExpression",
                                    "fullStart": 894,
                                    "fullEnd": 923,
                                    "start": 902,
                                    "end": 923,
                                    "fullWidth": 29,
                                    "width": 21,
                                    "expression": {
                                        "kind": "IdentifierName",
                                        "fullStart": 894,
                                        "fullEnd": 908,
                                        "start": 902,
                                        "end": 908,
                                        "fullWidth": 14,
                                        "width": 6,
                                        "text": "Object",
                                        "value": "Object",
                                        "valueText": "Object",
                                        "hasLeadingTrivia": true,
                                        "leadingTrivia": [
                                            {
                                                "kind": "WhitespaceTrivia",
                                                "text": "        "
                                            }
                                        ]
                                    },
                                    "dotToken": {
                                        "kind": "DotToken",
                                        "fullStart": 908,
                                        "fullEnd": 909,
                                        "start": 908,
                                        "end": 909,
                                        "fullWidth": 1,
                                        "width": 1,
                                        "text": ".",
                                        "value": ".",
                                        "valueText": "."
                                    },
                                    "name": {
                                        "kind": "IdentifierName",
                                        "fullStart": 909,
                                        "fullEnd": 923,
                                        "start": 909,
                                        "end": 923,
                                        "fullWidth": 14,
                                        "width": 14,
                                        "text": "defineProperty",
                                        "value": "defineProperty",
                                        "valueText": "defineProperty"
                                    }
                                },
                                "argumentList": {
                                    "kind": "ArgumentList",
                                    "fullStart": 923,
                                    "fullEnd": 1093,
                                    "start": 923,
                                    "end": 1093,
                                    "fullWidth": 170,
                                    "width": 170,
                                    "isIncrementallyUnusable": true,
                                    "openParenToken": {
                                        "kind": "OpenParenToken",
                                        "fullStart": 923,
                                        "fullEnd": 924,
                                        "start": 923,
                                        "end": 924,
                                        "fullWidth": 1,
                                        "width": 1,
                                        "text": "(",
                                        "value": "(",
                                        "valueText": "("
                                    },
                                    "arguments": [
                                        {
                                            "kind": "IdentifierName",
                                            "fullStart": 924,
                                            "fullEnd": 927,
                                            "start": 924,
                                            "end": 927,
                                            "fullWidth": 3,
                                            "width": 3,
                                            "text": "obj",
                                            "value": "obj",
                                            "valueText": "obj"
                                        },
                                        {
                                            "kind": "CommaToken",
                                            "fullStart": 927,
                                            "fullEnd": 929,
                                            "start": 927,
                                            "end": 928,
                                            "fullWidth": 2,
                                            "width": 1,
                                            "text": ",",
                                            "value": ",",
                                            "valueText": ",",
                                            "hasTrailingTrivia": true,
                                            "trailingTrivia": [
                                                {
                                                    "kind": "WhitespaceTrivia",
                                                    "text": " "
                                                }
                                            ]
                                        },
                                        {
                                            "kind": "StringLiteral",
                                            "fullStart": 929,
                                            "fullEnd": 932,
                                            "start": 929,
                                            "end": 932,
                                            "fullWidth": 3,
                                            "width": 3,
                                            "text": "\"0\"",
                                            "value": "0",
                                            "valueText": "0"
                                        },
                                        {
                                            "kind": "CommaToken",
                                            "fullStart": 932,
                                            "fullEnd": 934,
                                            "start": 932,
                                            "end": 933,
                                            "fullWidth": 2,
                                            "width": 1,
                                            "text": ",",
                                            "value": ",",
                                            "valueText": ",",
                                            "hasTrailingTrivia": true,
                                            "trailingTrivia": [
                                                {
                                                    "kind": "WhitespaceTrivia",
                                                    "text": " "
                                                }
                                            ]
                                        },
                                        {
                                            "kind": "ObjectLiteralExpression",
                                            "fullStart": 934,
                                            "fullEnd": 1092,
                                            "start": 934,
                                            "end": 1092,
                                            "fullWidth": 158,
                                            "width": 158,
                                            "isIncrementallyUnusable": true,
                                            "openBraceToken": {
                                                "kind": "OpenBraceToken",
                                                "fullStart": 934,
                                                "fullEnd": 937,
                                                "start": 934,
                                                "end": 935,
                                                "fullWidth": 3,
                                                "width": 1,
                                                "text": "{",
                                                "value": "{",
                                                "valueText": "{",
                                                "hasTrailingTrivia": true,
                                                "hasTrailingNewLine": true,
                                                "trailingTrivia": [
                                                    {
                                                        "kind": "NewLineTrivia",
                                                        "text": "\r\n"
                                                    }
                                                ]
                                            },
                                            "propertyAssignments": [
                                                {
                                                    "kind": "SimplePropertyAssignment",
                                                    "fullStart": 937,
                                                    "fullEnd": 1048,
                                                    "start": 949,
                                                    "end": 1048,
                                                    "fullWidth": 111,
                                                    "width": 99,
                                                    "isIncrementallyUnusable": true,
                                                    "propertyName": {
                                                        "kind": "IdentifierName",
                                                        "fullStart": 937,
                                                        "fullEnd": 952,
                                                        "start": 949,
                                                        "end": 952,
                                                        "fullWidth": 15,
                                                        "width": 3,
                                                        "text": "get",
                                                        "value": "get",
                                                        "valueText": "get",
                                                        "hasLeadingTrivia": true,
                                                        "leadingTrivia": [
                                                            {
                                                                "kind": "WhitespaceTrivia",
                                                                "text": "            "
                                                            }
                                                        ]
                                                    },
                                                    "colonToken": {
                                                        "kind": "ColonToken",
                                                        "fullStart": 952,
                                                        "fullEnd": 954,
                                                        "start": 952,
                                                        "end": 953,
                                                        "fullWidth": 2,
                                                        "width": 1,
                                                        "text": ":",
                                                        "value": ":",
                                                        "valueText": ":",
                                                        "hasTrailingTrivia": true,
                                                        "trailingTrivia": [
                                                            {
                                                                "kind": "WhitespaceTrivia",
                                                                "text": " "
                                                            }
                                                        ]
                                                    },
                                                    "expression": {
                                                        "kind": "FunctionExpression",
                                                        "fullStart": 954,
                                                        "fullEnd": 1048,
                                                        "start": 954,
                                                        "end": 1048,
                                                        "fullWidth": 94,
                                                        "width": 94,
                                                        "functionKeyword": {
                                                            "kind": "FunctionKeyword",
                                                            "fullStart": 954,
                                                            "fullEnd": 963,
                                                            "start": 954,
                                                            "end": 962,
                                                            "fullWidth": 9,
                                                            "width": 8,
                                                            "text": "function",
                                                            "value": "function",
                                                            "valueText": "function",
                                                            "hasTrailingTrivia": true,
                                                            "trailingTrivia": [
                                                                {
                                                                    "kind": "WhitespaceTrivia",
                                                                    "text": " "
                                                                }
                                                            ]
                                                        },
                                                        "callSignature": {
                                                            "kind": "CallSignature",
                                                            "fullStart": 963,
                                                            "fullEnd": 966,
                                                            "start": 963,
                                                            "end": 965,
                                                            "fullWidth": 3,
                                                            "width": 2,
                                                            "parameterList": {
                                                                "kind": "ParameterList",
                                                                "fullStart": 963,
                                                                "fullEnd": 966,
                                                                "start": 963,
                                                                "end": 965,
                                                                "fullWidth": 3,
                                                                "width": 2,
                                                                "openParenToken": {
                                                                    "kind": "OpenParenToken",
                                                                    "fullStart": 963,
                                                                    "fullEnd": 964,
                                                                    "start": 963,
                                                                    "end": 964,
                                                                    "fullWidth": 1,
                                                                    "width": 1,
                                                                    "text": "(",
                                                                    "value": "(",
                                                                    "valueText": "("
                                                                },
                                                                "parameters": [],
                                                                "closeParenToken": {
                                                                    "kind": "CloseParenToken",
                                                                    "fullStart": 964,
                                                                    "fullEnd": 966,
                                                                    "start": 964,
                                                                    "end": 965,
                                                                    "fullWidth": 2,
                                                                    "width": 1,
                                                                    "text": ")",
                                                                    "value": ")",
                                                                    "valueText": ")",
                                                                    "hasTrailingTrivia": true,
                                                                    "trailingTrivia": [
                                                                        {
                                                                            "kind": "WhitespaceTrivia",
                                                                            "text": " "
                                                                        }
                                                                    ]
                                                                }
                                                            }
                                                        },
                                                        "block": {
                                                            "kind": "Block",
                                                            "fullStart": 966,
                                                            "fullEnd": 1048,
                                                            "start": 966,
                                                            "end": 1048,
                                                            "fullWidth": 82,
                                                            "width": 82,
                                                            "openBraceToken": {
                                                                "kind": "OpenBraceToken",
                                                                "fullStart": 966,
                                                                "fullEnd": 969,
                                                                "start": 966,
                                                                "end": 967,
                                                                "fullWidth": 3,
                                                                "width": 1,
                                                                "text": "{",
                                                                "value": "{",
                                                                "valueText": "{",
                                                                "hasTrailingTrivia": true,
                                                                "hasTrailingNewLine": true,
                                                                "trailingTrivia": [
                                                                    {
                                                                        "kind": "NewLineTrivia",
                                                                        "text": "\r\n"
                                                                    }
                                                                ]
                                                            },
                                                            "statements": [
                                                                {
                                                                    "kind": "ExpressionStatement",
                                                                    "fullStart": 969,
                                                                    "fullEnd": 1007,
                                                                    "start": 985,
                                                                    "end": 1005,
                                                                    "fullWidth": 38,
                                                                    "width": 20,
                                                                    "expression": {
                                                                        "kind": "AssignmentExpression",
                                                                        "fullStart": 969,
                                                                        "fullEnd": 1004,
                                                                        "start": 985,
                                                                        "end": 1004,
                                                                        "fullWidth": 35,
                                                                        "width": 19,
                                                                        "left": {
                                                                            "kind": "IdentifierName",
                                                                            "fullStart": 969,
                                                                            "fullEnd": 998,
                                                                            "start": 985,
                                                                            "end": 997,
                                                                            "fullWidth": 29,
                                                                            "width": 12,
                                                                            "text": "loopAccessed",
                                                                            "value": "loopAccessed",
                                                                            "valueText": "loopAccessed",
                                                                            "hasLeadingTrivia": true,
                                                                            "hasTrailingTrivia": true,
                                                                            "leadingTrivia": [
                                                                                {
                                                                                    "kind": "WhitespaceTrivia",
                                                                                    "text": "                "
                                                                                }
                                                                            ],
                                                                            "trailingTrivia": [
                                                                                {
                                                                                    "kind": "WhitespaceTrivia",
                                                                                    "text": " "
                                                                                }
                                                                            ]
                                                                        },
                                                                        "operatorToken": {
                                                                            "kind": "EqualsToken",
                                                                            "fullStart": 998,
                                                                            "fullEnd": 1000,
                                                                            "start": 998,
                                                                            "end": 999,
                                                                            "fullWidth": 2,
                                                                            "width": 1,
                                                                            "text": "=",
                                                                            "value": "=",
                                                                            "valueText": "=",
                                                                            "hasTrailingTrivia": true,
                                                                            "trailingTrivia": [
                                                                                {
                                                                                    "kind": "WhitespaceTrivia",
                                                                                    "text": " "
                                                                                }
                                                                            ]
                                                                        },
                                                                        "right": {
                                                                            "kind": "TrueKeyword",
                                                                            "fullStart": 1000,
                                                                            "fullEnd": 1004,
                                                                            "start": 1000,
                                                                            "end": 1004,
                                                                            "fullWidth": 4,
                                                                            "width": 4,
                                                                            "text": "true",
                                                                            "value": true,
                                                                            "valueText": "true"
                                                                        }
                                                                    },
                                                                    "semicolonToken": {
                                                                        "kind": "SemicolonToken",
                                                                        "fullStart": 1004,
                                                                        "fullEnd": 1007,
                                                                        "start": 1004,
                                                                        "end": 1005,
                                                                        "fullWidth": 3,
                                                                        "width": 1,
                                                                        "text": ";",
                                                                        "value": ";",
                                                                        "valueText": ";",
                                                                        "hasTrailingTrivia": true,
                                                                        "hasTrailingNewLine": true,
                                                                        "trailingTrivia": [
                                                                            {
                                                                                "kind": "NewLineTrivia",
                                                                                "text": "\r\n"
                                                                            }
                                                                        ]
                                                                    }
                                                                },
                                                                {
                                                                    "kind": "ReturnStatement",
                                                                    "fullStart": 1007,
                                                                    "fullEnd": 1035,
                                                                    "start": 1023,
                                                                    "end": 1033,
                                                                    "fullWidth": 28,
                                                                    "width": 10,
                                                                    "returnKeyword": {
                                                                        "kind": "ReturnKeyword",
                                                                        "fullStart": 1007,
                                                                        "fullEnd": 1030,
                                                                        "start": 1023,
                                                                        "end": 1029,
                                                                        "fullWidth": 23,
                                                                        "width": 6,
                                                                        "text": "return",
                                                                        "value": "return",
                                                                        "valueText": "return",
                                                                        "hasLeadingTrivia": true,
                                                                        "hasTrailingTrivia": true,
                                                                        "leadingTrivia": [
                                                                            {
                                                                                "kind": "WhitespaceTrivia",
                                                                                "text": "                "
                                                                            }
                                                                        ],
                                                                        "trailingTrivia": [
                                                                            {
                                                                                "kind": "WhitespaceTrivia",
                                                                                "text": " "
                                                                            }
                                                                        ]
                                                                    },
                                                                    "expression": {
                                                                        "kind": "NumericLiteral",
                                                                        "fullStart": 1030,
                                                                        "fullEnd": 1032,
                                                                        "start": 1030,
                                                                        "end": 1032,
                                                                        "fullWidth": 2,
                                                                        "width": 2,
                                                                        "text": "10",
                                                                        "value": 10,
                                                                        "valueText": "10"
                                                                    },
                                                                    "semicolonToken": {
                                                                        "kind": "SemicolonToken",
                                                                        "fullStart": 1032,
                                                                        "fullEnd": 1035,
                                                                        "start": 1032,
                                                                        "end": 1033,
                                                                        "fullWidth": 3,
                                                                        "width": 1,
                                                                        "text": ";",
                                                                        "value": ";",
                                                                        "valueText": ";",
                                                                        "hasTrailingTrivia": true,
                                                                        "hasTrailingNewLine": true,
                                                                        "trailingTrivia": [
                                                                            {
                                                                                "kind": "NewLineTrivia",
                                                                                "text": "\r\n"
                                                                            }
                                                                        ]
                                                                    }
                                                                }
                                                            ],
                                                            "closeBraceToken": {
                                                                "kind": "CloseBraceToken",
                                                                "fullStart": 1035,
                                                                "fullEnd": 1048,
                                                                "start": 1047,
                                                                "end": 1048,
                                                                "fullWidth": 13,
                                                                "width": 1,
                                                                "text": "}",
                                                                "value": "}",
                                                                "valueText": "}",
                                                                "hasLeadingTrivia": true,
                                                                "leadingTrivia": [
                                                                    {
                                                                        "kind": "WhitespaceTrivia",
                                                                        "text": "            "
                                                                    }
                                                                ]
                                                            }
                                                        }
                                                    }
                                                },
                                                {
                                                    "kind": "CommaToken",
                                                    "fullStart": 1048,
                                                    "fullEnd": 1051,
                                                    "start": 1048,
                                                    "end": 1049,
                                                    "fullWidth": 3,
                                                    "width": 1,
                                                    "text": ",",
                                                    "value": ",",
                                                    "valueText": ",",
                                                    "hasTrailingTrivia": true,
                                                    "hasTrailingNewLine": true,
                                                    "trailingTrivia": [
                                                        {
                                                            "kind": "NewLineTrivia",
                                                            "text": "\r\n"
                                                        }
                                                    ]
                                                },
                                                {
                                                    "kind": "SimplePropertyAssignment",
                                                    "fullStart": 1051,
                                                    "fullEnd": 1083,
                                                    "start": 1063,
                                                    "end": 1081,
                                                    "fullWidth": 32,
                                                    "width": 18,
                                                    "propertyName": {
                                                        "kind": "IdentifierName",
                                                        "fullStart": 1051,
                                                        "fullEnd": 1075,
                                                        "start": 1063,
                                                        "end": 1075,
                                                        "fullWidth": 24,
                                                        "width": 12,
                                                        "text": "configurable",
                                                        "value": "configurable",
                                                        "valueText": "configurable",
                                                        "hasLeadingTrivia": true,
                                                        "leadingTrivia": [
                                                            {
                                                                "kind": "WhitespaceTrivia",
                                                                "text": "            "
                                                            }
                                                        ]
                                                    },
                                                    "colonToken": {
                                                        "kind": "ColonToken",
                                                        "fullStart": 1075,
                                                        "fullEnd": 1077,
                                                        "start": 1075,
                                                        "end": 1076,
                                                        "fullWidth": 2,
                                                        "width": 1,
                                                        "text": ":",
                                                        "value": ":",
                                                        "valueText": ":",
                                                        "hasTrailingTrivia": true,
                                                        "trailingTrivia": [
                                                            {
                                                                "kind": "WhitespaceTrivia",
                                                                "text": " "
                                                            }
                                                        ]
                                                    },
                                                    "expression": {
                                                        "kind": "TrueKeyword",
                                                        "fullStart": 1077,
                                                        "fullEnd": 1083,
                                                        "start": 1077,
                                                        "end": 1081,
                                                        "fullWidth": 6,
                                                        "width": 4,
                                                        "text": "true",
                                                        "value": true,
                                                        "valueText": "true",
                                                        "hasTrailingTrivia": true,
                                                        "hasTrailingNewLine": true,
                                                        "trailingTrivia": [
                                                            {
                                                                "kind": "NewLineTrivia",
                                                                "text": "\r\n"
                                                            }
                                                        ]
                                                    }
                                                }
                                            ],
                                            "closeBraceToken": {
                                                "kind": "CloseBraceToken",
                                                "fullStart": 1083,
                                                "fullEnd": 1092,
                                                "start": 1091,
                                                "end": 1092,
                                                "fullWidth": 9,
                                                "width": 1,
                                                "text": "}",
                                                "value": "}",
                                                "valueText": "}",
                                                "hasLeadingTrivia": true,
                                                "leadingTrivia": [
                                                    {
                                                        "kind": "WhitespaceTrivia",
                                                        "text": "        "
                                                    }
                                                ]
                                            }
                                        }
                                    ],
                                    "closeParenToken": {
                                        "kind": "CloseParenToken",
                                        "fullStart": 1092,
                                        "fullEnd": 1093,
                                        "start": 1092,
                                        "end": 1093,
                                        "fullWidth": 1,
                                        "width": 1,
                                        "text": ")",
                                        "value": ")",
                                        "valueText": ")"
                                    }
                                }
                            },
                            "semicolonToken": {
                                "kind": "SemicolonToken",
                                "fullStart": 1093,
                                "fullEnd": 1096,
                                "start": 1093,
                                "end": 1094,
                                "fullWidth": 3,
                                "width": 1,
                                "text": ";",
                                "value": ";",
                                "valueText": ";",
                                "hasTrailingTrivia": true,
                                "hasTrailingNewLine": true,
                                "trailingTrivia": [
                                    {
                                        "kind": "NewLineTrivia",
                                        "text": "\r\n"
                                    }
                                ]
                            }
                        },
                        {
                            "kind": "TryStatement",
                            "fullStart": 1096,
                            "fullEnd": 1302,
                            "start": 1106,
                            "end": 1300,
                            "fullWidth": 206,
                            "width": 194,
                            "tryKeyword": {
                                "kind": "TryKeyword",
                                "fullStart": 1096,
                                "fullEnd": 1110,
                                "start": 1106,
                                "end": 1109,
                                "fullWidth": 14,
                                "width": 3,
                                "text": "try",
                                "value": "try",
                                "valueText": "try",
                                "hasLeadingTrivia": true,
                                "hasLeadingNewLine": true,
                                "hasTrailingTrivia": true,
                                "leadingTrivia": [
                                    {
                                        "kind": "NewLineTrivia",
                                        "text": "\r\n"
                                    },
                                    {
                                        "kind": "WhitespaceTrivia",
                                        "text": "        "
                                    }
                                ],
                                "trailingTrivia": [
                                    {
                                        "kind": "WhitespaceTrivia",
                                        "text": " "
                                    }
                                ]
                            },
                            "block": {
                                "kind": "Block",
                                "fullStart": 1110,
                                "fullEnd": 1195,
                                "start": 1110,
                                "end": 1194,
                                "fullWidth": 85,
                                "width": 84,
                                "openBraceToken": {
                                    "kind": "OpenBraceToken",
                                    "fullStart": 1110,
                                    "fullEnd": 1113,
                                    "start": 1110,
                                    "end": 1111,
                                    "fullWidth": 3,
                                    "width": 1,
                                    "text": "{",
                                    "value": "{",
                                    "valueText": "{",
                                    "hasTrailingTrivia": true,
                                    "hasTrailingNewLine": true,
                                    "trailingTrivia": [
                                        {
                                            "kind": "NewLineTrivia",
                                            "text": "\r\n"
                                        }
                                    ]
                                },
                                "statements": [
                                    {
                                        "kind": "ExpressionStatement",
                                        "fullStart": 1113,
                                        "fullEnd": 1158,
                                        "start": 1125,
                                        "end": 1156,
                                        "fullWidth": 45,
                                        "width": 31,
                                        "expression": {
                                            "kind": "InvocationExpression",
                                            "fullStart": 1113,
                                            "fullEnd": 1155,
                                            "start": 1125,
                                            "end": 1155,
                                            "fullWidth": 42,
                                            "width": 30,
                                            "expression": {
                                                "kind": "MemberAccessExpression",
                                                "fullStart": 1113,
                                                "fullEnd": 1150,
                                                "start": 1125,
                                                "end": 1150,
                                                "fullWidth": 37,
                                                "width": 25,
                                                "expression": {
                                                    "kind": "MemberAccessExpression",
                                                    "fullStart": 1113,
                                                    "fullEnd": 1145,
                                                    "start": 1125,
                                                    "end": 1145,
                                                    "fullWidth": 32,
                                                    "width": 20,
                                                    "expression": {
                                                        "kind": "MemberAccessExpression",
                                                        "fullStart": 1113,
                                                        "fullEnd": 1140,
                                                        "start": 1125,
                                                        "end": 1140,
                                                        "fullWidth": 27,
                                                        "width": 15,
                                                        "expression": {
                                                            "kind": "IdentifierName",
                                                            "fullStart": 1113,
                                                            "fullEnd": 1130,
                                                            "start": 1125,
                                                            "end": 1130,
                                                            "fullWidth": 17,
                                                            "width": 5,
                                                            "text": "Array",
                                                            "value": "Array",
                                                            "valueText": "Array",
                                                            "hasLeadingTrivia": true,
                                                            "leadingTrivia": [
                                                                {
                                                                    "kind": "WhitespaceTrivia",
                                                                    "text": "            "
                                                                }
                                                            ]
                                                        },
                                                        "dotToken": {
                                                            "kind": "DotToken",
                                                            "fullStart": 1130,
                                                            "fullEnd": 1131,
                                                            "start": 1130,
                                                            "end": 1131,
                                                            "fullWidth": 1,
                                                            "width": 1,
                                                            "text": ".",
                                                            "value": ".",
                                                            "valueText": "."
                                                        },
                                                        "name": {
                                                            "kind": "IdentifierName",
                                                            "fullStart": 1131,
                                                            "fullEnd": 1140,
                                                            "start": 1131,
                                                            "end": 1140,
                                                            "fullWidth": 9,
                                                            "width": 9,
                                                            "text": "prototype",
                                                            "value": "prototype",
                                                            "valueText": "prototype"
                                                        }
                                                    },
                                                    "dotToken": {
                                                        "kind": "DotToken",
                                                        "fullStart": 1140,
                                                        "fullEnd": 1141,
                                                        "start": 1140,
                                                        "end": 1141,
                                                        "fullWidth": 1,
                                                        "width": 1,
                                                        "text": ".",
                                                        "value": ".",
                                                        "valueText": "."
                                                    },
                                                    "name": {
                                                        "kind": "IdentifierName",
                                                        "fullStart": 1141,
                                                        "fullEnd": 1145,
                                                        "start": 1141,
                                                        "end": 1145,
                                                        "fullWidth": 4,
                                                        "width": 4,
                                                        "text": "some",
                                                        "value": "some",
                                                        "valueText": "some"
                                                    }
                                                },
                                                "dotToken": {
                                                    "kind": "DotToken",
                                                    "fullStart": 1145,
                                                    "fullEnd": 1146,
                                                    "start": 1145,
                                                    "end": 1146,
                                                    "fullWidth": 1,
                                                    "width": 1,
                                                    "text": ".",
                                                    "value": ".",
                                                    "valueText": "."
                                                },
                                                "name": {
                                                    "kind": "IdentifierName",
                                                    "fullStart": 1146,
                                                    "fullEnd": 1150,
                                                    "start": 1146,
                                                    "end": 1150,
                                                    "fullWidth": 4,
                                                    "width": 4,
                                                    "text": "call",
                                                    "value": "call",
                                                    "valueText": "call"
                                                }
                                            },
                                            "argumentList": {
                                                "kind": "ArgumentList",
                                                "fullStart": 1150,
                                                "fullEnd": 1155,
                                                "start": 1150,
                                                "end": 1155,
                                                "fullWidth": 5,
                                                "width": 5,
                                                "openParenToken": {
                                                    "kind": "OpenParenToken",
                                                    "fullStart": 1150,
                                                    "fullEnd": 1151,
                                                    "start": 1150,
                                                    "end": 1151,
                                                    "fullWidth": 1,
                                                    "width": 1,
                                                    "text": "(",
                                                    "value": "(",
                                                    "valueText": "("
                                                },
                                                "arguments": [
                                                    {
                                                        "kind": "IdentifierName",
                                                        "fullStart": 1151,
                                                        "fullEnd": 1154,
                                                        "start": 1151,
                                                        "end": 1154,
                                                        "fullWidth": 3,
                                                        "width": 3,
                                                        "text": "obj",
                                                        "value": "obj",
                                                        "valueText": "obj"
                                                    }
                                                ],
                                                "closeParenToken": {
                                                    "kind": "CloseParenToken",
                                                    "fullStart": 1154,
                                                    "fullEnd": 1155,
                                                    "start": 1154,
                                                    "end": 1155,
                                                    "fullWidth": 1,
                                                    "width": 1,
                                                    "text": ")",
                                                    "value": ")",
                                                    "valueText": ")"
                                                }
                                            }
                                        },
                                        "semicolonToken": {
                                            "kind": "SemicolonToken",
                                            "fullStart": 1155,
                                            "fullEnd": 1158,
                                            "start": 1155,
                                            "end": 1156,
                                            "fullWidth": 3,
                                            "width": 1,
                                            "text": ";",
                                            "value": ";",
                                            "valueText": ";",
                                            "hasTrailingTrivia": true,
                                            "hasTrailingNewLine": true,
                                            "trailingTrivia": [
                                                {
                                                    "kind": "NewLineTrivia",
                                                    "text": "\r\n"
                                                }
                                            ]
                                        }
                                    },
                                    {
                                        "kind": "ReturnStatement",
                                        "fullStart": 1158,
                                        "fullEnd": 1185,
                                        "start": 1170,
                                        "end": 1183,
                                        "fullWidth": 27,
                                        "width": 13,
                                        "returnKeyword": {
                                            "kind": "ReturnKeyword",
                                            "fullStart": 1158,
                                            "fullEnd": 1177,
                                            "start": 1170,
                                            "end": 1176,
                                            "fullWidth": 19,
                                            "width": 6,
                                            "text": "return",
                                            "value": "return",
                                            "valueText": "return",
                                            "hasLeadingTrivia": true,
                                            "hasTrailingTrivia": true,
                                            "leadingTrivia": [
                                                {
                                                    "kind": "WhitespaceTrivia",
                                                    "text": "            "
                                                }
                                            ],
                                            "trailingTrivia": [
                                                {
                                                    "kind": "WhitespaceTrivia",
                                                    "text": " "
                                                }
                                            ]
                                        },
                                        "expression": {
                                            "kind": "FalseKeyword",
                                            "fullStart": 1177,
                                            "fullEnd": 1182,
                                            "start": 1177,
                                            "end": 1182,
                                            "fullWidth": 5,
                                            "width": 5,
                                            "text": "false",
                                            "value": false,
                                            "valueText": "false"
                                        },
                                        "semicolonToken": {
                                            "kind": "SemicolonToken",
                                            "fullStart": 1182,
                                            "fullEnd": 1185,
                                            "start": 1182,
                                            "end": 1183,
                                            "fullWidth": 3,
                                            "width": 1,
                                            "text": ";",
                                            "value": ";",
                                            "valueText": ";",
                                            "hasTrailingTrivia": true,
                                            "hasTrailingNewLine": true,
                                            "trailingTrivia": [
                                                {
                                                    "kind": "NewLineTrivia",
                                                    "text": "\r\n"
                                                }
                                            ]
                                        }
                                    }
                                ],
                                "closeBraceToken": {
                                    "kind": "CloseBraceToken",
                                    "fullStart": 1185,
                                    "fullEnd": 1195,
                                    "start": 1193,
                                    "end": 1194,
                                    "fullWidth": 10,
                                    "width": 1,
                                    "text": "}",
                                    "value": "}",
                                    "valueText": "}",
                                    "hasLeadingTrivia": true,
                                    "hasTrailingTrivia": true,
                                    "leadingTrivia": [
                                        {
                                            "kind": "WhitespaceTrivia",
                                            "text": "        "
                                        }
                                    ],
                                    "trailingTrivia": [
                                        {
                                            "kind": "WhitespaceTrivia",
                                            "text": " "
                                        }
                                    ]
                                }
                            },
                            "catchClause": {
                                "kind": "CatchClause",
                                "fullStart": 1195,
                                "fullEnd": 1302,
                                "start": 1195,
                                "end": 1300,
                                "fullWidth": 107,
                                "width": 105,
                                "catchKeyword": {
                                    "kind": "CatchKeyword",
                                    "fullStart": 1195,
                                    "fullEnd": 1201,
                                    "start": 1195,
                                    "end": 1200,
                                    "fullWidth": 6,
                                    "width": 5,
                                    "text": "catch",
                                    "value": "catch",
                                    "valueText": "catch",
                                    "hasTrailingTrivia": true,
                                    "trailingTrivia": [
                                        {
                                            "kind": "WhitespaceTrivia",
                                            "text": " "
                                        }
                                    ]
                                },
                                "openParenToken": {
                                    "kind": "OpenParenToken",
                                    "fullStart": 1201,
                                    "fullEnd": 1202,
                                    "start": 1201,
                                    "end": 1202,
                                    "fullWidth": 1,
                                    "width": 1,
                                    "text": "(",
                                    "value": "(",
                                    "valueText": "("
                                },
                                "identifier": {
                                    "kind": "IdentifierName",
                                    "fullStart": 1202,
                                    "fullEnd": 1204,
                                    "start": 1202,
                                    "end": 1204,
                                    "fullWidth": 2,
                                    "width": 2,
                                    "text": "ex",
                                    "value": "ex",
                                    "valueText": "ex"
                                },
                                "closeParenToken": {
                                    "kind": "CloseParenToken",
                                    "fullStart": 1204,
                                    "fullEnd": 1206,
                                    "start": 1204,
                                    "end": 1205,
                                    "fullWidth": 2,
                                    "width": 1,
                                    "text": ")",
                                    "value": ")",
                                    "valueText": ")",
                                    "hasTrailingTrivia": true,
                                    "trailingTrivia": [
                                        {
                                            "kind": "WhitespaceTrivia",
                                            "text": " "
                                        }
                                    ]
                                },
                                "block": {
                                    "kind": "Block",
                                    "fullStart": 1206,
                                    "fullEnd": 1302,
                                    "start": 1206,
                                    "end": 1300,
                                    "fullWidth": 96,
                                    "width": 94,
                                    "openBraceToken": {
                                        "kind": "OpenBraceToken",
                                        "fullStart": 1206,
                                        "fullEnd": 1209,
                                        "start": 1206,
                                        "end": 1207,
                                        "fullWidth": 3,
                                        "width": 1,
                                        "text": "{",
                                        "value": "{",
                                        "valueText": "{",
                                        "hasTrailingTrivia": true,
                                        "hasTrailingNewLine": true,
                                        "trailingTrivia": [
                                            {
                                                "kind": "NewLineTrivia",
                                                "text": "\r\n"
                                            }
                                        ]
                                    },
                                    "statements": [
                                        {
                                            "kind": "ReturnStatement",
                                            "fullStart": 1209,
                                            "fullEnd": 1291,
                                            "start": 1221,
                                            "end": 1289,
                                            "fullWidth": 82,
                                            "width": 68,
                                            "returnKeyword": {
                                                "kind": "ReturnKeyword",
                                                "fullStart": 1209,
                                                "fullEnd": 1228,
                                                "start": 1221,
                                                "end": 1227,
                                                "fullWidth": 19,
                                                "width": 6,
                                                "text": "return",
                                                "value": "return",
                                                "valueText": "return",
                                                "hasLeadingTrivia": true,
                                                "hasTrailingTrivia": true,
                                                "leadingTrivia": [
                                                    {
                                                        "kind": "WhitespaceTrivia",
                                                        "text": "            "
                                                    }
                                                ],
                                                "trailingTrivia": [
                                                    {
                                                        "kind": "WhitespaceTrivia",
                                                        "text": " "
                                                    }
                                                ]
                                            },
                                            "expression": {
                                                "kind": "LogicalAndExpression",
                                                "fullStart": 1228,
                                                "fullEnd": 1288,
                                                "start": 1228,
                                                "end": 1288,
                                                "fullWidth": 60,
                                                "width": 60,
                                                "left": {
                                                    "kind": "LogicalAndExpression",
                                                    "fullStart": 1228,
                                                    "fullEnd": 1272,
                                                    "start": 1228,
                                                    "end": 1271,
                                                    "fullWidth": 44,
                                                    "width": 43,
                                                    "left": {
                                                        "kind": "ParenthesizedExpression",
                                                        "fullStart": 1228,
                                                        "fullEnd": 1254,
                                                        "start": 1228,
                                                        "end": 1253,
                                                        "fullWidth": 26,
                                                        "width": 25,
                                                        "openParenToken": {
                                                            "kind": "OpenParenToken",
                                                            "fullStart": 1228,
                                                            "fullEnd": 1229,
                                                            "start": 1228,
                                                            "end": 1229,
                                                            "fullWidth": 1,
                                                            "width": 1,
                                                            "text": "(",
                                                            "value": "(",
                                                            "valueText": "("
                                                        },
                                                        "expression": {
                                                            "kind": "InstanceOfExpression",
                                                            "fullStart": 1229,
                                                            "fullEnd": 1252,
                                                            "start": 1229,
                                                            "end": 1252,
                                                            "fullWidth": 23,
                                                            "width": 23,
                                                            "left": {
                                                                "kind": "IdentifierName",
                                                                "fullStart": 1229,
                                                                "fullEnd": 1232,
                                                                "start": 1229,
                                                                "end": 1231,
                                                                "fullWidth": 3,
                                                                "width": 2,
                                                                "text": "ex",
                                                                "value": "ex",
                                                                "valueText": "ex",
                                                                "hasTrailingTrivia": true,
                                                                "trailingTrivia": [
                                                                    {
                                                                        "kind": "WhitespaceTrivia",
                                                                        "text": " "
                                                                    }
                                                                ]
                                                            },
                                                            "operatorToken": {
                                                                "kind": "InstanceOfKeyword",
                                                                "fullStart": 1232,
                                                                "fullEnd": 1243,
                                                                "start": 1232,
                                                                "end": 1242,
                                                                "fullWidth": 11,
                                                                "width": 10,
                                                                "text": "instanceof",
                                                                "value": "instanceof",
                                                                "valueText": "instanceof",
                                                                "hasTrailingTrivia": true,
                                                                "trailingTrivia": [
                                                                    {
                                                                        "kind": "WhitespaceTrivia",
                                                                        "text": " "
                                                                    }
                                                                ]
                                                            },
                                                            "right": {
                                                                "kind": "IdentifierName",
                                                                "fullStart": 1243,
                                                                "fullEnd": 1252,
                                                                "start": 1243,
                                                                "end": 1252,
                                                                "fullWidth": 9,
                                                                "width": 9,
                                                                "text": "TypeError",
                                                                "value": "TypeError",
                                                                "valueText": "TypeError"
                                                            }
                                                        },
                                                        "closeParenToken": {
                                                            "kind": "CloseParenToken",
                                                            "fullStart": 1252,
                                                            "fullEnd": 1254,
                                                            "start": 1252,
                                                            "end": 1253,
                                                            "fullWidth": 2,
                                                            "width": 1,
                                                            "text": ")",
                                                            "value": ")",
                                                            "valueText": ")",
                                                            "hasTrailingTrivia": true,
                                                            "trailingTrivia": [
                                                                {
                                                                    "kind": "WhitespaceTrivia",
                                                                    "text": " "
                                                                }
                                                            ]
                                                        }
                                                    },
                                                    "operatorToken": {
                                                        "kind": "AmpersandAmpersandToken",
                                                        "fullStart": 1254,
                                                        "fullEnd": 1257,
                                                        "start": 1254,
                                                        "end": 1256,
                                                        "fullWidth": 3,
                                                        "width": 2,
                                                        "text": "&&",
                                                        "value": "&&",
                                                        "valueText": "&&",
                                                        "hasTrailingTrivia": true,
                                                        "trailingTrivia": [
                                                            {
                                                                "kind": "WhitespaceTrivia",
                                                                "text": " "
                                                            }
                                                        ]
                                                    },
                                                    "right": {
                                                        "kind": "IdentifierName",
                                                        "fullStart": 1257,
                                                        "fullEnd": 1272,
                                                        "start": 1257,
                                                        "end": 1271,
                                                        "fullWidth": 15,
                                                        "width": 14,
                                                        "text": "lengthAccessed",
                                                        "value": "lengthAccessed",
                                                        "valueText": "lengthAccessed",
                                                        "hasTrailingTrivia": true,
                                                        "trailingTrivia": [
                                                            {
                                                                "kind": "WhitespaceTrivia",
                                                                "text": " "
                                                            }
                                                        ]
                                                    }
                                                },
                                                "operatorToken": {
                                                    "kind": "AmpersandAmpersandToken",
                                                    "fullStart": 1272,
                                                    "fullEnd": 1275,
                                                    "start": 1272,
                                                    "end": 1274,
                                                    "fullWidth": 3,
                                                    "width": 2,
                                                    "text": "&&",
                                                    "value": "&&",
                                                    "valueText": "&&",
                                                    "hasTrailingTrivia": true,
                                                    "trailingTrivia": [
                                                        {
                                                            "kind": "WhitespaceTrivia",
                                                            "text": " "
                                                        }
                                                    ]
                                                },
                                                "right": {
                                                    "kind": "LogicalNotExpression",
                                                    "fullStart": 1275,
                                                    "fullEnd": 1288,
                                                    "start": 1275,
                                                    "end": 1288,
                                                    "fullWidth": 13,
                                                    "width": 13,
                                                    "operatorToken": {
                                                        "kind": "ExclamationToken",
                                                        "fullStart": 1275,
                                                        "fullEnd": 1276,
                                                        "start": 1275,
                                                        "end": 1276,
                                                        "fullWidth": 1,
                                                        "width": 1,
                                                        "text": "!",
                                                        "value": "!",
                                                        "valueText": "!"
                                                    },
                                                    "operand": {
                                                        "kind": "IdentifierName",
                                                        "fullStart": 1276,
                                                        "fullEnd": 1288,
                                                        "start": 1276,
                                                        "end": 1288,
                                                        "fullWidth": 12,
                                                        "width": 12,
                                                        "text": "loopAccessed",
                                                        "value": "loopAccessed",
                                                        "valueText": "loopAccessed"
                                                    }
                                                }
                                            },
                                            "semicolonToken": {
                                                "kind": "SemicolonToken",
                                                "fullStart": 1288,
                                                "fullEnd": 1291,
                                                "start": 1288,
                                                "end": 1289,
                                                "fullWidth": 3,
                                                "width": 1,
                                                "text": ";",
                                                "value": ";",
                                                "valueText": ";",
                                                "hasTrailingTrivia": true,
                                                "hasTrailingNewLine": true,
                                                "trailingTrivia": [
                                                    {
                                                        "kind": "NewLineTrivia",
                                                        "text": "\r\n"
                                                    }
                                                ]
                                            }
                                        }
                                    ],
                                    "closeBraceToken": {
                                        "kind": "CloseBraceToken",
                                        "fullStart": 1291,
                                        "fullEnd": 1302,
                                        "start": 1299,
                                        "end": 1300,
                                        "fullWidth": 11,
                                        "width": 1,
                                        "text": "}",
                                        "value": "}",
                                        "valueText": "}",
                                        "hasLeadingTrivia": true,
                                        "hasTrailingTrivia": true,
                                        "hasTrailingNewLine": true,
                                        "leadingTrivia": [
                                            {
                                                "kind": "WhitespaceTrivia",
                                                "text": "        "
                                            }
                                        ],
                                        "trailingTrivia": [
                                            {
                                                "kind": "NewLineTrivia",
                                                "text": "\r\n"
                                            }
                                        ]
                                    }
                                }
                            }
                        }
                    ],
                    "closeBraceToken": {
                        "kind": "CloseBraceToken",
                        "fullStart": 1302,
                        "fullEnd": 1309,
                        "start": 1306,
                        "end": 1307,
                        "fullWidth": 7,
                        "width": 1,
                        "text": "}",
                        "value": "}",
                        "valueText": "}",
                        "hasLeadingTrivia": true,
                        "hasTrailingTrivia": true,
                        "hasTrailingNewLine": true,
                        "leadingTrivia": [
                            {
                                "kind": "WhitespaceTrivia",
                                "text": "    "
                            }
                        ],
                        "trailingTrivia": [
                            {
                                "kind": "NewLineTrivia",
                                "text": "\r\n"
                            }
                        ]
                    }
                }
            },
            {
                "kind": "ExpressionStatement",
                "fullStart": 1309,
                "fullEnd": 1333,
                "start": 1309,
                "end": 1331,
                "fullWidth": 24,
                "width": 22,
                "expression": {
                    "kind": "InvocationExpression",
                    "fullStart": 1309,
                    "fullEnd": 1330,
                    "start": 1309,
                    "end": 1330,
                    "fullWidth": 21,
                    "width": 21,
                    "expression": {
                        "kind": "IdentifierName",
                        "fullStart": 1309,
                        "fullEnd": 1320,
                        "start": 1309,
                        "end": 1320,
                        "fullWidth": 11,
                        "width": 11,
                        "text": "runTestCase",
                        "value": "runTestCase",
                        "valueText": "runTestCase"
                    },
                    "argumentList": {
                        "kind": "ArgumentList",
                        "fullStart": 1320,
                        "fullEnd": 1330,
                        "start": 1320,
                        "end": 1330,
                        "fullWidth": 10,
                        "width": 10,
                        "openParenToken": {
                            "kind": "OpenParenToken",
                            "fullStart": 1320,
                            "fullEnd": 1321,
                            "start": 1320,
                            "end": 1321,
                            "fullWidth": 1,
                            "width": 1,
                            "text": "(",
                            "value": "(",
                            "valueText": "("
                        },
                        "arguments": [
                            {
                                "kind": "IdentifierName",
                                "fullStart": 1321,
                                "fullEnd": 1329,
                                "start": 1321,
                                "end": 1329,
                                "fullWidth": 8,
                                "width": 8,
                                "text": "testcase",
                                "value": "testcase",
                                "valueText": "testcase"
                            }
                        ],
                        "closeParenToken": {
                            "kind": "CloseParenToken",
                            "fullStart": 1329,
                            "fullEnd": 1330,
                            "start": 1329,
                            "end": 1330,
                            "fullWidth": 1,
                            "width": 1,
                            "text": ")",
                            "value": ")",
                            "valueText": ")"
                        }
                    }
                },
                "semicolonToken": {
                    "kind": "SemicolonToken",
                    "fullStart": 1330,
                    "fullEnd": 1333,
                    "start": 1330,
                    "end": 1331,
                    "fullWidth": 3,
                    "width": 1,
                    "text": ";",
                    "value": ";",
                    "valueText": ";",
                    "hasTrailingTrivia": true,
                    "hasTrailingNewLine": true,
                    "trailingTrivia": [
                        {
                            "kind": "NewLineTrivia",
                            "text": "\r\n"
                        }
                    ]
                }
            }
        ],
        "endOfFileToken": {
            "kind": "EndOfFileToken",
            "fullStart": 1333,
            "fullEnd": 1333,
            "start": 1333,
            "end": 1333,
            "fullWidth": 0,
            "width": 0,
            "text": ""
        }
    },
    "lineMap": {
        "lineStarts": [
            0,
            67,
            152,
            232,
            308,
            380,
            385,
            440,
            555,
            560,
            562,
            564,
            587,
            611,
            648,
            683,
            685,
            733,
            765,
            805,
            833,
            849,
            881,
            894,
            937,
            969,
            1007,
            1035,
            1051,
            1083,
            1096,
            1098,
            1113,
            1158,
            1185,
            1209,
            1291,
            1302,
            1309,
            1333
        ],
        "length": 1333
    }
}<|MERGE_RESOLUTION|>--- conflicted
+++ resolved
@@ -247,12 +247,8 @@
                                         "start": 599,
                                         "end": 608,
                                         "fullWidth": 9,
-<<<<<<< HEAD
                                         "width": 9,
-                                        "identifier": {
-=======
                                         "propertyName": {
->>>>>>> 85e84683
                                             "kind": "IdentifierName",
                                             "fullStart": 599,
                                             "fullEnd": 603,
@@ -415,12 +411,8 @@
                                         "start": 623,
                                         "end": 645,
                                         "fullWidth": 22,
-<<<<<<< HEAD
                                         "width": 22,
-                                        "identifier": {
-=======
                                         "propertyName": {
->>>>>>> 85e84683
                                             "kind": "IdentifierName",
                                             "fullStart": 623,
                                             "fullEnd": 638,
@@ -554,12 +546,8 @@
                                         "start": 660,
                                         "end": 680,
                                         "fullWidth": 20,
-<<<<<<< HEAD
                                         "width": 20,
-                                        "identifier": {
-=======
                                         "propertyName": {
->>>>>>> 85e84683
                                             "kind": "IdentifierName",
                                             "fullStart": 660,
                                             "fullEnd": 673,
