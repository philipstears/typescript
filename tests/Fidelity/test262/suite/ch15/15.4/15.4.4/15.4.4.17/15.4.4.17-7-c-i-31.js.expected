--- conflicted
+++ resolved
@@ -419,11 +419,8 @@
                                             "start": 649,
                                             "end": 652,
                                             "fullWidth": 3,
-<<<<<<< HEAD
                                             "width": 3,
-=======
                                             "modifiers": [],
->>>>>>> e3c38734
                                             "identifier": {
                                                 "kind": "IdentifierName",
                                                 "fullStart": 649,
@@ -463,11 +460,8 @@
                                             "start": 654,
                                             "end": 657,
                                             "fullWidth": 3,
-<<<<<<< HEAD
                                             "width": 3,
-=======
                                             "modifiers": [],
->>>>>>> e3c38734
                                             "identifier": {
                                                 "kind": "IdentifierName",
                                                 "fullStart": 654,
@@ -507,11 +501,8 @@
                                             "start": 659,
                                             "end": 662,
                                             "fullWidth": 3,
-<<<<<<< HEAD
                                             "width": 3,
-=======
                                             "modifiers": [],
->>>>>>> e3c38734
                                             "identifier": {
                                                 "kind": "IdentifierName",
                                                 "fullStart": 659,
