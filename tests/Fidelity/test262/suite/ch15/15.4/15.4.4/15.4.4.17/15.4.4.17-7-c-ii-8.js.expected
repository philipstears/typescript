{
    "isDeclaration": false,
    "languageVersion": "EcmaScript5",
    "parseOptions": {
        "allowAutomaticSemicolonInsertion": true
    },
    "sourceUnit": {
        "kind": "SourceUnit",
        "fullStart": 0,
        "fullEnd": 892,
        "start": 558,
        "end": 892,
        "fullWidth": 892,
        "width": 334,
        "isIncrementallyUnusable": true,
        "moduleElements": [
            {
                "kind": "FunctionDeclaration",
                "fullStart": 0,
                "fullEnd": 868,
                "start": 558,
                "end": 866,
                "fullWidth": 868,
                "width": 308,
                "modifiers": [],
                "functionKeyword": {
                    "kind": "FunctionKeyword",
                    "fullStart": 0,
                    "fullEnd": 567,
                    "start": 558,
                    "end": 566,
                    "fullWidth": 567,
                    "width": 8,
                    "text": "function",
                    "value": "function",
                    "valueText": "function",
                    "hasLeadingTrivia": true,
                    "hasLeadingComment": true,
                    "hasLeadingNewLine": true,
                    "hasTrailingTrivia": true,
                    "leadingTrivia": [
                        {
                            "kind": "SingleLineCommentTrivia",
                            "text": "/// Copyright (c) 2012 Ecma International.  All rights reserved. "
                        },
                        {
                            "kind": "NewLineTrivia",
                            "text": "\r\n"
                        },
                        {
                            "kind": "SingleLineCommentTrivia",
                            "text": "/// Ecma International makes this code available under the terms and conditions set"
                        },
                        {
                            "kind": "NewLineTrivia",
                            "text": "\r\n"
                        },
                        {
                            "kind": "SingleLineCommentTrivia",
                            "text": "/// forth on http://hg.ecmascript.org/tests/test262/raw-file/tip/LICENSE (the "
                        },
                        {
                            "kind": "NewLineTrivia",
                            "text": "\r\n"
                        },
                        {
                            "kind": "SingleLineCommentTrivia",
                            "text": "/// \"Use Terms\").   Any redistribution of this code must retain the above "
                        },
                        {
                            "kind": "NewLineTrivia",
                            "text": "\r\n"
                        },
                        {
                            "kind": "SingleLineCommentTrivia",
                            "text": "/// copyright and this notice and otherwise comply with the Use Terms."
                        },
                        {
                            "kind": "NewLineTrivia",
                            "text": "\r\n"
                        },
                        {
                            "kind": "MultiLineCommentTrivia",
                            "text": "/**\r\n * @path ch15/15.4/15.4.4/15.4.4.17/15.4.4.17-7-c-ii-8.js\r\n * @description Array.prototype.some - element changed by callbackfn on previous iterations is observed\r\n */"
                        },
                        {
                            "kind": "NewLineTrivia",
                            "text": "\r\n"
                        },
                        {
                            "kind": "NewLineTrivia",
                            "text": "\r\n"
                        },
                        {
                            "kind": "NewLineTrivia",
                            "text": "\r\n"
                        }
                    ],
                    "trailingTrivia": [
                        {
                            "kind": "WhitespaceTrivia",
                            "text": " "
                        }
                    ]
                },
                "identifier": {
                    "kind": "IdentifierName",
                    "fullStart": 567,
                    "fullEnd": 575,
                    "start": 567,
                    "end": 575,
                    "fullWidth": 8,
                    "width": 8,
                    "text": "testcase",
                    "value": "testcase",
                    "valueText": "testcase"
                },
                "callSignature": {
                    "kind": "CallSignature",
                    "fullStart": 575,
                    "fullEnd": 578,
                    "start": 575,
                    "end": 577,
                    "fullWidth": 3,
                    "width": 2,
                    "parameterList": {
                        "kind": "ParameterList",
                        "fullStart": 575,
                        "fullEnd": 578,
                        "start": 575,
                        "end": 577,
                        "fullWidth": 3,
                        "width": 2,
                        "openParenToken": {
                            "kind": "OpenParenToken",
                            "fullStart": 575,
                            "fullEnd": 576,
                            "start": 575,
                            "end": 576,
                            "fullWidth": 1,
                            "width": 1,
                            "text": "(",
                            "value": "(",
                            "valueText": "("
                        },
                        "parameters": [],
                        "closeParenToken": {
                            "kind": "CloseParenToken",
                            "fullStart": 576,
                            "fullEnd": 578,
                            "start": 576,
                            "end": 577,
                            "fullWidth": 2,
                            "width": 1,
                            "text": ")",
                            "value": ")",
                            "valueText": ")",
                            "hasTrailingTrivia": true,
                            "trailingTrivia": [
                                {
                                    "kind": "WhitespaceTrivia",
                                    "text": " "
                                }
                            ]
                        }
                    }
                },
                "block": {
                    "kind": "Block",
                    "fullStart": 578,
                    "fullEnd": 868,
                    "start": 578,
                    "end": 866,
                    "fullWidth": 290,
                    "width": 288,
                    "openBraceToken": {
                        "kind": "OpenBraceToken",
                        "fullStart": 578,
                        "fullEnd": 581,
                        "start": 578,
                        "end": 579,
                        "fullWidth": 3,
                        "width": 1,
                        "text": "{",
                        "value": "{",
                        "valueText": "{",
                        "hasTrailingTrivia": true,
                        "hasTrailingNewLine": true,
                        "trailingTrivia": [
                            {
                                "kind": "NewLineTrivia",
                                "text": "\r\n"
                            }
                        ]
                    },
                    "statements": [
                        {
                            "kind": "FunctionDeclaration",
                            "fullStart": 581,
                            "fullEnd": 751,
                            "start": 591,
                            "end": 749,
                            "fullWidth": 170,
                            "width": 158,
                            "modifiers": [],
                            "functionKeyword": {
                                "kind": "FunctionKeyword",
                                "fullStart": 581,
                                "fullEnd": 600,
                                "start": 591,
                                "end": 599,
                                "fullWidth": 19,
                                "width": 8,
                                "text": "function",
                                "value": "function",
                                "valueText": "function",
                                "hasLeadingTrivia": true,
                                "hasLeadingNewLine": true,
                                "hasTrailingTrivia": true,
                                "leadingTrivia": [
                                    {
                                        "kind": "NewLineTrivia",
                                        "text": "\r\n"
                                    },
                                    {
                                        "kind": "WhitespaceTrivia",
                                        "text": "        "
                                    }
                                ],
                                "trailingTrivia": [
                                    {
                                        "kind": "WhitespaceTrivia",
                                        "text": " "
                                    }
                                ]
                            },
                            "identifier": {
                                "kind": "IdentifierName",
                                "fullStart": 600,
                                "fullEnd": 610,
                                "start": 600,
                                "end": 610,
                                "fullWidth": 10,
                                "width": 10,
                                "text": "callbackfn",
                                "value": "callbackfn",
                                "valueText": "callbackfn"
                            },
                            "callSignature": {
                                "kind": "CallSignature",
                                "fullStart": 610,
                                "fullEnd": 626,
                                "start": 610,
                                "end": 625,
                                "fullWidth": 16,
                                "width": 15,
                                "parameterList": {
                                    "kind": "ParameterList",
                                    "fullStart": 610,
                                    "fullEnd": 626,
                                    "start": 610,
                                    "end": 625,
                                    "fullWidth": 16,
                                    "width": 15,
                                    "openParenToken": {
                                        "kind": "OpenParenToken",
                                        "fullStart": 610,
                                        "fullEnd": 611,
                                        "start": 610,
                                        "end": 611,
                                        "fullWidth": 1,
                                        "width": 1,
                                        "text": "(",
                                        "value": "(",
                                        "valueText": "("
                                    },
                                    "parameters": [
                                        {
                                            "kind": "Parameter",
                                            "fullStart": 611,
                                            "fullEnd": 614,
                                            "start": 611,
                                            "end": 614,
                                            "fullWidth": 3,
                                            "width": 3,
                                            "modifiers": [],
                                            "identifier": {
                                                "kind": "IdentifierName",
                                                "fullStart": 611,
                                                "fullEnd": 614,
                                                "start": 611,
                                                "end": 614,
                                                "fullWidth": 3,
                                                "width": 3,
                                                "text": "val",
                                                "value": "val",
                                                "valueText": "val"
                                            }
                                        },
                                        {
                                            "kind": "CommaToken",
                                            "fullStart": 614,
                                            "fullEnd": 616,
                                            "start": 614,
                                            "end": 615,
                                            "fullWidth": 2,
                                            "width": 1,
                                            "text": ",",
                                            "value": ",",
                                            "valueText": ",",
                                            "hasTrailingTrivia": true,
                                            "trailingTrivia": [
                                                {
                                                    "kind": "WhitespaceTrivia",
                                                    "text": " "
                                                }
                                            ]
                                        },
                                        {
                                            "kind": "Parameter",
                                            "fullStart": 616,
                                            "fullEnd": 619,
                                            "start": 616,
                                            "end": 619,
                                            "fullWidth": 3,
                                            "width": 3,
                                            "modifiers": [],
                                            "identifier": {
                                                "kind": "IdentifierName",
                                                "fullStart": 616,
                                                "fullEnd": 619,
                                                "start": 616,
                                                "end": 619,
                                                "fullWidth": 3,
                                                "width": 3,
                                                "text": "idx",
                                                "value": "idx",
                                                "valueText": "idx"
                                            }
                                        },
                                        {
                                            "kind": "CommaToken",
                                            "fullStart": 619,
                                            "fullEnd": 621,
                                            "start": 619,
                                            "end": 620,
                                            "fullWidth": 2,
                                            "width": 1,
                                            "text": ",",
                                            "value": ",",
                                            "valueText": ",",
                                            "hasTrailingTrivia": true,
                                            "trailingTrivia": [
                                                {
                                                    "kind": "WhitespaceTrivia",
                                                    "text": " "
                                                }
                                            ]
                                        },
                                        {
                                            "kind": "Parameter",
                                            "fullStart": 621,
                                            "fullEnd": 624,
                                            "start": 621,
                                            "end": 624,
                                            "fullWidth": 3,
                                            "width": 3,
                                            "modifiers": [],
                                            "identifier": {
                                                "kind": "IdentifierName",
                                                "fullStart": 621,
                                                "fullEnd": 624,
                                                "start": 621,
                                                "end": 624,
                                                "fullWidth": 3,
                                                "width": 3,
                                                "text": "obj",
                                                "value": "obj",
                                                "valueText": "obj"
                                            }
                                        }
                                    ],
                                    "closeParenToken": {
                                        "kind": "CloseParenToken",
                                        "fullStart": 624,
                                        "fullEnd": 626,
                                        "start": 624,
                                        "end": 625,
                                        "fullWidth": 2,
                                        "width": 1,
                                        "text": ")",
                                        "value": ")",
                                        "valueText": ")",
                                        "hasTrailingTrivia": true,
                                        "trailingTrivia": [
                                            {
                                                "kind": "WhitespaceTrivia",
                                                "text": " "
                                            }
                                        ]
                                    }
                                }
                            },
                            "block": {
                                "kind": "Block",
                                "fullStart": 626,
                                "fullEnd": 751,
                                "start": 626,
                                "end": 749,
                                "fullWidth": 125,
                                "width": 123,
                                "openBraceToken": {
                                    "kind": "OpenBraceToken",
                                    "fullStart": 626,
                                    "fullEnd": 629,
                                    "start": 626,
                                    "end": 627,
                                    "fullWidth": 3,
                                    "width": 1,
                                    "text": "{",
                                    "value": "{",
                                    "valueText": "{",
                                    "hasTrailingTrivia": true,
                                    "hasTrailingNewLine": true,
                                    "trailingTrivia": [
                                        {
                                            "kind": "NewLineTrivia",
                                            "text": "\r\n"
                                        }
                                    ]
                                },
                                "statements": [
                                    {
                                        "kind": "IfStatement",
                                        "fullStart": 629,
                                        "fullEnd": 710,
                                        "start": 641,
                                        "end": 708,
                                        "fullWidth": 81,
                                        "width": 67,
                                        "ifKeyword": {
                                            "kind": "IfKeyword",
                                            "fullStart": 629,
                                            "fullEnd": 644,
                                            "start": 641,
                                            "end": 643,
                                            "fullWidth": 15,
                                            "width": 2,
                                            "text": "if",
                                            "value": "if",
                                            "valueText": "if",
                                            "hasLeadingTrivia": true,
                                            "hasTrailingTrivia": true,
                                            "leadingTrivia": [
                                                {
                                                    "kind": "WhitespaceTrivia",
                                                    "text": "            "
                                                }
                                            ],
                                            "trailingTrivia": [
                                                {
                                                    "kind": "WhitespaceTrivia",
                                                    "text": " "
                                                }
                                            ]
                                        },
                                        "openParenToken": {
                                            "kind": "OpenParenToken",
                                            "fullStart": 644,
                                            "fullEnd": 645,
                                            "start": 644,
                                            "end": 645,
                                            "fullWidth": 1,
                                            "width": 1,
                                            "text": "(",
                                            "value": "(",
                                            "valueText": "("
                                        },
                                        "condition": {
                                            "kind": "EqualsExpression",
                                            "fullStart": 645,
                                            "fullEnd": 654,
                                            "start": 645,
                                            "end": 654,
                                            "fullWidth": 9,
                                            "width": 9,
                                            "left": {
                                                "kind": "IdentifierName",
                                                "fullStart": 645,
                                                "fullEnd": 649,
                                                "start": 645,
                                                "end": 648,
                                                "fullWidth": 4,
                                                "width": 3,
                                                "text": "idx",
                                                "value": "idx",
                                                "valueText": "idx",
                                                "hasTrailingTrivia": true,
                                                "trailingTrivia": [
                                                    {
                                                        "kind": "WhitespaceTrivia",
                                                        "text": " "
                                                    }
                                                ]
                                            },
                                            "operatorToken": {
                                                "kind": "EqualsEqualsEqualsToken",
                                                "fullStart": 649,
                                                "fullEnd": 653,
                                                "start": 649,
                                                "end": 652,
                                                "fullWidth": 4,
                                                "width": 3,
                                                "text": "===",
                                                "value": "===",
                                                "valueText": "===",
                                                "hasTrailingTrivia": true,
                                                "trailingTrivia": [
                                                    {
                                                        "kind": "WhitespaceTrivia",
                                                        "text": " "
                                                    }
                                                ]
                                            },
                                            "right": {
                                                "kind": "NumericLiteral",
                                                "fullStart": 653,
                                                "fullEnd": 654,
                                                "start": 653,
                                                "end": 654,
                                                "fullWidth": 1,
                                                "width": 1,
                                                "text": "0",
                                                "value": 0,
                                                "valueText": "0"
                                            }
                                        },
                                        "closeParenToken": {
                                            "kind": "CloseParenToken",
                                            "fullStart": 654,
                                            "fullEnd": 656,
                                            "start": 654,
                                            "end": 655,
                                            "fullWidth": 2,
                                            "width": 1,
                                            "text": ")",
                                            "value": ")",
                                            "valueText": ")",
                                            "hasTrailingTrivia": true,
                                            "trailingTrivia": [
                                                {
                                                    "kind": "WhitespaceTrivia",
                                                    "text": " "
                                                }
                                            ]
                                        },
                                        "statement": {
                                            "kind": "Block",
                                            "fullStart": 656,
                                            "fullEnd": 710,
                                            "start": 656,
                                            "end": 708,
                                            "fullWidth": 54,
                                            "width": 52,
                                            "openBraceToken": {
                                                "kind": "OpenBraceToken",
                                                "fullStart": 656,
                                                "fullEnd": 659,
                                                "start": 656,
                                                "end": 657,
                                                "fullWidth": 3,
                                                "width": 1,
                                                "text": "{",
                                                "value": "{",
                                                "valueText": "{",
                                                "hasTrailingTrivia": true,
                                                "hasTrailingNewLine": true,
                                                "trailingTrivia": [
                                                    {
                                                        "kind": "NewLineTrivia",
                                                        "text": "\r\n"
                                                    }
                                                ]
                                            },
                                            "statements": [
                                                {
                                                    "kind": "ExpressionStatement",
                                                    "fullStart": 659,
                                                    "fullEnd": 695,
                                                    "start": 675,
                                                    "end": 693,
                                                    "fullWidth": 36,
                                                    "width": 18,
                                                    "expression": {
                                                        "kind": "AssignmentExpression",
                                                        "fullStart": 659,
                                                        "fullEnd": 692,
                                                        "start": 675,
                                                        "end": 692,
                                                        "fullWidth": 33,
                                                        "width": 17,
                                                        "left": {
                                                            "kind": "ElementAccessExpression",
                                                            "fullStart": 659,
                                                            "fullEnd": 688,
                                                            "start": 675,
                                                            "end": 687,
                                                            "fullWidth": 29,
                                                            "width": 12,
                                                            "expression": {
                                                                "kind": "IdentifierName",
                                                                "fullStart": 659,
                                                                "fullEnd": 678,
                                                                "start": 675,
                                                                "end": 678,
                                                                "fullWidth": 19,
                                                                "width": 3,
                                                                "text": "obj",
                                                                "value": "obj",
                                                                "valueText": "obj",
                                                                "hasLeadingTrivia": true,
                                                                "leadingTrivia": [
                                                                    {
                                                                        "kind": "WhitespaceTrivia",
                                                                        "text": "                "
                                                                    }
                                                                ]
                                                            },
                                                            "openBracketToken": {
                                                                "kind": "OpenBracketToken",
                                                                "fullStart": 678,
                                                                "fullEnd": 679,
                                                                "start": 678,
                                                                "end": 679,
                                                                "fullWidth": 1,
                                                                "width": 1,
                                                                "text": "[",
                                                                "value": "[",
                                                                "valueText": "["
                                                            },
                                                            "argumentExpression": {
                                                                "kind": "AddExpression",
                                                                "fullStart": 679,
                                                                "fullEnd": 686,
                                                                "start": 679,
                                                                "end": 686,
                                                                "fullWidth": 7,
                                                                "width": 7,
                                                                "left": {
                                                                    "kind": "IdentifierName",
                                                                    "fullStart": 679,
                                                                    "fullEnd": 683,
                                                                    "start": 679,
                                                                    "end": 682,
                                                                    "fullWidth": 4,
                                                                    "width": 3,
                                                                    "text": "idx",
                                                                    "value": "idx",
                                                                    "valueText": "idx",
                                                                    "hasTrailingTrivia": true,
                                                                    "trailingTrivia": [
                                                                        {
                                                                            "kind": "WhitespaceTrivia",
                                                                            "text": " "
                                                                        }
                                                                    ]
                                                                },
                                                                "operatorToken": {
                                                                    "kind": "PlusToken",
                                                                    "fullStart": 683,
                                                                    "fullEnd": 685,
                                                                    "start": 683,
                                                                    "end": 684,
                                                                    "fullWidth": 2,
                                                                    "width": 1,
                                                                    "text": "+",
                                                                    "value": "+",
                                                                    "valueText": "+",
                                                                    "hasTrailingTrivia": true,
                                                                    "trailingTrivia": [
                                                                        {
                                                                            "kind": "WhitespaceTrivia",
                                                                            "text": " "
                                                                        }
                                                                    ]
                                                                },
                                                                "right": {
                                                                    "kind": "NumericLiteral",
                                                                    "fullStart": 685,
                                                                    "fullEnd": 686,
                                                                    "start": 685,
                                                                    "end": 686,
                                                                    "fullWidth": 1,
                                                                    "width": 1,
                                                                    "text": "1",
                                                                    "value": 1,
                                                                    "valueText": "1"
                                                                }
                                                            },
                                                            "closeBracketToken": {
                                                                "kind": "CloseBracketToken",
                                                                "fullStart": 686,
                                                                "fullEnd": 688,
                                                                "start": 686,
                                                                "end": 687,
                                                                "fullWidth": 2,
                                                                "width": 1,
                                                                "text": "]",
                                                                "value": "]",
                                                                "valueText": "]",
                                                                "hasTrailingTrivia": true,
                                                                "trailingTrivia": [
                                                                    {
                                                                        "kind": "WhitespaceTrivia",
                                                                        "text": " "
                                                                    }
                                                                ]
                                                            }
                                                        },
                                                        "operatorToken": {
                                                            "kind": "EqualsToken",
                                                            "fullStart": 688,
                                                            "fullEnd": 690,
                                                            "start": 688,
                                                            "end": 689,
                                                            "fullWidth": 2,
                                                            "width": 1,
                                                            "text": "=",
                                                            "value": "=",
                                                            "valueText": "=",
                                                            "hasTrailingTrivia": true,
                                                            "trailingTrivia": [
                                                                {
                                                                    "kind": "WhitespaceTrivia",
                                                                    "text": " "
                                                                }
                                                            ]
                                                        },
                                                        "right": {
                                                            "kind": "NumericLiteral",
                                                            "fullStart": 690,
                                                            "fullEnd": 692,
                                                            "start": 690,
                                                            "end": 692,
                                                            "fullWidth": 2,
                                                            "width": 2,
                                                            "text": "11",
                                                            "value": 11,
                                                            "valueText": "11"
                                                        }
                                                    },
                                                    "semicolonToken": {
                                                        "kind": "SemicolonToken",
                                                        "fullStart": 692,
                                                        "fullEnd": 695,
                                                        "start": 692,
                                                        "end": 693,
                                                        "fullWidth": 3,
                                                        "width": 1,
                                                        "text": ";",
                                                        "value": ";",
                                                        "valueText": ";",
                                                        "hasTrailingTrivia": true,
                                                        "hasTrailingNewLine": true,
                                                        "trailingTrivia": [
                                                            {
                                                                "kind": "NewLineTrivia",
                                                                "text": "\r\n"
                                                            }
                                                        ]
                                                    }
                                                }
                                            ],
                                            "closeBraceToken": {
                                                "kind": "CloseBraceToken",
                                                "fullStart": 695,
                                                "fullEnd": 710,
                                                "start": 707,
                                                "end": 708,
                                                "fullWidth": 15,
                                                "width": 1,
                                                "text": "}",
                                                "value": "}",
                                                "valueText": "}",
                                                "hasLeadingTrivia": true,
                                                "hasTrailingTrivia": true,
                                                "hasTrailingNewLine": true,
                                                "leadingTrivia": [
                                                    {
                                                        "kind": "WhitespaceTrivia",
                                                        "text": "            "
                                                    }
                                                ],
                                                "trailingTrivia": [
                                                    {
                                                        "kind": "NewLineTrivia",
                                                        "text": "\r\n"
                                                    }
                                                ]
                                            }
                                        }
                                    },
                                    {
                                        "kind": "ReturnStatement",
                                        "fullStart": 710,
                                        "fullEnd": 740,
                                        "start": 722,
                                        "end": 738,
                                        "fullWidth": 30,
                                        "width": 16,
                                        "returnKeyword": {
                                            "kind": "ReturnKeyword",
                                            "fullStart": 710,
                                            "fullEnd": 729,
                                            "start": 722,
                                            "end": 728,
                                            "fullWidth": 19,
                                            "width": 6,
                                            "text": "return",
                                            "value": "return",
                                            "valueText": "return",
                                            "hasLeadingTrivia": true,
                                            "hasTrailingTrivia": true,
                                            "leadingTrivia": [
                                                {
                                                    "kind": "WhitespaceTrivia",
                                                    "text": "            "
                                                }
                                            ],
                                            "trailingTrivia": [
                                                {
                                                    "kind": "WhitespaceTrivia",
                                                    "text": " "
                                                }
                                            ]
                                        },
                                        "expression": {
                                            "kind": "GreaterThanExpression",
                                            "fullStart": 729,
                                            "fullEnd": 737,
                                            "start": 729,
                                            "end": 737,
                                            "fullWidth": 8,
                                            "width": 8,
                                            "left": {
                                                "kind": "IdentifierName",
                                                "fullStart": 729,
                                                "fullEnd": 733,
                                                "start": 729,
                                                "end": 732,
                                                "fullWidth": 4,
                                                "width": 3,
                                                "text": "val",
                                                "value": "val",
                                                "valueText": "val",
                                                "hasTrailingTrivia": true,
                                                "trailingTrivia": [
                                                    {
                                                        "kind": "WhitespaceTrivia",
                                                        "text": " "
                                                    }
                                                ]
                                            },
                                            "operatorToken": {
                                                "kind": "GreaterThanToken",
                                                "fullStart": 733,
                                                "fullEnd": 735,
                                                "start": 733,
                                                "end": 734,
                                                "fullWidth": 2,
                                                "width": 1,
                                                "text": ">",
                                                "value": ">",
                                                "valueText": ">",
                                                "hasTrailingTrivia": true,
                                                "trailingTrivia": [
                                                    {
                                                        "kind": "WhitespaceTrivia",
                                                        "text": " "
                                                    }
                                                ]
                                            },
                                            "right": {
                                                "kind": "NumericLiteral",
                                                "fullStart": 735,
                                                "fullEnd": 737,
                                                "start": 735,
                                                "end": 737,
                                                "fullWidth": 2,
                                                "width": 2,
                                                "text": "10",
                                                "value": 10,
                                                "valueText": "10"
                                            }
                                        },
                                        "semicolonToken": {
                                            "kind": "SemicolonToken",
                                            "fullStart": 737,
                                            "fullEnd": 740,
                                            "start": 737,
                                            "end": 738,
                                            "fullWidth": 3,
                                            "width": 1,
                                            "text": ";",
                                            "value": ";",
                                            "valueText": ";",
                                            "hasTrailingTrivia": true,
                                            "hasTrailingNewLine": true,
                                            "trailingTrivia": [
                                                {
                                                    "kind": "NewLineTrivia",
                                                    "text": "\r\n"
                                                }
                                            ]
                                        }
                                    }
                                ],
                                "closeBraceToken": {
                                    "kind": "CloseBraceToken",
                                    "fullStart": 740,
                                    "fullEnd": 751,
                                    "start": 748,
                                    "end": 749,
                                    "fullWidth": 11,
                                    "width": 1,
                                    "text": "}",
                                    "value": "}",
                                    "valueText": "}",
                                    "hasLeadingTrivia": true,
                                    "hasTrailingTrivia": true,
                                    "hasTrailingNewLine": true,
                                    "leadingTrivia": [
                                        {
                                            "kind": "WhitespaceTrivia",
                                            "text": "        "
                                        }
                                    ],
                                    "trailingTrivia": [
                                        {
                                            "kind": "NewLineTrivia",
                                            "text": "\r\n"
                                        }
                                    ]
                                }
                            }
                        },
                        {
                            "kind": "VariableStatement",
                            "fullStart": 751,
                            "fullEnd": 799,
                            "start": 761,
                            "end": 797,
                            "fullWidth": 48,
                            "width": 36,
                            "modifiers": [],
                            "variableDeclaration": {
                                "kind": "VariableDeclaration",
                                "fullStart": 751,
                                "fullEnd": 796,
                                "start": 761,
                                "end": 796,
                                "fullWidth": 45,
                                "width": 35,
                                "varKeyword": {
                                    "kind": "VarKeyword",
                                    "fullStart": 751,
                                    "fullEnd": 765,
                                    "start": 761,
                                    "end": 764,
                                    "fullWidth": 14,
                                    "width": 3,
                                    "text": "var",
                                    "value": "var",
                                    "valueText": "var",
                                    "hasLeadingTrivia": true,
                                    "hasLeadingNewLine": true,
                                    "hasTrailingTrivia": true,
                                    "leadingTrivia": [
                                        {
                                            "kind": "NewLineTrivia",
                                            "text": "\r\n"
                                        },
                                        {
                                            "kind": "WhitespaceTrivia",
                                            "text": "        "
                                        }
                                    ],
                                    "trailingTrivia": [
                                        {
                                            "kind": "WhitespaceTrivia",
                                            "text": " "
                                        }
                                    ]
                                },
                                "variableDeclarators": [
                                    {
                                        "kind": "VariableDeclarator",
                                        "fullStart": 765,
                                        "fullEnd": 796,
                                        "start": 765,
                                        "end": 796,
                                        "fullWidth": 31,
<<<<<<< HEAD
                                        "width": 31,
                                        "identifier": {
=======
                                        "propertyName": {
>>>>>>> 85e84683
                                            "kind": "IdentifierName",
                                            "fullStart": 765,
                                            "fullEnd": 769,
                                            "start": 765,
                                            "end": 768,
                                            "fullWidth": 4,
                                            "width": 3,
                                            "text": "obj",
                                            "value": "obj",
                                            "valueText": "obj",
                                            "hasTrailingTrivia": true,
                                            "trailingTrivia": [
                                                {
                                                    "kind": "WhitespaceTrivia",
                                                    "text": " "
                                                }
                                            ]
                                        },
                                        "equalsValueClause": {
                                            "kind": "EqualsValueClause",
                                            "fullStart": 769,
                                            "fullEnd": 796,
                                            "start": 769,
                                            "end": 796,
                                            "fullWidth": 27,
                                            "width": 27,
                                            "equalsToken": {
                                                "kind": "EqualsToken",
                                                "fullStart": 769,
                                                "fullEnd": 771,
                                                "start": 769,
                                                "end": 770,
                                                "fullWidth": 2,
                                                "width": 1,
                                                "text": "=",
                                                "value": "=",
                                                "valueText": "=",
                                                "hasTrailingTrivia": true,
                                                "trailingTrivia": [
                                                    {
                                                        "kind": "WhitespaceTrivia",
                                                        "text": " "
                                                    }
                                                ]
                                            },
                                            "value": {
                                                "kind": "ObjectLiteralExpression",
                                                "fullStart": 771,
                                                "fullEnd": 796,
                                                "start": 771,
                                                "end": 796,
                                                "fullWidth": 25,
                                                "width": 25,
                                                "openBraceToken": {
                                                    "kind": "OpenBraceToken",
                                                    "fullStart": 771,
                                                    "fullEnd": 773,
                                                    "start": 771,
                                                    "end": 772,
                                                    "fullWidth": 2,
                                                    "width": 1,
                                                    "text": "{",
                                                    "value": "{",
                                                    "valueText": "{",
                                                    "hasTrailingTrivia": true,
                                                    "trailingTrivia": [
                                                        {
                                                            "kind": "WhitespaceTrivia",
                                                            "text": " "
                                                        }
                                                    ]
                                                },
                                                "propertyAssignments": [
                                                    {
                                                        "kind": "SimplePropertyAssignment",
                                                        "fullStart": 773,
                                                        "fullEnd": 777,
                                                        "start": 773,
                                                        "end": 777,
                                                        "fullWidth": 4,
                                                        "width": 4,
                                                        "propertyName": {
                                                            "kind": "NumericLiteral",
                                                            "fullStart": 773,
                                                            "fullEnd": 774,
                                                            "start": 773,
                                                            "end": 774,
                                                            "fullWidth": 1,
                                                            "width": 1,
                                                            "text": "0",
                                                            "value": 0,
                                                            "valueText": "0"
                                                        },
                                                        "colonToken": {
                                                            "kind": "ColonToken",
                                                            "fullStart": 774,
                                                            "fullEnd": 776,
                                                            "start": 774,
                                                            "end": 775,
                                                            "fullWidth": 2,
                                                            "width": 1,
                                                            "text": ":",
                                                            "value": ":",
                                                            "valueText": ":",
                                                            "hasTrailingTrivia": true,
                                                            "trailingTrivia": [
                                                                {
                                                                    "kind": "WhitespaceTrivia",
                                                                    "text": " "
                                                                }
                                                            ]
                                                        },
                                                        "expression": {
                                                            "kind": "NumericLiteral",
                                                            "fullStart": 776,
                                                            "fullEnd": 777,
                                                            "start": 776,
                                                            "end": 777,
                                                            "fullWidth": 1,
                                                            "width": 1,
                                                            "text": "9",
                                                            "value": 9,
                                                            "valueText": "9"
                                                        }
                                                    },
                                                    {
                                                        "kind": "CommaToken",
                                                        "fullStart": 777,
                                                        "fullEnd": 779,
                                                        "start": 777,
                                                        "end": 778,
                                                        "fullWidth": 2,
                                                        "width": 1,
                                                        "text": ",",
                                                        "value": ",",
                                                        "valueText": ",",
                                                        "hasTrailingTrivia": true,
                                                        "trailingTrivia": [
                                                            {
                                                                "kind": "WhitespaceTrivia",
                                                                "text": " "
                                                            }
                                                        ]
                                                    },
                                                    {
                                                        "kind": "SimplePropertyAssignment",
                                                        "fullStart": 779,
                                                        "fullEnd": 783,
                                                        "start": 779,
                                                        "end": 783,
                                                        "fullWidth": 4,
                                                        "width": 4,
                                                        "propertyName": {
                                                            "kind": "NumericLiteral",
                                                            "fullStart": 779,
                                                            "fullEnd": 780,
                                                            "start": 779,
                                                            "end": 780,
                                                            "fullWidth": 1,
                                                            "width": 1,
                                                            "text": "1",
                                                            "value": 1,
                                                            "valueText": "1"
                                                        },
                                                        "colonToken": {
                                                            "kind": "ColonToken",
                                                            "fullStart": 780,
                                                            "fullEnd": 782,
                                                            "start": 780,
                                                            "end": 781,
                                                            "fullWidth": 2,
                                                            "width": 1,
                                                            "text": ":",
                                                            "value": ":",
                                                            "valueText": ":",
                                                            "hasTrailingTrivia": true,
                                                            "trailingTrivia": [
                                                                {
                                                                    "kind": "WhitespaceTrivia",
                                                                    "text": " "
                                                                }
                                                            ]
                                                        },
                                                        "expression": {
                                                            "kind": "NumericLiteral",
                                                            "fullStart": 782,
                                                            "fullEnd": 783,
                                                            "start": 782,
                                                            "end": 783,
                                                            "fullWidth": 1,
                                                            "width": 1,
                                                            "text": "8",
                                                            "value": 8,
                                                            "valueText": "8"
                                                        }
                                                    },
                                                    {
                                                        "kind": "CommaToken",
                                                        "fullStart": 783,
                                                        "fullEnd": 785,
                                                        "start": 783,
                                                        "end": 784,
                                                        "fullWidth": 2,
                                                        "width": 1,
                                                        "text": ",",
                                                        "value": ",",
                                                        "valueText": ",",
                                                        "hasTrailingTrivia": true,
                                                        "trailingTrivia": [
                                                            {
                                                                "kind": "WhitespaceTrivia",
                                                                "text": " "
                                                            }
                                                        ]
                                                    },
                                                    {
                                                        "kind": "SimplePropertyAssignment",
                                                        "fullStart": 785,
                                                        "fullEnd": 795,
                                                        "start": 785,
                                                        "end": 794,
                                                        "fullWidth": 10,
                                                        "width": 9,
                                                        "propertyName": {
                                                            "kind": "IdentifierName",
                                                            "fullStart": 785,
                                                            "fullEnd": 791,
                                                            "start": 785,
                                                            "end": 791,
                                                            "fullWidth": 6,
                                                            "width": 6,
                                                            "text": "length",
                                                            "value": "length",
                                                            "valueText": "length"
                                                        },
                                                        "colonToken": {
                                                            "kind": "ColonToken",
                                                            "fullStart": 791,
                                                            "fullEnd": 793,
                                                            "start": 791,
                                                            "end": 792,
                                                            "fullWidth": 2,
                                                            "width": 1,
                                                            "text": ":",
                                                            "value": ":",
                                                            "valueText": ":",
                                                            "hasTrailingTrivia": true,
                                                            "trailingTrivia": [
                                                                {
                                                                    "kind": "WhitespaceTrivia",
                                                                    "text": " "
                                                                }
                                                            ]
                                                        },
                                                        "expression": {
                                                            "kind": "NumericLiteral",
                                                            "fullStart": 793,
                                                            "fullEnd": 795,
                                                            "start": 793,
                                                            "end": 794,
                                                            "fullWidth": 2,
                                                            "width": 1,
                                                            "text": "2",
                                                            "value": 2,
                                                            "valueText": "2",
                                                            "hasTrailingTrivia": true,
                                                            "trailingTrivia": [
                                                                {
                                                                    "kind": "WhitespaceTrivia",
                                                                    "text": " "
                                                                }
                                                            ]
                                                        }
                                                    }
                                                ],
                                                "closeBraceToken": {
                                                    "kind": "CloseBraceToken",
                                                    "fullStart": 795,
                                                    "fullEnd": 796,
                                                    "start": 795,
                                                    "end": 796,
                                                    "fullWidth": 1,
                                                    "width": 1,
                                                    "text": "}",
                                                    "value": "}",
                                                    "valueText": "}"
                                                }
                                            }
                                        }
                                    }
                                ]
                            },
                            "semicolonToken": {
                                "kind": "SemicolonToken",
                                "fullStart": 796,
                                "fullEnd": 799,
                                "start": 796,
                                "end": 797,
                                "fullWidth": 3,
                                "width": 1,
                                "text": ";",
                                "value": ";",
                                "valueText": ";",
                                "hasTrailingTrivia": true,
                                "hasTrailingNewLine": true,
                                "trailingTrivia": [
                                    {
                                        "kind": "NewLineTrivia",
                                        "text": "\r\n"
                                    }
                                ]
                            }
                        },
                        {
                            "kind": "ReturnStatement",
                            "fullStart": 799,
                            "fullEnd": 861,
                            "start": 809,
                            "end": 859,
                            "fullWidth": 62,
                            "width": 50,
                            "returnKeyword": {
                                "kind": "ReturnKeyword",
                                "fullStart": 799,
                                "fullEnd": 816,
                                "start": 809,
                                "end": 815,
                                "fullWidth": 17,
                                "width": 6,
                                "text": "return",
                                "value": "return",
                                "valueText": "return",
                                "hasLeadingTrivia": true,
                                "hasLeadingNewLine": true,
                                "hasTrailingTrivia": true,
                                "leadingTrivia": [
                                    {
                                        "kind": "NewLineTrivia",
                                        "text": "\r\n"
                                    },
                                    {
                                        "kind": "WhitespaceTrivia",
                                        "text": "        "
                                    }
                                ],
                                "trailingTrivia": [
                                    {
                                        "kind": "WhitespaceTrivia",
                                        "text": " "
                                    }
                                ]
                            },
                            "expression": {
                                "kind": "InvocationExpression",
                                "fullStart": 816,
                                "fullEnd": 858,
                                "start": 816,
                                "end": 858,
                                "fullWidth": 42,
                                "width": 42,
                                "expression": {
                                    "kind": "MemberAccessExpression",
                                    "fullStart": 816,
                                    "fullEnd": 841,
                                    "start": 816,
                                    "end": 841,
                                    "fullWidth": 25,
                                    "width": 25,
                                    "expression": {
                                        "kind": "MemberAccessExpression",
                                        "fullStart": 816,
                                        "fullEnd": 836,
                                        "start": 816,
                                        "end": 836,
                                        "fullWidth": 20,
                                        "width": 20,
                                        "expression": {
                                            "kind": "MemberAccessExpression",
                                            "fullStart": 816,
                                            "fullEnd": 831,
                                            "start": 816,
                                            "end": 831,
                                            "fullWidth": 15,
                                            "width": 15,
                                            "expression": {
                                                "kind": "IdentifierName",
                                                "fullStart": 816,
                                                "fullEnd": 821,
                                                "start": 816,
                                                "end": 821,
                                                "fullWidth": 5,
                                                "width": 5,
                                                "text": "Array",
                                                "value": "Array",
                                                "valueText": "Array"
                                            },
                                            "dotToken": {
                                                "kind": "DotToken",
                                                "fullStart": 821,
                                                "fullEnd": 822,
                                                "start": 821,
                                                "end": 822,
                                                "fullWidth": 1,
                                                "width": 1,
                                                "text": ".",
                                                "value": ".",
                                                "valueText": "."
                                            },
                                            "name": {
                                                "kind": "IdentifierName",
                                                "fullStart": 822,
                                                "fullEnd": 831,
                                                "start": 822,
                                                "end": 831,
                                                "fullWidth": 9,
                                                "width": 9,
                                                "text": "prototype",
                                                "value": "prototype",
                                                "valueText": "prototype"
                                            }
                                        },
                                        "dotToken": {
                                            "kind": "DotToken",
                                            "fullStart": 831,
                                            "fullEnd": 832,
                                            "start": 831,
                                            "end": 832,
                                            "fullWidth": 1,
                                            "width": 1,
                                            "text": ".",
                                            "value": ".",
                                            "valueText": "."
                                        },
                                        "name": {
                                            "kind": "IdentifierName",
                                            "fullStart": 832,
                                            "fullEnd": 836,
                                            "start": 832,
                                            "end": 836,
                                            "fullWidth": 4,
                                            "width": 4,
                                            "text": "some",
                                            "value": "some",
                                            "valueText": "some"
                                        }
                                    },
                                    "dotToken": {
                                        "kind": "DotToken",
                                        "fullStart": 836,
                                        "fullEnd": 837,
                                        "start": 836,
                                        "end": 837,
                                        "fullWidth": 1,
                                        "width": 1,
                                        "text": ".",
                                        "value": ".",
                                        "valueText": "."
                                    },
                                    "name": {
                                        "kind": "IdentifierName",
                                        "fullStart": 837,
                                        "fullEnd": 841,
                                        "start": 837,
                                        "end": 841,
                                        "fullWidth": 4,
                                        "width": 4,
                                        "text": "call",
                                        "value": "call",
                                        "valueText": "call"
                                    }
                                },
                                "argumentList": {
                                    "kind": "ArgumentList",
                                    "fullStart": 841,
                                    "fullEnd": 858,
                                    "start": 841,
                                    "end": 858,
                                    "fullWidth": 17,
                                    "width": 17,
                                    "openParenToken": {
                                        "kind": "OpenParenToken",
                                        "fullStart": 841,
                                        "fullEnd": 842,
                                        "start": 841,
                                        "end": 842,
                                        "fullWidth": 1,
                                        "width": 1,
                                        "text": "(",
                                        "value": "(",
                                        "valueText": "("
                                    },
                                    "arguments": [
                                        {
                                            "kind": "IdentifierName",
                                            "fullStart": 842,
                                            "fullEnd": 845,
                                            "start": 842,
                                            "end": 845,
                                            "fullWidth": 3,
                                            "width": 3,
                                            "text": "obj",
                                            "value": "obj",
                                            "valueText": "obj"
                                        },
                                        {
                                            "kind": "CommaToken",
                                            "fullStart": 845,
                                            "fullEnd": 847,
                                            "start": 845,
                                            "end": 846,
                                            "fullWidth": 2,
                                            "width": 1,
                                            "text": ",",
                                            "value": ",",
                                            "valueText": ",",
                                            "hasTrailingTrivia": true,
                                            "trailingTrivia": [
                                                {
                                                    "kind": "WhitespaceTrivia",
                                                    "text": " "
                                                }
                                            ]
                                        },
                                        {
                                            "kind": "IdentifierName",
                                            "fullStart": 847,
                                            "fullEnd": 857,
                                            "start": 847,
                                            "end": 857,
                                            "fullWidth": 10,
                                            "width": 10,
                                            "text": "callbackfn",
                                            "value": "callbackfn",
                                            "valueText": "callbackfn"
                                        }
                                    ],
                                    "closeParenToken": {
                                        "kind": "CloseParenToken",
                                        "fullStart": 857,
                                        "fullEnd": 858,
                                        "start": 857,
                                        "end": 858,
                                        "fullWidth": 1,
                                        "width": 1,
                                        "text": ")",
                                        "value": ")",
                                        "valueText": ")"
                                    }
                                }
                            },
                            "semicolonToken": {
                                "kind": "SemicolonToken",
                                "fullStart": 858,
                                "fullEnd": 861,
                                "start": 858,
                                "end": 859,
                                "fullWidth": 3,
                                "width": 1,
                                "text": ";",
                                "value": ";",
                                "valueText": ";",
                                "hasTrailingTrivia": true,
                                "hasTrailingNewLine": true,
                                "trailingTrivia": [
                                    {
                                        "kind": "NewLineTrivia",
                                        "text": "\r\n"
                                    }
                                ]
                            }
                        }
                    ],
                    "closeBraceToken": {
                        "kind": "CloseBraceToken",
                        "fullStart": 861,
                        "fullEnd": 868,
                        "start": 865,
                        "end": 866,
                        "fullWidth": 7,
                        "width": 1,
                        "text": "}",
                        "value": "}",
                        "valueText": "}",
                        "hasLeadingTrivia": true,
                        "hasTrailingTrivia": true,
                        "hasTrailingNewLine": true,
                        "leadingTrivia": [
                            {
                                "kind": "WhitespaceTrivia",
                                "text": "    "
                            }
                        ],
                        "trailingTrivia": [
                            {
                                "kind": "NewLineTrivia",
                                "text": "\r\n"
                            }
                        ]
                    }
                }
            },
            {
                "kind": "ExpressionStatement",
                "fullStart": 868,
                "fullEnd": 892,
                "start": 868,
                "end": 890,
                "fullWidth": 24,
                "width": 22,
                "expression": {
                    "kind": "InvocationExpression",
                    "fullStart": 868,
                    "fullEnd": 889,
                    "start": 868,
                    "end": 889,
                    "fullWidth": 21,
                    "width": 21,
                    "expression": {
                        "kind": "IdentifierName",
                        "fullStart": 868,
                        "fullEnd": 879,
                        "start": 868,
                        "end": 879,
                        "fullWidth": 11,
                        "width": 11,
                        "text": "runTestCase",
                        "value": "runTestCase",
                        "valueText": "runTestCase"
                    },
                    "argumentList": {
                        "kind": "ArgumentList",
                        "fullStart": 879,
                        "fullEnd": 889,
                        "start": 879,
                        "end": 889,
                        "fullWidth": 10,
                        "width": 10,
                        "openParenToken": {
                            "kind": "OpenParenToken",
                            "fullStart": 879,
                            "fullEnd": 880,
                            "start": 879,
                            "end": 880,
                            "fullWidth": 1,
                            "width": 1,
                            "text": "(",
                            "value": "(",
                            "valueText": "("
                        },
                        "arguments": [
                            {
                                "kind": "IdentifierName",
                                "fullStart": 880,
                                "fullEnd": 888,
                                "start": 880,
                                "end": 888,
                                "fullWidth": 8,
                                "width": 8,
                                "text": "testcase",
                                "value": "testcase",
                                "valueText": "testcase"
                            }
                        ],
                        "closeParenToken": {
                            "kind": "CloseParenToken",
                            "fullStart": 888,
                            "fullEnd": 889,
                            "start": 888,
                            "end": 889,
                            "fullWidth": 1,
                            "width": 1,
                            "text": ")",
                            "value": ")",
                            "valueText": ")"
                        }
                    }
                },
                "semicolonToken": {
                    "kind": "SemicolonToken",
                    "fullStart": 889,
                    "fullEnd": 892,
                    "start": 889,
                    "end": 890,
                    "fullWidth": 3,
                    "width": 1,
                    "text": ";",
                    "value": ";",
                    "valueText": ";",
                    "hasTrailingTrivia": true,
                    "hasTrailingNewLine": true,
                    "trailingTrivia": [
                        {
                            "kind": "NewLineTrivia",
                            "text": "\r\n"
                        }
                    ]
                }
            }
        ],
        "endOfFileToken": {
            "kind": "EndOfFileToken",
            "fullStart": 892,
            "fullEnd": 892,
            "start": 892,
            "end": 892,
            "fullWidth": 0,
            "width": 0,
            "text": ""
        }
    },
    "lineMap": {
        "lineStarts": [
            0,
            67,
            152,
            232,
            308,
            380,
            385,
            444,
            549,
            554,
            556,
            558,
            581,
            583,
            629,
            659,
            695,
            710,
            740,
            751,
            753,
            799,
            801,
            861,
            868,
            892
        ],
        "length": 892
    }
}<|MERGE_RESOLUTION|>--- conflicted
+++ resolved
@@ -1000,12 +1000,8 @@
                                         "start": 765,
                                         "end": 796,
                                         "fullWidth": 31,
-<<<<<<< HEAD
                                         "width": 31,
-                                        "identifier": {
-=======
                                         "propertyName": {
->>>>>>> 85e84683
                                             "kind": "IdentifierName",
                                             "fullStart": 765,
                                             "fullEnd": 769,
