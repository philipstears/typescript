{
    "isDeclaration": false,
    "languageVersion": "EcmaScript5",
    "parseOptions": {
        "allowAutomaticSemicolonInsertion": true
    },
    "sourceUnit": {
        "kind": "SourceUnit",
        "fullStart": 0,
        "fullEnd": 1068,
        "start": 583,
        "end": 1068,
        "fullWidth": 1068,
        "width": 485,
        "isIncrementallyUnusable": true,
        "moduleElements": [
            {
                "kind": "FunctionDeclaration",
                "fullStart": 0,
                "fullEnd": 1044,
                "start": 583,
                "end": 1042,
                "fullWidth": 1044,
                "width": 459,
                "modifiers": [],
                "functionKeyword": {
                    "kind": "FunctionKeyword",
                    "fullStart": 0,
                    "fullEnd": 592,
                    "start": 583,
                    "end": 591,
                    "fullWidth": 592,
                    "width": 8,
                    "text": "function",
                    "value": "function",
                    "valueText": "function",
                    "hasLeadingTrivia": true,
                    "hasLeadingComment": true,
                    "hasLeadingNewLine": true,
                    "hasTrailingTrivia": true,
                    "leadingTrivia": [
                        {
                            "kind": "SingleLineCommentTrivia",
                            "text": "/// Copyright (c) 2012 Ecma International.  All rights reserved. "
                        },
                        {
                            "kind": "NewLineTrivia",
                            "text": "\r\n"
                        },
                        {
                            "kind": "SingleLineCommentTrivia",
                            "text": "/// Ecma International makes this code available under the terms and conditions set"
                        },
                        {
                            "kind": "NewLineTrivia",
                            "text": "\r\n"
                        },
                        {
                            "kind": "SingleLineCommentTrivia",
                            "text": "/// forth on http://hg.ecmascript.org/tests/test262/raw-file/tip/LICENSE (the "
                        },
                        {
                            "kind": "NewLineTrivia",
                            "text": "\r\n"
                        },
                        {
                            "kind": "SingleLineCommentTrivia",
                            "text": "/// \"Use Terms\").   Any redistribution of this code must retain the above "
                        },
                        {
                            "kind": "NewLineTrivia",
                            "text": "\r\n"
                        },
                        {
                            "kind": "SingleLineCommentTrivia",
                            "text": "/// copyright and this notice and otherwise comply with the Use Terms."
                        },
                        {
                            "kind": "NewLineTrivia",
                            "text": "\r\n"
                        },
                        {
                            "kind": "MultiLineCommentTrivia",
                            "text": "/**\r\n * @path ch15/15.4/15.4.4/15.4.4.17/15.4.4.17-3-25.js\r\n * @description Array.prototype.some - value of 'length' is a negative non-integer, ensure truncation occurs in the proper direction\r\n */"
                        },
                        {
                            "kind": "NewLineTrivia",
                            "text": "\r\n"
                        },
                        {
                            "kind": "NewLineTrivia",
                            "text": "\r\n"
                        },
                        {
                            "kind": "NewLineTrivia",
                            "text": "\r\n"
                        }
                    ],
                    "trailingTrivia": [
                        {
                            "kind": "WhitespaceTrivia",
                            "text": " "
                        }
                    ]
                },
                "identifier": {
                    "kind": "IdentifierName",
                    "fullStart": 592,
                    "fullEnd": 600,
                    "start": 592,
                    "end": 600,
                    "fullWidth": 8,
                    "width": 8,
                    "text": "testcase",
                    "value": "testcase",
                    "valueText": "testcase"
                },
                "callSignature": {
                    "kind": "CallSignature",
                    "fullStart": 600,
                    "fullEnd": 603,
                    "start": 600,
                    "end": 602,
                    "fullWidth": 3,
                    "width": 2,
                    "parameterList": {
                        "kind": "ParameterList",
                        "fullStart": 600,
                        "fullEnd": 603,
                        "start": 600,
                        "end": 602,
                        "fullWidth": 3,
                        "width": 2,
                        "openParenToken": {
                            "kind": "OpenParenToken",
                            "fullStart": 600,
                            "fullEnd": 601,
                            "start": 600,
                            "end": 601,
                            "fullWidth": 1,
                            "width": 1,
                            "text": "(",
                            "value": "(",
                            "valueText": "("
                        },
                        "parameters": [],
                        "closeParenToken": {
                            "kind": "CloseParenToken",
                            "fullStart": 601,
                            "fullEnd": 603,
                            "start": 601,
                            "end": 602,
                            "fullWidth": 2,
                            "width": 1,
                            "text": ")",
                            "value": ")",
                            "valueText": ")",
                            "hasTrailingTrivia": true,
                            "trailingTrivia": [
                                {
                                    "kind": "WhitespaceTrivia",
                                    "text": " "
                                }
                            ]
                        }
                    }
                },
                "block": {
                    "kind": "Block",
                    "fullStart": 603,
                    "fullEnd": 1044,
                    "start": 603,
                    "end": 1042,
                    "fullWidth": 441,
                    "width": 439,
                    "openBraceToken": {
                        "kind": "OpenBraceToken",
                        "fullStart": 603,
                        "fullEnd": 606,
                        "start": 603,
                        "end": 604,
                        "fullWidth": 3,
                        "width": 1,
                        "text": "{",
                        "value": "{",
                        "valueText": "{",
                        "hasTrailingTrivia": true,
                        "hasTrailingNewLine": true,
                        "trailingTrivia": [
                            {
                                "kind": "NewLineTrivia",
                                "text": "\r\n"
                            }
                        ]
                    },
                    "statements": [
                        {
                            "kind": "FunctionDeclaration",
                            "fullStart": 606,
                            "fullEnd": 694,
                            "start": 614,
                            "end": 692,
                            "fullWidth": 88,
                            "width": 78,
                            "modifiers": [],
                            "functionKeyword": {
                                "kind": "FunctionKeyword",
                                "fullStart": 606,
                                "fullEnd": 623,
                                "start": 614,
                                "end": 622,
                                "fullWidth": 17,
                                "width": 8,
                                "text": "function",
                                "value": "function",
                                "valueText": "function",
                                "hasLeadingTrivia": true,
                                "hasTrailingTrivia": true,
                                "leadingTrivia": [
                                    {
                                        "kind": "WhitespaceTrivia",
                                        "text": "        "
                                    }
                                ],
                                "trailingTrivia": [
                                    {
                                        "kind": "WhitespaceTrivia",
                                        "text": " "
                                    }
                                ]
                            },
                            "identifier": {
                                "kind": "IdentifierName",
                                "fullStart": 623,
                                "fullEnd": 634,
                                "start": 623,
                                "end": 634,
                                "fullWidth": 11,
                                "width": 11,
                                "text": "callbackfn1",
                                "value": "callbackfn1",
                                "valueText": "callbackfn1"
                            },
                            "callSignature": {
                                "kind": "CallSignature",
                                "fullStart": 634,
                                "fullEnd": 650,
                                "start": 634,
                                "end": 649,
                                "fullWidth": 16,
                                "width": 15,
                                "parameterList": {
                                    "kind": "ParameterList",
                                    "fullStart": 634,
                                    "fullEnd": 650,
                                    "start": 634,
                                    "end": 649,
                                    "fullWidth": 16,
                                    "width": 15,
                                    "openParenToken": {
                                        "kind": "OpenParenToken",
                                        "fullStart": 634,
                                        "fullEnd": 635,
                                        "start": 634,
                                        "end": 635,
                                        "fullWidth": 1,
                                        "width": 1,
                                        "text": "(",
                                        "value": "(",
                                        "valueText": "("
                                    },
                                    "parameters": [
                                        {
                                            "kind": "Parameter",
                                            "fullStart": 635,
                                            "fullEnd": 638,
                                            "start": 635,
                                            "end": 638,
                                            "fullWidth": 3,
                                            "width": 3,
                                            "modifiers": [],
                                            "identifier": {
                                                "kind": "IdentifierName",
                                                "fullStart": 635,
                                                "fullEnd": 638,
                                                "start": 635,
                                                "end": 638,
                                                "fullWidth": 3,
                                                "width": 3,
                                                "text": "val",
                                                "value": "val",
                                                "valueText": "val"
                                            }
                                        },
                                        {
                                            "kind": "CommaToken",
                                            "fullStart": 638,
                                            "fullEnd": 640,
                                            "start": 638,
                                            "end": 639,
                                            "fullWidth": 2,
                                            "width": 1,
                                            "text": ",",
                                            "value": ",",
                                            "valueText": ",",
                                            "hasTrailingTrivia": true,
                                            "trailingTrivia": [
                                                {
                                                    "kind": "WhitespaceTrivia",
                                                    "text": " "
                                                }
                                            ]
                                        },
                                        {
                                            "kind": "Parameter",
                                            "fullStart": 640,
                                            "fullEnd": 643,
                                            "start": 640,
                                            "end": 643,
                                            "fullWidth": 3,
                                            "width": 3,
                                            "modifiers": [],
                                            "identifier": {
                                                "kind": "IdentifierName",
                                                "fullStart": 640,
                                                "fullEnd": 643,
                                                "start": 640,
                                                "end": 643,
                                                "fullWidth": 3,
                                                "width": 3,
                                                "text": "idx",
                                                "value": "idx",
                                                "valueText": "idx"
                                            }
                                        },
                                        {
                                            "kind": "CommaToken",
                                            "fullStart": 643,
                                            "fullEnd": 645,
                                            "start": 643,
                                            "end": 644,
                                            "fullWidth": 2,
                                            "width": 1,
                                            "text": ",",
                                            "value": ",",
                                            "valueText": ",",
                                            "hasTrailingTrivia": true,
                                            "trailingTrivia": [
                                                {
                                                    "kind": "WhitespaceTrivia",
                                                    "text": " "
                                                }
                                            ]
                                        },
                                        {
                                            "kind": "Parameter",
                                            "fullStart": 645,
                                            "fullEnd": 648,
                                            "start": 645,
                                            "end": 648,
                                            "fullWidth": 3,
                                            "width": 3,
                                            "modifiers": [],
                                            "identifier": {
                                                "kind": "IdentifierName",
                                                "fullStart": 645,
                                                "fullEnd": 648,
                                                "start": 645,
                                                "end": 648,
                                                "fullWidth": 3,
                                                "width": 3,
                                                "text": "obj",
                                                "value": "obj",
                                                "valueText": "obj"
                                            }
                                        }
                                    ],
                                    "closeParenToken": {
                                        "kind": "CloseParenToken",
                                        "fullStart": 648,
                                        "fullEnd": 650,
                                        "start": 648,
                                        "end": 649,
                                        "fullWidth": 2,
                                        "width": 1,
                                        "text": ")",
                                        "value": ")",
                                        "valueText": ")",
                                        "hasTrailingTrivia": true,
                                        "trailingTrivia": [
                                            {
                                                "kind": "WhitespaceTrivia",
                                                "text": " "
                                            }
                                        ]
                                    }
                                }
                            },
                            "block": {
                                "kind": "Block",
                                "fullStart": 650,
                                "fullEnd": 694,
                                "start": 650,
                                "end": 692,
                                "fullWidth": 44,
                                "width": 42,
                                "openBraceToken": {
                                    "kind": "OpenBraceToken",
                                    "fullStart": 650,
                                    "fullEnd": 653,
                                    "start": 650,
                                    "end": 651,
                                    "fullWidth": 3,
                                    "width": 1,
                                    "text": "{",
                                    "value": "{",
                                    "valueText": "{",
                                    "hasTrailingTrivia": true,
                                    "hasTrailingNewLine": true,
                                    "trailingTrivia": [
                                        {
                                            "kind": "NewLineTrivia",
                                            "text": "\r\n"
                                        }
                                    ]
                                },
                                "statements": [
                                    {
                                        "kind": "ReturnStatement",
                                        "fullStart": 653,
                                        "fullEnd": 683,
                                        "start": 665,
                                        "end": 681,
                                        "fullWidth": 30,
                                        "width": 16,
                                        "returnKeyword": {
                                            "kind": "ReturnKeyword",
                                            "fullStart": 653,
                                            "fullEnd": 672,
                                            "start": 665,
                                            "end": 671,
                                            "fullWidth": 19,
                                            "width": 6,
                                            "text": "return",
                                            "value": "return",
                                            "valueText": "return",
                                            "hasLeadingTrivia": true,
                                            "hasTrailingTrivia": true,
                                            "leadingTrivia": [
                                                {
                                                    "kind": "WhitespaceTrivia",
                                                    "text": "            "
                                                }
                                            ],
                                            "trailingTrivia": [
                                                {
                                                    "kind": "WhitespaceTrivia",
                                                    "text": " "
                                                }
                                            ]
                                        },
                                        "expression": {
                                            "kind": "GreaterThanExpression",
                                            "fullStart": 672,
                                            "fullEnd": 680,
                                            "start": 672,
                                            "end": 680,
                                            "fullWidth": 8,
                                            "width": 8,
                                            "left": {
                                                "kind": "IdentifierName",
                                                "fullStart": 672,
                                                "fullEnd": 676,
                                                "start": 672,
                                                "end": 675,
                                                "fullWidth": 4,
                                                "width": 3,
                                                "text": "val",
                                                "value": "val",
                                                "valueText": "val",
                                                "hasTrailingTrivia": true,
                                                "trailingTrivia": [
                                                    {
                                                        "kind": "WhitespaceTrivia",
                                                        "text": " "
                                                    }
                                                ]
                                            },
                                            "operatorToken": {
                                                "kind": "GreaterThanToken",
                                                "fullStart": 676,
                                                "fullEnd": 678,
                                                "start": 676,
                                                "end": 677,
                                                "fullWidth": 2,
                                                "width": 1,
                                                "text": ">",
                                                "value": ">",
                                                "valueText": ">",
                                                "hasTrailingTrivia": true,
                                                "trailingTrivia": [
                                                    {
                                                        "kind": "WhitespaceTrivia",
                                                        "text": " "
                                                    }
                                                ]
                                            },
                                            "right": {
                                                "kind": "NumericLiteral",
                                                "fullStart": 678,
                                                "fullEnd": 680,
                                                "start": 678,
                                                "end": 680,
                                                "fullWidth": 2,
                                                "width": 2,
                                                "text": "10",
                                                "value": 10,
                                                "valueText": "10"
                                            }
                                        },
                                        "semicolonToken": {
                                            "kind": "SemicolonToken",
                                            "fullStart": 680,
                                            "fullEnd": 683,
                                            "start": 680,
                                            "end": 681,
                                            "fullWidth": 3,
                                            "width": 1,
                                            "text": ";",
                                            "value": ";",
                                            "valueText": ";",
                                            "hasTrailingTrivia": true,
                                            "hasTrailingNewLine": true,
                                            "trailingTrivia": [
                                                {
                                                    "kind": "NewLineTrivia",
                                                    "text": "\r\n"
                                                }
                                            ]
                                        }
                                    }
                                ],
                                "closeBraceToken": {
                                    "kind": "CloseBraceToken",
                                    "fullStart": 683,
                                    "fullEnd": 694,
                                    "start": 691,
                                    "end": 692,
                                    "fullWidth": 11,
                                    "width": 1,
                                    "text": "}",
                                    "value": "}",
                                    "valueText": "}",
                                    "hasLeadingTrivia": true,
                                    "hasTrailingTrivia": true,
                                    "hasTrailingNewLine": true,
                                    "leadingTrivia": [
                                        {
                                            "kind": "WhitespaceTrivia",
                                            "text": "        "
                                        }
                                    ],
                                    "trailingTrivia": [
                                        {
                                            "kind": "NewLineTrivia",
                                            "text": "\r\n"
                                        }
                                    ]
                                }
                            }
                        },
                        {
                            "kind": "FunctionDeclaration",
                            "fullStart": 694,
                            "fullEnd": 784,
                            "start": 704,
                            "end": 782,
                            "fullWidth": 90,
                            "width": 78,
                            "modifiers": [],
                            "functionKeyword": {
                                "kind": "FunctionKeyword",
                                "fullStart": 694,
                                "fullEnd": 713,
                                "start": 704,
                                "end": 712,
                                "fullWidth": 19,
                                "width": 8,
                                "text": "function",
                                "value": "function",
                                "valueText": "function",
                                "hasLeadingTrivia": true,
                                "hasLeadingNewLine": true,
                                "hasTrailingTrivia": true,
                                "leadingTrivia": [
                                    {
                                        "kind": "NewLineTrivia",
                                        "text": "\r\n"
                                    },
                                    {
                                        "kind": "WhitespaceTrivia",
                                        "text": "        "
                                    }
                                ],
                                "trailingTrivia": [
                                    {
                                        "kind": "WhitespaceTrivia",
                                        "text": " "
                                    }
                                ]
                            },
                            "identifier": {
                                "kind": "IdentifierName",
                                "fullStart": 713,
                                "fullEnd": 724,
                                "start": 713,
                                "end": 724,
                                "fullWidth": 11,
                                "width": 11,
                                "text": "callbackfn2",
                                "value": "callbackfn2",
                                "valueText": "callbackfn2"
                            },
                            "callSignature": {
                                "kind": "CallSignature",
                                "fullStart": 724,
                                "fullEnd": 740,
                                "start": 724,
                                "end": 739,
                                "fullWidth": 16,
                                "width": 15,
                                "parameterList": {
                                    "kind": "ParameterList",
                                    "fullStart": 724,
                                    "fullEnd": 740,
                                    "start": 724,
                                    "end": 739,
                                    "fullWidth": 16,
                                    "width": 15,
                                    "openParenToken": {
                                        "kind": "OpenParenToken",
                                        "fullStart": 724,
                                        "fullEnd": 725,
                                        "start": 724,
                                        "end": 725,
                                        "fullWidth": 1,
                                        "width": 1,
                                        "text": "(",
                                        "value": "(",
                                        "valueText": "("
                                    },
                                    "parameters": [
                                        {
                                            "kind": "Parameter",
                                            "fullStart": 725,
                                            "fullEnd": 728,
                                            "start": 725,
                                            "end": 728,
                                            "fullWidth": 3,
                                            "width": 3,
                                            "modifiers": [],
                                            "identifier": {
                                                "kind": "IdentifierName",
                                                "fullStart": 725,
                                                "fullEnd": 728,
                                                "start": 725,
                                                "end": 728,
                                                "fullWidth": 3,
                                                "width": 3,
                                                "text": "val",
                                                "value": "val",
                                                "valueText": "val"
                                            }
                                        },
                                        {
                                            "kind": "CommaToken",
                                            "fullStart": 728,
                                            "fullEnd": 730,
                                            "start": 728,
                                            "end": 729,
                                            "fullWidth": 2,
                                            "width": 1,
                                            "text": ",",
                                            "value": ",",
                                            "valueText": ",",
                                            "hasTrailingTrivia": true,
                                            "trailingTrivia": [
                                                {
                                                    "kind": "WhitespaceTrivia",
                                                    "text": " "
                                                }
                                            ]
                                        },
                                        {
                                            "kind": "Parameter",
                                            "fullStart": 730,
                                            "fullEnd": 733,
                                            "start": 730,
                                            "end": 733,
                                            "fullWidth": 3,
                                            "width": 3,
                                            "modifiers": [],
                                            "identifier": {
                                                "kind": "IdentifierName",
                                                "fullStart": 730,
                                                "fullEnd": 733,
                                                "start": 730,
                                                "end": 733,
                                                "fullWidth": 3,
                                                "width": 3,
                                                "text": "idx",
                                                "value": "idx",
                                                "valueText": "idx"
                                            }
                                        },
                                        {
                                            "kind": "CommaToken",
                                            "fullStart": 733,
                                            "fullEnd": 735,
                                            "start": 733,
                                            "end": 734,
                                            "fullWidth": 2,
                                            "width": 1,
                                            "text": ",",
                                            "value": ",",
                                            "valueText": ",",
                                            "hasTrailingTrivia": true,
                                            "trailingTrivia": [
                                                {
                                                    "kind": "WhitespaceTrivia",
                                                    "text": " "
                                                }
                                            ]
                                        },
                                        {
                                            "kind": "Parameter",
                                            "fullStart": 735,
                                            "fullEnd": 738,
                                            "start": 735,
                                            "end": 738,
                                            "fullWidth": 3,
                                            "width": 3,
                                            "modifiers": [],
                                            "identifier": {
                                                "kind": "IdentifierName",
                                                "fullStart": 735,
                                                "fullEnd": 738,
                                                "start": 735,
                                                "end": 738,
                                                "fullWidth": 3,
                                                "width": 3,
                                                "text": "obj",
                                                "value": "obj",
                                                "valueText": "obj"
                                            }
                                        }
                                    ],
                                    "closeParenToken": {
                                        "kind": "CloseParenToken",
                                        "fullStart": 738,
                                        "fullEnd": 740,
                                        "start": 738,
                                        "end": 739,
                                        "fullWidth": 2,
                                        "width": 1,
                                        "text": ")",
                                        "value": ")",
                                        "valueText": ")",
                                        "hasTrailingTrivia": true,
                                        "trailingTrivia": [
                                            {
                                                "kind": "WhitespaceTrivia",
                                                "text": " "
                                            }
                                        ]
                                    }
                                }
                            },
                            "block": {
                                "kind": "Block",
                                "fullStart": 740,
                                "fullEnd": 784,
                                "start": 740,
                                "end": 782,
                                "fullWidth": 44,
                                "width": 42,
                                "openBraceToken": {
                                    "kind": "OpenBraceToken",
                                    "fullStart": 740,
                                    "fullEnd": 743,
                                    "start": 740,
                                    "end": 741,
                                    "fullWidth": 3,
                                    "width": 1,
                                    "text": "{",
                                    "value": "{",
                                    "valueText": "{",
                                    "hasTrailingTrivia": true,
                                    "hasTrailingNewLine": true,
                                    "trailingTrivia": [
                                        {
                                            "kind": "NewLineTrivia",
                                            "text": "\r\n"
                                        }
                                    ]
                                },
                                "statements": [
                                    {
                                        "kind": "ReturnStatement",
                                        "fullStart": 743,
                                        "fullEnd": 773,
                                        "start": 755,
                                        "end": 771,
                                        "fullWidth": 30,
                                        "width": 16,
                                        "returnKeyword": {
                                            "kind": "ReturnKeyword",
                                            "fullStart": 743,
                                            "fullEnd": 762,
                                            "start": 755,
                                            "end": 761,
                                            "fullWidth": 19,
                                            "width": 6,
                                            "text": "return",
                                            "value": "return",
                                            "valueText": "return",
                                            "hasLeadingTrivia": true,
                                            "hasTrailingTrivia": true,
                                            "leadingTrivia": [
                                                {
                                                    "kind": "WhitespaceTrivia",
                                                    "text": "            "
                                                }
                                            ],
                                            "trailingTrivia": [
                                                {
                                                    "kind": "WhitespaceTrivia",
                                                    "text": " "
                                                }
                                            ]
                                        },
                                        "expression": {
                                            "kind": "GreaterThanExpression",
                                            "fullStart": 762,
                                            "fullEnd": 770,
                                            "start": 762,
                                            "end": 770,
                                            "fullWidth": 8,
                                            "width": 8,
                                            "left": {
                                                "kind": "IdentifierName",
                                                "fullStart": 762,
                                                "fullEnd": 766,
                                                "start": 762,
                                                "end": 765,
                                                "fullWidth": 4,
                                                "width": 3,
                                                "text": "val",
                                                "value": "val",
                                                "valueText": "val",
                                                "hasTrailingTrivia": true,
                                                "trailingTrivia": [
                                                    {
                                                        "kind": "WhitespaceTrivia",
                                                        "text": " "
                                                    }
                                                ]
                                            },
                                            "operatorToken": {
                                                "kind": "GreaterThanToken",
                                                "fullStart": 766,
                                                "fullEnd": 768,
                                                "start": 766,
                                                "end": 767,
                                                "fullWidth": 2,
                                                "width": 1,
                                                "text": ">",
                                                "value": ">",
                                                "valueText": ">",
                                                "hasTrailingTrivia": true,
                                                "trailingTrivia": [
                                                    {
                                                        "kind": "WhitespaceTrivia",
                                                        "text": " "
                                                    }
                                                ]
                                            },
                                            "right": {
                                                "kind": "NumericLiteral",
                                                "fullStart": 768,
                                                "fullEnd": 770,
                                                "start": 768,
                                                "end": 770,
                                                "fullWidth": 2,
                                                "width": 2,
                                                "text": "11",
                                                "value": 11,
                                                "valueText": "11"
                                            }
                                        },
                                        "semicolonToken": {
                                            "kind": "SemicolonToken",
                                            "fullStart": 770,
                                            "fullEnd": 773,
                                            "start": 770,
                                            "end": 771,
                                            "fullWidth": 3,
                                            "width": 1,
                                            "text": ";",
                                            "value": ";",
                                            "valueText": ";",
                                            "hasTrailingTrivia": true,
                                            "hasTrailingNewLine": true,
                                            "trailingTrivia": [
                                                {
                                                    "kind": "NewLineTrivia",
                                                    "text": "\r\n"
                                                }
                                            ]
                                        }
                                    }
                                ],
                                "closeBraceToken": {
                                    "kind": "CloseBraceToken",
                                    "fullStart": 773,
                                    "fullEnd": 784,
                                    "start": 781,
                                    "end": 782,
                                    "fullWidth": 11,
                                    "width": 1,
                                    "text": "}",
                                    "value": "}",
                                    "valueText": "}",
                                    "hasLeadingTrivia": true,
                                    "hasTrailingTrivia": true,
                                    "hasTrailingNewLine": true,
                                    "leadingTrivia": [
                                        {
                                            "kind": "WhitespaceTrivia",
                                            "text": "        "
                                        }
                                    ],
                                    "trailingTrivia": [
                                        {
                                            "kind": "NewLineTrivia",
                                            "text": "\r\n"
                                        }
                                    ]
                                }
                            }
                        },
                        {
                            "kind": "VariableStatement",
                            "fullStart": 784,
                            "fullEnd": 913,
                            "start": 794,
                            "end": 911,
                            "fullWidth": 129,
                            "width": 117,
                            "modifiers": [],
                            "variableDeclaration": {
                                "kind": "VariableDeclaration",
                                "fullStart": 784,
                                "fullEnd": 910,
                                "start": 794,
                                "end": 910,
                                "fullWidth": 126,
                                "width": 116,
                                "varKeyword": {
                                    "kind": "VarKeyword",
                                    "fullStart": 784,
                                    "fullEnd": 798,
                                    "start": 794,
                                    "end": 797,
                                    "fullWidth": 14,
                                    "width": 3,
                                    "text": "var",
                                    "value": "var",
                                    "valueText": "var",
                                    "hasLeadingTrivia": true,
                                    "hasLeadingNewLine": true,
                                    "hasTrailingTrivia": true,
                                    "leadingTrivia": [
                                        {
                                            "kind": "NewLineTrivia",
                                            "text": "\r\n"
                                        },
                                        {
                                            "kind": "WhitespaceTrivia",
                                            "text": "        "
                                        }
                                    ],
                                    "trailingTrivia": [
                                        {
                                            "kind": "WhitespaceTrivia",
                                            "text": " "
                                        }
                                    ]
                                },
                                "variableDeclarators": [
                                    {
                                        "kind": "VariableDeclarator",
                                        "fullStart": 798,
                                        "fullEnd": 910,
                                        "start": 798,
                                        "end": 910,
                                        "fullWidth": 112,
<<<<<<< HEAD
                                        "width": 112,
                                        "identifier": {
=======
                                        "propertyName": {
>>>>>>> 85e84683
                                            "kind": "IdentifierName",
                                            "fullStart": 798,
                                            "fullEnd": 802,
                                            "start": 798,
                                            "end": 801,
                                            "fullWidth": 4,
                                            "width": 3,
                                            "text": "obj",
                                            "value": "obj",
                                            "valueText": "obj",
                                            "hasTrailingTrivia": true,
                                            "trailingTrivia": [
                                                {
                                                    "kind": "WhitespaceTrivia",
                                                    "text": " "
                                                }
                                            ]
                                        },
                                        "equalsValueClause": {
                                            "kind": "EqualsValueClause",
                                            "fullStart": 802,
                                            "fullEnd": 910,
                                            "start": 802,
                                            "end": 910,
                                            "fullWidth": 108,
                                            "width": 108,
                                            "equalsToken": {
                                                "kind": "EqualsToken",
                                                "fullStart": 802,
                                                "fullEnd": 804,
                                                "start": 802,
                                                "end": 803,
                                                "fullWidth": 2,
                                                "width": 1,
                                                "text": "=",
                                                "value": "=",
                                                "valueText": "=",
                                                "hasTrailingTrivia": true,
                                                "trailingTrivia": [
                                                    {
                                                        "kind": "WhitespaceTrivia",
                                                        "text": " "
                                                    }
                                                ]
                                            },
                                            "value": {
                                                "kind": "ObjectLiteralExpression",
                                                "fullStart": 804,
                                                "fullEnd": 910,
                                                "start": 804,
                                                "end": 910,
                                                "fullWidth": 106,
                                                "width": 106,
                                                "openBraceToken": {
                                                    "kind": "OpenBraceToken",
                                                    "fullStart": 804,
                                                    "fullEnd": 807,
                                                    "start": 804,
                                                    "end": 805,
                                                    "fullWidth": 3,
                                                    "width": 1,
                                                    "text": "{",
                                                    "value": "{",
                                                    "valueText": "{",
                                                    "hasTrailingTrivia": true,
                                                    "hasTrailingNewLine": true,
                                                    "trailingTrivia": [
                                                        {
                                                            "kind": "NewLineTrivia",
                                                            "text": "\r\n"
                                                        }
                                                    ]
                                                },
                                                "propertyAssignments": [
                                                    {
                                                        "kind": "SimplePropertyAssignment",
                                                        "fullStart": 807,
                                                        "fullEnd": 823,
                                                        "start": 819,
                                                        "end": 823,
                                                        "fullWidth": 16,
                                                        "width": 4,
                                                        "propertyName": {
                                                            "kind": "NumericLiteral",
                                                            "fullStart": 807,
                                                            "fullEnd": 820,
                                                            "start": 819,
                                                            "end": 820,
                                                            "fullWidth": 13,
                                                            "width": 1,
                                                            "text": "0",
                                                            "value": 0,
                                                            "valueText": "0",
                                                            "hasLeadingTrivia": true,
                                                            "leadingTrivia": [
                                                                {
                                                                    "kind": "WhitespaceTrivia",
                                                                    "text": "            "
                                                                }
                                                            ]
                                                        },
                                                        "colonToken": {
                                                            "kind": "ColonToken",
                                                            "fullStart": 820,
                                                            "fullEnd": 822,
                                                            "start": 820,
                                                            "end": 821,
                                                            "fullWidth": 2,
                                                            "width": 1,
                                                            "text": ":",
                                                            "value": ":",
                                                            "valueText": ":",
                                                            "hasTrailingTrivia": true,
                                                            "trailingTrivia": [
                                                                {
                                                                    "kind": "WhitespaceTrivia",
                                                                    "text": " "
                                                                }
                                                            ]
                                                        },
                                                        "expression": {
                                                            "kind": "NumericLiteral",
                                                            "fullStart": 822,
                                                            "fullEnd": 823,
                                                            "start": 822,
                                                            "end": 823,
                                                            "fullWidth": 1,
                                                            "width": 1,
                                                            "text": "9",
                                                            "value": 9,
                                                            "valueText": "9"
                                                        }
                                                    },
                                                    {
                                                        "kind": "CommaToken",
                                                        "fullStart": 823,
                                                        "fullEnd": 826,
                                                        "start": 823,
                                                        "end": 824,
                                                        "fullWidth": 3,
                                                        "width": 1,
                                                        "text": ",",
                                                        "value": ",",
                                                        "valueText": ",",
                                                        "hasTrailingTrivia": true,
                                                        "hasTrailingNewLine": true,
                                                        "trailingTrivia": [
                                                            {
                                                                "kind": "NewLineTrivia",
                                                                "text": "\r\n"
                                                            }
                                                        ]
                                                    },
                                                    {
                                                        "kind": "SimplePropertyAssignment",
                                                        "fullStart": 826,
                                                        "fullEnd": 843,
                                                        "start": 838,
                                                        "end": 843,
                                                        "fullWidth": 17,
                                                        "width": 5,
                                                        "propertyName": {
                                                            "kind": "NumericLiteral",
                                                            "fullStart": 826,
                                                            "fullEnd": 839,
                                                            "start": 838,
                                                            "end": 839,
                                                            "fullWidth": 13,
                                                            "width": 1,
                                                            "text": "1",
                                                            "value": 1,
                                                            "valueText": "1",
                                                            "hasLeadingTrivia": true,
                                                            "leadingTrivia": [
                                                                {
                                                                    "kind": "WhitespaceTrivia",
                                                                    "text": "            "
                                                                }
                                                            ]
                                                        },
                                                        "colonToken": {
                                                            "kind": "ColonToken",
                                                            "fullStart": 839,
                                                            "fullEnd": 841,
                                                            "start": 839,
                                                            "end": 840,
                                                            "fullWidth": 2,
                                                            "width": 1,
                                                            "text": ":",
                                                            "value": ":",
                                                            "valueText": ":",
                                                            "hasTrailingTrivia": true,
                                                            "trailingTrivia": [
                                                                {
                                                                    "kind": "WhitespaceTrivia",
                                                                    "text": " "
                                                                }
                                                            ]
                                                        },
                                                        "expression": {
                                                            "kind": "NumericLiteral",
                                                            "fullStart": 841,
                                                            "fullEnd": 843,
                                                            "start": 841,
                                                            "end": 843,
                                                            "fullWidth": 2,
                                                            "width": 2,
                                                            "text": "11",
                                                            "value": 11,
                                                            "valueText": "11"
                                                        }
                                                    },
                                                    {
                                                        "kind": "CommaToken",
                                                        "fullStart": 843,
                                                        "fullEnd": 846,
                                                        "start": 843,
                                                        "end": 844,
                                                        "fullWidth": 3,
                                                        "width": 1,
                                                        "text": ",",
                                                        "value": ",",
                                                        "valueText": ",",
                                                        "hasTrailingTrivia": true,
                                                        "hasTrailingNewLine": true,
                                                        "trailingTrivia": [
                                                            {
                                                                "kind": "NewLineTrivia",
                                                                "text": "\r\n"
                                                            }
                                                        ]
                                                    },
                                                    {
                                                        "kind": "SimplePropertyAssignment",
                                                        "fullStart": 846,
                                                        "fullEnd": 863,
                                                        "start": 858,
                                                        "end": 863,
                                                        "fullWidth": 17,
                                                        "width": 5,
                                                        "propertyName": {
                                                            "kind": "NumericLiteral",
                                                            "fullStart": 846,
                                                            "fullEnd": 859,
                                                            "start": 858,
                                                            "end": 859,
                                                            "fullWidth": 13,
                                                            "width": 1,
                                                            "text": "2",
                                                            "value": 2,
                                                            "valueText": "2",
                                                            "hasLeadingTrivia": true,
                                                            "leadingTrivia": [
                                                                {
                                                                    "kind": "WhitespaceTrivia",
                                                                    "text": "            "
                                                                }
                                                            ]
                                                        },
                                                        "colonToken": {
                                                            "kind": "ColonToken",
                                                            "fullStart": 859,
                                                            "fullEnd": 861,
                                                            "start": 859,
                                                            "end": 860,
                                                            "fullWidth": 2,
                                                            "width": 1,
                                                            "text": ":",
                                                            "value": ":",
                                                            "valueText": ":",
                                                            "hasTrailingTrivia": true,
                                                            "trailingTrivia": [
                                                                {
                                                                    "kind": "WhitespaceTrivia",
                                                                    "text": " "
                                                                }
                                                            ]
                                                        },
                                                        "expression": {
                                                            "kind": "NumericLiteral",
                                                            "fullStart": 861,
                                                            "fullEnd": 863,
                                                            "start": 861,
                                                            "end": 863,
                                                            "fullWidth": 2,
                                                            "width": 2,
                                                            "text": "12",
                                                            "value": 12,
                                                            "valueText": "12"
                                                        }
                                                    },
                                                    {
                                                        "kind": "CommaToken",
                                                        "fullStart": 863,
                                                        "fullEnd": 866,
                                                        "start": 863,
                                                        "end": 864,
                                                        "fullWidth": 3,
                                                        "width": 1,
                                                        "text": ",",
                                                        "value": ",",
                                                        "valueText": ",",
                                                        "hasTrailingTrivia": true,
                                                        "hasTrailingNewLine": true,
                                                        "trailingTrivia": [
                                                            {
                                                                "kind": "NewLineTrivia",
                                                                "text": "\r\n"
                                                            }
                                                        ]
                                                    },
                                                    {
                                                        "kind": "SimplePropertyAssignment",
                                                        "fullStart": 866,
                                                        "fullEnd": 901,
                                                        "start": 878,
                                                        "end": 899,
                                                        "fullWidth": 35,
                                                        "width": 21,
                                                        "propertyName": {
                                                            "kind": "IdentifierName",
                                                            "fullStart": 866,
                                                            "fullEnd": 884,
                                                            "start": 878,
                                                            "end": 884,
                                                            "fullWidth": 18,
                                                            "width": 6,
                                                            "text": "length",
                                                            "value": "length",
                                                            "valueText": "length",
                                                            "hasLeadingTrivia": true,
                                                            "leadingTrivia": [
                                                                {
                                                                    "kind": "WhitespaceTrivia",
                                                                    "text": "            "
                                                                }
                                                            ]
                                                        },
                                                        "colonToken": {
                                                            "kind": "ColonToken",
                                                            "fullStart": 884,
                                                            "fullEnd": 886,
                                                            "start": 884,
                                                            "end": 885,
                                                            "fullWidth": 2,
                                                            "width": 1,
                                                            "text": ":",
                                                            "value": ":",
                                                            "valueText": ":",
                                                            "hasTrailingTrivia": true,
                                                            "trailingTrivia": [
                                                                {
                                                                    "kind": "WhitespaceTrivia",
                                                                    "text": " "
                                                                }
                                                            ]
                                                        },
                                                        "expression": {
                                                            "kind": "NegateExpression",
                                                            "fullStart": 886,
                                                            "fullEnd": 901,
                                                            "start": 886,
                                                            "end": 899,
                                                            "fullWidth": 15,
                                                            "width": 13,
                                                            "operatorToken": {
                                                                "kind": "MinusToken",
                                                                "fullStart": 886,
                                                                "fullEnd": 887,
                                                                "start": 886,
                                                                "end": 887,
                                                                "fullWidth": 1,
                                                                "width": 1,
                                                                "text": "-",
                                                                "value": "-",
                                                                "valueText": "-"
                                                            },
                                                            "operand": {
                                                                "kind": "NumericLiteral",
                                                                "fullStart": 887,
                                                                "fullEnd": 901,
                                                                "start": 887,
                                                                "end": 899,
                                                                "fullWidth": 14,
                                                                "width": 12,
                                                                "text": "4294967294.5",
                                                                "value": 4294967294.5,
                                                                "valueText": "4294967294.5",
                                                                "hasTrailingTrivia": true,
                                                                "hasTrailingNewLine": true,
                                                                "trailingTrivia": [
                                                                    {
                                                                        "kind": "NewLineTrivia",
                                                                        "text": "\r\n"
                                                                    }
                                                                ]
                                                            }
                                                        }
                                                    }
                                                ],
                                                "closeBraceToken": {
                                                    "kind": "CloseBraceToken",
                                                    "fullStart": 901,
                                                    "fullEnd": 910,
                                                    "start": 909,
                                                    "end": 910,
                                                    "fullWidth": 9,
                                                    "width": 1,
                                                    "text": "}",
                                                    "value": "}",
                                                    "valueText": "}",
                                                    "hasLeadingTrivia": true,
                                                    "leadingTrivia": [
                                                        {
                                                            "kind": "WhitespaceTrivia",
                                                            "text": "        "
                                                        }
                                                    ]
                                                }
                                            }
                                        }
                                    }
                                ]
                            },
                            "semicolonToken": {
                                "kind": "SemicolonToken",
                                "fullStart": 910,
                                "fullEnd": 913,
                                "start": 910,
                                "end": 911,
                                "fullWidth": 3,
                                "width": 1,
                                "text": ";",
                                "value": ";",
                                "valueText": ";",
                                "hasTrailingTrivia": true,
                                "hasTrailingNewLine": true,
                                "trailingTrivia": [
                                    {
                                        "kind": "NewLineTrivia",
                                        "text": "\r\n"
                                    }
                                ]
                            }
                        },
                        {
                            "kind": "ReturnStatement",
                            "fullStart": 913,
                            "fullEnd": 1037,
                            "start": 923,
                            "end": 1035,
                            "fullWidth": 124,
                            "width": 112,
                            "returnKeyword": {
                                "kind": "ReturnKeyword",
                                "fullStart": 913,
                                "fullEnd": 930,
                                "start": 923,
                                "end": 929,
                                "fullWidth": 17,
                                "width": 6,
                                "text": "return",
                                "value": "return",
                                "valueText": "return",
                                "hasLeadingTrivia": true,
                                "hasLeadingNewLine": true,
                                "hasTrailingTrivia": true,
                                "leadingTrivia": [
                                    {
                                        "kind": "NewLineTrivia",
                                        "text": "\r\n"
                                    },
                                    {
                                        "kind": "WhitespaceTrivia",
                                        "text": "        "
                                    }
                                ],
                                "trailingTrivia": [
                                    {
                                        "kind": "WhitespaceTrivia",
                                        "text": " "
                                    }
                                ]
                            },
                            "expression": {
                                "kind": "LogicalAndExpression",
                                "fullStart": 930,
                                "fullEnd": 1034,
                                "start": 930,
                                "end": 1034,
                                "fullWidth": 104,
                                "width": 104,
                                "left": {
                                    "kind": "InvocationExpression",
                                    "fullStart": 930,
                                    "fullEnd": 974,
                                    "start": 930,
                                    "end": 973,
                                    "fullWidth": 44,
                                    "width": 43,
                                    "expression": {
                                        "kind": "MemberAccessExpression",
                                        "fullStart": 930,
                                        "fullEnd": 955,
                                        "start": 930,
                                        "end": 955,
                                        "fullWidth": 25,
                                        "width": 25,
                                        "expression": {
                                            "kind": "MemberAccessExpression",
                                            "fullStart": 930,
                                            "fullEnd": 950,
                                            "start": 930,
                                            "end": 950,
                                            "fullWidth": 20,
                                            "width": 20,
                                            "expression": {
                                                "kind": "MemberAccessExpression",
                                                "fullStart": 930,
                                                "fullEnd": 945,
                                                "start": 930,
                                                "end": 945,
                                                "fullWidth": 15,
                                                "width": 15,
                                                "expression": {
                                                    "kind": "IdentifierName",
                                                    "fullStart": 930,
                                                    "fullEnd": 935,
                                                    "start": 930,
                                                    "end": 935,
                                                    "fullWidth": 5,
                                                    "width": 5,
                                                    "text": "Array",
                                                    "value": "Array",
                                                    "valueText": "Array"
                                                },
                                                "dotToken": {
                                                    "kind": "DotToken",
                                                    "fullStart": 935,
                                                    "fullEnd": 936,
                                                    "start": 935,
                                                    "end": 936,
                                                    "fullWidth": 1,
                                                    "width": 1,
                                                    "text": ".",
                                                    "value": ".",
                                                    "valueText": "."
                                                },
                                                "name": {
                                                    "kind": "IdentifierName",
                                                    "fullStart": 936,
                                                    "fullEnd": 945,
                                                    "start": 936,
                                                    "end": 945,
                                                    "fullWidth": 9,
                                                    "width": 9,
                                                    "text": "prototype",
                                                    "value": "prototype",
                                                    "valueText": "prototype"
                                                }
                                            },
                                            "dotToken": {
                                                "kind": "DotToken",
                                                "fullStart": 945,
                                                "fullEnd": 946,
                                                "start": 945,
                                                "end": 946,
                                                "fullWidth": 1,
                                                "width": 1,
                                                "text": ".",
                                                "value": ".",
                                                "valueText": "."
                                            },
                                            "name": {
                                                "kind": "IdentifierName",
                                                "fullStart": 946,
                                                "fullEnd": 950,
                                                "start": 946,
                                                "end": 950,
                                                "fullWidth": 4,
                                                "width": 4,
                                                "text": "some",
                                                "value": "some",
                                                "valueText": "some"
                                            }
                                        },
                                        "dotToken": {
                                            "kind": "DotToken",
                                            "fullStart": 950,
                                            "fullEnd": 951,
                                            "start": 950,
                                            "end": 951,
                                            "fullWidth": 1,
                                            "width": 1,
                                            "text": ".",
                                            "value": ".",
                                            "valueText": "."
                                        },
                                        "name": {
                                            "kind": "IdentifierName",
                                            "fullStart": 951,
                                            "fullEnd": 955,
                                            "start": 951,
                                            "end": 955,
                                            "fullWidth": 4,
                                            "width": 4,
                                            "text": "call",
                                            "value": "call",
                                            "valueText": "call"
                                        }
                                    },
                                    "argumentList": {
                                        "kind": "ArgumentList",
                                        "fullStart": 955,
                                        "fullEnd": 974,
                                        "start": 955,
                                        "end": 973,
                                        "fullWidth": 19,
                                        "width": 18,
                                        "openParenToken": {
                                            "kind": "OpenParenToken",
                                            "fullStart": 955,
                                            "fullEnd": 956,
                                            "start": 955,
                                            "end": 956,
                                            "fullWidth": 1,
                                            "width": 1,
                                            "text": "(",
                                            "value": "(",
                                            "valueText": "("
                                        },
                                        "arguments": [
                                            {
                                                "kind": "IdentifierName",
                                                "fullStart": 956,
                                                "fullEnd": 959,
                                                "start": 956,
                                                "end": 959,
                                                "fullWidth": 3,
                                                "width": 3,
                                                "text": "obj",
                                                "value": "obj",
                                                "valueText": "obj"
                                            },
                                            {
                                                "kind": "CommaToken",
                                                "fullStart": 959,
                                                "fullEnd": 961,
                                                "start": 959,
                                                "end": 960,
                                                "fullWidth": 2,
                                                "width": 1,
                                                "text": ",",
                                                "value": ",",
                                                "valueText": ",",
                                                "hasTrailingTrivia": true,
                                                "trailingTrivia": [
                                                    {
                                                        "kind": "WhitespaceTrivia",
                                                        "text": " "
                                                    }
                                                ]
                                            },
                                            {
                                                "kind": "IdentifierName",
                                                "fullStart": 961,
                                                "fullEnd": 972,
                                                "start": 961,
                                                "end": 972,
                                                "fullWidth": 11,
                                                "width": 11,
                                                "text": "callbackfn1",
                                                "value": "callbackfn1",
                                                "valueText": "callbackfn1"
                                            }
                                        ],
                                        "closeParenToken": {
                                            "kind": "CloseParenToken",
                                            "fullStart": 972,
                                            "fullEnd": 974,
                                            "start": 972,
                                            "end": 973,
                                            "fullWidth": 2,
                                            "width": 1,
                                            "text": ")",
                                            "value": ")",
                                            "valueText": ")",
                                            "hasTrailingTrivia": true,
                                            "trailingTrivia": [
                                                {
                                                    "kind": "WhitespaceTrivia",
                                                    "text": " "
                                                }
                                            ]
                                        }
                                    }
                                },
                                "operatorToken": {
                                    "kind": "AmpersandAmpersandToken",
                                    "fullStart": 974,
                                    "fullEnd": 978,
                                    "start": 974,
                                    "end": 976,
                                    "fullWidth": 4,
                                    "width": 2,
                                    "text": "&&",
                                    "value": "&&",
                                    "valueText": "&&",
                                    "hasTrailingTrivia": true,
                                    "hasTrailingNewLine": true,
                                    "trailingTrivia": [
                                        {
                                            "kind": "NewLineTrivia",
                                            "text": "\r\n"
                                        }
                                    ]
                                },
                                "right": {
                                    "kind": "LogicalNotExpression",
                                    "fullStart": 978,
                                    "fullEnd": 1034,
                                    "start": 990,
                                    "end": 1034,
                                    "fullWidth": 56,
                                    "width": 44,
                                    "operatorToken": {
                                        "kind": "ExclamationToken",
                                        "fullStart": 978,
                                        "fullEnd": 991,
                                        "start": 990,
                                        "end": 991,
                                        "fullWidth": 13,
                                        "width": 1,
                                        "text": "!",
                                        "value": "!",
                                        "valueText": "!",
                                        "hasLeadingTrivia": true,
                                        "leadingTrivia": [
                                            {
                                                "kind": "WhitespaceTrivia",
                                                "text": "            "
                                            }
                                        ]
                                    },
                                    "operand": {
                                        "kind": "InvocationExpression",
                                        "fullStart": 991,
                                        "fullEnd": 1034,
                                        "start": 991,
                                        "end": 1034,
                                        "fullWidth": 43,
                                        "width": 43,
                                        "expression": {
                                            "kind": "MemberAccessExpression",
                                            "fullStart": 991,
                                            "fullEnd": 1016,
                                            "start": 991,
                                            "end": 1016,
                                            "fullWidth": 25,
                                            "width": 25,
                                            "expression": {
                                                "kind": "MemberAccessExpression",
                                                "fullStart": 991,
                                                "fullEnd": 1011,
                                                "start": 991,
                                                "end": 1011,
                                                "fullWidth": 20,
                                                "width": 20,
                                                "expression": {
                                                    "kind": "MemberAccessExpression",
                                                    "fullStart": 991,
                                                    "fullEnd": 1006,
                                                    "start": 991,
                                                    "end": 1006,
                                                    "fullWidth": 15,
                                                    "width": 15,
                                                    "expression": {
                                                        "kind": "IdentifierName",
                                                        "fullStart": 991,
                                                        "fullEnd": 996,
                                                        "start": 991,
                                                        "end": 996,
                                                        "fullWidth": 5,
                                                        "width": 5,
                                                        "text": "Array",
                                                        "value": "Array",
                                                        "valueText": "Array"
                                                    },
                                                    "dotToken": {
                                                        "kind": "DotToken",
                                                        "fullStart": 996,
                                                        "fullEnd": 997,
                                                        "start": 996,
                                                        "end": 997,
                                                        "fullWidth": 1,
                                                        "width": 1,
                                                        "text": ".",
                                                        "value": ".",
                                                        "valueText": "."
                                                    },
                                                    "name": {
                                                        "kind": "IdentifierName",
                                                        "fullStart": 997,
                                                        "fullEnd": 1006,
                                                        "start": 997,
                                                        "end": 1006,
                                                        "fullWidth": 9,
                                                        "width": 9,
                                                        "text": "prototype",
                                                        "value": "prototype",
                                                        "valueText": "prototype"
                                                    }
                                                },
                                                "dotToken": {
                                                    "kind": "DotToken",
                                                    "fullStart": 1006,
                                                    "fullEnd": 1007,
                                                    "start": 1006,
                                                    "end": 1007,
                                                    "fullWidth": 1,
                                                    "width": 1,
                                                    "text": ".",
                                                    "value": ".",
                                                    "valueText": "."
                                                },
                                                "name": {
                                                    "kind": "IdentifierName",
                                                    "fullStart": 1007,
                                                    "fullEnd": 1011,
                                                    "start": 1007,
                                                    "end": 1011,
                                                    "fullWidth": 4,
                                                    "width": 4,
                                                    "text": "some",
                                                    "value": "some",
                                                    "valueText": "some"
                                                }
                                            },
                                            "dotToken": {
                                                "kind": "DotToken",
                                                "fullStart": 1011,
                                                "fullEnd": 1012,
                                                "start": 1011,
                                                "end": 1012,
                                                "fullWidth": 1,
                                                "width": 1,
                                                "text": ".",
                                                "value": ".",
                                                "valueText": "."
                                            },
                                            "name": {
                                                "kind": "IdentifierName",
                                                "fullStart": 1012,
                                                "fullEnd": 1016,
                                                "start": 1012,
                                                "end": 1016,
                                                "fullWidth": 4,
                                                "width": 4,
                                                "text": "call",
                                                "value": "call",
                                                "valueText": "call"
                                            }
                                        },
                                        "argumentList": {
                                            "kind": "ArgumentList",
                                            "fullStart": 1016,
                                            "fullEnd": 1034,
                                            "start": 1016,
                                            "end": 1034,
                                            "fullWidth": 18,
                                            "width": 18,
                                            "openParenToken": {
                                                "kind": "OpenParenToken",
                                                "fullStart": 1016,
                                                "fullEnd": 1017,
                                                "start": 1016,
                                                "end": 1017,
                                                "fullWidth": 1,
                                                "width": 1,
                                                "text": "(",
                                                "value": "(",
                                                "valueText": "("
                                            },
                                            "arguments": [
                                                {
                                                    "kind": "IdentifierName",
                                                    "fullStart": 1017,
                                                    "fullEnd": 1020,
                                                    "start": 1017,
                                                    "end": 1020,
                                                    "fullWidth": 3,
                                                    "width": 3,
                                                    "text": "obj",
                                                    "value": "obj",
                                                    "valueText": "obj"
                                                },
                                                {
                                                    "kind": "CommaToken",
                                                    "fullStart": 1020,
                                                    "fullEnd": 1022,
                                                    "start": 1020,
                                                    "end": 1021,
                                                    "fullWidth": 2,
                                                    "width": 1,
                                                    "text": ",",
                                                    "value": ",",
                                                    "valueText": ",",
                                                    "hasTrailingTrivia": true,
                                                    "trailingTrivia": [
                                                        {
                                                            "kind": "WhitespaceTrivia",
                                                            "text": " "
                                                        }
                                                    ]
                                                },
                                                {
                                                    "kind": "IdentifierName",
                                                    "fullStart": 1022,
                                                    "fullEnd": 1033,
                                                    "start": 1022,
                                                    "end": 1033,
                                                    "fullWidth": 11,
                                                    "width": 11,
                                                    "text": "callbackfn2",
                                                    "value": "callbackfn2",
                                                    "valueText": "callbackfn2"
                                                }
                                            ],
                                            "closeParenToken": {
                                                "kind": "CloseParenToken",
                                                "fullStart": 1033,
                                                "fullEnd": 1034,
                                                "start": 1033,
                                                "end": 1034,
                                                "fullWidth": 1,
                                                "width": 1,
                                                "text": ")",
                                                "value": ")",
                                                "valueText": ")"
                                            }
                                        }
                                    }
                                }
                            },
                            "semicolonToken": {
                                "kind": "SemicolonToken",
                                "fullStart": 1034,
                                "fullEnd": 1037,
                                "start": 1034,
                                "end": 1035,
                                "fullWidth": 3,
                                "width": 1,
                                "text": ";",
                                "value": ";",
                                "valueText": ";",
                                "hasTrailingTrivia": true,
                                "hasTrailingNewLine": true,
                                "trailingTrivia": [
                                    {
                                        "kind": "NewLineTrivia",
                                        "text": "\r\n"
                                    }
                                ]
                            }
                        }
                    ],
                    "closeBraceToken": {
                        "kind": "CloseBraceToken",
                        "fullStart": 1037,
                        "fullEnd": 1044,
                        "start": 1041,
                        "end": 1042,
                        "fullWidth": 7,
                        "width": 1,
                        "text": "}",
                        "value": "}",
                        "valueText": "}",
                        "hasLeadingTrivia": true,
                        "hasTrailingTrivia": true,
                        "hasTrailingNewLine": true,
                        "leadingTrivia": [
                            {
                                "kind": "WhitespaceTrivia",
                                "text": "    "
                            }
                        ],
                        "trailingTrivia": [
                            {
                                "kind": "NewLineTrivia",
                                "text": "\r\n"
                            }
                        ]
                    }
                }
            },
            {
                "kind": "ExpressionStatement",
                "fullStart": 1044,
                "fullEnd": 1068,
                "start": 1044,
                "end": 1066,
                "fullWidth": 24,
                "width": 22,
                "expression": {
                    "kind": "InvocationExpression",
                    "fullStart": 1044,
                    "fullEnd": 1065,
                    "start": 1044,
                    "end": 1065,
                    "fullWidth": 21,
                    "width": 21,
                    "expression": {
                        "kind": "IdentifierName",
                        "fullStart": 1044,
                        "fullEnd": 1055,
                        "start": 1044,
                        "end": 1055,
                        "fullWidth": 11,
                        "width": 11,
                        "text": "runTestCase",
                        "value": "runTestCase",
                        "valueText": "runTestCase"
                    },
                    "argumentList": {
                        "kind": "ArgumentList",
                        "fullStart": 1055,
                        "fullEnd": 1065,
                        "start": 1055,
                        "end": 1065,
                        "fullWidth": 10,
                        "width": 10,
                        "openParenToken": {
                            "kind": "OpenParenToken",
                            "fullStart": 1055,
                            "fullEnd": 1056,
                            "start": 1055,
                            "end": 1056,
                            "fullWidth": 1,
                            "width": 1,
                            "text": "(",
                            "value": "(",
                            "valueText": "("
                        },
                        "arguments": [
                            {
                                "kind": "IdentifierName",
                                "fullStart": 1056,
                                "fullEnd": 1064,
                                "start": 1056,
                                "end": 1064,
                                "fullWidth": 8,
                                "width": 8,
                                "text": "testcase",
                                "value": "testcase",
                                "valueText": "testcase"
                            }
                        ],
                        "closeParenToken": {
                            "kind": "CloseParenToken",
                            "fullStart": 1064,
                            "fullEnd": 1065,
                            "start": 1064,
                            "end": 1065,
                            "fullWidth": 1,
                            "width": 1,
                            "text": ")",
                            "value": ")",
                            "valueText": ")"
                        }
                    }
                },
                "semicolonToken": {
                    "kind": "SemicolonToken",
                    "fullStart": 1065,
                    "fullEnd": 1068,
                    "start": 1065,
                    "end": 1066,
                    "fullWidth": 3,
                    "width": 1,
                    "text": ";",
                    "value": ";",
                    "valueText": ";",
                    "hasTrailingTrivia": true,
                    "hasTrailingNewLine": true,
                    "trailingTrivia": [
                        {
                            "kind": "NewLineTrivia",
                            "text": "\r\n"
                        }
                    ]
                }
            }
        ],
        "endOfFileToken": {
            "kind": "EndOfFileToken",
            "fullStart": 1068,
            "fullEnd": 1068,
            "start": 1068,
            "end": 1068,
            "fullWidth": 0,
            "width": 0,
            "text": ""
        }
    },
    "lineMap": {
        "lineStarts": [
            0,
            67,
            152,
            232,
            308,
            380,
            385,
            440,
            574,
            579,
            581,
            583,
            606,
            653,
            683,
            694,
            696,
            743,
            773,
            784,
            786,
            807,
            826,
            846,
            866,
            901,
            913,
            915,
            978,
            1037,
            1044,
            1068
        ],
        "length": 1068
    }
}<|MERGE_RESOLUTION|>--- conflicted
+++ resolved
@@ -1005,12 +1005,8 @@
                                         "start": 798,
                                         "end": 910,
                                         "fullWidth": 112,
-<<<<<<< HEAD
                                         "width": 112,
-                                        "identifier": {
-=======
                                         "propertyName": {
->>>>>>> 85e84683
                                             "kind": "IdentifierName",
                                             "fullStart": 798,
                                             "fullEnd": 802,
