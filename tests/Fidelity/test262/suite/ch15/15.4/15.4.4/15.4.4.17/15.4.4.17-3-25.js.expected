{
    "isDeclaration": false,
    "languageVersion": "EcmaScript5",
    "parseOptions": {
        "allowAutomaticSemicolonInsertion": true
    },
    "sourceUnit": {
        "kind": "SourceUnit",
        "fullStart": 0,
        "fullEnd": 1068,
        "start": 583,
        "end": 1068,
        "fullWidth": 1068,
        "width": 485,
        "isIncrementallyUnusable": true,
        "moduleElements": [
            {
                "kind": "FunctionDeclaration",
                "fullStart": 0,
                "fullEnd": 1044,
                "start": 583,
                "end": 1042,
                "fullWidth": 1044,
                "width": 459,
                "modifiers": [],
                "functionKeyword": {
                    "kind": "FunctionKeyword",
                    "fullStart": 0,
                    "fullEnd": 592,
                    "start": 583,
                    "end": 591,
                    "fullWidth": 592,
                    "width": 8,
                    "text": "function",
                    "value": "function",
                    "valueText": "function",
                    "hasLeadingTrivia": true,
                    "hasLeadingComment": true,
                    "hasLeadingNewLine": true,
                    "hasTrailingTrivia": true,
                    "leadingTrivia": [
                        {
                            "kind": "SingleLineCommentTrivia",
                            "text": "/// Copyright (c) 2012 Ecma International.  All rights reserved. "
                        },
                        {
                            "kind": "NewLineTrivia",
                            "text": "\r\n"
                        },
                        {
                            "kind": "SingleLineCommentTrivia",
                            "text": "/// Ecma International makes this code available under the terms and conditions set"
                        },
                        {
                            "kind": "NewLineTrivia",
                            "text": "\r\n"
                        },
                        {
                            "kind": "SingleLineCommentTrivia",
                            "text": "/// forth on http://hg.ecmascript.org/tests/test262/raw-file/tip/LICENSE (the "
                        },
                        {
                            "kind": "NewLineTrivia",
                            "text": "\r\n"
                        },
                        {
                            "kind": "SingleLineCommentTrivia",
                            "text": "/// \"Use Terms\").   Any redistribution of this code must retain the above "
                        },
                        {
                            "kind": "NewLineTrivia",
                            "text": "\r\n"
                        },
                        {
                            "kind": "SingleLineCommentTrivia",
                            "text": "/// copyright and this notice and otherwise comply with the Use Terms."
                        },
                        {
                            "kind": "NewLineTrivia",
                            "text": "\r\n"
                        },
                        {
                            "kind": "MultiLineCommentTrivia",
                            "text": "/**\r\n * @path ch15/15.4/15.4.4/15.4.4.17/15.4.4.17-3-25.js\r\n * @description Array.prototype.some - value of 'length' is a negative non-integer, ensure truncation occurs in the proper direction\r\n */"
                        },
                        {
                            "kind": "NewLineTrivia",
                            "text": "\r\n"
                        },
                        {
                            "kind": "NewLineTrivia",
                            "text": "\r\n"
                        },
                        {
                            "kind": "NewLineTrivia",
                            "text": "\r\n"
                        }
                    ],
                    "trailingTrivia": [
                        {
                            "kind": "WhitespaceTrivia",
                            "text": " "
                        }
                    ]
                },
                "identifier": {
                    "kind": "IdentifierName",
                    "fullStart": 592,
                    "fullEnd": 600,
                    "start": 592,
                    "end": 600,
                    "fullWidth": 8,
                    "width": 8,
                    "text": "testcase",
                    "value": "testcase",
                    "valueText": "testcase"
                },
                "callSignature": {
                    "kind": "CallSignature",
                    "fullStart": 600,
                    "fullEnd": 603,
                    "start": 600,
                    "end": 602,
                    "fullWidth": 3,
                    "width": 2,
                    "parameterList": {
                        "kind": "ParameterList",
                        "fullStart": 600,
                        "fullEnd": 603,
                        "start": 600,
                        "end": 602,
                        "fullWidth": 3,
                        "width": 2,
                        "openParenToken": {
                            "kind": "OpenParenToken",
                            "fullStart": 600,
                            "fullEnd": 601,
                            "start": 600,
                            "end": 601,
                            "fullWidth": 1,
                            "width": 1,
                            "text": "(",
                            "value": "(",
                            "valueText": "("
                        },
                        "parameters": [],
                        "closeParenToken": {
                            "kind": "CloseParenToken",
                            "fullStart": 601,
                            "fullEnd": 603,
                            "start": 601,
                            "end": 602,
                            "fullWidth": 2,
                            "width": 1,
                            "text": ")",
                            "value": ")",
                            "valueText": ")",
                            "hasTrailingTrivia": true,
                            "trailingTrivia": [
                                {
                                    "kind": "WhitespaceTrivia",
                                    "text": " "
                                }
                            ]
                        }
                    }
                },
                "block": {
                    "kind": "Block",
                    "fullStart": 603,
                    "fullEnd": 1044,
                    "start": 603,
                    "end": 1042,
                    "fullWidth": 441,
                    "width": 439,
                    "openBraceToken": {
                        "kind": "OpenBraceToken",
                        "fullStart": 603,
                        "fullEnd": 606,
                        "start": 603,
                        "end": 604,
                        "fullWidth": 3,
                        "width": 1,
                        "text": "{",
                        "value": "{",
                        "valueText": "{",
                        "hasTrailingTrivia": true,
                        "hasTrailingNewLine": true,
                        "trailingTrivia": [
                            {
                                "kind": "NewLineTrivia",
                                "text": "\r\n"
                            }
                        ]
                    },
                    "statements": [
                        {
                            "kind": "FunctionDeclaration",
                            "fullStart": 606,
                            "fullEnd": 694,
                            "start": 614,
                            "end": 692,
                            "fullWidth": 88,
                            "width": 78,
                            "modifiers": [],
                            "functionKeyword": {
                                "kind": "FunctionKeyword",
                                "fullStart": 606,
                                "fullEnd": 623,
                                "start": 614,
                                "end": 622,
                                "fullWidth": 17,
                                "width": 8,
                                "text": "function",
                                "value": "function",
                                "valueText": "function",
                                "hasLeadingTrivia": true,
                                "hasTrailingTrivia": true,
                                "leadingTrivia": [
                                    {
                                        "kind": "WhitespaceTrivia",
                                        "text": "        "
                                    }
                                ],
                                "trailingTrivia": [
                                    {
                                        "kind": "WhitespaceTrivia",
                                        "text": " "
                                    }
                                ]
                            },
                            "identifier": {
                                "kind": "IdentifierName",
                                "fullStart": 623,
                                "fullEnd": 634,
                                "start": 623,
                                "end": 634,
                                "fullWidth": 11,
                                "width": 11,
                                "text": "callbackfn1",
                                "value": "callbackfn1",
                                "valueText": "callbackfn1"
                            },
                            "callSignature": {
                                "kind": "CallSignature",
                                "fullStart": 634,
                                "fullEnd": 650,
                                "start": 634,
                                "end": 649,
                                "fullWidth": 16,
                                "width": 15,
                                "parameterList": {
                                    "kind": "ParameterList",
                                    "fullStart": 634,
                                    "fullEnd": 650,
                                    "start": 634,
                                    "end": 649,
                                    "fullWidth": 16,
                                    "width": 15,
                                    "openParenToken": {
                                        "kind": "OpenParenToken",
                                        "fullStart": 634,
                                        "fullEnd": 635,
                                        "start": 634,
                                        "end": 635,
                                        "fullWidth": 1,
                                        "width": 1,
                                        "text": "(",
                                        "value": "(",
                                        "valueText": "("
                                    },
                                    "parameters": [
                                        {
                                            "kind": "Parameter",
                                            "fullStart": 635,
                                            "fullEnd": 638,
                                            "start": 635,
                                            "end": 638,
                                            "fullWidth": 3,
<<<<<<< HEAD
                                            "width": 3,
=======
                                            "modifiers": [],
>>>>>>> e3c38734
                                            "identifier": {
                                                "kind": "IdentifierName",
                                                "fullStart": 635,
                                                "fullEnd": 638,
                                                "start": 635,
                                                "end": 638,
                                                "fullWidth": 3,
                                                "width": 3,
                                                "text": "val",
                                                "value": "val",
                                                "valueText": "val"
                                            }
                                        },
                                        {
                                            "kind": "CommaToken",
                                            "fullStart": 638,
                                            "fullEnd": 640,
                                            "start": 638,
                                            "end": 639,
                                            "fullWidth": 2,
                                            "width": 1,
                                            "text": ",",
                                            "value": ",",
                                            "valueText": ",",
                                            "hasTrailingTrivia": true,
                                            "trailingTrivia": [
                                                {
                                                    "kind": "WhitespaceTrivia",
                                                    "text": " "
                                                }
                                            ]
                                        },
                                        {
                                            "kind": "Parameter",
                                            "fullStart": 640,
                                            "fullEnd": 643,
                                            "start": 640,
                                            "end": 643,
                                            "fullWidth": 3,
<<<<<<< HEAD
                                            "width": 3,
=======
                                            "modifiers": [],
>>>>>>> e3c38734
                                            "identifier": {
                                                "kind": "IdentifierName",
                                                "fullStart": 640,
                                                "fullEnd": 643,
                                                "start": 640,
                                                "end": 643,
                                                "fullWidth": 3,
                                                "width": 3,
                                                "text": "idx",
                                                "value": "idx",
                                                "valueText": "idx"
                                            }
                                        },
                                        {
                                            "kind": "CommaToken",
                                            "fullStart": 643,
                                            "fullEnd": 645,
                                            "start": 643,
                                            "end": 644,
                                            "fullWidth": 2,
                                            "width": 1,
                                            "text": ",",
                                            "value": ",",
                                            "valueText": ",",
                                            "hasTrailingTrivia": true,
                                            "trailingTrivia": [
                                                {
                                                    "kind": "WhitespaceTrivia",
                                                    "text": " "
                                                }
                                            ]
                                        },
                                        {
                                            "kind": "Parameter",
                                            "fullStart": 645,
                                            "fullEnd": 648,
                                            "start": 645,
                                            "end": 648,
                                            "fullWidth": 3,
<<<<<<< HEAD
                                            "width": 3,
=======
                                            "modifiers": [],
>>>>>>> e3c38734
                                            "identifier": {
                                                "kind": "IdentifierName",
                                                "fullStart": 645,
                                                "fullEnd": 648,
                                                "start": 645,
                                                "end": 648,
                                                "fullWidth": 3,
                                                "width": 3,
                                                "text": "obj",
                                                "value": "obj",
                                                "valueText": "obj"
                                            }
                                        }
                                    ],
                                    "closeParenToken": {
                                        "kind": "CloseParenToken",
                                        "fullStart": 648,
                                        "fullEnd": 650,
                                        "start": 648,
                                        "end": 649,
                                        "fullWidth": 2,
                                        "width": 1,
                                        "text": ")",
                                        "value": ")",
                                        "valueText": ")",
                                        "hasTrailingTrivia": true,
                                        "trailingTrivia": [
                                            {
                                                "kind": "WhitespaceTrivia",
                                                "text": " "
                                            }
                                        ]
                                    }
                                }
                            },
                            "block": {
                                "kind": "Block",
                                "fullStart": 650,
                                "fullEnd": 694,
                                "start": 650,
                                "end": 692,
                                "fullWidth": 44,
                                "width": 42,
                                "openBraceToken": {
                                    "kind": "OpenBraceToken",
                                    "fullStart": 650,
                                    "fullEnd": 653,
                                    "start": 650,
                                    "end": 651,
                                    "fullWidth": 3,
                                    "width": 1,
                                    "text": "{",
                                    "value": "{",
                                    "valueText": "{",
                                    "hasTrailingTrivia": true,
                                    "hasTrailingNewLine": true,
                                    "trailingTrivia": [
                                        {
                                            "kind": "NewLineTrivia",
                                            "text": "\r\n"
                                        }
                                    ]
                                },
                                "statements": [
                                    {
                                        "kind": "ReturnStatement",
                                        "fullStart": 653,
                                        "fullEnd": 683,
                                        "start": 665,
                                        "end": 681,
                                        "fullWidth": 30,
                                        "width": 16,
                                        "returnKeyword": {
                                            "kind": "ReturnKeyword",
                                            "fullStart": 653,
                                            "fullEnd": 672,
                                            "start": 665,
                                            "end": 671,
                                            "fullWidth": 19,
                                            "width": 6,
                                            "text": "return",
                                            "value": "return",
                                            "valueText": "return",
                                            "hasLeadingTrivia": true,
                                            "hasTrailingTrivia": true,
                                            "leadingTrivia": [
                                                {
                                                    "kind": "WhitespaceTrivia",
                                                    "text": "            "
                                                }
                                            ],
                                            "trailingTrivia": [
                                                {
                                                    "kind": "WhitespaceTrivia",
                                                    "text": " "
                                                }
                                            ]
                                        },
                                        "expression": {
                                            "kind": "GreaterThanExpression",
                                            "fullStart": 672,
                                            "fullEnd": 680,
                                            "start": 672,
                                            "end": 680,
                                            "fullWidth": 8,
                                            "width": 8,
                                            "left": {
                                                "kind": "IdentifierName",
                                                "fullStart": 672,
                                                "fullEnd": 676,
                                                "start": 672,
                                                "end": 675,
                                                "fullWidth": 4,
                                                "width": 3,
                                                "text": "val",
                                                "value": "val",
                                                "valueText": "val",
                                                "hasTrailingTrivia": true,
                                                "trailingTrivia": [
                                                    {
                                                        "kind": "WhitespaceTrivia",
                                                        "text": " "
                                                    }
                                                ]
                                            },
                                            "operatorToken": {
                                                "kind": "GreaterThanToken",
                                                "fullStart": 676,
                                                "fullEnd": 678,
                                                "start": 676,
                                                "end": 677,
                                                "fullWidth": 2,
                                                "width": 1,
                                                "text": ">",
                                                "value": ">",
                                                "valueText": ">",
                                                "hasTrailingTrivia": true,
                                                "trailingTrivia": [
                                                    {
                                                        "kind": "WhitespaceTrivia",
                                                        "text": " "
                                                    }
                                                ]
                                            },
                                            "right": {
                                                "kind": "NumericLiteral",
                                                "fullStart": 678,
                                                "fullEnd": 680,
                                                "start": 678,
                                                "end": 680,
                                                "fullWidth": 2,
                                                "width": 2,
                                                "text": "10",
                                                "value": 10,
                                                "valueText": "10"
                                            }
                                        },
                                        "semicolonToken": {
                                            "kind": "SemicolonToken",
                                            "fullStart": 680,
                                            "fullEnd": 683,
                                            "start": 680,
                                            "end": 681,
                                            "fullWidth": 3,
                                            "width": 1,
                                            "text": ";",
                                            "value": ";",
                                            "valueText": ";",
                                            "hasTrailingTrivia": true,
                                            "hasTrailingNewLine": true,
                                            "trailingTrivia": [
                                                {
                                                    "kind": "NewLineTrivia",
                                                    "text": "\r\n"
                                                }
                                            ]
                                        }
                                    }
                                ],
                                "closeBraceToken": {
                                    "kind": "CloseBraceToken",
                                    "fullStart": 683,
                                    "fullEnd": 694,
                                    "start": 691,
                                    "end": 692,
                                    "fullWidth": 11,
                                    "width": 1,
                                    "text": "}",
                                    "value": "}",
                                    "valueText": "}",
                                    "hasLeadingTrivia": true,
                                    "hasTrailingTrivia": true,
                                    "hasTrailingNewLine": true,
                                    "leadingTrivia": [
                                        {
                                            "kind": "WhitespaceTrivia",
                                            "text": "        "
                                        }
                                    ],
                                    "trailingTrivia": [
                                        {
                                            "kind": "NewLineTrivia",
                                            "text": "\r\n"
                                        }
                                    ]
                                }
                            }
                        },
                        {
                            "kind": "FunctionDeclaration",
                            "fullStart": 694,
                            "fullEnd": 784,
                            "start": 704,
                            "end": 782,
                            "fullWidth": 90,
                            "width": 78,
                            "modifiers": [],
                            "functionKeyword": {
                                "kind": "FunctionKeyword",
                                "fullStart": 694,
                                "fullEnd": 713,
                                "start": 704,
                                "end": 712,
                                "fullWidth": 19,
                                "width": 8,
                                "text": "function",
                                "value": "function",
                                "valueText": "function",
                                "hasLeadingTrivia": true,
                                "hasLeadingNewLine": true,
                                "hasTrailingTrivia": true,
                                "leadingTrivia": [
                                    {
                                        "kind": "NewLineTrivia",
                                        "text": "\r\n"
                                    },
                                    {
                                        "kind": "WhitespaceTrivia",
                                        "text": "        "
                                    }
                                ],
                                "trailingTrivia": [
                                    {
                                        "kind": "WhitespaceTrivia",
                                        "text": " "
                                    }
                                ]
                            },
                            "identifier": {
                                "kind": "IdentifierName",
                                "fullStart": 713,
                                "fullEnd": 724,
                                "start": 713,
                                "end": 724,
                                "fullWidth": 11,
                                "width": 11,
                                "text": "callbackfn2",
                                "value": "callbackfn2",
                                "valueText": "callbackfn2"
                            },
                            "callSignature": {
                                "kind": "CallSignature",
                                "fullStart": 724,
                                "fullEnd": 740,
                                "start": 724,
                                "end": 739,
                                "fullWidth": 16,
                                "width": 15,
                                "parameterList": {
                                    "kind": "ParameterList",
                                    "fullStart": 724,
                                    "fullEnd": 740,
                                    "start": 724,
                                    "end": 739,
                                    "fullWidth": 16,
                                    "width": 15,
                                    "openParenToken": {
                                        "kind": "OpenParenToken",
                                        "fullStart": 724,
                                        "fullEnd": 725,
                                        "start": 724,
                                        "end": 725,
                                        "fullWidth": 1,
                                        "width": 1,
                                        "text": "(",
                                        "value": "(",
                                        "valueText": "("
                                    },
                                    "parameters": [
                                        {
                                            "kind": "Parameter",
                                            "fullStart": 725,
                                            "fullEnd": 728,
                                            "start": 725,
                                            "end": 728,
                                            "fullWidth": 3,
<<<<<<< HEAD
                                            "width": 3,
=======
                                            "modifiers": [],
>>>>>>> e3c38734
                                            "identifier": {
                                                "kind": "IdentifierName",
                                                "fullStart": 725,
                                                "fullEnd": 728,
                                                "start": 725,
                                                "end": 728,
                                                "fullWidth": 3,
                                                "width": 3,
                                                "text": "val",
                                                "value": "val",
                                                "valueText": "val"
                                            }
                                        },
                                        {
                                            "kind": "CommaToken",
                                            "fullStart": 728,
                                            "fullEnd": 730,
                                            "start": 728,
                                            "end": 729,
                                            "fullWidth": 2,
                                            "width": 1,
                                            "text": ",",
                                            "value": ",",
                                            "valueText": ",",
                                            "hasTrailingTrivia": true,
                                            "trailingTrivia": [
                                                {
                                                    "kind": "WhitespaceTrivia",
                                                    "text": " "
                                                }
                                            ]
                                        },
                                        {
                                            "kind": "Parameter",
                                            "fullStart": 730,
                                            "fullEnd": 733,
                                            "start": 730,
                                            "end": 733,
                                            "fullWidth": 3,
<<<<<<< HEAD
                                            "width": 3,
=======
                                            "modifiers": [],
>>>>>>> e3c38734
                                            "identifier": {
                                                "kind": "IdentifierName",
                                                "fullStart": 730,
                                                "fullEnd": 733,
                                                "start": 730,
                                                "end": 733,
                                                "fullWidth": 3,
                                                "width": 3,
                                                "text": "idx",
                                                "value": "idx",
                                                "valueText": "idx"
                                            }
                                        },
                                        {
                                            "kind": "CommaToken",
                                            "fullStart": 733,
                                            "fullEnd": 735,
                                            "start": 733,
                                            "end": 734,
                                            "fullWidth": 2,
                                            "width": 1,
                                            "text": ",",
                                            "value": ",",
                                            "valueText": ",",
                                            "hasTrailingTrivia": true,
                                            "trailingTrivia": [
                                                {
                                                    "kind": "WhitespaceTrivia",
                                                    "text": " "
                                                }
                                            ]
                                        },
                                        {
                                            "kind": "Parameter",
                                            "fullStart": 735,
                                            "fullEnd": 738,
                                            "start": 735,
                                            "end": 738,
                                            "fullWidth": 3,
<<<<<<< HEAD
                                            "width": 3,
=======
                                            "modifiers": [],
>>>>>>> e3c38734
                                            "identifier": {
                                                "kind": "IdentifierName",
                                                "fullStart": 735,
                                                "fullEnd": 738,
                                                "start": 735,
                                                "end": 738,
                                                "fullWidth": 3,
                                                "width": 3,
                                                "text": "obj",
                                                "value": "obj",
                                                "valueText": "obj"
                                            }
                                        }
                                    ],
                                    "closeParenToken": {
                                        "kind": "CloseParenToken",
                                        "fullStart": 738,
                                        "fullEnd": 740,
                                        "start": 738,
                                        "end": 739,
                                        "fullWidth": 2,
                                        "width": 1,
                                        "text": ")",
                                        "value": ")",
                                        "valueText": ")",
                                        "hasTrailingTrivia": true,
                                        "trailingTrivia": [
                                            {
                                                "kind": "WhitespaceTrivia",
                                                "text": " "
                                            }
                                        ]
                                    }
                                }
                            },
                            "block": {
                                "kind": "Block",
                                "fullStart": 740,
                                "fullEnd": 784,
                                "start": 740,
                                "end": 782,
                                "fullWidth": 44,
                                "width": 42,
                                "openBraceToken": {
                                    "kind": "OpenBraceToken",
                                    "fullStart": 740,
                                    "fullEnd": 743,
                                    "start": 740,
                                    "end": 741,
                                    "fullWidth": 3,
                                    "width": 1,
                                    "text": "{",
                                    "value": "{",
                                    "valueText": "{",
                                    "hasTrailingTrivia": true,
                                    "hasTrailingNewLine": true,
                                    "trailingTrivia": [
                                        {
                                            "kind": "NewLineTrivia",
                                            "text": "\r\n"
                                        }
                                    ]
                                },
                                "statements": [
                                    {
                                        "kind": "ReturnStatement",
                                        "fullStart": 743,
                                        "fullEnd": 773,
                                        "start": 755,
                                        "end": 771,
                                        "fullWidth": 30,
                                        "width": 16,
                                        "returnKeyword": {
                                            "kind": "ReturnKeyword",
                                            "fullStart": 743,
                                            "fullEnd": 762,
                                            "start": 755,
                                            "end": 761,
                                            "fullWidth": 19,
                                            "width": 6,
                                            "text": "return",
                                            "value": "return",
                                            "valueText": "return",
                                            "hasLeadingTrivia": true,
                                            "hasTrailingTrivia": true,
                                            "leadingTrivia": [
                                                {
                                                    "kind": "WhitespaceTrivia",
                                                    "text": "            "
                                                }
                                            ],
                                            "trailingTrivia": [
                                                {
                                                    "kind": "WhitespaceTrivia",
                                                    "text": " "
                                                }
                                            ]
                                        },
                                        "expression": {
                                            "kind": "GreaterThanExpression",
                                            "fullStart": 762,
                                            "fullEnd": 770,
                                            "start": 762,
                                            "end": 770,
                                            "fullWidth": 8,
                                            "width": 8,
                                            "left": {
                                                "kind": "IdentifierName",
                                                "fullStart": 762,
                                                "fullEnd": 766,
                                                "start": 762,
                                                "end": 765,
                                                "fullWidth": 4,
                                                "width": 3,
                                                "text": "val",
                                                "value": "val",
                                                "valueText": "val",
                                                "hasTrailingTrivia": true,
                                                "trailingTrivia": [
                                                    {
                                                        "kind": "WhitespaceTrivia",
                                                        "text": " "
                                                    }
                                                ]
                                            },
                                            "operatorToken": {
                                                "kind": "GreaterThanToken",
                                                "fullStart": 766,
                                                "fullEnd": 768,
                                                "start": 766,
                                                "end": 767,
                                                "fullWidth": 2,
                                                "width": 1,
                                                "text": ">",
                                                "value": ">",
                                                "valueText": ">",
                                                "hasTrailingTrivia": true,
                                                "trailingTrivia": [
                                                    {
                                                        "kind": "WhitespaceTrivia",
                                                        "text": " "
                                                    }
                                                ]
                                            },
                                            "right": {
                                                "kind": "NumericLiteral",
                                                "fullStart": 768,
                                                "fullEnd": 770,
                                                "start": 768,
                                                "end": 770,
                                                "fullWidth": 2,
                                                "width": 2,
                                                "text": "11",
                                                "value": 11,
                                                "valueText": "11"
                                            }
                                        },
                                        "semicolonToken": {
                                            "kind": "SemicolonToken",
                                            "fullStart": 770,
                                            "fullEnd": 773,
                                            "start": 770,
                                            "end": 771,
                                            "fullWidth": 3,
                                            "width": 1,
                                            "text": ";",
                                            "value": ";",
                                            "valueText": ";",
                                            "hasTrailingTrivia": true,
                                            "hasTrailingNewLine": true,
                                            "trailingTrivia": [
                                                {
                                                    "kind": "NewLineTrivia",
                                                    "text": "\r\n"
                                                }
                                            ]
                                        }
                                    }
                                ],
                                "closeBraceToken": {
                                    "kind": "CloseBraceToken",
                                    "fullStart": 773,
                                    "fullEnd": 784,
                                    "start": 781,
                                    "end": 782,
                                    "fullWidth": 11,
                                    "width": 1,
                                    "text": "}",
                                    "value": "}",
                                    "valueText": "}",
                                    "hasLeadingTrivia": true,
                                    "hasTrailingTrivia": true,
                                    "hasTrailingNewLine": true,
                                    "leadingTrivia": [
                                        {
                                            "kind": "WhitespaceTrivia",
                                            "text": "        "
                                        }
                                    ],
                                    "trailingTrivia": [
                                        {
                                            "kind": "NewLineTrivia",
                                            "text": "\r\n"
                                        }
                                    ]
                                }
                            }
                        },
                        {
                            "kind": "VariableStatement",
                            "fullStart": 784,
                            "fullEnd": 913,
                            "start": 794,
                            "end": 911,
                            "fullWidth": 129,
                            "width": 117,
                            "modifiers": [],
                            "variableDeclaration": {
                                "kind": "VariableDeclaration",
                                "fullStart": 784,
                                "fullEnd": 910,
                                "start": 794,
                                "end": 910,
                                "fullWidth": 126,
                                "width": 116,
                                "varKeyword": {
                                    "kind": "VarKeyword",
                                    "fullStart": 784,
                                    "fullEnd": 798,
                                    "start": 794,
                                    "end": 797,
                                    "fullWidth": 14,
                                    "width": 3,
                                    "text": "var",
                                    "value": "var",
                                    "valueText": "var",
                                    "hasLeadingTrivia": true,
                                    "hasLeadingNewLine": true,
                                    "hasTrailingTrivia": true,
                                    "leadingTrivia": [
                                        {
                                            "kind": "NewLineTrivia",
                                            "text": "\r\n"
                                        },
                                        {
                                            "kind": "WhitespaceTrivia",
                                            "text": "        "
                                        }
                                    ],
                                    "trailingTrivia": [
                                        {
                                            "kind": "WhitespaceTrivia",
                                            "text": " "
                                        }
                                    ]
                                },
                                "variableDeclarators": [
                                    {
                                        "kind": "VariableDeclarator",
                                        "fullStart": 798,
                                        "fullEnd": 910,
                                        "start": 798,
                                        "end": 910,
                                        "fullWidth": 112,
                                        "width": 112,
                                        "identifier": {
                                            "kind": "IdentifierName",
                                            "fullStart": 798,
                                            "fullEnd": 802,
                                            "start": 798,
                                            "end": 801,
                                            "fullWidth": 4,
                                            "width": 3,
                                            "text": "obj",
                                            "value": "obj",
                                            "valueText": "obj",
                                            "hasTrailingTrivia": true,
                                            "trailingTrivia": [
                                                {
                                                    "kind": "WhitespaceTrivia",
                                                    "text": " "
                                                }
                                            ]
                                        },
                                        "equalsValueClause": {
                                            "kind": "EqualsValueClause",
                                            "fullStart": 802,
                                            "fullEnd": 910,
                                            "start": 802,
                                            "end": 910,
                                            "fullWidth": 108,
                                            "width": 108,
                                            "equalsToken": {
                                                "kind": "EqualsToken",
                                                "fullStart": 802,
                                                "fullEnd": 804,
                                                "start": 802,
                                                "end": 803,
                                                "fullWidth": 2,
                                                "width": 1,
                                                "text": "=",
                                                "value": "=",
                                                "valueText": "=",
                                                "hasTrailingTrivia": true,
                                                "trailingTrivia": [
                                                    {
                                                        "kind": "WhitespaceTrivia",
                                                        "text": " "
                                                    }
                                                ]
                                            },
                                            "value": {
                                                "kind": "ObjectLiteralExpression",
                                                "fullStart": 804,
                                                "fullEnd": 910,
                                                "start": 804,
                                                "end": 910,
                                                "fullWidth": 106,
                                                "width": 106,
                                                "openBraceToken": {
                                                    "kind": "OpenBraceToken",
                                                    "fullStart": 804,
                                                    "fullEnd": 807,
                                                    "start": 804,
                                                    "end": 805,
                                                    "fullWidth": 3,
                                                    "width": 1,
                                                    "text": "{",
                                                    "value": "{",
                                                    "valueText": "{",
                                                    "hasTrailingTrivia": true,
                                                    "hasTrailingNewLine": true,
                                                    "trailingTrivia": [
                                                        {
                                                            "kind": "NewLineTrivia",
                                                            "text": "\r\n"
                                                        }
                                                    ]
                                                },
                                                "propertyAssignments": [
                                                    {
                                                        "kind": "SimplePropertyAssignment",
                                                        "fullStart": 807,
                                                        "fullEnd": 823,
                                                        "start": 819,
                                                        "end": 823,
                                                        "fullWidth": 16,
                                                        "width": 4,
                                                        "propertyName": {
                                                            "kind": "NumericLiteral",
                                                            "fullStart": 807,
                                                            "fullEnd": 820,
                                                            "start": 819,
                                                            "end": 820,
                                                            "fullWidth": 13,
                                                            "width": 1,
                                                            "text": "0",
                                                            "value": 0,
                                                            "valueText": "0",
                                                            "hasLeadingTrivia": true,
                                                            "leadingTrivia": [
                                                                {
                                                                    "kind": "WhitespaceTrivia",
                                                                    "text": "            "
                                                                }
                                                            ]
                                                        },
                                                        "colonToken": {
                                                            "kind": "ColonToken",
                                                            "fullStart": 820,
                                                            "fullEnd": 822,
                                                            "start": 820,
                                                            "end": 821,
                                                            "fullWidth": 2,
                                                            "width": 1,
                                                            "text": ":",
                                                            "value": ":",
                                                            "valueText": ":",
                                                            "hasTrailingTrivia": true,
                                                            "trailingTrivia": [
                                                                {
                                                                    "kind": "WhitespaceTrivia",
                                                                    "text": " "
                                                                }
                                                            ]
                                                        },
                                                        "expression": {
                                                            "kind": "NumericLiteral",
                                                            "fullStart": 822,
                                                            "fullEnd": 823,
                                                            "start": 822,
                                                            "end": 823,
                                                            "fullWidth": 1,
                                                            "width": 1,
                                                            "text": "9",
                                                            "value": 9,
                                                            "valueText": "9"
                                                        }
                                                    },
                                                    {
                                                        "kind": "CommaToken",
                                                        "fullStart": 823,
                                                        "fullEnd": 826,
                                                        "start": 823,
                                                        "end": 824,
                                                        "fullWidth": 3,
                                                        "width": 1,
                                                        "text": ",",
                                                        "value": ",",
                                                        "valueText": ",",
                                                        "hasTrailingTrivia": true,
                                                        "hasTrailingNewLine": true,
                                                        "trailingTrivia": [
                                                            {
                                                                "kind": "NewLineTrivia",
                                                                "text": "\r\n"
                                                            }
                                                        ]
                                                    },
                                                    {
                                                        "kind": "SimplePropertyAssignment",
                                                        "fullStart": 826,
                                                        "fullEnd": 843,
                                                        "start": 838,
                                                        "end": 843,
                                                        "fullWidth": 17,
                                                        "width": 5,
                                                        "propertyName": {
                                                            "kind": "NumericLiteral",
                                                            "fullStart": 826,
                                                            "fullEnd": 839,
                                                            "start": 838,
                                                            "end": 839,
                                                            "fullWidth": 13,
                                                            "width": 1,
                                                            "text": "1",
                                                            "value": 1,
                                                            "valueText": "1",
                                                            "hasLeadingTrivia": true,
                                                            "leadingTrivia": [
                                                                {
                                                                    "kind": "WhitespaceTrivia",
                                                                    "text": "            "
                                                                }
                                                            ]
                                                        },
                                                        "colonToken": {
                                                            "kind": "ColonToken",
                                                            "fullStart": 839,
                                                            "fullEnd": 841,
                                                            "start": 839,
                                                            "end": 840,
                                                            "fullWidth": 2,
                                                            "width": 1,
                                                            "text": ":",
                                                            "value": ":",
                                                            "valueText": ":",
                                                            "hasTrailingTrivia": true,
                                                            "trailingTrivia": [
                                                                {
                                                                    "kind": "WhitespaceTrivia",
                                                                    "text": " "
                                                                }
                                                            ]
                                                        },
                                                        "expression": {
                                                            "kind": "NumericLiteral",
                                                            "fullStart": 841,
                                                            "fullEnd": 843,
                                                            "start": 841,
                                                            "end": 843,
                                                            "fullWidth": 2,
                                                            "width": 2,
                                                            "text": "11",
                                                            "value": 11,
                                                            "valueText": "11"
                                                        }
                                                    },
                                                    {
                                                        "kind": "CommaToken",
                                                        "fullStart": 843,
                                                        "fullEnd": 846,
                                                        "start": 843,
                                                        "end": 844,
                                                        "fullWidth": 3,
                                                        "width": 1,
                                                        "text": ",",
                                                        "value": ",",
                                                        "valueText": ",",
                                                        "hasTrailingTrivia": true,
                                                        "hasTrailingNewLine": true,
                                                        "trailingTrivia": [
                                                            {
                                                                "kind": "NewLineTrivia",
                                                                "text": "\r\n"
                                                            }
                                                        ]
                                                    },
                                                    {
                                                        "kind": "SimplePropertyAssignment",
                                                        "fullStart": 846,
                                                        "fullEnd": 863,
                                                        "start": 858,
                                                        "end": 863,
                                                        "fullWidth": 17,
                                                        "width": 5,
                                                        "propertyName": {
                                                            "kind": "NumericLiteral",
                                                            "fullStart": 846,
                                                            "fullEnd": 859,
                                                            "start": 858,
                                                            "end": 859,
                                                            "fullWidth": 13,
                                                            "width": 1,
                                                            "text": "2",
                                                            "value": 2,
                                                            "valueText": "2",
                                                            "hasLeadingTrivia": true,
                                                            "leadingTrivia": [
                                                                {
                                                                    "kind": "WhitespaceTrivia",
                                                                    "text": "            "
                                                                }
                                                            ]
                                                        },
                                                        "colonToken": {
                                                            "kind": "ColonToken",
                                                            "fullStart": 859,
                                                            "fullEnd": 861,
                                                            "start": 859,
                                                            "end": 860,
                                                            "fullWidth": 2,
                                                            "width": 1,
                                                            "text": ":",
                                                            "value": ":",
                                                            "valueText": ":",
                                                            "hasTrailingTrivia": true,
                                                            "trailingTrivia": [
                                                                {
                                                                    "kind": "WhitespaceTrivia",
                                                                    "text": " "
                                                                }
                                                            ]
                                                        },
                                                        "expression": {
                                                            "kind": "NumericLiteral",
                                                            "fullStart": 861,
                                                            "fullEnd": 863,
                                                            "start": 861,
                                                            "end": 863,
                                                            "fullWidth": 2,
                                                            "width": 2,
                                                            "text": "12",
                                                            "value": 12,
                                                            "valueText": "12"
                                                        }
                                                    },
                                                    {
                                                        "kind": "CommaToken",
                                                        "fullStart": 863,
                                                        "fullEnd": 866,
                                                        "start": 863,
                                                        "end": 864,
                                                        "fullWidth": 3,
                                                        "width": 1,
                                                        "text": ",",
                                                        "value": ",",
                                                        "valueText": ",",
                                                        "hasTrailingTrivia": true,
                                                        "hasTrailingNewLine": true,
                                                        "trailingTrivia": [
                                                            {
                                                                "kind": "NewLineTrivia",
                                                                "text": "\r\n"
                                                            }
                                                        ]
                                                    },
                                                    {
                                                        "kind": "SimplePropertyAssignment",
                                                        "fullStart": 866,
                                                        "fullEnd": 901,
                                                        "start": 878,
                                                        "end": 899,
                                                        "fullWidth": 35,
                                                        "width": 21,
                                                        "propertyName": {
                                                            "kind": "IdentifierName",
                                                            "fullStart": 866,
                                                            "fullEnd": 884,
                                                            "start": 878,
                                                            "end": 884,
                                                            "fullWidth": 18,
                                                            "width": 6,
                                                            "text": "length",
                                                            "value": "length",
                                                            "valueText": "length",
                                                            "hasLeadingTrivia": true,
                                                            "leadingTrivia": [
                                                                {
                                                                    "kind": "WhitespaceTrivia",
                                                                    "text": "            "
                                                                }
                                                            ]
                                                        },
                                                        "colonToken": {
                                                            "kind": "ColonToken",
                                                            "fullStart": 884,
                                                            "fullEnd": 886,
                                                            "start": 884,
                                                            "end": 885,
                                                            "fullWidth": 2,
                                                            "width": 1,
                                                            "text": ":",
                                                            "value": ":",
                                                            "valueText": ":",
                                                            "hasTrailingTrivia": true,
                                                            "trailingTrivia": [
                                                                {
                                                                    "kind": "WhitespaceTrivia",
                                                                    "text": " "
                                                                }
                                                            ]
                                                        },
                                                        "expression": {
                                                            "kind": "NegateExpression",
                                                            "fullStart": 886,
                                                            "fullEnd": 901,
                                                            "start": 886,
                                                            "end": 899,
                                                            "fullWidth": 15,
                                                            "width": 13,
                                                            "operatorToken": {
                                                                "kind": "MinusToken",
                                                                "fullStart": 886,
                                                                "fullEnd": 887,
                                                                "start": 886,
                                                                "end": 887,
                                                                "fullWidth": 1,
                                                                "width": 1,
                                                                "text": "-",
                                                                "value": "-",
                                                                "valueText": "-"
                                                            },
                                                            "operand": {
                                                                "kind": "NumericLiteral",
                                                                "fullStart": 887,
                                                                "fullEnd": 901,
                                                                "start": 887,
                                                                "end": 899,
                                                                "fullWidth": 14,
                                                                "width": 12,
                                                                "text": "4294967294.5",
                                                                "value": 4294967294.5,
                                                                "valueText": "4294967294.5",
                                                                "hasTrailingTrivia": true,
                                                                "hasTrailingNewLine": true,
                                                                "trailingTrivia": [
                                                                    {
                                                                        "kind": "NewLineTrivia",
                                                                        "text": "\r\n"
                                                                    }
                                                                ]
                                                            }
                                                        }
                                                    }
                                                ],
                                                "closeBraceToken": {
                                                    "kind": "CloseBraceToken",
                                                    "fullStart": 901,
                                                    "fullEnd": 910,
                                                    "start": 909,
                                                    "end": 910,
                                                    "fullWidth": 9,
                                                    "width": 1,
                                                    "text": "}",
                                                    "value": "}",
                                                    "valueText": "}",
                                                    "hasLeadingTrivia": true,
                                                    "leadingTrivia": [
                                                        {
                                                            "kind": "WhitespaceTrivia",
                                                            "text": "        "
                                                        }
                                                    ]
                                                }
                                            }
                                        }
                                    }
                                ]
                            },
                            "semicolonToken": {
                                "kind": "SemicolonToken",
                                "fullStart": 910,
                                "fullEnd": 913,
                                "start": 910,
                                "end": 911,
                                "fullWidth": 3,
                                "width": 1,
                                "text": ";",
                                "value": ";",
                                "valueText": ";",
                                "hasTrailingTrivia": true,
                                "hasTrailingNewLine": true,
                                "trailingTrivia": [
                                    {
                                        "kind": "NewLineTrivia",
                                        "text": "\r\n"
                                    }
                                ]
                            }
                        },
                        {
                            "kind": "ReturnStatement",
                            "fullStart": 913,
                            "fullEnd": 1037,
                            "start": 923,
                            "end": 1035,
                            "fullWidth": 124,
                            "width": 112,
                            "returnKeyword": {
                                "kind": "ReturnKeyword",
                                "fullStart": 913,
                                "fullEnd": 930,
                                "start": 923,
                                "end": 929,
                                "fullWidth": 17,
                                "width": 6,
                                "text": "return",
                                "value": "return",
                                "valueText": "return",
                                "hasLeadingTrivia": true,
                                "hasLeadingNewLine": true,
                                "hasTrailingTrivia": true,
                                "leadingTrivia": [
                                    {
                                        "kind": "NewLineTrivia",
                                        "text": "\r\n"
                                    },
                                    {
                                        "kind": "WhitespaceTrivia",
                                        "text": "        "
                                    }
                                ],
                                "trailingTrivia": [
                                    {
                                        "kind": "WhitespaceTrivia",
                                        "text": " "
                                    }
                                ]
                            },
                            "expression": {
                                "kind": "LogicalAndExpression",
                                "fullStart": 930,
                                "fullEnd": 1034,
                                "start": 930,
                                "end": 1034,
                                "fullWidth": 104,
                                "width": 104,
                                "left": {
                                    "kind": "InvocationExpression",
                                    "fullStart": 930,
                                    "fullEnd": 974,
                                    "start": 930,
                                    "end": 973,
                                    "fullWidth": 44,
                                    "width": 43,
                                    "expression": {
                                        "kind": "MemberAccessExpression",
                                        "fullStart": 930,
                                        "fullEnd": 955,
                                        "start": 930,
                                        "end": 955,
                                        "fullWidth": 25,
                                        "width": 25,
                                        "expression": {
                                            "kind": "MemberAccessExpression",
                                            "fullStart": 930,
                                            "fullEnd": 950,
                                            "start": 930,
                                            "end": 950,
                                            "fullWidth": 20,
                                            "width": 20,
                                            "expression": {
                                                "kind": "MemberAccessExpression",
                                                "fullStart": 930,
                                                "fullEnd": 945,
                                                "start": 930,
                                                "end": 945,
                                                "fullWidth": 15,
                                                "width": 15,
                                                "expression": {
                                                    "kind": "IdentifierName",
                                                    "fullStart": 930,
                                                    "fullEnd": 935,
                                                    "start": 930,
                                                    "end": 935,
                                                    "fullWidth": 5,
                                                    "width": 5,
                                                    "text": "Array",
                                                    "value": "Array",
                                                    "valueText": "Array"
                                                },
                                                "dotToken": {
                                                    "kind": "DotToken",
                                                    "fullStart": 935,
                                                    "fullEnd": 936,
                                                    "start": 935,
                                                    "end": 936,
                                                    "fullWidth": 1,
                                                    "width": 1,
                                                    "text": ".",
                                                    "value": ".",
                                                    "valueText": "."
                                                },
                                                "name": {
                                                    "kind": "IdentifierName",
                                                    "fullStart": 936,
                                                    "fullEnd": 945,
                                                    "start": 936,
                                                    "end": 945,
                                                    "fullWidth": 9,
                                                    "width": 9,
                                                    "text": "prototype",
                                                    "value": "prototype",
                                                    "valueText": "prototype"
                                                }
                                            },
                                            "dotToken": {
                                                "kind": "DotToken",
                                                "fullStart": 945,
                                                "fullEnd": 946,
                                                "start": 945,
                                                "end": 946,
                                                "fullWidth": 1,
                                                "width": 1,
                                                "text": ".",
                                                "value": ".",
                                                "valueText": "."
                                            },
                                            "name": {
                                                "kind": "IdentifierName",
                                                "fullStart": 946,
                                                "fullEnd": 950,
                                                "start": 946,
                                                "end": 950,
                                                "fullWidth": 4,
                                                "width": 4,
                                                "text": "some",
                                                "value": "some",
                                                "valueText": "some"
                                            }
                                        },
                                        "dotToken": {
                                            "kind": "DotToken",
                                            "fullStart": 950,
                                            "fullEnd": 951,
                                            "start": 950,
                                            "end": 951,
                                            "fullWidth": 1,
                                            "width": 1,
                                            "text": ".",
                                            "value": ".",
                                            "valueText": "."
                                        },
                                        "name": {
                                            "kind": "IdentifierName",
                                            "fullStart": 951,
                                            "fullEnd": 955,
                                            "start": 951,
                                            "end": 955,
                                            "fullWidth": 4,
                                            "width": 4,
                                            "text": "call",
                                            "value": "call",
                                            "valueText": "call"
                                        }
                                    },
                                    "argumentList": {
                                        "kind": "ArgumentList",
                                        "fullStart": 955,
                                        "fullEnd": 974,
                                        "start": 955,
                                        "end": 973,
                                        "fullWidth": 19,
                                        "width": 18,
                                        "openParenToken": {
                                            "kind": "OpenParenToken",
                                            "fullStart": 955,
                                            "fullEnd": 956,
                                            "start": 955,
                                            "end": 956,
                                            "fullWidth": 1,
                                            "width": 1,
                                            "text": "(",
                                            "value": "(",
                                            "valueText": "("
                                        },
                                        "arguments": [
                                            {
                                                "kind": "IdentifierName",
                                                "fullStart": 956,
                                                "fullEnd": 959,
                                                "start": 956,
                                                "end": 959,
                                                "fullWidth": 3,
                                                "width": 3,
                                                "text": "obj",
                                                "value": "obj",
                                                "valueText": "obj"
                                            },
                                            {
                                                "kind": "CommaToken",
                                                "fullStart": 959,
                                                "fullEnd": 961,
                                                "start": 959,
                                                "end": 960,
                                                "fullWidth": 2,
                                                "width": 1,
                                                "text": ",",
                                                "value": ",",
                                                "valueText": ",",
                                                "hasTrailingTrivia": true,
                                                "trailingTrivia": [
                                                    {
                                                        "kind": "WhitespaceTrivia",
                                                        "text": " "
                                                    }
                                                ]
                                            },
                                            {
                                                "kind": "IdentifierName",
                                                "fullStart": 961,
                                                "fullEnd": 972,
                                                "start": 961,
                                                "end": 972,
                                                "fullWidth": 11,
                                                "width": 11,
                                                "text": "callbackfn1",
                                                "value": "callbackfn1",
                                                "valueText": "callbackfn1"
                                            }
                                        ],
                                        "closeParenToken": {
                                            "kind": "CloseParenToken",
                                            "fullStart": 972,
                                            "fullEnd": 974,
                                            "start": 972,
                                            "end": 973,
                                            "fullWidth": 2,
                                            "width": 1,
                                            "text": ")",
                                            "value": ")",
                                            "valueText": ")",
                                            "hasTrailingTrivia": true,
                                            "trailingTrivia": [
                                                {
                                                    "kind": "WhitespaceTrivia",
                                                    "text": " "
                                                }
                                            ]
                                        }
                                    }
                                },
                                "operatorToken": {
                                    "kind": "AmpersandAmpersandToken",
                                    "fullStart": 974,
                                    "fullEnd": 978,
                                    "start": 974,
                                    "end": 976,
                                    "fullWidth": 4,
                                    "width": 2,
                                    "text": "&&",
                                    "value": "&&",
                                    "valueText": "&&",
                                    "hasTrailingTrivia": true,
                                    "hasTrailingNewLine": true,
                                    "trailingTrivia": [
                                        {
                                            "kind": "NewLineTrivia",
                                            "text": "\r\n"
                                        }
                                    ]
                                },
                                "right": {
                                    "kind": "LogicalNotExpression",
                                    "fullStart": 978,
                                    "fullEnd": 1034,
                                    "start": 990,
                                    "end": 1034,
                                    "fullWidth": 56,
                                    "width": 44,
                                    "operatorToken": {
                                        "kind": "ExclamationToken",
                                        "fullStart": 978,
                                        "fullEnd": 991,
                                        "start": 990,
                                        "end": 991,
                                        "fullWidth": 13,
                                        "width": 1,
                                        "text": "!",
                                        "value": "!",
                                        "valueText": "!",
                                        "hasLeadingTrivia": true,
                                        "leadingTrivia": [
                                            {
                                                "kind": "WhitespaceTrivia",
                                                "text": "            "
                                            }
                                        ]
                                    },
                                    "operand": {
                                        "kind": "InvocationExpression",
                                        "fullStart": 991,
                                        "fullEnd": 1034,
                                        "start": 991,
                                        "end": 1034,
                                        "fullWidth": 43,
                                        "width": 43,
                                        "expression": {
                                            "kind": "MemberAccessExpression",
                                            "fullStart": 991,
                                            "fullEnd": 1016,
                                            "start": 991,
                                            "end": 1016,
                                            "fullWidth": 25,
                                            "width": 25,
                                            "expression": {
                                                "kind": "MemberAccessExpression",
                                                "fullStart": 991,
                                                "fullEnd": 1011,
                                                "start": 991,
                                                "end": 1011,
                                                "fullWidth": 20,
                                                "width": 20,
                                                "expression": {
                                                    "kind": "MemberAccessExpression",
                                                    "fullStart": 991,
                                                    "fullEnd": 1006,
                                                    "start": 991,
                                                    "end": 1006,
                                                    "fullWidth": 15,
                                                    "width": 15,
                                                    "expression": {
                                                        "kind": "IdentifierName",
                                                        "fullStart": 991,
                                                        "fullEnd": 996,
                                                        "start": 991,
                                                        "end": 996,
                                                        "fullWidth": 5,
                                                        "width": 5,
                                                        "text": "Array",
                                                        "value": "Array",
                                                        "valueText": "Array"
                                                    },
                                                    "dotToken": {
                                                        "kind": "DotToken",
                                                        "fullStart": 996,
                                                        "fullEnd": 997,
                                                        "start": 996,
                                                        "end": 997,
                                                        "fullWidth": 1,
                                                        "width": 1,
                                                        "text": ".",
                                                        "value": ".",
                                                        "valueText": "."
                                                    },
                                                    "name": {
                                                        "kind": "IdentifierName",
                                                        "fullStart": 997,
                                                        "fullEnd": 1006,
                                                        "start": 997,
                                                        "end": 1006,
                                                        "fullWidth": 9,
                                                        "width": 9,
                                                        "text": "prototype",
                                                        "value": "prototype",
                                                        "valueText": "prototype"
                                                    }
                                                },
                                                "dotToken": {
                                                    "kind": "DotToken",
                                                    "fullStart": 1006,
                                                    "fullEnd": 1007,
                                                    "start": 1006,
                                                    "end": 1007,
                                                    "fullWidth": 1,
                                                    "width": 1,
                                                    "text": ".",
                                                    "value": ".",
                                                    "valueText": "."
                                                },
                                                "name": {
                                                    "kind": "IdentifierName",
                                                    "fullStart": 1007,
                                                    "fullEnd": 1011,
                                                    "start": 1007,
                                                    "end": 1011,
                                                    "fullWidth": 4,
                                                    "width": 4,
                                                    "text": "some",
                                                    "value": "some",
                                                    "valueText": "some"
                                                }
                                            },
                                            "dotToken": {
                                                "kind": "DotToken",
                                                "fullStart": 1011,
                                                "fullEnd": 1012,
                                                "start": 1011,
                                                "end": 1012,
                                                "fullWidth": 1,
                                                "width": 1,
                                                "text": ".",
                                                "value": ".",
                                                "valueText": "."
                                            },
                                            "name": {
                                                "kind": "IdentifierName",
                                                "fullStart": 1012,
                                                "fullEnd": 1016,
                                                "start": 1012,
                                                "end": 1016,
                                                "fullWidth": 4,
                                                "width": 4,
                                                "text": "call",
                                                "value": "call",
                                                "valueText": "call"
                                            }
                                        },
                                        "argumentList": {
                                            "kind": "ArgumentList",
                                            "fullStart": 1016,
                                            "fullEnd": 1034,
                                            "start": 1016,
                                            "end": 1034,
                                            "fullWidth": 18,
                                            "width": 18,
                                            "openParenToken": {
                                                "kind": "OpenParenToken",
                                                "fullStart": 1016,
                                                "fullEnd": 1017,
                                                "start": 1016,
                                                "end": 1017,
                                                "fullWidth": 1,
                                                "width": 1,
                                                "text": "(",
                                                "value": "(",
                                                "valueText": "("
                                            },
                                            "arguments": [
                                                {
                                                    "kind": "IdentifierName",
                                                    "fullStart": 1017,
                                                    "fullEnd": 1020,
                                                    "start": 1017,
                                                    "end": 1020,
                                                    "fullWidth": 3,
                                                    "width": 3,
                                                    "text": "obj",
                                                    "value": "obj",
                                                    "valueText": "obj"
                                                },
                                                {
                                                    "kind": "CommaToken",
                                                    "fullStart": 1020,
                                                    "fullEnd": 1022,
                                                    "start": 1020,
                                                    "end": 1021,
                                                    "fullWidth": 2,
                                                    "width": 1,
                                                    "text": ",",
                                                    "value": ",",
                                                    "valueText": ",",
                                                    "hasTrailingTrivia": true,
                                                    "trailingTrivia": [
                                                        {
                                                            "kind": "WhitespaceTrivia",
                                                            "text": " "
                                                        }
                                                    ]
                                                },
                                                {
                                                    "kind": "IdentifierName",
                                                    "fullStart": 1022,
                                                    "fullEnd": 1033,
                                                    "start": 1022,
                                                    "end": 1033,
                                                    "fullWidth": 11,
                                                    "width": 11,
                                                    "text": "callbackfn2",
                                                    "value": "callbackfn2",
                                                    "valueText": "callbackfn2"
                                                }
                                            ],
                                            "closeParenToken": {
                                                "kind": "CloseParenToken",
                                                "fullStart": 1033,
                                                "fullEnd": 1034,
                                                "start": 1033,
                                                "end": 1034,
                                                "fullWidth": 1,
                                                "width": 1,
                                                "text": ")",
                                                "value": ")",
                                                "valueText": ")"
                                            }
                                        }
                                    }
                                }
                            },
                            "semicolonToken": {
                                "kind": "SemicolonToken",
                                "fullStart": 1034,
                                "fullEnd": 1037,
                                "start": 1034,
                                "end": 1035,
                                "fullWidth": 3,
                                "width": 1,
                                "text": ";",
                                "value": ";",
                                "valueText": ";",
                                "hasTrailingTrivia": true,
                                "hasTrailingNewLine": true,
                                "trailingTrivia": [
                                    {
                                        "kind": "NewLineTrivia",
                                        "text": "\r\n"
                                    }
                                ]
                            }
                        }
                    ],
                    "closeBraceToken": {
                        "kind": "CloseBraceToken",
                        "fullStart": 1037,
                        "fullEnd": 1044,
                        "start": 1041,
                        "end": 1042,
                        "fullWidth": 7,
                        "width": 1,
                        "text": "}",
                        "value": "}",
                        "valueText": "}",
                        "hasLeadingTrivia": true,
                        "hasTrailingTrivia": true,
                        "hasTrailingNewLine": true,
                        "leadingTrivia": [
                            {
                                "kind": "WhitespaceTrivia",
                                "text": "    "
                            }
                        ],
                        "trailingTrivia": [
                            {
                                "kind": "NewLineTrivia",
                                "text": "\r\n"
                            }
                        ]
                    }
                }
            },
            {
                "kind": "ExpressionStatement",
                "fullStart": 1044,
                "fullEnd": 1068,
                "start": 1044,
                "end": 1066,
                "fullWidth": 24,
                "width": 22,
                "expression": {
                    "kind": "InvocationExpression",
                    "fullStart": 1044,
                    "fullEnd": 1065,
                    "start": 1044,
                    "end": 1065,
                    "fullWidth": 21,
                    "width": 21,
                    "expression": {
                        "kind": "IdentifierName",
                        "fullStart": 1044,
                        "fullEnd": 1055,
                        "start": 1044,
                        "end": 1055,
                        "fullWidth": 11,
                        "width": 11,
                        "text": "runTestCase",
                        "value": "runTestCase",
                        "valueText": "runTestCase"
                    },
                    "argumentList": {
                        "kind": "ArgumentList",
                        "fullStart": 1055,
                        "fullEnd": 1065,
                        "start": 1055,
                        "end": 1065,
                        "fullWidth": 10,
                        "width": 10,
                        "openParenToken": {
                            "kind": "OpenParenToken",
                            "fullStart": 1055,
                            "fullEnd": 1056,
                            "start": 1055,
                            "end": 1056,
                            "fullWidth": 1,
                            "width": 1,
                            "text": "(",
                            "value": "(",
                            "valueText": "("
                        },
                        "arguments": [
                            {
                                "kind": "IdentifierName",
                                "fullStart": 1056,
                                "fullEnd": 1064,
                                "start": 1056,
                                "end": 1064,
                                "fullWidth": 8,
                                "width": 8,
                                "text": "testcase",
                                "value": "testcase",
                                "valueText": "testcase"
                            }
                        ],
                        "closeParenToken": {
                            "kind": "CloseParenToken",
                            "fullStart": 1064,
                            "fullEnd": 1065,
                            "start": 1064,
                            "end": 1065,
                            "fullWidth": 1,
                            "width": 1,
                            "text": ")",
                            "value": ")",
                            "valueText": ")"
                        }
                    }
                },
                "semicolonToken": {
                    "kind": "SemicolonToken",
                    "fullStart": 1065,
                    "fullEnd": 1068,
                    "start": 1065,
                    "end": 1066,
                    "fullWidth": 3,
                    "width": 1,
                    "text": ";",
                    "value": ";",
                    "valueText": ";",
                    "hasTrailingTrivia": true,
                    "hasTrailingNewLine": true,
                    "trailingTrivia": [
                        {
                            "kind": "NewLineTrivia",
                            "text": "\r\n"
                        }
                    ]
                }
            }
        ],
        "endOfFileToken": {
            "kind": "EndOfFileToken",
            "fullStart": 1068,
            "fullEnd": 1068,
            "start": 1068,
            "end": 1068,
            "fullWidth": 0,
            "width": 0,
            "text": ""
        }
    },
    "lineMap": {
        "lineStarts": [
            0,
            67,
            152,
            232,
            308,
            380,
            385,
            440,
            574,
            579,
            581,
            583,
            606,
            653,
            683,
            694,
            696,
            743,
            773,
            784,
            786,
            807,
            826,
            846,
            866,
            901,
            913,
            915,
            978,
            1037,
            1044,
            1068
        ],
        "length": 1068
    }
}<|MERGE_RESOLUTION|>--- conflicted
+++ resolved
@@ -277,11 +277,8 @@
                                             "start": 635,
                                             "end": 638,
                                             "fullWidth": 3,
-<<<<<<< HEAD
                                             "width": 3,
-=======
                                             "modifiers": [],
->>>>>>> e3c38734
                                             "identifier": {
                                                 "kind": "IdentifierName",
                                                 "fullStart": 635,
@@ -321,11 +318,8 @@
                                             "start": 640,
                                             "end": 643,
                                             "fullWidth": 3,
-<<<<<<< HEAD
                                             "width": 3,
-=======
                                             "modifiers": [],
->>>>>>> e3c38734
                                             "identifier": {
                                                 "kind": "IdentifierName",
                                                 "fullStart": 640,
@@ -365,11 +359,8 @@
                                             "start": 645,
                                             "end": 648,
                                             "fullWidth": 3,
-<<<<<<< HEAD
                                             "width": 3,
-=======
                                             "modifiers": [],
->>>>>>> e3c38734
                                             "identifier": {
                                                 "kind": "IdentifierName",
                                                 "fullStart": 645,
@@ -666,11 +657,8 @@
                                             "start": 725,
                                             "end": 728,
                                             "fullWidth": 3,
-<<<<<<< HEAD
                                             "width": 3,
-=======
                                             "modifiers": [],
->>>>>>> e3c38734
                                             "identifier": {
                                                 "kind": "IdentifierName",
                                                 "fullStart": 725,
@@ -710,11 +698,8 @@
                                             "start": 730,
                                             "end": 733,
                                             "fullWidth": 3,
-<<<<<<< HEAD
                                             "width": 3,
-=======
                                             "modifiers": [],
->>>>>>> e3c38734
                                             "identifier": {
                                                 "kind": "IdentifierName",
                                                 "fullStart": 730,
@@ -754,11 +739,8 @@
                                             "start": 735,
                                             "end": 738,
                                             "fullWidth": 3,
-<<<<<<< HEAD
                                             "width": 3,
-=======
                                             "modifiers": [],
->>>>>>> e3c38734
                                             "identifier": {
                                                 "kind": "IdentifierName",
                                                 "fullStart": 735,
