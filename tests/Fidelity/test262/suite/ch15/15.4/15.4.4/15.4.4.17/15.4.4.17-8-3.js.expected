{
    "isDeclaration": false,
    "languageVersion": "EcmaScript5",
    "parseOptions": {
        "allowAutomaticSemicolonInsertion": true
    },
    "sourceUnit": {
        "kind": "SourceUnit",
        "fullStart": 0,
        "fullEnd": 831,
        "start": 582,
        "end": 831,
        "fullWidth": 831,
        "width": 249,
        "isIncrementallyUnusable": true,
        "moduleElements": [
            {
                "kind": "FunctionDeclaration",
                "fullStart": 0,
                "fullEnd": 807,
                "start": 582,
                "end": 805,
                "fullWidth": 807,
                "width": 223,
                "modifiers": [],
                "functionKeyword": {
                    "kind": "FunctionKeyword",
                    "fullStart": 0,
                    "fullEnd": 591,
                    "start": 582,
                    "end": 590,
                    "fullWidth": 591,
                    "width": 8,
                    "text": "function",
                    "value": "function",
                    "valueText": "function",
                    "hasLeadingTrivia": true,
                    "hasLeadingComment": true,
                    "hasLeadingNewLine": true,
                    "hasTrailingTrivia": true,
                    "leadingTrivia": [
                        {
                            "kind": "SingleLineCommentTrivia",
                            "text": "/// Copyright (c) 2012 Ecma International.  All rights reserved. "
                        },
                        {
                            "kind": "NewLineTrivia",
                            "text": "\r\n"
                        },
                        {
                            "kind": "SingleLineCommentTrivia",
                            "text": "/// Ecma International makes this code available under the terms and conditions set"
                        },
                        {
                            "kind": "NewLineTrivia",
                            "text": "\r\n"
                        },
                        {
                            "kind": "SingleLineCommentTrivia",
                            "text": "/// forth on http://hg.ecmascript.org/tests/test262/raw-file/tip/LICENSE (the "
                        },
                        {
                            "kind": "NewLineTrivia",
                            "text": "\r\n"
                        },
                        {
                            "kind": "SingleLineCommentTrivia",
                            "text": "/// \"Use Terms\").   Any redistribution of this code must retain the above "
                        },
                        {
                            "kind": "NewLineTrivia",
                            "text": "\r\n"
                        },
                        {
                            "kind": "SingleLineCommentTrivia",
                            "text": "/// copyright and this notice and otherwise comply with the Use Terms."
                        },
                        {
                            "kind": "NewLineTrivia",
                            "text": "\r\n"
                        },
                        {
                            "kind": "MultiLineCommentTrivia",
                            "text": "/**\r\n * @path ch15/15.4/15.4.4/15.4.4.17/15.4.4.17-8-3.js\r\n * @description Array.prototype.some returns false if 'length' is 0 (subclassed Array, length overridden to false (type conversion))\r\n */"
                        },
                        {
                            "kind": "NewLineTrivia",
                            "text": "\r\n"
                        },
                        {
                            "kind": "NewLineTrivia",
                            "text": "\r\n"
                        },
                        {
                            "kind": "NewLineTrivia",
                            "text": "\r\n"
                        }
                    ],
                    "trailingTrivia": [
                        {
                            "kind": "WhitespaceTrivia",
                            "text": " "
                        }
                    ]
                },
                "identifier": {
                    "kind": "IdentifierName",
                    "fullStart": 591,
                    "fullEnd": 599,
                    "start": 591,
                    "end": 599,
                    "fullWidth": 8,
                    "width": 8,
                    "text": "testcase",
                    "value": "testcase",
                    "valueText": "testcase"
                },
                "callSignature": {
                    "kind": "CallSignature",
                    "fullStart": 599,
                    "fullEnd": 602,
                    "start": 599,
                    "end": 601,
                    "fullWidth": 3,
                    "width": 2,
                    "parameterList": {
                        "kind": "ParameterList",
                        "fullStart": 599,
                        "fullEnd": 602,
                        "start": 599,
                        "end": 601,
                        "fullWidth": 3,
                        "width": 2,
                        "openParenToken": {
                            "kind": "OpenParenToken",
                            "fullStart": 599,
                            "fullEnd": 600,
                            "start": 599,
                            "end": 600,
                            "fullWidth": 1,
                            "width": 1,
                            "text": "(",
                            "value": "(",
                            "valueText": "("
                        },
                        "parameters": [],
                        "closeParenToken": {
                            "kind": "CloseParenToken",
                            "fullStart": 600,
                            "fullEnd": 602,
                            "start": 600,
                            "end": 601,
                            "fullWidth": 2,
                            "width": 1,
                            "text": ")",
                            "value": ")",
                            "valueText": ")",
                            "hasTrailingTrivia": true,
                            "trailingTrivia": [
                                {
                                    "kind": "WhitespaceTrivia",
                                    "text": " "
                                }
                            ]
                        }
                    }
                },
                "block": {
                    "kind": "Block",
                    "fullStart": 602,
                    "fullEnd": 807,
                    "start": 602,
                    "end": 805,
                    "fullWidth": 205,
                    "width": 203,
                    "openBraceToken": {
                        "kind": "OpenBraceToken",
                        "fullStart": 602,
                        "fullEnd": 605,
                        "start": 602,
                        "end": 603,
                        "fullWidth": 3,
                        "width": 1,
                        "text": "{",
                        "value": "{",
                        "valueText": "{",
                        "hasTrailingTrivia": true,
                        "hasTrailingNewLine": true,
                        "trailingTrivia": [
                            {
                                "kind": "NewLineTrivia",
                                "text": "\r\n"
                            }
                        ]
                    },
                    "statements": [
                        {
                            "kind": "ExpressionStatement",
                            "fullStart": 605,
                            "fullEnd": 644,
                            "start": 607,
                            "end": 642,
                            "fullWidth": 39,
                            "width": 35,
                            "expression": {
                                "kind": "AssignmentExpression",
                                "fullStart": 605,
                                "fullEnd": 641,
                                "start": 607,
                                "end": 641,
                                "fullWidth": 36,
                                "width": 34,
                                "left": {
                                    "kind": "MemberAccessExpression",
                                    "fullStart": 605,
                                    "fullEnd": 621,
                                    "start": 607,
                                    "end": 620,
                                    "fullWidth": 16,
                                    "width": 13,
                                    "expression": {
                                        "kind": "IdentifierName",
                                        "fullStart": 605,
                                        "fullEnd": 610,
                                        "start": 607,
                                        "end": 610,
                                        "fullWidth": 5,
                                        "width": 3,
                                        "text": "foo",
                                        "value": "foo",
                                        "valueText": "foo",
                                        "hasLeadingTrivia": true,
                                        "leadingTrivia": [
                                            {
                                                "kind": "WhitespaceTrivia",
                                                "text": "  "
                                            }
                                        ]
                                    },
                                    "dotToken": {
                                        "kind": "DotToken",
                                        "fullStart": 610,
                                        "fullEnd": 611,
                                        "start": 610,
                                        "end": 611,
                                        "fullWidth": 1,
                                        "width": 1,
                                        "text": ".",
                                        "value": ".",
                                        "valueText": "."
                                    },
                                    "name": {
                                        "kind": "IdentifierName",
                                        "fullStart": 611,
                                        "fullEnd": 621,
                                        "start": 611,
                                        "end": 620,
                                        "fullWidth": 10,
                                        "width": 9,
                                        "text": "prototype",
                                        "value": "prototype",
                                        "valueText": "prototype",
                                        "hasTrailingTrivia": true,
                                        "trailingTrivia": [
                                            {
                                                "kind": "WhitespaceTrivia",
                                                "text": " "
                                            }
                                        ]
                                    }
                                },
                                "operatorToken": {
                                    "kind": "EqualsToken",
                                    "fullStart": 621,
                                    "fullEnd": 623,
                                    "start": 621,
                                    "end": 622,
                                    "fullWidth": 2,
                                    "width": 1,
                                    "text": "=",
                                    "value": "=",
                                    "valueText": "=",
                                    "hasTrailingTrivia": true,
                                    "trailingTrivia": [
                                        {
                                            "kind": "WhitespaceTrivia",
                                            "text": " "
                                        }
                                    ]
                                },
                                "right": {
                                    "kind": "ObjectCreationExpression",
                                    "fullStart": 623,
                                    "fullEnd": 641,
                                    "start": 623,
                                    "end": 641,
                                    "fullWidth": 18,
                                    "width": 18,
                                    "newKeyword": {
                                        "kind": "NewKeyword",
                                        "fullStart": 623,
                                        "fullEnd": 627,
                                        "start": 623,
                                        "end": 626,
                                        "fullWidth": 4,
                                        "width": 3,
                                        "text": "new",
                                        "value": "new",
                                        "valueText": "new",
                                        "hasTrailingTrivia": true,
                                        "trailingTrivia": [
                                            {
                                                "kind": "WhitespaceTrivia",
                                                "text": " "
                                            }
                                        ]
                                    },
                                    "expression": {
                                        "kind": "IdentifierName",
                                        "fullStart": 627,
                                        "fullEnd": 632,
                                        "start": 627,
                                        "end": 632,
                                        "fullWidth": 5,
                                        "width": 5,
                                        "text": "Array",
                                        "value": "Array",
                                        "valueText": "Array"
                                    },
                                    "argumentList": {
                                        "kind": "ArgumentList",
                                        "fullStart": 632,
                                        "fullEnd": 641,
                                        "start": 632,
                                        "end": 641,
                                        "fullWidth": 9,
                                        "width": 9,
                                        "openParenToken": {
                                            "kind": "OpenParenToken",
                                            "fullStart": 632,
                                            "fullEnd": 633,
                                            "start": 632,
                                            "end": 633,
                                            "fullWidth": 1,
                                            "width": 1,
                                            "text": "(",
                                            "value": "(",
                                            "valueText": "("
                                        },
                                        "arguments": [
                                            {
                                                "kind": "NumericLiteral",
                                                "fullStart": 633,
                                                "fullEnd": 634,
                                                "start": 633,
                                                "end": 634,
                                                "fullWidth": 1,
                                                "width": 1,
                                                "text": "1",
                                                "value": 1,
                                                "valueText": "1"
                                            },
                                            {
                                                "kind": "CommaToken",
                                                "fullStart": 634,
                                                "fullEnd": 636,
                                                "start": 634,
                                                "end": 635,
                                                "fullWidth": 2,
                                                "width": 1,
                                                "text": ",",
                                                "value": ",",
                                                "valueText": ",",
                                                "hasTrailingTrivia": true,
                                                "trailingTrivia": [
                                                    {
                                                        "kind": "WhitespaceTrivia",
                                                        "text": " "
                                                    }
                                                ]
                                            },
                                            {
                                                "kind": "NumericLiteral",
                                                "fullStart": 636,
                                                "fullEnd": 637,
                                                "start": 636,
                                                "end": 637,
                                                "fullWidth": 1,
                                                "width": 1,
                                                "text": "2",
                                                "value": 2,
                                                "valueText": "2"
                                            },
                                            {
                                                "kind": "CommaToken",
                                                "fullStart": 637,
                                                "fullEnd": 639,
                                                "start": 637,
                                                "end": 638,
                                                "fullWidth": 2,
                                                "width": 1,
                                                "text": ",",
                                                "value": ",",
                                                "valueText": ",",
                                                "hasTrailingTrivia": true,
                                                "trailingTrivia": [
                                                    {
                                                        "kind": "WhitespaceTrivia",
                                                        "text": " "
                                                    }
                                                ]
                                            },
                                            {
                                                "kind": "NumericLiteral",
                                                "fullStart": 639,
                                                "fullEnd": 640,
                                                "start": 639,
                                                "end": 640,
                                                "fullWidth": 1,
                                                "width": 1,
                                                "text": "3",
                                                "value": 3,
                                                "valueText": "3"
                                            }
                                        ],
                                        "closeParenToken": {
                                            "kind": "CloseParenToken",
                                            "fullStart": 640,
                                            "fullEnd": 641,
                                            "start": 640,
                                            "end": 641,
                                            "fullWidth": 1,
                                            "width": 1,
                                            "text": ")",
                                            "value": ")",
                                            "valueText": ")"
                                        }
                                    }
                                }
                            },
                            "semicolonToken": {
                                "kind": "SemicolonToken",
                                "fullStart": 641,
                                "fullEnd": 644,
                                "start": 641,
                                "end": 642,
                                "fullWidth": 3,
                                "width": 1,
                                "text": ";",
                                "value": ";",
                                "valueText": ";",
                                "hasTrailingTrivia": true,
                                "hasTrailingNewLine": true,
                                "trailingTrivia": [
                                    {
                                        "kind": "NewLineTrivia",
                                        "text": "\r\n"
                                    }
                                ]
                            }
                        },
                        {
                            "kind": "FunctionDeclaration",
                            "fullStart": 644,
                            "fullEnd": 665,
                            "start": 646,
                            "end": 663,
                            "fullWidth": 21,
                            "width": 17,
                            "modifiers": [],
                            "functionKeyword": {
                                "kind": "FunctionKeyword",
                                "fullStart": 644,
                                "fullEnd": 655,
                                "start": 646,
                                "end": 654,
                                "fullWidth": 11,
                                "width": 8,
                                "text": "function",
                                "value": "function",
                                "valueText": "function",
                                "hasLeadingTrivia": true,
                                "hasTrailingTrivia": true,
                                "leadingTrivia": [
                                    {
                                        "kind": "WhitespaceTrivia",
                                        "text": "  "
                                    }
                                ],
                                "trailingTrivia": [
                                    {
                                        "kind": "WhitespaceTrivia",
                                        "text": " "
                                    }
                                ]
                            },
                            "identifier": {
                                "kind": "IdentifierName",
                                "fullStart": 655,
                                "fullEnd": 658,
                                "start": 655,
                                "end": 658,
                                "fullWidth": 3,
                                "width": 3,
                                "text": "foo",
                                "value": "foo",
                                "valueText": "foo"
                            },
                            "callSignature": {
                                "kind": "CallSignature",
                                "fullStart": 658,
                                "fullEnd": 661,
                                "start": 658,
                                "end": 660,
                                "fullWidth": 3,
                                "width": 2,
                                "parameterList": {
                                    "kind": "ParameterList",
                                    "fullStart": 658,
                                    "fullEnd": 661,
                                    "start": 658,
                                    "end": 660,
                                    "fullWidth": 3,
                                    "width": 2,
                                    "openParenToken": {
                                        "kind": "OpenParenToken",
                                        "fullStart": 658,
                                        "fullEnd": 659,
                                        "start": 658,
                                        "end": 659,
                                        "fullWidth": 1,
                                        "width": 1,
                                        "text": "(",
                                        "value": "(",
                                        "valueText": "("
                                    },
                                    "parameters": [],
                                    "closeParenToken": {
                                        "kind": "CloseParenToken",
                                        "fullStart": 659,
                                        "fullEnd": 661,
                                        "start": 659,
                                        "end": 660,
                                        "fullWidth": 2,
                                        "width": 1,
                                        "text": ")",
                                        "value": ")",
                                        "valueText": ")",
                                        "hasTrailingTrivia": true,
                                        "trailingTrivia": [
                                            {
                                                "kind": "WhitespaceTrivia",
                                                "text": " "
                                            }
                                        ]
                                    }
                                }
                            },
                            "block": {
                                "kind": "Block",
                                "fullStart": 661,
                                "fullEnd": 665,
                                "start": 661,
                                "end": 663,
                                "fullWidth": 4,
                                "width": 2,
                                "openBraceToken": {
                                    "kind": "OpenBraceToken",
                                    "fullStart": 661,
                                    "fullEnd": 662,
                                    "start": 661,
                                    "end": 662,
                                    "fullWidth": 1,
                                    "width": 1,
                                    "text": "{",
                                    "value": "{",
                                    "valueText": "{"
                                },
                                "statements": [],
                                "closeBraceToken": {
                                    "kind": "CloseBraceToken",
                                    "fullStart": 662,
                                    "fullEnd": 665,
                                    "start": 662,
                                    "end": 663,
                                    "fullWidth": 3,
                                    "width": 1,
                                    "text": "}",
                                    "value": "}",
                                    "valueText": "}",
                                    "hasTrailingTrivia": true,
                                    "hasTrailingNewLine": true,
                                    "trailingTrivia": [
                                        {
                                            "kind": "NewLineTrivia",
                                            "text": "\r\n"
                                        }
                                    ]
                                }
                            }
                        },
                        {
                            "kind": "VariableStatement",
                            "fullStart": 665,
                            "fullEnd": 687,
                            "start": 667,
                            "end": 685,
                            "fullWidth": 22,
                            "width": 18,
                            "modifiers": [],
                            "variableDeclaration": {
                                "kind": "VariableDeclaration",
                                "fullStart": 665,
                                "fullEnd": 684,
                                "start": 667,
                                "end": 684,
                                "fullWidth": 19,
                                "width": 17,
                                "varKeyword": {
                                    "kind": "VarKeyword",
                                    "fullStart": 665,
                                    "fullEnd": 671,
                                    "start": 667,
                                    "end": 670,
                                    "fullWidth": 6,
                                    "width": 3,
                                    "text": "var",
                                    "value": "var",
                                    "valueText": "var",
                                    "hasLeadingTrivia": true,
                                    "hasTrailingTrivia": true,
                                    "leadingTrivia": [
                                        {
                                            "kind": "WhitespaceTrivia",
                                            "text": "  "
                                        }
                                    ],
                                    "trailingTrivia": [
                                        {
                                            "kind": "WhitespaceTrivia",
                                            "text": " "
                                        }
                                    ]
                                },
                                "variableDeclarators": [
                                    {
                                        "kind": "VariableDeclarator",
                                        "fullStart": 671,
                                        "fullEnd": 684,
                                        "start": 671,
                                        "end": 684,
                                        "fullWidth": 13,
<<<<<<< HEAD
                                        "width": 13,
                                        "identifier": {
=======
                                        "propertyName": {
>>>>>>> 85e84683
                                            "kind": "IdentifierName",
                                            "fullStart": 671,
                                            "fullEnd": 673,
                                            "start": 671,
                                            "end": 672,
                                            "fullWidth": 2,
                                            "width": 1,
                                            "text": "f",
                                            "value": "f",
                                            "valueText": "f",
                                            "hasTrailingTrivia": true,
                                            "trailingTrivia": [
                                                {
                                                    "kind": "WhitespaceTrivia",
                                                    "text": " "
                                                }
                                            ]
                                        },
                                        "equalsValueClause": {
                                            "kind": "EqualsValueClause",
                                            "fullStart": 673,
                                            "fullEnd": 684,
                                            "start": 673,
                                            "end": 684,
                                            "fullWidth": 11,
                                            "width": 11,
                                            "equalsToken": {
                                                "kind": "EqualsToken",
                                                "fullStart": 673,
                                                "fullEnd": 675,
                                                "start": 673,
                                                "end": 674,
                                                "fullWidth": 2,
                                                "width": 1,
                                                "text": "=",
                                                "value": "=",
                                                "valueText": "=",
                                                "hasTrailingTrivia": true,
                                                "trailingTrivia": [
                                                    {
                                                        "kind": "WhitespaceTrivia",
                                                        "text": " "
                                                    }
                                                ]
                                            },
                                            "value": {
                                                "kind": "ObjectCreationExpression",
                                                "fullStart": 675,
                                                "fullEnd": 684,
                                                "start": 675,
                                                "end": 684,
                                                "fullWidth": 9,
                                                "width": 9,
                                                "newKeyword": {
                                                    "kind": "NewKeyword",
                                                    "fullStart": 675,
                                                    "fullEnd": 679,
                                                    "start": 675,
                                                    "end": 678,
                                                    "fullWidth": 4,
                                                    "width": 3,
                                                    "text": "new",
                                                    "value": "new",
                                                    "valueText": "new",
                                                    "hasTrailingTrivia": true,
                                                    "trailingTrivia": [
                                                        {
                                                            "kind": "WhitespaceTrivia",
                                                            "text": " "
                                                        }
                                                    ]
                                                },
                                                "expression": {
                                                    "kind": "IdentifierName",
                                                    "fullStart": 679,
                                                    "fullEnd": 682,
                                                    "start": 679,
                                                    "end": 682,
                                                    "fullWidth": 3,
                                                    "width": 3,
                                                    "text": "foo",
                                                    "value": "foo",
                                                    "valueText": "foo"
                                                },
                                                "argumentList": {
                                                    "kind": "ArgumentList",
                                                    "fullStart": 682,
                                                    "fullEnd": 684,
                                                    "start": 682,
                                                    "end": 684,
                                                    "fullWidth": 2,
                                                    "width": 2,
                                                    "openParenToken": {
                                                        "kind": "OpenParenToken",
                                                        "fullStart": 682,
                                                        "fullEnd": 683,
                                                        "start": 682,
                                                        "end": 683,
                                                        "fullWidth": 1,
                                                        "width": 1,
                                                        "text": "(",
                                                        "value": "(",
                                                        "valueText": "("
                                                    },
                                                    "arguments": [],
                                                    "closeParenToken": {
                                                        "kind": "CloseParenToken",
                                                        "fullStart": 683,
                                                        "fullEnd": 684,
                                                        "start": 683,
                                                        "end": 684,
                                                        "fullWidth": 1,
                                                        "width": 1,
                                                        "text": ")",
                                                        "value": ")",
                                                        "valueText": ")"
                                                    }
                                                }
                                            }
                                        }
                                    }
                                ]
                            },
                            "semicolonToken": {
                                "kind": "SemicolonToken",
                                "fullStart": 684,
                                "fullEnd": 687,
                                "start": 684,
                                "end": 685,
                                "fullWidth": 3,
                                "width": 1,
                                "text": ";",
                                "value": ";",
                                "valueText": ";",
                                "hasTrailingTrivia": true,
                                "hasTrailingNewLine": true,
                                "trailingTrivia": [
                                    {
                                        "kind": "NewLineTrivia",
                                        "text": "\r\n"
                                    }
                                ]
                            }
                        },
                        {
                            "kind": "ExpressionStatement",
                            "fullStart": 687,
                            "fullEnd": 708,
                            "start": 689,
                            "end": 706,
                            "fullWidth": 21,
                            "width": 17,
                            "expression": {
                                "kind": "AssignmentExpression",
                                "fullStart": 687,
                                "fullEnd": 705,
                                "start": 689,
                                "end": 705,
                                "fullWidth": 18,
                                "width": 16,
                                "left": {
                                    "kind": "MemberAccessExpression",
                                    "fullStart": 687,
                                    "fullEnd": 698,
                                    "start": 689,
                                    "end": 697,
                                    "fullWidth": 11,
                                    "width": 8,
                                    "expression": {
                                        "kind": "IdentifierName",
                                        "fullStart": 687,
                                        "fullEnd": 690,
                                        "start": 689,
                                        "end": 690,
                                        "fullWidth": 3,
                                        "width": 1,
                                        "text": "f",
                                        "value": "f",
                                        "valueText": "f",
                                        "hasLeadingTrivia": true,
                                        "leadingTrivia": [
                                            {
                                                "kind": "WhitespaceTrivia",
                                                "text": "  "
                                            }
                                        ]
                                    },
                                    "dotToken": {
                                        "kind": "DotToken",
                                        "fullStart": 690,
                                        "fullEnd": 691,
                                        "start": 690,
                                        "end": 691,
                                        "fullWidth": 1,
                                        "width": 1,
                                        "text": ".",
                                        "value": ".",
                                        "valueText": "."
                                    },
                                    "name": {
                                        "kind": "IdentifierName",
                                        "fullStart": 691,
                                        "fullEnd": 698,
                                        "start": 691,
                                        "end": 697,
                                        "fullWidth": 7,
                                        "width": 6,
                                        "text": "length",
                                        "value": "length",
                                        "valueText": "length",
                                        "hasTrailingTrivia": true,
                                        "trailingTrivia": [
                                            {
                                                "kind": "WhitespaceTrivia",
                                                "text": " "
                                            }
                                        ]
                                    }
                                },
                                "operatorToken": {
                                    "kind": "EqualsToken",
                                    "fullStart": 698,
                                    "fullEnd": 700,
                                    "start": 698,
                                    "end": 699,
                                    "fullWidth": 2,
                                    "width": 1,
                                    "text": "=",
                                    "value": "=",
                                    "valueText": "=",
                                    "hasTrailingTrivia": true,
                                    "trailingTrivia": [
                                        {
                                            "kind": "WhitespaceTrivia",
                                            "text": " "
                                        }
                                    ]
                                },
                                "right": {
                                    "kind": "FalseKeyword",
                                    "fullStart": 700,
                                    "fullEnd": 705,
                                    "start": 700,
                                    "end": 705,
                                    "fullWidth": 5,
                                    "width": 5,
                                    "text": "false",
                                    "value": false,
                                    "valueText": "false"
                                }
                            },
                            "semicolonToken": {
                                "kind": "SemicolonToken",
                                "fullStart": 705,
                                "fullEnd": 708,
                                "start": 705,
                                "end": 706,
                                "fullWidth": 3,
                                "width": 1,
                                "text": ";",
                                "value": ";",
                                "valueText": ";",
                                "hasTrailingTrivia": true,
                                "hasTrailingNewLine": true,
                                "trailingTrivia": [
                                    {
                                        "kind": "NewLineTrivia",
                                        "text": "\r\n"
                                    }
                                ]
                            }
                        },
                        {
                            "kind": "FunctionDeclaration",
                            "fullStart": 708,
                            "fullEnd": 731,
                            "start": 714,
                            "end": 729,
                            "fullWidth": 23,
                            "width": 15,
                            "modifiers": [],
                            "functionKeyword": {
                                "kind": "FunctionKeyword",
                                "fullStart": 708,
                                "fullEnd": 723,
                                "start": 714,
                                "end": 722,
                                "fullWidth": 15,
                                "width": 8,
                                "text": "function",
                                "value": "function",
                                "valueText": "function",
                                "hasLeadingTrivia": true,
                                "hasLeadingNewLine": true,
                                "hasTrailingTrivia": true,
                                "leadingTrivia": [
                                    {
                                        "kind": "WhitespaceTrivia",
                                        "text": "  "
                                    },
                                    {
                                        "kind": "NewLineTrivia",
                                        "text": "\r\n"
                                    },
                                    {
                                        "kind": "WhitespaceTrivia",
                                        "text": "  "
                                    }
                                ],
                                "trailingTrivia": [
                                    {
                                        "kind": "WhitespaceTrivia",
                                        "text": " "
                                    }
                                ]
                            },
                            "identifier": {
                                "kind": "IdentifierName",
                                "fullStart": 723,
                                "fullEnd": 725,
                                "start": 723,
                                "end": 725,
                                "fullWidth": 2,
                                "width": 2,
                                "text": "cb",
                                "value": "cb",
                                "valueText": "cb"
                            },
                            "callSignature": {
                                "kind": "CallSignature",
                                "fullStart": 725,
                                "fullEnd": 727,
                                "start": 725,
                                "end": 727,
                                "fullWidth": 2,
                                "width": 2,
                                "parameterList": {
                                    "kind": "ParameterList",
                                    "fullStart": 725,
                                    "fullEnd": 727,
                                    "start": 725,
                                    "end": 727,
                                    "fullWidth": 2,
                                    "width": 2,
                                    "openParenToken": {
                                        "kind": "OpenParenToken",
                                        "fullStart": 725,
                                        "fullEnd": 726,
                                        "start": 725,
                                        "end": 726,
                                        "fullWidth": 1,
                                        "width": 1,
                                        "text": "(",
                                        "value": "(",
                                        "valueText": "("
                                    },
                                    "parameters": [],
                                    "closeParenToken": {
                                        "kind": "CloseParenToken",
                                        "fullStart": 726,
                                        "fullEnd": 727,
                                        "start": 726,
                                        "end": 727,
                                        "fullWidth": 1,
                                        "width": 1,
                                        "text": ")",
                                        "value": ")",
                                        "valueText": ")"
                                    }
                                }
                            },
                            "block": {
                                "kind": "Block",
                                "fullStart": 727,
                                "fullEnd": 731,
                                "start": 727,
                                "end": 729,
                                "fullWidth": 4,
                                "width": 2,
                                "openBraceToken": {
                                    "kind": "OpenBraceToken",
                                    "fullStart": 727,
                                    "fullEnd": 728,
                                    "start": 727,
                                    "end": 728,
                                    "fullWidth": 1,
                                    "width": 1,
                                    "text": "{",
                                    "value": "{",
                                    "valueText": "{"
                                },
                                "statements": [],
                                "closeBraceToken": {
                                    "kind": "CloseBraceToken",
                                    "fullStart": 728,
                                    "fullEnd": 731,
                                    "start": 728,
                                    "end": 729,
                                    "fullWidth": 3,
                                    "width": 1,
                                    "text": "}",
                                    "value": "}",
                                    "valueText": "}",
                                    "hasTrailingTrivia": true,
                                    "hasTrailingNewLine": true,
                                    "trailingTrivia": [
                                        {
                                            "kind": "NewLineTrivia",
                                            "text": "\r\n"
                                        }
                                    ]
                                }
                            }
                        },
                        {
                            "kind": "VariableStatement",
                            "fullStart": 731,
                            "fullEnd": 754,
                            "start": 733,
                            "end": 752,
                            "fullWidth": 23,
                            "width": 19,
                            "modifiers": [],
                            "variableDeclaration": {
                                "kind": "VariableDeclaration",
                                "fullStart": 731,
                                "fullEnd": 751,
                                "start": 733,
                                "end": 751,
                                "fullWidth": 20,
                                "width": 18,
                                "varKeyword": {
                                    "kind": "VarKeyword",
                                    "fullStart": 731,
                                    "fullEnd": 737,
                                    "start": 733,
                                    "end": 736,
                                    "fullWidth": 6,
                                    "width": 3,
                                    "text": "var",
                                    "value": "var",
                                    "valueText": "var",
                                    "hasLeadingTrivia": true,
                                    "hasTrailingTrivia": true,
                                    "leadingTrivia": [
                                        {
                                            "kind": "WhitespaceTrivia",
                                            "text": "  "
                                        }
                                    ],
                                    "trailingTrivia": [
                                        {
                                            "kind": "WhitespaceTrivia",
                                            "text": " "
                                        }
                                    ]
                                },
                                "variableDeclarators": [
                                    {
                                        "kind": "VariableDeclarator",
                                        "fullStart": 737,
                                        "fullEnd": 751,
                                        "start": 737,
                                        "end": 751,
                                        "fullWidth": 14,
<<<<<<< HEAD
                                        "width": 14,
                                        "identifier": {
=======
                                        "propertyName": {
>>>>>>> 85e84683
                                            "kind": "IdentifierName",
                                            "fullStart": 737,
                                            "fullEnd": 739,
                                            "start": 737,
                                            "end": 738,
                                            "fullWidth": 2,
                                            "width": 1,
                                            "text": "i",
                                            "value": "i",
                                            "valueText": "i",
                                            "hasTrailingTrivia": true,
                                            "trailingTrivia": [
                                                {
                                                    "kind": "WhitespaceTrivia",
                                                    "text": " "
                                                }
                                            ]
                                        },
                                        "equalsValueClause": {
                                            "kind": "EqualsValueClause",
                                            "fullStart": 739,
                                            "fullEnd": 751,
                                            "start": 739,
                                            "end": 751,
                                            "fullWidth": 12,
                                            "width": 12,
                                            "equalsToken": {
                                                "kind": "EqualsToken",
                                                "fullStart": 739,
                                                "fullEnd": 741,
                                                "start": 739,
                                                "end": 740,
                                                "fullWidth": 2,
                                                "width": 1,
                                                "text": "=",
                                                "value": "=",
                                                "valueText": "=",
                                                "hasTrailingTrivia": true,
                                                "trailingTrivia": [
                                                    {
                                                        "kind": "WhitespaceTrivia",
                                                        "text": " "
                                                    }
                                                ]
                                            },
                                            "value": {
                                                "kind": "InvocationExpression",
                                                "fullStart": 741,
                                                "fullEnd": 751,
                                                "start": 741,
                                                "end": 751,
                                                "fullWidth": 10,
                                                "width": 10,
                                                "expression": {
                                                    "kind": "MemberAccessExpression",
                                                    "fullStart": 741,
                                                    "fullEnd": 747,
                                                    "start": 741,
                                                    "end": 747,
                                                    "fullWidth": 6,
                                                    "width": 6,
                                                    "expression": {
                                                        "kind": "IdentifierName",
                                                        "fullStart": 741,
                                                        "fullEnd": 742,
                                                        "start": 741,
                                                        "end": 742,
                                                        "fullWidth": 1,
                                                        "width": 1,
                                                        "text": "f",
                                                        "value": "f",
                                                        "valueText": "f"
                                                    },
                                                    "dotToken": {
                                                        "kind": "DotToken",
                                                        "fullStart": 742,
                                                        "fullEnd": 743,
                                                        "start": 742,
                                                        "end": 743,
                                                        "fullWidth": 1,
                                                        "width": 1,
                                                        "text": ".",
                                                        "value": ".",
                                                        "valueText": "."
                                                    },
                                                    "name": {
                                                        "kind": "IdentifierName",
                                                        "fullStart": 743,
                                                        "fullEnd": 747,
                                                        "start": 743,
                                                        "end": 747,
                                                        "fullWidth": 4,
                                                        "width": 4,
                                                        "text": "some",
                                                        "value": "some",
                                                        "valueText": "some"
                                                    }
                                                },
                                                "argumentList": {
                                                    "kind": "ArgumentList",
                                                    "fullStart": 747,
                                                    "fullEnd": 751,
                                                    "start": 747,
                                                    "end": 751,
                                                    "fullWidth": 4,
                                                    "width": 4,
                                                    "openParenToken": {
                                                        "kind": "OpenParenToken",
                                                        "fullStart": 747,
                                                        "fullEnd": 748,
                                                        "start": 747,
                                                        "end": 748,
                                                        "fullWidth": 1,
                                                        "width": 1,
                                                        "text": "(",
                                                        "value": "(",
                                                        "valueText": "("
                                                    },
                                                    "arguments": [
                                                        {
                                                            "kind": "IdentifierName",
                                                            "fullStart": 748,
                                                            "fullEnd": 750,
                                                            "start": 748,
                                                            "end": 750,
                                                            "fullWidth": 2,
                                                            "width": 2,
                                                            "text": "cb",
                                                            "value": "cb",
                                                            "valueText": "cb"
                                                        }
                                                    ],
                                                    "closeParenToken": {
                                                        "kind": "CloseParenToken",
                                                        "fullStart": 750,
                                                        "fullEnd": 751,
                                                        "start": 750,
                                                        "end": 751,
                                                        "fullWidth": 1,
                                                        "width": 1,
                                                        "text": ")",
                                                        "value": ")",
                                                        "valueText": ")"
                                                    }
                                                }
                                            }
                                        }
                                    }
                                ]
                            },
                            "semicolonToken": {
                                "kind": "SemicolonToken",
                                "fullStart": 751,
                                "fullEnd": 754,
                                "start": 751,
                                "end": 752,
                                "fullWidth": 3,
                                "width": 1,
                                "text": ";",
                                "value": ";",
                                "valueText": ";",
                                "hasTrailingTrivia": true,
                                "hasTrailingNewLine": true,
                                "trailingTrivia": [
                                    {
                                        "kind": "NewLineTrivia",
                                        "text": "\r\n"
                                    }
                                ]
                            }
                        },
                        {
                            "kind": "IfStatement",
                            "fullStart": 754,
                            "fullEnd": 803,
                            "start": 760,
                            "end": 801,
                            "fullWidth": 49,
                            "width": 41,
                            "ifKeyword": {
                                "kind": "IfKeyword",
                                "fullStart": 754,
                                "fullEnd": 763,
                                "start": 760,
                                "end": 762,
                                "fullWidth": 9,
                                "width": 2,
                                "text": "if",
                                "value": "if",
                                "valueText": "if",
                                "hasLeadingTrivia": true,
                                "hasLeadingNewLine": true,
                                "hasTrailingTrivia": true,
                                "leadingTrivia": [
                                    {
                                        "kind": "WhitespaceTrivia",
                                        "text": "  "
                                    },
                                    {
                                        "kind": "NewLineTrivia",
                                        "text": "\r\n"
                                    },
                                    {
                                        "kind": "WhitespaceTrivia",
                                        "text": "  "
                                    }
                                ],
                                "trailingTrivia": [
                                    {
                                        "kind": "WhitespaceTrivia",
                                        "text": " "
                                    }
                                ]
                            },
                            "openParenToken": {
                                "kind": "OpenParenToken",
                                "fullStart": 763,
                                "fullEnd": 764,
                                "start": 763,
                                "end": 764,
                                "fullWidth": 1,
                                "width": 1,
                                "text": "(",
                                "value": "(",
                                "valueText": "("
                            },
                            "condition": {
                                "kind": "EqualsExpression",
                                "fullStart": 764,
                                "fullEnd": 775,
                                "start": 764,
                                "end": 775,
                                "fullWidth": 11,
                                "width": 11,
                                "left": {
                                    "kind": "IdentifierName",
                                    "fullStart": 764,
                                    "fullEnd": 766,
                                    "start": 764,
                                    "end": 765,
                                    "fullWidth": 2,
                                    "width": 1,
                                    "text": "i",
                                    "value": "i",
                                    "valueText": "i",
                                    "hasTrailingTrivia": true,
                                    "trailingTrivia": [
                                        {
                                            "kind": "WhitespaceTrivia",
                                            "text": " "
                                        }
                                    ]
                                },
                                "operatorToken": {
                                    "kind": "EqualsEqualsEqualsToken",
                                    "fullStart": 766,
                                    "fullEnd": 770,
                                    "start": 766,
                                    "end": 769,
                                    "fullWidth": 4,
                                    "width": 3,
                                    "text": "===",
                                    "value": "===",
                                    "valueText": "===",
                                    "hasTrailingTrivia": true,
                                    "trailingTrivia": [
                                        {
                                            "kind": "WhitespaceTrivia",
                                            "text": " "
                                        }
                                    ]
                                },
                                "right": {
                                    "kind": "FalseKeyword",
                                    "fullStart": 770,
                                    "fullEnd": 775,
                                    "start": 770,
                                    "end": 775,
                                    "fullWidth": 5,
                                    "width": 5,
                                    "text": "false",
                                    "value": false,
                                    "valueText": "false"
                                }
                            },
                            "closeParenToken": {
                                "kind": "CloseParenToken",
                                "fullStart": 775,
                                "fullEnd": 777,
                                "start": 775,
                                "end": 776,
                                "fullWidth": 2,
                                "width": 1,
                                "text": ")",
                                "value": ")",
                                "valueText": ")",
                                "hasTrailingTrivia": true,
                                "trailingTrivia": [
                                    {
                                        "kind": "WhitespaceTrivia",
                                        "text": " "
                                    }
                                ]
                            },
                            "statement": {
                                "kind": "Block",
                                "fullStart": 777,
                                "fullEnd": 803,
                                "start": 777,
                                "end": 801,
                                "fullWidth": 26,
                                "width": 24,
                                "openBraceToken": {
                                    "kind": "OpenBraceToken",
                                    "fullStart": 777,
                                    "fullEnd": 780,
                                    "start": 777,
                                    "end": 778,
                                    "fullWidth": 3,
                                    "width": 1,
                                    "text": "{",
                                    "value": "{",
                                    "valueText": "{",
                                    "hasTrailingTrivia": true,
                                    "hasTrailingNewLine": true,
                                    "trailingTrivia": [
                                        {
                                            "kind": "NewLineTrivia",
                                            "text": "\r\n"
                                        }
                                    ]
                                },
                                "statements": [
                                    {
                                        "kind": "ReturnStatement",
                                        "fullStart": 780,
                                        "fullEnd": 798,
                                        "start": 784,
                                        "end": 796,
                                        "fullWidth": 18,
                                        "width": 12,
                                        "returnKeyword": {
                                            "kind": "ReturnKeyword",
                                            "fullStart": 780,
                                            "fullEnd": 791,
                                            "start": 784,
                                            "end": 790,
                                            "fullWidth": 11,
                                            "width": 6,
                                            "text": "return",
                                            "value": "return",
                                            "valueText": "return",
                                            "hasLeadingTrivia": true,
                                            "hasTrailingTrivia": true,
                                            "leadingTrivia": [
                                                {
                                                    "kind": "WhitespaceTrivia",
                                                    "text": "    "
                                                }
                                            ],
                                            "trailingTrivia": [
                                                {
                                                    "kind": "WhitespaceTrivia",
                                                    "text": " "
                                                }
                                            ]
                                        },
                                        "expression": {
                                            "kind": "TrueKeyword",
                                            "fullStart": 791,
                                            "fullEnd": 795,
                                            "start": 791,
                                            "end": 795,
                                            "fullWidth": 4,
                                            "width": 4,
                                            "text": "true",
                                            "value": true,
                                            "valueText": "true"
                                        },
                                        "semicolonToken": {
                                            "kind": "SemicolonToken",
                                            "fullStart": 795,
                                            "fullEnd": 798,
                                            "start": 795,
                                            "end": 796,
                                            "fullWidth": 3,
                                            "width": 1,
                                            "text": ";",
                                            "value": ";",
                                            "valueText": ";",
                                            "hasTrailingTrivia": true,
                                            "hasTrailingNewLine": true,
                                            "trailingTrivia": [
                                                {
                                                    "kind": "NewLineTrivia",
                                                    "text": "\r\n"
                                                }
                                            ]
                                        }
                                    }
                                ],
                                "closeBraceToken": {
                                    "kind": "CloseBraceToken",
                                    "fullStart": 798,
                                    "fullEnd": 803,
                                    "start": 800,
                                    "end": 801,
                                    "fullWidth": 5,
                                    "width": 1,
                                    "text": "}",
                                    "value": "}",
                                    "valueText": "}",
                                    "hasLeadingTrivia": true,
                                    "hasTrailingTrivia": true,
                                    "hasTrailingNewLine": true,
                                    "leadingTrivia": [
                                        {
                                            "kind": "WhitespaceTrivia",
                                            "text": "  "
                                        }
                                    ],
                                    "trailingTrivia": [
                                        {
                                            "kind": "NewLineTrivia",
                                            "text": "\r\n"
                                        }
                                    ]
                                }
                            }
                        }
                    ],
                    "closeBraceToken": {
                        "kind": "CloseBraceToken",
                        "fullStart": 803,
                        "fullEnd": 807,
                        "start": 804,
                        "end": 805,
                        "fullWidth": 4,
                        "width": 1,
                        "text": "}",
                        "value": "}",
                        "valueText": "}",
                        "hasLeadingTrivia": true,
                        "hasTrailingTrivia": true,
                        "hasTrailingNewLine": true,
                        "leadingTrivia": [
                            {
                                "kind": "WhitespaceTrivia",
                                "text": " "
                            }
                        ],
                        "trailingTrivia": [
                            {
                                "kind": "NewLineTrivia",
                                "text": "\r\n"
                            }
                        ]
                    }
                }
            },
            {
                "kind": "ExpressionStatement",
                "fullStart": 807,
                "fullEnd": 831,
                "start": 807,
                "end": 829,
                "fullWidth": 24,
                "width": 22,
                "expression": {
                    "kind": "InvocationExpression",
                    "fullStart": 807,
                    "fullEnd": 828,
                    "start": 807,
                    "end": 828,
                    "fullWidth": 21,
                    "width": 21,
                    "expression": {
                        "kind": "IdentifierName",
                        "fullStart": 807,
                        "fullEnd": 818,
                        "start": 807,
                        "end": 818,
                        "fullWidth": 11,
                        "width": 11,
                        "text": "runTestCase",
                        "value": "runTestCase",
                        "valueText": "runTestCase"
                    },
                    "argumentList": {
                        "kind": "ArgumentList",
                        "fullStart": 818,
                        "fullEnd": 828,
                        "start": 818,
                        "end": 828,
                        "fullWidth": 10,
                        "width": 10,
                        "openParenToken": {
                            "kind": "OpenParenToken",
                            "fullStart": 818,
                            "fullEnd": 819,
                            "start": 818,
                            "end": 819,
                            "fullWidth": 1,
                            "width": 1,
                            "text": "(",
                            "value": "(",
                            "valueText": "("
                        },
                        "arguments": [
                            {
                                "kind": "IdentifierName",
                                "fullStart": 819,
                                "fullEnd": 827,
                                "start": 819,
                                "end": 827,
                                "fullWidth": 8,
                                "width": 8,
                                "text": "testcase",
                                "value": "testcase",
                                "valueText": "testcase"
                            }
                        ],
                        "closeParenToken": {
                            "kind": "CloseParenToken",
                            "fullStart": 827,
                            "fullEnd": 828,
                            "start": 827,
                            "end": 828,
                            "fullWidth": 1,
                            "width": 1,
                            "text": ")",
                            "value": ")",
                            "valueText": ")"
                        }
                    }
                },
                "semicolonToken": {
                    "kind": "SemicolonToken",
                    "fullStart": 828,
                    "fullEnd": 831,
                    "start": 828,
                    "end": 829,
                    "fullWidth": 3,
                    "width": 1,
                    "text": ";",
                    "value": ";",
                    "valueText": ";",
                    "hasTrailingTrivia": true,
                    "hasTrailingNewLine": true,
                    "trailingTrivia": [
                        {
                            "kind": "NewLineTrivia",
                            "text": "\r\n"
                        }
                    ]
                }
            }
        ],
        "endOfFileToken": {
            "kind": "EndOfFileToken",
            "fullStart": 831,
            "fullEnd": 831,
            "start": 831,
            "end": 831,
            "fullWidth": 0,
            "width": 0,
            "text": ""
        }
    },
    "lineMap": {
        "lineStarts": [
            0,
            67,
            152,
            232,
            308,
            380,
            385,
            439,
            573,
            578,
            580,
            582,
            605,
            644,
            665,
            687,
            708,
            712,
            731,
            754,
            758,
            780,
            798,
            803,
            807,
            831
        ],
        "length": 831
    }
}<|MERGE_RESOLUTION|>--- conflicted
+++ resolved
@@ -650,12 +650,8 @@
                                         "start": 671,
                                         "end": 684,
                                         "fullWidth": 13,
-<<<<<<< HEAD
                                         "width": 13,
-                                        "identifier": {
-=======
                                         "propertyName": {
->>>>>>> 85e84683
                                             "kind": "IdentifierName",
                                             "fullStart": 671,
                                             "fullEnd": 673,
@@ -1121,12 +1117,8 @@
                                         "start": 737,
                                         "end": 751,
                                         "fullWidth": 14,
-<<<<<<< HEAD
                                         "width": 14,
-                                        "identifier": {
-=======
                                         "propertyName": {
->>>>>>> 85e84683
                                             "kind": "IdentifierName",
                                             "fullStart": 737,
                                             "fullEnd": 739,
