--- conflicted
+++ resolved
@@ -279,11 +279,8 @@
                                             "start": 643,
                                             "end": 646,
                                             "fullWidth": 3,
-<<<<<<< HEAD
                                             "width": 3,
-=======
                                             "modifiers": [],
->>>>>>> e3c38734
                                             "identifier": {
                                                 "kind": "IdentifierName",
                                                 "fullStart": 643,
@@ -323,11 +320,8 @@
                                             "start": 648,
                                             "end": 651,
                                             "fullWidth": 3,
-<<<<<<< HEAD
                                             "width": 3,
-=======
                                             "modifiers": [],
->>>>>>> e3c38734
                                             "identifier": {
                                                 "kind": "IdentifierName",
                                                 "fullStart": 648,
@@ -367,11 +361,8 @@
                                             "start": 653,
                                             "end": 656,
                                             "fullWidth": 3,
-<<<<<<< HEAD
                                             "width": 3,
-=======
                                             "modifiers": [],
->>>>>>> e3c38734
                                             "identifier": {
                                                 "kind": "IdentifierName",
                                                 "fullStart": 653,
@@ -668,11 +659,8 @@
                                             "start": 733,
                                             "end": 736,
                                             "fullWidth": 3,
-<<<<<<< HEAD
                                             "width": 3,
-=======
                                             "modifiers": [],
->>>>>>> e3c38734
                                             "identifier": {
                                                 "kind": "IdentifierName",
                                                 "fullStart": 733,
@@ -712,11 +700,8 @@
                                             "start": 738,
                                             "end": 741,
                                             "fullWidth": 3,
-<<<<<<< HEAD
                                             "width": 3,
-=======
                                             "modifiers": [],
->>>>>>> e3c38734
                                             "identifier": {
                                                 "kind": "IdentifierName",
                                                 "fullStart": 738,
@@ -756,11 +741,8 @@
                                             "start": 743,
                                             "end": 746,
                                             "fullWidth": 3,
-<<<<<<< HEAD
                                             "width": 3,
-=======
                                             "modifiers": [],
->>>>>>> e3c38734
                                             "identifier": {
                                                 "kind": "IdentifierName",
                                                 "fullStart": 743,
