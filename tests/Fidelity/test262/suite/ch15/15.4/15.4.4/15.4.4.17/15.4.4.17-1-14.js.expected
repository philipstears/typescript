{
    "isDeclaration": false,
    "languageVersion": "EcmaScript5",
    "parseOptions": {
        "allowAutomaticSemicolonInsertion": true
    },
    "sourceUnit": {
        "kind": "SourceUnit",
        "fullStart": 0,
        "fullEnd": 806,
        "start": 511,
        "end": 806,
        "fullWidth": 806,
        "width": 295,
        "isIncrementallyUnusable": true,
        "moduleElements": [
            {
                "kind": "FunctionDeclaration",
                "fullStart": 0,
                "fullEnd": 782,
                "start": 511,
                "end": 780,
                "fullWidth": 782,
                "width": 269,
                "modifiers": [],
                "functionKeyword": {
                    "kind": "FunctionKeyword",
                    "fullStart": 0,
                    "fullEnd": 520,
                    "start": 511,
                    "end": 519,
                    "fullWidth": 520,
                    "width": 8,
                    "text": "function",
                    "value": "function",
                    "valueText": "function",
                    "hasLeadingTrivia": true,
                    "hasLeadingComment": true,
                    "hasLeadingNewLine": true,
                    "hasTrailingTrivia": true,
                    "leadingTrivia": [
                        {
                            "kind": "SingleLineCommentTrivia",
                            "text": "/// Copyright (c) 2012 Ecma International.  All rights reserved. "
                        },
                        {
                            "kind": "NewLineTrivia",
                            "text": "\r\n"
                        },
                        {
                            "kind": "SingleLineCommentTrivia",
                            "text": "/// Ecma International makes this code available under the terms and conditions set"
                        },
                        {
                            "kind": "NewLineTrivia",
                            "text": "\r\n"
                        },
                        {
                            "kind": "SingleLineCommentTrivia",
                            "text": "/// forth on http://hg.ecmascript.org/tests/test262/raw-file/tip/LICENSE (the "
                        },
                        {
                            "kind": "NewLineTrivia",
                            "text": "\r\n"
                        },
                        {
                            "kind": "SingleLineCommentTrivia",
                            "text": "/// \"Use Terms\").   Any redistribution of this code must retain the above "
                        },
                        {
                            "kind": "NewLineTrivia",
                            "text": "\r\n"
                        },
                        {
                            "kind": "SingleLineCommentTrivia",
                            "text": "/// copyright and this notice and otherwise comply with the Use Terms."
                        },
                        {
                            "kind": "NewLineTrivia",
                            "text": "\r\n"
                        },
                        {
                            "kind": "MultiLineCommentTrivia",
                            "text": "/**\r\n * @path ch15/15.4/15.4.4/15.4.4.17/15.4.4.17-1-14.js\r\n * @description Array.prototype.some applied to Error object\r\n */"
                        },
                        {
                            "kind": "NewLineTrivia",
                            "text": "\r\n"
                        },
                        {
                            "kind": "NewLineTrivia",
                            "text": "\r\n"
                        },
                        {
                            "kind": "NewLineTrivia",
                            "text": "\r\n"
                        }
                    ],
                    "trailingTrivia": [
                        {
                            "kind": "WhitespaceTrivia",
                            "text": " "
                        }
                    ]
                },
                "identifier": {
                    "kind": "IdentifierName",
                    "fullStart": 520,
                    "fullEnd": 528,
                    "start": 520,
                    "end": 528,
                    "fullWidth": 8,
                    "width": 8,
                    "text": "testcase",
                    "value": "testcase",
                    "valueText": "testcase"
                },
                "callSignature": {
                    "kind": "CallSignature",
                    "fullStart": 528,
                    "fullEnd": 531,
                    "start": 528,
                    "end": 530,
                    "fullWidth": 3,
                    "width": 2,
                    "parameterList": {
                        "kind": "ParameterList",
                        "fullStart": 528,
                        "fullEnd": 531,
                        "start": 528,
                        "end": 530,
                        "fullWidth": 3,
                        "width": 2,
                        "openParenToken": {
                            "kind": "OpenParenToken",
                            "fullStart": 528,
                            "fullEnd": 529,
                            "start": 528,
                            "end": 529,
                            "fullWidth": 1,
                            "width": 1,
                            "text": "(",
                            "value": "(",
                            "valueText": "("
                        },
                        "parameters": [],
                        "closeParenToken": {
                            "kind": "CloseParenToken",
                            "fullStart": 529,
                            "fullEnd": 531,
                            "start": 529,
                            "end": 530,
                            "fullWidth": 2,
                            "width": 1,
                            "text": ")",
                            "value": ")",
                            "valueText": ")",
                            "hasTrailingTrivia": true,
                            "trailingTrivia": [
                                {
                                    "kind": "WhitespaceTrivia",
                                    "text": " "
                                }
                            ]
                        }
                    }
                },
                "block": {
                    "kind": "Block",
                    "fullStart": 531,
                    "fullEnd": 782,
                    "start": 531,
                    "end": 780,
                    "fullWidth": 251,
                    "width": 249,
                    "openBraceToken": {
                        "kind": "OpenBraceToken",
                        "fullStart": 531,
                        "fullEnd": 534,
                        "start": 531,
                        "end": 532,
                        "fullWidth": 3,
                        "width": 1,
                        "text": "{",
                        "value": "{",
                        "valueText": "{",
                        "hasTrailingTrivia": true,
                        "hasTrailingNewLine": true,
                        "trailingTrivia": [
                            {
                                "kind": "NewLineTrivia",
                                "text": "\r\n"
                            }
                        ]
                    },
                    "statements": [
                        {
                            "kind": "FunctionDeclaration",
                            "fullStart": 534,
                            "fullEnd": 633,
                            "start": 542,
                            "end": 631,
                            "fullWidth": 99,
                            "width": 89,
                            "modifiers": [],
                            "functionKeyword": {
                                "kind": "FunctionKeyword",
                                "fullStart": 534,
                                "fullEnd": 551,
                                "start": 542,
                                "end": 550,
                                "fullWidth": 17,
                                "width": 8,
                                "text": "function",
                                "value": "function",
                                "valueText": "function",
                                "hasLeadingTrivia": true,
                                "hasTrailingTrivia": true,
                                "leadingTrivia": [
                                    {
                                        "kind": "WhitespaceTrivia",
                                        "text": "        "
                                    }
                                ],
                                "trailingTrivia": [
                                    {
                                        "kind": "WhitespaceTrivia",
                                        "text": " "
                                    }
                                ]
                            },
                            "identifier": {
                                "kind": "IdentifierName",
                                "fullStart": 551,
                                "fullEnd": 561,
                                "start": 551,
                                "end": 561,
                                "fullWidth": 10,
                                "width": 10,
                                "text": "callbackfn",
                                "value": "callbackfn",
                                "valueText": "callbackfn"
                            },
                            "callSignature": {
                                "kind": "CallSignature",
                                "fullStart": 561,
                                "fullEnd": 577,
                                "start": 561,
                                "end": 576,
                                "fullWidth": 16,
                                "width": 15,
                                "parameterList": {
                                    "kind": "ParameterList",
                                    "fullStart": 561,
                                    "fullEnd": 577,
                                    "start": 561,
                                    "end": 576,
                                    "fullWidth": 16,
                                    "width": 15,
                                    "openParenToken": {
                                        "kind": "OpenParenToken",
                                        "fullStart": 561,
                                        "fullEnd": 562,
                                        "start": 561,
                                        "end": 562,
                                        "fullWidth": 1,
                                        "width": 1,
                                        "text": "(",
                                        "value": "(",
                                        "valueText": "("
                                    },
                                    "parameters": [
                                        {
                                            "kind": "Parameter",
                                            "fullStart": 562,
                                            "fullEnd": 565,
                                            "start": 562,
                                            "end": 565,
                                            "fullWidth": 3,
<<<<<<< HEAD
                                            "width": 3,
=======
                                            "modifiers": [],
>>>>>>> e3c38734
                                            "identifier": {
                                                "kind": "IdentifierName",
                                                "fullStart": 562,
                                                "fullEnd": 565,
                                                "start": 562,
                                                "end": 565,
                                                "fullWidth": 3,
                                                "width": 3,
                                                "text": "val",
                                                "value": "val",
                                                "valueText": "val"
                                            }
                                        },
                                        {
                                            "kind": "CommaToken",
                                            "fullStart": 565,
                                            "fullEnd": 567,
                                            "start": 565,
                                            "end": 566,
                                            "fullWidth": 2,
                                            "width": 1,
                                            "text": ",",
                                            "value": ",",
                                            "valueText": ",",
                                            "hasTrailingTrivia": true,
                                            "trailingTrivia": [
                                                {
                                                    "kind": "WhitespaceTrivia",
                                                    "text": " "
                                                }
                                            ]
                                        },
                                        {
                                            "kind": "Parameter",
                                            "fullStart": 567,
                                            "fullEnd": 570,
                                            "start": 567,
                                            "end": 570,
                                            "fullWidth": 3,
<<<<<<< HEAD
                                            "width": 3,
=======
                                            "modifiers": [],
>>>>>>> e3c38734
                                            "identifier": {
                                                "kind": "IdentifierName",
                                                "fullStart": 567,
                                                "fullEnd": 570,
                                                "start": 567,
                                                "end": 570,
                                                "fullWidth": 3,
                                                "width": 3,
                                                "text": "idx",
                                                "value": "idx",
                                                "valueText": "idx"
                                            }
                                        },
                                        {
                                            "kind": "CommaToken",
                                            "fullStart": 570,
                                            "fullEnd": 572,
                                            "start": 570,
                                            "end": 571,
                                            "fullWidth": 2,
                                            "width": 1,
                                            "text": ",",
                                            "value": ",",
                                            "valueText": ",",
                                            "hasTrailingTrivia": true,
                                            "trailingTrivia": [
                                                {
                                                    "kind": "WhitespaceTrivia",
                                                    "text": " "
                                                }
                                            ]
                                        },
                                        {
                                            "kind": "Parameter",
                                            "fullStart": 572,
                                            "fullEnd": 575,
                                            "start": 572,
                                            "end": 575,
                                            "fullWidth": 3,
<<<<<<< HEAD
                                            "width": 3,
=======
                                            "modifiers": [],
>>>>>>> e3c38734
                                            "identifier": {
                                                "kind": "IdentifierName",
                                                "fullStart": 572,
                                                "fullEnd": 575,
                                                "start": 572,
                                                "end": 575,
                                                "fullWidth": 3,
                                                "width": 3,
                                                "text": "obj",
                                                "value": "obj",
                                                "valueText": "obj"
                                            }
                                        }
                                    ],
                                    "closeParenToken": {
                                        "kind": "CloseParenToken",
                                        "fullStart": 575,
                                        "fullEnd": 577,
                                        "start": 575,
                                        "end": 576,
                                        "fullWidth": 2,
                                        "width": 1,
                                        "text": ")",
                                        "value": ")",
                                        "valueText": ")",
                                        "hasTrailingTrivia": true,
                                        "trailingTrivia": [
                                            {
                                                "kind": "WhitespaceTrivia",
                                                "text": " "
                                            }
                                        ]
                                    }
                                }
                            },
                            "block": {
                                "kind": "Block",
                                "fullStart": 577,
                                "fullEnd": 633,
                                "start": 577,
                                "end": 631,
                                "fullWidth": 56,
                                "width": 54,
                                "openBraceToken": {
                                    "kind": "OpenBraceToken",
                                    "fullStart": 577,
                                    "fullEnd": 580,
                                    "start": 577,
                                    "end": 578,
                                    "fullWidth": 3,
                                    "width": 1,
                                    "text": "{",
                                    "value": "{",
                                    "valueText": "{",
                                    "hasTrailingTrivia": true,
                                    "hasTrailingNewLine": true,
                                    "trailingTrivia": [
                                        {
                                            "kind": "NewLineTrivia",
                                            "text": "\r\n"
                                        }
                                    ]
                                },
                                "statements": [
                                    {
                                        "kind": "ReturnStatement",
                                        "fullStart": 580,
                                        "fullEnd": 622,
                                        "start": 592,
                                        "end": 620,
                                        "fullWidth": 42,
                                        "width": 28,
                                        "returnKeyword": {
                                            "kind": "ReturnKeyword",
                                            "fullStart": 580,
                                            "fullEnd": 599,
                                            "start": 592,
                                            "end": 598,
                                            "fullWidth": 19,
                                            "width": 6,
                                            "text": "return",
                                            "value": "return",
                                            "valueText": "return",
                                            "hasLeadingTrivia": true,
                                            "hasTrailingTrivia": true,
                                            "leadingTrivia": [
                                                {
                                                    "kind": "WhitespaceTrivia",
                                                    "text": "            "
                                                }
                                            ],
                                            "trailingTrivia": [
                                                {
                                                    "kind": "WhitespaceTrivia",
                                                    "text": " "
                                                }
                                            ]
                                        },
                                        "expression": {
                                            "kind": "InstanceOfExpression",
                                            "fullStart": 599,
                                            "fullEnd": 619,
                                            "start": 599,
                                            "end": 619,
                                            "fullWidth": 20,
                                            "width": 20,
                                            "left": {
                                                "kind": "IdentifierName",
                                                "fullStart": 599,
                                                "fullEnd": 603,
                                                "start": 599,
                                                "end": 602,
                                                "fullWidth": 4,
                                                "width": 3,
                                                "text": "obj",
                                                "value": "obj",
                                                "valueText": "obj",
                                                "hasTrailingTrivia": true,
                                                "trailingTrivia": [
                                                    {
                                                        "kind": "WhitespaceTrivia",
                                                        "text": " "
                                                    }
                                                ]
                                            },
                                            "operatorToken": {
                                                "kind": "InstanceOfKeyword",
                                                "fullStart": 603,
                                                "fullEnd": 614,
                                                "start": 603,
                                                "end": 613,
                                                "fullWidth": 11,
                                                "width": 10,
                                                "text": "instanceof",
                                                "value": "instanceof",
                                                "valueText": "instanceof",
                                                "hasTrailingTrivia": true,
                                                "trailingTrivia": [
                                                    {
                                                        "kind": "WhitespaceTrivia",
                                                        "text": " "
                                                    }
                                                ]
                                            },
                                            "right": {
                                                "kind": "IdentifierName",
                                                "fullStart": 614,
                                                "fullEnd": 619,
                                                "start": 614,
                                                "end": 619,
                                                "fullWidth": 5,
                                                "width": 5,
                                                "text": "Error",
                                                "value": "Error",
                                                "valueText": "Error"
                                            }
                                        },
                                        "semicolonToken": {
                                            "kind": "SemicolonToken",
                                            "fullStart": 619,
                                            "fullEnd": 622,
                                            "start": 619,
                                            "end": 620,
                                            "fullWidth": 3,
                                            "width": 1,
                                            "text": ";",
                                            "value": ";",
                                            "valueText": ";",
                                            "hasTrailingTrivia": true,
                                            "hasTrailingNewLine": true,
                                            "trailingTrivia": [
                                                {
                                                    "kind": "NewLineTrivia",
                                                    "text": "\r\n"
                                                }
                                            ]
                                        }
                                    }
                                ],
                                "closeBraceToken": {
                                    "kind": "CloseBraceToken",
                                    "fullStart": 622,
                                    "fullEnd": 633,
                                    "start": 630,
                                    "end": 631,
                                    "fullWidth": 11,
                                    "width": 1,
                                    "text": "}",
                                    "value": "}",
                                    "valueText": "}",
                                    "hasLeadingTrivia": true,
                                    "hasTrailingTrivia": true,
                                    "hasTrailingNewLine": true,
                                    "leadingTrivia": [
                                        {
                                            "kind": "WhitespaceTrivia",
                                            "text": "        "
                                        }
                                    ],
                                    "trailingTrivia": [
                                        {
                                            "kind": "NewLineTrivia",
                                            "text": "\r\n"
                                        }
                                    ]
                                }
                            }
                        },
                        {
                            "kind": "VariableStatement",
                            "fullStart": 633,
                            "fullEnd": 667,
                            "start": 643,
                            "end": 665,
                            "fullWidth": 34,
                            "width": 22,
                            "modifiers": [],
                            "variableDeclaration": {
                                "kind": "VariableDeclaration",
                                "fullStart": 633,
                                "fullEnd": 664,
                                "start": 643,
                                "end": 664,
                                "fullWidth": 31,
                                "width": 21,
                                "varKeyword": {
                                    "kind": "VarKeyword",
                                    "fullStart": 633,
                                    "fullEnd": 647,
                                    "start": 643,
                                    "end": 646,
                                    "fullWidth": 14,
                                    "width": 3,
                                    "text": "var",
                                    "value": "var",
                                    "valueText": "var",
                                    "hasLeadingTrivia": true,
                                    "hasLeadingNewLine": true,
                                    "hasTrailingTrivia": true,
                                    "leadingTrivia": [
                                        {
                                            "kind": "NewLineTrivia",
                                            "text": "\r\n"
                                        },
                                        {
                                            "kind": "WhitespaceTrivia",
                                            "text": "        "
                                        }
                                    ],
                                    "trailingTrivia": [
                                        {
                                            "kind": "WhitespaceTrivia",
                                            "text": " "
                                        }
                                    ]
                                },
                                "variableDeclarators": [
                                    {
                                        "kind": "VariableDeclarator",
                                        "fullStart": 647,
                                        "fullEnd": 664,
                                        "start": 647,
                                        "end": 664,
                                        "fullWidth": 17,
                                        "width": 17,
                                        "identifier": {
                                            "kind": "IdentifierName",
                                            "fullStart": 647,
                                            "fullEnd": 651,
                                            "start": 647,
                                            "end": 650,
                                            "fullWidth": 4,
                                            "width": 3,
                                            "text": "obj",
                                            "value": "obj",
                                            "valueText": "obj",
                                            "hasTrailingTrivia": true,
                                            "trailingTrivia": [
                                                {
                                                    "kind": "WhitespaceTrivia",
                                                    "text": " "
                                                }
                                            ]
                                        },
                                        "equalsValueClause": {
                                            "kind": "EqualsValueClause",
                                            "fullStart": 651,
                                            "fullEnd": 664,
                                            "start": 651,
                                            "end": 664,
                                            "fullWidth": 13,
                                            "width": 13,
                                            "equalsToken": {
                                                "kind": "EqualsToken",
                                                "fullStart": 651,
                                                "fullEnd": 653,
                                                "start": 651,
                                                "end": 652,
                                                "fullWidth": 2,
                                                "width": 1,
                                                "text": "=",
                                                "value": "=",
                                                "valueText": "=",
                                                "hasTrailingTrivia": true,
                                                "trailingTrivia": [
                                                    {
                                                        "kind": "WhitespaceTrivia",
                                                        "text": " "
                                                    }
                                                ]
                                            },
                                            "value": {
                                                "kind": "ObjectCreationExpression",
                                                "fullStart": 653,
                                                "fullEnd": 664,
                                                "start": 653,
                                                "end": 664,
                                                "fullWidth": 11,
                                                "width": 11,
                                                "newKeyword": {
                                                    "kind": "NewKeyword",
                                                    "fullStart": 653,
                                                    "fullEnd": 657,
                                                    "start": 653,
                                                    "end": 656,
                                                    "fullWidth": 4,
                                                    "width": 3,
                                                    "text": "new",
                                                    "value": "new",
                                                    "valueText": "new",
                                                    "hasTrailingTrivia": true,
                                                    "trailingTrivia": [
                                                        {
                                                            "kind": "WhitespaceTrivia",
                                                            "text": " "
                                                        }
                                                    ]
                                                },
                                                "expression": {
                                                    "kind": "IdentifierName",
                                                    "fullStart": 657,
                                                    "fullEnd": 662,
                                                    "start": 657,
                                                    "end": 662,
                                                    "fullWidth": 5,
                                                    "width": 5,
                                                    "text": "Error",
                                                    "value": "Error",
                                                    "valueText": "Error"
                                                },
                                                "argumentList": {
                                                    "kind": "ArgumentList",
                                                    "fullStart": 662,
                                                    "fullEnd": 664,
                                                    "start": 662,
                                                    "end": 664,
                                                    "fullWidth": 2,
                                                    "width": 2,
                                                    "openParenToken": {
                                                        "kind": "OpenParenToken",
                                                        "fullStart": 662,
                                                        "fullEnd": 663,
                                                        "start": 662,
                                                        "end": 663,
                                                        "fullWidth": 1,
                                                        "width": 1,
                                                        "text": "(",
                                                        "value": "(",
                                                        "valueText": "("
                                                    },
                                                    "arguments": [],
                                                    "closeParenToken": {
                                                        "kind": "CloseParenToken",
                                                        "fullStart": 663,
                                                        "fullEnd": 664,
                                                        "start": 663,
                                                        "end": 664,
                                                        "fullWidth": 1,
                                                        "width": 1,
                                                        "text": ")",
                                                        "value": ")",
                                                        "valueText": ")"
                                                    }
                                                }
                                            }
                                        }
                                    }
                                ]
                            },
                            "semicolonToken": {
                                "kind": "SemicolonToken",
                                "fullStart": 664,
                                "fullEnd": 667,
                                "start": 664,
                                "end": 665,
                                "fullWidth": 3,
                                "width": 1,
                                "text": ";",
                                "value": ";",
                                "valueText": ";",
                                "hasTrailingTrivia": true,
                                "hasTrailingNewLine": true,
                                "trailingTrivia": [
                                    {
                                        "kind": "NewLineTrivia",
                                        "text": "\r\n"
                                    }
                                ]
                            }
                        },
                        {
                            "kind": "ExpressionStatement",
                            "fullStart": 667,
                            "fullEnd": 692,
                            "start": 675,
                            "end": 690,
                            "fullWidth": 25,
                            "width": 15,
                            "expression": {
                                "kind": "AssignmentExpression",
                                "fullStart": 667,
                                "fullEnd": 689,
                                "start": 675,
                                "end": 689,
                                "fullWidth": 22,
                                "width": 14,
                                "left": {
                                    "kind": "MemberAccessExpression",
                                    "fullStart": 667,
                                    "fullEnd": 686,
                                    "start": 675,
                                    "end": 685,
                                    "fullWidth": 19,
                                    "width": 10,
                                    "expression": {
                                        "kind": "IdentifierName",
                                        "fullStart": 667,
                                        "fullEnd": 678,
                                        "start": 675,
                                        "end": 678,
                                        "fullWidth": 11,
                                        "width": 3,
                                        "text": "obj",
                                        "value": "obj",
                                        "valueText": "obj",
                                        "hasLeadingTrivia": true,
                                        "leadingTrivia": [
                                            {
                                                "kind": "WhitespaceTrivia",
                                                "text": "        "
                                            }
                                        ]
                                    },
                                    "dotToken": {
                                        "kind": "DotToken",
                                        "fullStart": 678,
                                        "fullEnd": 679,
                                        "start": 678,
                                        "end": 679,
                                        "fullWidth": 1,
                                        "width": 1,
                                        "text": ".",
                                        "value": ".",
                                        "valueText": "."
                                    },
                                    "name": {
                                        "kind": "IdentifierName",
                                        "fullStart": 679,
                                        "fullEnd": 686,
                                        "start": 679,
                                        "end": 685,
                                        "fullWidth": 7,
                                        "width": 6,
                                        "text": "length",
                                        "value": "length",
                                        "valueText": "length",
                                        "hasTrailingTrivia": true,
                                        "trailingTrivia": [
                                            {
                                                "kind": "WhitespaceTrivia",
                                                "text": " "
                                            }
                                        ]
                                    }
                                },
                                "operatorToken": {
                                    "kind": "EqualsToken",
                                    "fullStart": 686,
                                    "fullEnd": 688,
                                    "start": 686,
                                    "end": 687,
                                    "fullWidth": 2,
                                    "width": 1,
                                    "text": "=",
                                    "value": "=",
                                    "valueText": "=",
                                    "hasTrailingTrivia": true,
                                    "trailingTrivia": [
                                        {
                                            "kind": "WhitespaceTrivia",
                                            "text": " "
                                        }
                                    ]
                                },
                                "right": {
                                    "kind": "NumericLiteral",
                                    "fullStart": 688,
                                    "fullEnd": 689,
                                    "start": 688,
                                    "end": 689,
                                    "fullWidth": 1,
                                    "width": 1,
                                    "text": "1",
                                    "value": 1,
                                    "valueText": "1"
                                }
                            },
                            "semicolonToken": {
                                "kind": "SemicolonToken",
                                "fullStart": 689,
                                "fullEnd": 692,
                                "start": 689,
                                "end": 690,
                                "fullWidth": 3,
                                "width": 1,
                                "text": ";",
                                "value": ";",
                                "valueText": ";",
                                "hasTrailingTrivia": true,
                                "hasTrailingNewLine": true,
                                "trailingTrivia": [
                                    {
                                        "kind": "NewLineTrivia",
                                        "text": "\r\n"
                                    }
                                ]
                            }
                        },
                        {
                            "kind": "ExpressionStatement",
                            "fullStart": 692,
                            "fullEnd": 713,
                            "start": 700,
                            "end": 711,
                            "fullWidth": 21,
                            "width": 11,
                            "expression": {
                                "kind": "AssignmentExpression",
                                "fullStart": 692,
                                "fullEnd": 710,
                                "start": 700,
                                "end": 710,
                                "fullWidth": 18,
                                "width": 10,
                                "left": {
                                    "kind": "ElementAccessExpression",
                                    "fullStart": 692,
                                    "fullEnd": 707,
                                    "start": 700,
                                    "end": 706,
                                    "fullWidth": 15,
                                    "width": 6,
                                    "expression": {
                                        "kind": "IdentifierName",
                                        "fullStart": 692,
                                        "fullEnd": 703,
                                        "start": 700,
                                        "end": 703,
                                        "fullWidth": 11,
                                        "width": 3,
                                        "text": "obj",
                                        "value": "obj",
                                        "valueText": "obj",
                                        "hasLeadingTrivia": true,
                                        "leadingTrivia": [
                                            {
                                                "kind": "WhitespaceTrivia",
                                                "text": "        "
                                            }
                                        ]
                                    },
                                    "openBracketToken": {
                                        "kind": "OpenBracketToken",
                                        "fullStart": 703,
                                        "fullEnd": 704,
                                        "start": 703,
                                        "end": 704,
                                        "fullWidth": 1,
                                        "width": 1,
                                        "text": "[",
                                        "value": "[",
                                        "valueText": "["
                                    },
                                    "argumentExpression": {
                                        "kind": "NumericLiteral",
                                        "fullStart": 704,
                                        "fullEnd": 705,
                                        "start": 704,
                                        "end": 705,
                                        "fullWidth": 1,
                                        "width": 1,
                                        "text": "0",
                                        "value": 0,
                                        "valueText": "0"
                                    },
                                    "closeBracketToken": {
                                        "kind": "CloseBracketToken",
                                        "fullStart": 705,
                                        "fullEnd": 707,
                                        "start": 705,
                                        "end": 706,
                                        "fullWidth": 2,
                                        "width": 1,
                                        "text": "]",
                                        "value": "]",
                                        "valueText": "]",
                                        "hasTrailingTrivia": true,
                                        "trailingTrivia": [
                                            {
                                                "kind": "WhitespaceTrivia",
                                                "text": " "
                                            }
                                        ]
                                    }
                                },
                                "operatorToken": {
                                    "kind": "EqualsToken",
                                    "fullStart": 707,
                                    "fullEnd": 709,
                                    "start": 707,
                                    "end": 708,
                                    "fullWidth": 2,
                                    "width": 1,
                                    "text": "=",
                                    "value": "=",
                                    "valueText": "=",
                                    "hasTrailingTrivia": true,
                                    "trailingTrivia": [
                                        {
                                            "kind": "WhitespaceTrivia",
                                            "text": " "
                                        }
                                    ]
                                },
                                "right": {
                                    "kind": "NumericLiteral",
                                    "fullStart": 709,
                                    "fullEnd": 710,
                                    "start": 709,
                                    "end": 710,
                                    "fullWidth": 1,
                                    "width": 1,
                                    "text": "1",
                                    "value": 1,
                                    "valueText": "1"
                                }
                            },
                            "semicolonToken": {
                                "kind": "SemicolonToken",
                                "fullStart": 710,
                                "fullEnd": 713,
                                "start": 710,
                                "end": 711,
                                "fullWidth": 3,
                                "width": 1,
                                "text": ";",
                                "value": ";",
                                "valueText": ";",
                                "hasTrailingTrivia": true,
                                "hasTrailingNewLine": true,
                                "trailingTrivia": [
                                    {
                                        "kind": "NewLineTrivia",
                                        "text": "\r\n"
                                    }
                                ]
                            }
                        },
                        {
                            "kind": "ReturnStatement",
                            "fullStart": 713,
                            "fullEnd": 775,
                            "start": 723,
                            "end": 773,
                            "fullWidth": 62,
                            "width": 50,
                            "returnKeyword": {
                                "kind": "ReturnKeyword",
                                "fullStart": 713,
                                "fullEnd": 730,
                                "start": 723,
                                "end": 729,
                                "fullWidth": 17,
                                "width": 6,
                                "text": "return",
                                "value": "return",
                                "valueText": "return",
                                "hasLeadingTrivia": true,
                                "hasLeadingNewLine": true,
                                "hasTrailingTrivia": true,
                                "leadingTrivia": [
                                    {
                                        "kind": "NewLineTrivia",
                                        "text": "\r\n"
                                    },
                                    {
                                        "kind": "WhitespaceTrivia",
                                        "text": "        "
                                    }
                                ],
                                "trailingTrivia": [
                                    {
                                        "kind": "WhitespaceTrivia",
                                        "text": " "
                                    }
                                ]
                            },
                            "expression": {
                                "kind": "InvocationExpression",
                                "fullStart": 730,
                                "fullEnd": 772,
                                "start": 730,
                                "end": 772,
                                "fullWidth": 42,
                                "width": 42,
                                "expression": {
                                    "kind": "MemberAccessExpression",
                                    "fullStart": 730,
                                    "fullEnd": 755,
                                    "start": 730,
                                    "end": 755,
                                    "fullWidth": 25,
                                    "width": 25,
                                    "expression": {
                                        "kind": "MemberAccessExpression",
                                        "fullStart": 730,
                                        "fullEnd": 750,
                                        "start": 730,
                                        "end": 750,
                                        "fullWidth": 20,
                                        "width": 20,
                                        "expression": {
                                            "kind": "MemberAccessExpression",
                                            "fullStart": 730,
                                            "fullEnd": 745,
                                            "start": 730,
                                            "end": 745,
                                            "fullWidth": 15,
                                            "width": 15,
                                            "expression": {
                                                "kind": "IdentifierName",
                                                "fullStart": 730,
                                                "fullEnd": 735,
                                                "start": 730,
                                                "end": 735,
                                                "fullWidth": 5,
                                                "width": 5,
                                                "text": "Array",
                                                "value": "Array",
                                                "valueText": "Array"
                                            },
                                            "dotToken": {
                                                "kind": "DotToken",
                                                "fullStart": 735,
                                                "fullEnd": 736,
                                                "start": 735,
                                                "end": 736,
                                                "fullWidth": 1,
                                                "width": 1,
                                                "text": ".",
                                                "value": ".",
                                                "valueText": "."
                                            },
                                            "name": {
                                                "kind": "IdentifierName",
                                                "fullStart": 736,
                                                "fullEnd": 745,
                                                "start": 736,
                                                "end": 745,
                                                "fullWidth": 9,
                                                "width": 9,
                                                "text": "prototype",
                                                "value": "prototype",
                                                "valueText": "prototype"
                                            }
                                        },
                                        "dotToken": {
                                            "kind": "DotToken",
                                            "fullStart": 745,
                                            "fullEnd": 746,
                                            "start": 745,
                                            "end": 746,
                                            "fullWidth": 1,
                                            "width": 1,
                                            "text": ".",
                                            "value": ".",
                                            "valueText": "."
                                        },
                                        "name": {
                                            "kind": "IdentifierName",
                                            "fullStart": 746,
                                            "fullEnd": 750,
                                            "start": 746,
                                            "end": 750,
                                            "fullWidth": 4,
                                            "width": 4,
                                            "text": "some",
                                            "value": "some",
                                            "valueText": "some"
                                        }
                                    },
                                    "dotToken": {
                                        "kind": "DotToken",
                                        "fullStart": 750,
                                        "fullEnd": 751,
                                        "start": 750,
                                        "end": 751,
                                        "fullWidth": 1,
                                        "width": 1,
                                        "text": ".",
                                        "value": ".",
                                        "valueText": "."
                                    },
                                    "name": {
                                        "kind": "IdentifierName",
                                        "fullStart": 751,
                                        "fullEnd": 755,
                                        "start": 751,
                                        "end": 755,
                                        "fullWidth": 4,
                                        "width": 4,
                                        "text": "call",
                                        "value": "call",
                                        "valueText": "call"
                                    }
                                },
                                "argumentList": {
                                    "kind": "ArgumentList",
                                    "fullStart": 755,
                                    "fullEnd": 772,
                                    "start": 755,
                                    "end": 772,
                                    "fullWidth": 17,
                                    "width": 17,
                                    "openParenToken": {
                                        "kind": "OpenParenToken",
                                        "fullStart": 755,
                                        "fullEnd": 756,
                                        "start": 755,
                                        "end": 756,
                                        "fullWidth": 1,
                                        "width": 1,
                                        "text": "(",
                                        "value": "(",
                                        "valueText": "("
                                    },
                                    "arguments": [
                                        {
                                            "kind": "IdentifierName",
                                            "fullStart": 756,
                                            "fullEnd": 759,
                                            "start": 756,
                                            "end": 759,
                                            "fullWidth": 3,
                                            "width": 3,
                                            "text": "obj",
                                            "value": "obj",
                                            "valueText": "obj"
                                        },
                                        {
                                            "kind": "CommaToken",
                                            "fullStart": 759,
                                            "fullEnd": 761,
                                            "start": 759,
                                            "end": 760,
                                            "fullWidth": 2,
                                            "width": 1,
                                            "text": ",",
                                            "value": ",",
                                            "valueText": ",",
                                            "hasTrailingTrivia": true,
                                            "trailingTrivia": [
                                                {
                                                    "kind": "WhitespaceTrivia",
                                                    "text": " "
                                                }
                                            ]
                                        },
                                        {
                                            "kind": "IdentifierName",
                                            "fullStart": 761,
                                            "fullEnd": 771,
                                            "start": 761,
                                            "end": 771,
                                            "fullWidth": 10,
                                            "width": 10,
                                            "text": "callbackfn",
                                            "value": "callbackfn",
                                            "valueText": "callbackfn"
                                        }
                                    ],
                                    "closeParenToken": {
                                        "kind": "CloseParenToken",
                                        "fullStart": 771,
                                        "fullEnd": 772,
                                        "start": 771,
                                        "end": 772,
                                        "fullWidth": 1,
                                        "width": 1,
                                        "text": ")",
                                        "value": ")",
                                        "valueText": ")"
                                    }
                                }
                            },
                            "semicolonToken": {
                                "kind": "SemicolonToken",
                                "fullStart": 772,
                                "fullEnd": 775,
                                "start": 772,
                                "end": 773,
                                "fullWidth": 3,
                                "width": 1,
                                "text": ";",
                                "value": ";",
                                "valueText": ";",
                                "hasTrailingTrivia": true,
                                "hasTrailingNewLine": true,
                                "trailingTrivia": [
                                    {
                                        "kind": "NewLineTrivia",
                                        "text": "\r\n"
                                    }
                                ]
                            }
                        }
                    ],
                    "closeBraceToken": {
                        "kind": "CloseBraceToken",
                        "fullStart": 775,
                        "fullEnd": 782,
                        "start": 779,
                        "end": 780,
                        "fullWidth": 7,
                        "width": 1,
                        "text": "}",
                        "value": "}",
                        "valueText": "}",
                        "hasLeadingTrivia": true,
                        "hasTrailingTrivia": true,
                        "hasTrailingNewLine": true,
                        "leadingTrivia": [
                            {
                                "kind": "WhitespaceTrivia",
                                "text": "    "
                            }
                        ],
                        "trailingTrivia": [
                            {
                                "kind": "NewLineTrivia",
                                "text": "\r\n"
                            }
                        ]
                    }
                }
            },
            {
                "kind": "ExpressionStatement",
                "fullStart": 782,
                "fullEnd": 806,
                "start": 782,
                "end": 804,
                "fullWidth": 24,
                "width": 22,
                "expression": {
                    "kind": "InvocationExpression",
                    "fullStart": 782,
                    "fullEnd": 803,
                    "start": 782,
                    "end": 803,
                    "fullWidth": 21,
                    "width": 21,
                    "expression": {
                        "kind": "IdentifierName",
                        "fullStart": 782,
                        "fullEnd": 793,
                        "start": 782,
                        "end": 793,
                        "fullWidth": 11,
                        "width": 11,
                        "text": "runTestCase",
                        "value": "runTestCase",
                        "valueText": "runTestCase"
                    },
                    "argumentList": {
                        "kind": "ArgumentList",
                        "fullStart": 793,
                        "fullEnd": 803,
                        "start": 793,
                        "end": 803,
                        "fullWidth": 10,
                        "width": 10,
                        "openParenToken": {
                            "kind": "OpenParenToken",
                            "fullStart": 793,
                            "fullEnd": 794,
                            "start": 793,
                            "end": 794,
                            "fullWidth": 1,
                            "width": 1,
                            "text": "(",
                            "value": "(",
                            "valueText": "("
                        },
                        "arguments": [
                            {
                                "kind": "IdentifierName",
                                "fullStart": 794,
                                "fullEnd": 802,
                                "start": 794,
                                "end": 802,
                                "fullWidth": 8,
                                "width": 8,
                                "text": "testcase",
                                "value": "testcase",
                                "valueText": "testcase"
                            }
                        ],
                        "closeParenToken": {
                            "kind": "CloseParenToken",
                            "fullStart": 802,
                            "fullEnd": 803,
                            "start": 802,
                            "end": 803,
                            "fullWidth": 1,
                            "width": 1,
                            "text": ")",
                            "value": ")",
                            "valueText": ")"
                        }
                    }
                },
                "semicolonToken": {
                    "kind": "SemicolonToken",
                    "fullStart": 803,
                    "fullEnd": 806,
                    "start": 803,
                    "end": 804,
                    "fullWidth": 3,
                    "width": 1,
                    "text": ";",
                    "value": ";",
                    "valueText": ";",
                    "hasTrailingTrivia": true,
                    "hasTrailingNewLine": true,
                    "trailingTrivia": [
                        {
                            "kind": "NewLineTrivia",
                            "text": "\r\n"
                        }
                    ]
                }
            }
        ],
        "endOfFileToken": {
            "kind": "EndOfFileToken",
            "fullStart": 806,
            "fullEnd": 806,
            "start": 806,
            "end": 806,
            "fullWidth": 0,
            "width": 0,
            "text": ""
        }
    },
    "lineMap": {
        "lineStarts": [
            0,
            67,
            152,
            232,
            308,
            380,
            385,
            440,
            502,
            507,
            509,
            511,
            534,
            580,
            622,
            633,
            635,
            667,
            692,
            713,
            715,
            775,
            782,
            806
        ],
        "length": 806
    }
}<|MERGE_RESOLUTION|>--- conflicted
+++ resolved
@@ -277,11 +277,8 @@
                                             "start": 562,
                                             "end": 565,
                                             "fullWidth": 3,
-<<<<<<< HEAD
                                             "width": 3,
-=======
                                             "modifiers": [],
->>>>>>> e3c38734
                                             "identifier": {
                                                 "kind": "IdentifierName",
                                                 "fullStart": 562,
@@ -321,11 +318,8 @@
                                             "start": 567,
                                             "end": 570,
                                             "fullWidth": 3,
-<<<<<<< HEAD
                                             "width": 3,
-=======
                                             "modifiers": [],
->>>>>>> e3c38734
                                             "identifier": {
                                                 "kind": "IdentifierName",
                                                 "fullStart": 567,
@@ -365,11 +359,8 @@
                                             "start": 572,
                                             "end": 575,
                                             "fullWidth": 3,
-<<<<<<< HEAD
                                             "width": 3,
-=======
                                             "modifiers": [],
->>>>>>> e3c38734
                                             "identifier": {
                                                 "kind": "IdentifierName",
                                                 "fullStart": 572,
