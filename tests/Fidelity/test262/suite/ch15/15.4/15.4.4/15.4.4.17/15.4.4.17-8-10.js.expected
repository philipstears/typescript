{
    "isDeclaration": false,
    "languageVersion": "EcmaScript5",
    "parseOptions": {
        "allowAutomaticSemicolonInsertion": true
    },
    "sourceUnit": {
        "kind": "SourceUnit",
        "fullStart": 0,
        "fullEnd": 853,
        "start": 529,
        "end": 853,
        "fullWidth": 853,
        "width": 324,
        "isIncrementallyUnusable": true,
        "moduleElements": [
            {
                "kind": "FunctionDeclaration",
                "fullStart": 0,
                "fullEnd": 829,
                "start": 529,
                "end": 827,
                "fullWidth": 829,
                "width": 298,
                "modifiers": [],
                "functionKeyword": {
                    "kind": "FunctionKeyword",
                    "fullStart": 0,
                    "fullEnd": 538,
                    "start": 529,
                    "end": 537,
                    "fullWidth": 538,
                    "width": 8,
                    "text": "function",
                    "value": "function",
                    "valueText": "function",
                    "hasLeadingTrivia": true,
                    "hasLeadingComment": true,
                    "hasLeadingNewLine": true,
                    "hasTrailingTrivia": true,
                    "leadingTrivia": [
                        {
                            "kind": "SingleLineCommentTrivia",
                            "text": "/// Copyright (c) 2012 Ecma International.  All rights reserved. "
                        },
                        {
                            "kind": "NewLineTrivia",
                            "text": "\r\n"
                        },
                        {
                            "kind": "SingleLineCommentTrivia",
                            "text": "/// Ecma International makes this code available under the terms and conditions set"
                        },
                        {
                            "kind": "NewLineTrivia",
                            "text": "\r\n"
                        },
                        {
                            "kind": "SingleLineCommentTrivia",
                            "text": "/// forth on http://hg.ecmascript.org/tests/test262/raw-file/tip/LICENSE (the "
                        },
                        {
                            "kind": "NewLineTrivia",
                            "text": "\r\n"
                        },
                        {
                            "kind": "SingleLineCommentTrivia",
                            "text": "/// \"Use Terms\").   Any redistribution of this code must retain the above "
                        },
                        {
                            "kind": "NewLineTrivia",
                            "text": "\r\n"
                        },
                        {
                            "kind": "SingleLineCommentTrivia",
                            "text": "/// copyright and this notice and otherwise comply with the Use Terms."
                        },
                        {
                            "kind": "NewLineTrivia",
                            "text": "\r\n"
                        },
                        {
                            "kind": "MultiLineCommentTrivia",
                            "text": "/**\r\n * @path ch15/15.4/15.4.4/15.4.4.17/15.4.4.17-8-10.js\r\n * @description Array.prototype.some - subclassed array when length is reduced\r\n */"
                        },
                        {
                            "kind": "NewLineTrivia",
                            "text": "\r\n"
                        },
                        {
                            "kind": "NewLineTrivia",
                            "text": "\r\n"
                        },
                        {
                            "kind": "NewLineTrivia",
                            "text": "\r\n"
                        }
                    ],
                    "trailingTrivia": [
                        {
                            "kind": "WhitespaceTrivia",
                            "text": " "
                        }
                    ]
                },
                "identifier": {
                    "kind": "IdentifierName",
                    "fullStart": 538,
                    "fullEnd": 546,
                    "start": 538,
                    "end": 546,
                    "fullWidth": 8,
                    "width": 8,
                    "text": "testcase",
                    "value": "testcase",
                    "valueText": "testcase"
                },
                "callSignature": {
                    "kind": "CallSignature",
                    "fullStart": 546,
                    "fullEnd": 549,
                    "start": 546,
                    "end": 548,
                    "fullWidth": 3,
                    "width": 2,
                    "parameterList": {
                        "kind": "ParameterList",
                        "fullStart": 546,
                        "fullEnd": 549,
                        "start": 546,
                        "end": 548,
                        "fullWidth": 3,
                        "width": 2,
                        "openParenToken": {
                            "kind": "OpenParenToken",
                            "fullStart": 546,
                            "fullEnd": 547,
                            "start": 546,
                            "end": 547,
                            "fullWidth": 1,
                            "width": 1,
                            "text": "(",
                            "value": "(",
                            "valueText": "("
                        },
                        "parameters": [],
                        "closeParenToken": {
                            "kind": "CloseParenToken",
                            "fullStart": 547,
                            "fullEnd": 549,
                            "start": 547,
                            "end": 548,
                            "fullWidth": 2,
                            "width": 1,
                            "text": ")",
                            "value": ")",
                            "valueText": ")",
                            "hasTrailingTrivia": true,
                            "trailingTrivia": [
                                {
                                    "kind": "WhitespaceTrivia",
                                    "text": " "
                                }
                            ]
                        }
                    }
                },
                "block": {
                    "kind": "Block",
                    "fullStart": 549,
                    "fullEnd": 829,
                    "start": 549,
                    "end": 827,
                    "fullWidth": 280,
                    "width": 278,
                    "openBraceToken": {
                        "kind": "OpenBraceToken",
                        "fullStart": 549,
                        "fullEnd": 552,
                        "start": 549,
                        "end": 550,
                        "fullWidth": 3,
                        "width": 1,
                        "text": "{",
                        "value": "{",
                        "valueText": "{",
                        "hasTrailingTrivia": true,
                        "hasTrailingNewLine": true,
                        "trailingTrivia": [
                            {
                                "kind": "NewLineTrivia",
                                "text": "\r\n"
                            }
                        ]
                    },
                    "statements": [
                        {
                            "kind": "ExpressionStatement",
                            "fullStart": 552,
                            "fullEnd": 591,
                            "start": 554,
                            "end": 589,
                            "fullWidth": 39,
                            "width": 35,
                            "expression": {
                                "kind": "AssignmentExpression",
                                "fullStart": 552,
                                "fullEnd": 588,
                                "start": 554,
                                "end": 588,
                                "fullWidth": 36,
                                "width": 34,
                                "left": {
                                    "kind": "MemberAccessExpression",
                                    "fullStart": 552,
                                    "fullEnd": 568,
                                    "start": 554,
                                    "end": 567,
                                    "fullWidth": 16,
                                    "width": 13,
                                    "expression": {
                                        "kind": "IdentifierName",
                                        "fullStart": 552,
                                        "fullEnd": 557,
                                        "start": 554,
                                        "end": 557,
                                        "fullWidth": 5,
                                        "width": 3,
                                        "text": "foo",
                                        "value": "foo",
                                        "valueText": "foo",
                                        "hasLeadingTrivia": true,
                                        "leadingTrivia": [
                                            {
                                                "kind": "WhitespaceTrivia",
                                                "text": "  "
                                            }
                                        ]
                                    },
                                    "dotToken": {
                                        "kind": "DotToken",
                                        "fullStart": 557,
                                        "fullEnd": 558,
                                        "start": 557,
                                        "end": 558,
                                        "fullWidth": 1,
                                        "width": 1,
                                        "text": ".",
                                        "value": ".",
                                        "valueText": "."
                                    },
                                    "name": {
                                        "kind": "IdentifierName",
                                        "fullStart": 558,
                                        "fullEnd": 568,
                                        "start": 558,
                                        "end": 567,
                                        "fullWidth": 10,
                                        "width": 9,
                                        "text": "prototype",
                                        "value": "prototype",
                                        "valueText": "prototype",
                                        "hasTrailingTrivia": true,
                                        "trailingTrivia": [
                                            {
                                                "kind": "WhitespaceTrivia",
                                                "text": " "
                                            }
                                        ]
                                    }
                                },
                                "operatorToken": {
                                    "kind": "EqualsToken",
                                    "fullStart": 568,
                                    "fullEnd": 570,
                                    "start": 568,
                                    "end": 569,
                                    "fullWidth": 2,
                                    "width": 1,
                                    "text": "=",
                                    "value": "=",
                                    "valueText": "=",
                                    "hasTrailingTrivia": true,
                                    "trailingTrivia": [
                                        {
                                            "kind": "WhitespaceTrivia",
                                            "text": " "
                                        }
                                    ]
                                },
                                "right": {
                                    "kind": "ObjectCreationExpression",
                                    "fullStart": 570,
                                    "fullEnd": 588,
                                    "start": 570,
                                    "end": 588,
                                    "fullWidth": 18,
                                    "width": 18,
                                    "newKeyword": {
                                        "kind": "NewKeyword",
                                        "fullStart": 570,
                                        "fullEnd": 574,
                                        "start": 570,
                                        "end": 573,
                                        "fullWidth": 4,
                                        "width": 3,
                                        "text": "new",
                                        "value": "new",
                                        "valueText": "new",
                                        "hasTrailingTrivia": true,
                                        "trailingTrivia": [
                                            {
                                                "kind": "WhitespaceTrivia",
                                                "text": " "
                                            }
                                        ]
                                    },
                                    "expression": {
                                        "kind": "IdentifierName",
                                        "fullStart": 574,
                                        "fullEnd": 579,
                                        "start": 574,
                                        "end": 579,
                                        "fullWidth": 5,
                                        "width": 5,
                                        "text": "Array",
                                        "value": "Array",
                                        "valueText": "Array"
                                    },
                                    "argumentList": {
                                        "kind": "ArgumentList",
                                        "fullStart": 579,
                                        "fullEnd": 588,
                                        "start": 579,
                                        "end": 588,
                                        "fullWidth": 9,
                                        "width": 9,
                                        "openParenToken": {
                                            "kind": "OpenParenToken",
                                            "fullStart": 579,
                                            "fullEnd": 580,
                                            "start": 579,
                                            "end": 580,
                                            "fullWidth": 1,
                                            "width": 1,
                                            "text": "(",
                                            "value": "(",
                                            "valueText": "("
                                        },
                                        "arguments": [
                                            {
                                                "kind": "NumericLiteral",
                                                "fullStart": 580,
                                                "fullEnd": 581,
                                                "start": 580,
                                                "end": 581,
                                                "fullWidth": 1,
                                                "width": 1,
                                                "text": "1",
                                                "value": 1,
                                                "valueText": "1"
                                            },
                                            {
                                                "kind": "CommaToken",
                                                "fullStart": 581,
                                                "fullEnd": 583,
                                                "start": 581,
                                                "end": 582,
                                                "fullWidth": 2,
                                                "width": 1,
                                                "text": ",",
                                                "value": ",",
                                                "valueText": ",",
                                                "hasTrailingTrivia": true,
                                                "trailingTrivia": [
                                                    {
                                                        "kind": "WhitespaceTrivia",
                                                        "text": " "
                                                    }
                                                ]
                                            },
                                            {
                                                "kind": "NumericLiteral",
                                                "fullStart": 583,
                                                "fullEnd": 584,
                                                "start": 583,
                                                "end": 584,
                                                "fullWidth": 1,
                                                "width": 1,
                                                "text": "2",
                                                "value": 2,
                                                "valueText": "2"
                                            },
                                            {
                                                "kind": "CommaToken",
                                                "fullStart": 584,
                                                "fullEnd": 586,
                                                "start": 584,
                                                "end": 585,
                                                "fullWidth": 2,
                                                "width": 1,
                                                "text": ",",
                                                "value": ",",
                                                "valueText": ",",
                                                "hasTrailingTrivia": true,
                                                "trailingTrivia": [
                                                    {
                                                        "kind": "WhitespaceTrivia",
                                                        "text": " "
                                                    }
                                                ]
                                            },
                                            {
                                                "kind": "NumericLiteral",
                                                "fullStart": 586,
                                                "fullEnd": 587,
                                                "start": 586,
                                                "end": 587,
                                                "fullWidth": 1,
                                                "width": 1,
                                                "text": "3",
                                                "value": 3,
                                                "valueText": "3"
                                            }
                                        ],
                                        "closeParenToken": {
                                            "kind": "CloseParenToken",
                                            "fullStart": 587,
                                            "fullEnd": 588,
                                            "start": 587,
                                            "end": 588,
                                            "fullWidth": 1,
                                            "width": 1,
                                            "text": ")",
                                            "value": ")",
                                            "valueText": ")"
                                        }
                                    }
                                }
                            },
                            "semicolonToken": {
                                "kind": "SemicolonToken",
                                "fullStart": 588,
                                "fullEnd": 591,
                                "start": 588,
                                "end": 589,
                                "fullWidth": 3,
                                "width": 1,
                                "text": ";",
                                "value": ";",
                                "valueText": ";",
                                "hasTrailingTrivia": true,
                                "hasTrailingNewLine": true,
                                "trailingTrivia": [
                                    {
                                        "kind": "NewLineTrivia",
                                        "text": "\r\n"
                                    }
                                ]
                            }
                        },
                        {
                            "kind": "FunctionDeclaration",
                            "fullStart": 591,
                            "fullEnd": 612,
                            "start": 593,
                            "end": 610,
                            "fullWidth": 21,
                            "width": 17,
                            "modifiers": [],
                            "functionKeyword": {
                                "kind": "FunctionKeyword",
                                "fullStart": 591,
                                "fullEnd": 602,
                                "start": 593,
                                "end": 601,
                                "fullWidth": 11,
                                "width": 8,
                                "text": "function",
                                "value": "function",
                                "valueText": "function",
                                "hasLeadingTrivia": true,
                                "hasTrailingTrivia": true,
                                "leadingTrivia": [
                                    {
                                        "kind": "WhitespaceTrivia",
                                        "text": "  "
                                    }
                                ],
                                "trailingTrivia": [
                                    {
                                        "kind": "WhitespaceTrivia",
                                        "text": " "
                                    }
                                ]
                            },
                            "identifier": {
                                "kind": "IdentifierName",
                                "fullStart": 602,
                                "fullEnd": 605,
                                "start": 602,
                                "end": 605,
                                "fullWidth": 3,
                                "width": 3,
                                "text": "foo",
                                "value": "foo",
                                "valueText": "foo"
                            },
                            "callSignature": {
                                "kind": "CallSignature",
                                "fullStart": 605,
                                "fullEnd": 608,
                                "start": 605,
                                "end": 607,
                                "fullWidth": 3,
                                "width": 2,
                                "parameterList": {
                                    "kind": "ParameterList",
                                    "fullStart": 605,
                                    "fullEnd": 608,
                                    "start": 605,
                                    "end": 607,
                                    "fullWidth": 3,
                                    "width": 2,
                                    "openParenToken": {
                                        "kind": "OpenParenToken",
                                        "fullStart": 605,
                                        "fullEnd": 606,
                                        "start": 605,
                                        "end": 606,
                                        "fullWidth": 1,
                                        "width": 1,
                                        "text": "(",
                                        "value": "(",
                                        "valueText": "("
                                    },
                                    "parameters": [],
                                    "closeParenToken": {
                                        "kind": "CloseParenToken",
                                        "fullStart": 606,
                                        "fullEnd": 608,
                                        "start": 606,
                                        "end": 607,
                                        "fullWidth": 2,
                                        "width": 1,
                                        "text": ")",
                                        "value": ")",
                                        "valueText": ")",
                                        "hasTrailingTrivia": true,
                                        "trailingTrivia": [
                                            {
                                                "kind": "WhitespaceTrivia",
                                                "text": " "
                                            }
                                        ]
                                    }
                                }
                            },
                            "block": {
                                "kind": "Block",
                                "fullStart": 608,
                                "fullEnd": 612,
                                "start": 608,
                                "end": 610,
                                "fullWidth": 4,
                                "width": 2,
                                "openBraceToken": {
                                    "kind": "OpenBraceToken",
                                    "fullStart": 608,
                                    "fullEnd": 609,
                                    "start": 608,
                                    "end": 609,
                                    "fullWidth": 1,
                                    "width": 1,
                                    "text": "{",
                                    "value": "{",
                                    "valueText": "{"
                                },
                                "statements": [],
                                "closeBraceToken": {
                                    "kind": "CloseBraceToken",
                                    "fullStart": 609,
                                    "fullEnd": 612,
                                    "start": 609,
                                    "end": 610,
                                    "fullWidth": 3,
                                    "width": 1,
                                    "text": "}",
                                    "value": "}",
                                    "valueText": "}",
                                    "hasTrailingTrivia": true,
                                    "hasTrailingNewLine": true,
                                    "trailingTrivia": [
                                        {
                                            "kind": "NewLineTrivia",
                                            "text": "\r\n"
                                        }
                                    ]
                                }
                            }
                        },
                        {
                            "kind": "VariableStatement",
                            "fullStart": 612,
                            "fullEnd": 634,
                            "start": 614,
                            "end": 632,
                            "fullWidth": 22,
                            "width": 18,
                            "modifiers": [],
                            "variableDeclaration": {
                                "kind": "VariableDeclaration",
                                "fullStart": 612,
                                "fullEnd": 631,
                                "start": 614,
                                "end": 631,
                                "fullWidth": 19,
                                "width": 17,
                                "varKeyword": {
                                    "kind": "VarKeyword",
                                    "fullStart": 612,
                                    "fullEnd": 618,
                                    "start": 614,
                                    "end": 617,
                                    "fullWidth": 6,
                                    "width": 3,
                                    "text": "var",
                                    "value": "var",
                                    "valueText": "var",
                                    "hasLeadingTrivia": true,
                                    "hasTrailingTrivia": true,
                                    "leadingTrivia": [
                                        {
                                            "kind": "WhitespaceTrivia",
                                            "text": "  "
                                        }
                                    ],
                                    "trailingTrivia": [
                                        {
                                            "kind": "WhitespaceTrivia",
                                            "text": " "
                                        }
                                    ]
                                },
                                "variableDeclarators": [
                                    {
                                        "kind": "VariableDeclarator",
                                        "fullStart": 618,
                                        "fullEnd": 631,
                                        "start": 618,
                                        "end": 631,
                                        "fullWidth": 13,
                                        "width": 13,
                                        "identifier": {
                                            "kind": "IdentifierName",
                                            "fullStart": 618,
                                            "fullEnd": 620,
                                            "start": 618,
                                            "end": 619,
                                            "fullWidth": 2,
                                            "width": 1,
                                            "text": "f",
                                            "value": "f",
                                            "valueText": "f",
                                            "hasTrailingTrivia": true,
                                            "trailingTrivia": [
                                                {
                                                    "kind": "WhitespaceTrivia",
                                                    "text": " "
                                                }
                                            ]
                                        },
                                        "equalsValueClause": {
                                            "kind": "EqualsValueClause",
                                            "fullStart": 620,
                                            "fullEnd": 631,
                                            "start": 620,
                                            "end": 631,
                                            "fullWidth": 11,
                                            "width": 11,
                                            "equalsToken": {
                                                "kind": "EqualsToken",
                                                "fullStart": 620,
                                                "fullEnd": 622,
                                                "start": 620,
                                                "end": 621,
                                                "fullWidth": 2,
                                                "width": 1,
                                                "text": "=",
                                                "value": "=",
                                                "valueText": "=",
                                                "hasTrailingTrivia": true,
                                                "trailingTrivia": [
                                                    {
                                                        "kind": "WhitespaceTrivia",
                                                        "text": " "
                                                    }
                                                ]
                                            },
                                            "value": {
                                                "kind": "ObjectCreationExpression",
                                                "fullStart": 622,
                                                "fullEnd": 631,
                                                "start": 622,
                                                "end": 631,
                                                "fullWidth": 9,
                                                "width": 9,
                                                "newKeyword": {
                                                    "kind": "NewKeyword",
                                                    "fullStart": 622,
                                                    "fullEnd": 626,
                                                    "start": 622,
                                                    "end": 625,
                                                    "fullWidth": 4,
                                                    "width": 3,
                                                    "text": "new",
                                                    "value": "new",
                                                    "valueText": "new",
                                                    "hasTrailingTrivia": true,
                                                    "trailingTrivia": [
                                                        {
                                                            "kind": "WhitespaceTrivia",
                                                            "text": " "
                                                        }
                                                    ]
                                                },
                                                "expression": {
                                                    "kind": "IdentifierName",
                                                    "fullStart": 626,
                                                    "fullEnd": 629,
                                                    "start": 626,
                                                    "end": 629,
                                                    "fullWidth": 3,
                                                    "width": 3,
                                                    "text": "foo",
                                                    "value": "foo",
                                                    "valueText": "foo"
                                                },
                                                "argumentList": {
                                                    "kind": "ArgumentList",
                                                    "fullStart": 629,
                                                    "fullEnd": 631,
                                                    "start": 629,
                                                    "end": 631,
                                                    "fullWidth": 2,
                                                    "width": 2,
                                                    "openParenToken": {
                                                        "kind": "OpenParenToken",
                                                        "fullStart": 629,
                                                        "fullEnd": 630,
                                                        "start": 629,
                                                        "end": 630,
                                                        "fullWidth": 1,
                                                        "width": 1,
                                                        "text": "(",
                                                        "value": "(",
                                                        "valueText": "("
                                                    },
                                                    "arguments": [],
                                                    "closeParenToken": {
                                                        "kind": "CloseParenToken",
                                                        "fullStart": 630,
                                                        "fullEnd": 631,
                                                        "start": 630,
                                                        "end": 631,
                                                        "fullWidth": 1,
                                                        "width": 1,
                                                        "text": ")",
                                                        "value": ")",
                                                        "valueText": ")"
                                                    }
                                                }
                                            }
                                        }
                                    }
                                ]
                            },
                            "semicolonToken": {
                                "kind": "SemicolonToken",
                                "fullStart": 631,
                                "fullEnd": 634,
                                "start": 631,
                                "end": 632,
                                "fullWidth": 3,
                                "width": 1,
                                "text": ";",
                                "value": ";",
                                "valueText": ";",
                                "hasTrailingTrivia": true,
                                "hasTrailingNewLine": true,
                                "trailingTrivia": [
                                    {
                                        "kind": "NewLineTrivia",
                                        "text": "\r\n"
                                    }
                                ]
                            }
                        },
                        {
                            "kind": "ExpressionStatement",
                            "fullStart": 634,
                            "fullEnd": 651,
                            "start": 636,
                            "end": 649,
                            "fullWidth": 17,
                            "width": 13,
                            "expression": {
                                "kind": "AssignmentExpression",
                                "fullStart": 634,
                                "fullEnd": 648,
                                "start": 636,
                                "end": 648,
                                "fullWidth": 14,
                                "width": 12,
                                "left": {
                                    "kind": "MemberAccessExpression",
                                    "fullStart": 634,
                                    "fullEnd": 645,
                                    "start": 636,
                                    "end": 644,
                                    "fullWidth": 11,
                                    "width": 8,
                                    "expression": {
                                        "kind": "IdentifierName",
                                        "fullStart": 634,
                                        "fullEnd": 637,
                                        "start": 636,
                                        "end": 637,
                                        "fullWidth": 3,
                                        "width": 1,
                                        "text": "f",
                                        "value": "f",
                                        "valueText": "f",
                                        "hasLeadingTrivia": true,
                                        "leadingTrivia": [
                                            {
                                                "kind": "WhitespaceTrivia",
                                                "text": "  "
                                            }
                                        ]
                                    },
                                    "dotToken": {
                                        "kind": "DotToken",
                                        "fullStart": 637,
                                        "fullEnd": 638,
                                        "start": 637,
                                        "end": 638,
                                        "fullWidth": 1,
                                        "width": 1,
                                        "text": ".",
                                        "value": ".",
                                        "valueText": "."
                                    },
                                    "name": {
                                        "kind": "IdentifierName",
                                        "fullStart": 638,
                                        "fullEnd": 645,
                                        "start": 638,
                                        "end": 644,
                                        "fullWidth": 7,
                                        "width": 6,
                                        "text": "length",
                                        "value": "length",
                                        "valueText": "length",
                                        "hasTrailingTrivia": true,
                                        "trailingTrivia": [
                                            {
                                                "kind": "WhitespaceTrivia",
                                                "text": " "
                                            }
                                        ]
                                    }
                                },
                                "operatorToken": {
                                    "kind": "EqualsToken",
                                    "fullStart": 645,
                                    "fullEnd": 647,
                                    "start": 645,
                                    "end": 646,
                                    "fullWidth": 2,
                                    "width": 1,
                                    "text": "=",
                                    "value": "=",
                                    "valueText": "=",
                                    "hasTrailingTrivia": true,
                                    "trailingTrivia": [
                                        {
                                            "kind": "WhitespaceTrivia",
                                            "text": " "
                                        }
                                    ]
                                },
                                "right": {
                                    "kind": "NumericLiteral",
                                    "fullStart": 647,
                                    "fullEnd": 648,
                                    "start": 647,
                                    "end": 648,
                                    "fullWidth": 1,
                                    "width": 1,
                                    "text": "2",
                                    "value": 2,
                                    "valueText": "2"
                                }
                            },
                            "semicolonToken": {
                                "kind": "SemicolonToken",
                                "fullStart": 648,
                                "fullEnd": 651,
                                "start": 648,
                                "end": 649,
                                "fullWidth": 3,
                                "width": 1,
                                "text": ";",
                                "value": ";",
                                "valueText": ";",
                                "hasTrailingTrivia": true,
                                "hasTrailingNewLine": true,
                                "trailingTrivia": [
                                    {
                                        "kind": "NewLineTrivia",
                                        "text": "\r\n"
                                    }
                                ]
                            }
                        },
                        {
                            "kind": "FunctionDeclaration",
                            "fullStart": 651,
                            "fullEnd": 753,
                            "start": 657,
                            "end": 751,
                            "fullWidth": 102,
                            "width": 94,
                            "modifiers": [],
                            "functionKeyword": {
                                "kind": "FunctionKeyword",
                                "fullStart": 651,
                                "fullEnd": 666,
                                "start": 657,
                                "end": 665,
                                "fullWidth": 15,
                                "width": 8,
                                "text": "function",
                                "value": "function",
                                "valueText": "function",
                                "hasLeadingTrivia": true,
                                "hasLeadingNewLine": true,
                                "hasTrailingTrivia": true,
                                "leadingTrivia": [
                                    {
                                        "kind": "WhitespaceTrivia",
                                        "text": "  "
                                    },
                                    {
                                        "kind": "NewLineTrivia",
                                        "text": "\r\n"
                                    },
                                    {
                                        "kind": "WhitespaceTrivia",
                                        "text": "  "
                                    }
                                ],
                                "trailingTrivia": [
                                    {
                                        "kind": "WhitespaceTrivia",
                                        "text": " "
                                    }
                                ]
                            },
                            "identifier": {
                                "kind": "IdentifierName",
                                "fullStart": 666,
                                "fullEnd": 668,
                                "start": 666,
                                "end": 668,
                                "fullWidth": 2,
                                "width": 2,
                                "text": "cb",
                                "value": "cb",
                                "valueText": "cb"
                            },
                            "callSignature": {
                                "kind": "CallSignature",
                                "fullStart": 668,
                                "fullEnd": 675,
                                "start": 668,
                                "end": 673,
                                "fullWidth": 7,
                                "width": 5,
                                "parameterList": {
                                    "kind": "ParameterList",
                                    "fullStart": 668,
                                    "fullEnd": 675,
                                    "start": 668,
                                    "end": 673,
                                    "fullWidth": 7,
                                    "width": 5,
                                    "openParenToken": {
                                        "kind": "OpenParenToken",
                                        "fullStart": 668,
                                        "fullEnd": 669,
                                        "start": 668,
                                        "end": 669,
                                        "fullWidth": 1,
                                        "width": 1,
                                        "text": "(",
                                        "value": "(",
                                        "valueText": "("
                                    },
                                    "parameters": [
                                        {
                                            "kind": "Parameter",
                                            "fullStart": 669,
                                            "fullEnd": 672,
                                            "start": 669,
                                            "end": 672,
                                            "fullWidth": 3,
<<<<<<< HEAD
                                            "width": 3,
=======
                                            "modifiers": [],
>>>>>>> e3c38734
                                            "identifier": {
                                                "kind": "IdentifierName",
                                                "fullStart": 669,
                                                "fullEnd": 672,
                                                "start": 669,
                                                "end": 672,
                                                "fullWidth": 3,
                                                "width": 3,
                                                "text": "val",
                                                "value": "val",
                                                "valueText": "val"
                                            }
                                        }
                                    ],
                                    "closeParenToken": {
                                        "kind": "CloseParenToken",
                                        "fullStart": 672,
                                        "fullEnd": 675,
                                        "start": 672,
                                        "end": 673,
                                        "fullWidth": 3,
                                        "width": 1,
                                        "text": ")",
                                        "value": ")",
                                        "valueText": ")",
                                        "hasTrailingTrivia": true,
                                        "hasTrailingNewLine": true,
                                        "trailingTrivia": [
                                            {
                                                "kind": "NewLineTrivia",
                                                "text": "\r\n"
                                            }
                                        ]
                                    }
                                }
                            },
                            "block": {
                                "kind": "Block",
                                "fullStart": 675,
                                "fullEnd": 753,
                                "start": 677,
                                "end": 751,
                                "fullWidth": 78,
                                "width": 74,
                                "openBraceToken": {
                                    "kind": "OpenBraceToken",
                                    "fullStart": 675,
                                    "fullEnd": 680,
                                    "start": 677,
                                    "end": 678,
                                    "fullWidth": 5,
                                    "width": 1,
                                    "text": "{",
                                    "value": "{",
                                    "valueText": "{",
                                    "hasLeadingTrivia": true,
                                    "hasTrailingTrivia": true,
                                    "hasTrailingNewLine": true,
                                    "leadingTrivia": [
                                        {
                                            "kind": "WhitespaceTrivia",
                                            "text": "  "
                                        }
                                    ],
                                    "trailingTrivia": [
                                        {
                                            "kind": "NewLineTrivia",
                                            "text": "\r\n"
                                        }
                                    ]
                                },
                                "statements": [
                                    {
                                        "kind": "IfStatement",
                                        "fullStart": 680,
                                        "fullEnd": 748,
                                        "start": 684,
                                        "end": 746,
                                        "fullWidth": 68,
                                        "width": 62,
                                        "ifKeyword": {
                                            "kind": "IfKeyword",
                                            "fullStart": 680,
                                            "fullEnd": 686,
                                            "start": 684,
                                            "end": 686,
                                            "fullWidth": 6,
                                            "width": 2,
                                            "text": "if",
                                            "value": "if",
                                            "valueText": "if",
                                            "hasLeadingTrivia": true,
                                            "leadingTrivia": [
                                                {
                                                    "kind": "WhitespaceTrivia",
                                                    "text": "    "
                                                }
                                            ]
                                        },
                                        "openParenToken": {
                                            "kind": "OpenParenToken",
                                            "fullStart": 686,
                                            "fullEnd": 687,
                                            "start": 686,
                                            "end": 687,
                                            "fullWidth": 1,
                                            "width": 1,
                                            "text": "(",
                                            "value": "(",
                                            "valueText": "("
                                        },
                                        "condition": {
                                            "kind": "GreaterThanExpression",
                                            "fullStart": 687,
                                            "fullEnd": 694,
                                            "start": 687,
                                            "end": 694,
                                            "fullWidth": 7,
                                            "width": 7,
                                            "left": {
                                                "kind": "IdentifierName",
                                                "fullStart": 687,
                                                "fullEnd": 691,
                                                "start": 687,
                                                "end": 690,
                                                "fullWidth": 4,
                                                "width": 3,
                                                "text": "val",
                                                "value": "val",
                                                "valueText": "val",
                                                "hasTrailingTrivia": true,
                                                "trailingTrivia": [
                                                    {
                                                        "kind": "WhitespaceTrivia",
                                                        "text": " "
                                                    }
                                                ]
                                            },
                                            "operatorToken": {
                                                "kind": "GreaterThanToken",
                                                "fullStart": 691,
                                                "fullEnd": 693,
                                                "start": 691,
                                                "end": 692,
                                                "fullWidth": 2,
                                                "width": 1,
                                                "text": ">",
                                                "value": ">",
                                                "valueText": ">",
                                                "hasTrailingTrivia": true,
                                                "trailingTrivia": [
                                                    {
                                                        "kind": "WhitespaceTrivia",
                                                        "text": " "
                                                    }
                                                ]
                                            },
                                            "right": {
                                                "kind": "NumericLiteral",
                                                "fullStart": 693,
                                                "fullEnd": 694,
                                                "start": 693,
                                                "end": 694,
                                                "fullWidth": 1,
                                                "width": 1,
                                                "text": "2",
                                                "value": 2,
                                                "valueText": "2"
                                            }
                                        },
                                        "closeParenToken": {
                                            "kind": "CloseParenToken",
                                            "fullStart": 694,
                                            "fullEnd": 697,
                                            "start": 694,
                                            "end": 695,
                                            "fullWidth": 3,
                                            "width": 1,
                                            "text": ")",
                                            "value": ")",
                                            "valueText": ")",
                                            "hasTrailingTrivia": true,
                                            "hasTrailingNewLine": true,
                                            "trailingTrivia": [
                                                {
                                                    "kind": "NewLineTrivia",
                                                    "text": "\r\n"
                                                }
                                            ]
                                        },
                                        "statement": {
                                            "kind": "ReturnStatement",
                                            "fullStart": 697,
                                            "fullEnd": 717,
                                            "start": 703,
                                            "end": 715,
                                            "fullWidth": 20,
                                            "width": 12,
                                            "returnKeyword": {
                                                "kind": "ReturnKeyword",
                                                "fullStart": 697,
                                                "fullEnd": 710,
                                                "start": 703,
                                                "end": 709,
                                                "fullWidth": 13,
                                                "width": 6,
                                                "text": "return",
                                                "value": "return",
                                                "valueText": "return",
                                                "hasLeadingTrivia": true,
                                                "hasTrailingTrivia": true,
                                                "leadingTrivia": [
                                                    {
                                                        "kind": "WhitespaceTrivia",
                                                        "text": "      "
                                                    }
                                                ],
                                                "trailingTrivia": [
                                                    {
                                                        "kind": "WhitespaceTrivia",
                                                        "text": " "
                                                    }
                                                ]
                                            },
                                            "expression": {
                                                "kind": "TrueKeyword",
                                                "fullStart": 710,
                                                "fullEnd": 714,
                                                "start": 710,
                                                "end": 714,
                                                "fullWidth": 4,
                                                "width": 4,
                                                "text": "true",
                                                "value": true,
                                                "valueText": "true"
                                            },
                                            "semicolonToken": {
                                                "kind": "SemicolonToken",
                                                "fullStart": 714,
                                                "fullEnd": 717,
                                                "start": 714,
                                                "end": 715,
                                                "fullWidth": 3,
                                                "width": 1,
                                                "text": ";",
                                                "value": ";",
                                                "valueText": ";",
                                                "hasTrailingTrivia": true,
                                                "hasTrailingNewLine": true,
                                                "trailingTrivia": [
                                                    {
                                                        "kind": "NewLineTrivia",
                                                        "text": "\r\n"
                                                    }
                                                ]
                                            }
                                        },
                                        "elseClause": {
                                            "kind": "ElseClause",
                                            "fullStart": 717,
                                            "fullEnd": 748,
                                            "start": 721,
                                            "end": 746,
                                            "fullWidth": 31,
                                            "width": 25,
                                            "elseKeyword": {
                                                "kind": "ElseKeyword",
                                                "fullStart": 717,
                                                "fullEnd": 727,
                                                "start": 721,
                                                "end": 725,
                                                "fullWidth": 10,
                                                "width": 4,
                                                "text": "else",
                                                "value": "else",
                                                "valueText": "else",
                                                "hasLeadingTrivia": true,
                                                "hasTrailingTrivia": true,
                                                "hasTrailingNewLine": true,
                                                "leadingTrivia": [
                                                    {
                                                        "kind": "WhitespaceTrivia",
                                                        "text": "    "
                                                    }
                                                ],
                                                "trailingTrivia": [
                                                    {
                                                        "kind": "NewLineTrivia",
                                                        "text": "\r\n"
                                                    }
                                                ]
                                            },
                                            "statement": {
                                                "kind": "ReturnStatement",
                                                "fullStart": 727,
                                                "fullEnd": 748,
                                                "start": 733,
                                                "end": 746,
                                                "fullWidth": 21,
                                                "width": 13,
                                                "returnKeyword": {
                                                    "kind": "ReturnKeyword",
                                                    "fullStart": 727,
                                                    "fullEnd": 740,
                                                    "start": 733,
                                                    "end": 739,
                                                    "fullWidth": 13,
                                                    "width": 6,
                                                    "text": "return",
                                                    "value": "return",
                                                    "valueText": "return",
                                                    "hasLeadingTrivia": true,
                                                    "hasTrailingTrivia": true,
                                                    "leadingTrivia": [
                                                        {
                                                            "kind": "WhitespaceTrivia",
                                                            "text": "      "
                                                        }
                                                    ],
                                                    "trailingTrivia": [
                                                        {
                                                            "kind": "WhitespaceTrivia",
                                                            "text": " "
                                                        }
                                                    ]
                                                },
                                                "expression": {
                                                    "kind": "FalseKeyword",
                                                    "fullStart": 740,
                                                    "fullEnd": 745,
                                                    "start": 740,
                                                    "end": 745,
                                                    "fullWidth": 5,
                                                    "width": 5,
                                                    "text": "false",
                                                    "value": false,
                                                    "valueText": "false"
                                                },
                                                "semicolonToken": {
                                                    "kind": "SemicolonToken",
                                                    "fullStart": 745,
                                                    "fullEnd": 748,
                                                    "start": 745,
                                                    "end": 746,
                                                    "fullWidth": 3,
                                                    "width": 1,
                                                    "text": ";",
                                                    "value": ";",
                                                    "valueText": ";",
                                                    "hasTrailingTrivia": true,
                                                    "hasTrailingNewLine": true,
                                                    "trailingTrivia": [
                                                        {
                                                            "kind": "NewLineTrivia",
                                                            "text": "\r\n"
                                                        }
                                                    ]
                                                }
                                            }
                                        }
                                    }
                                ],
                                "closeBraceToken": {
                                    "kind": "CloseBraceToken",
                                    "fullStart": 748,
                                    "fullEnd": 753,
                                    "start": 750,
                                    "end": 751,
                                    "fullWidth": 5,
                                    "width": 1,
                                    "text": "}",
                                    "value": "}",
                                    "valueText": "}",
                                    "hasLeadingTrivia": true,
                                    "hasTrailingTrivia": true,
                                    "hasTrailingNewLine": true,
                                    "leadingTrivia": [
                                        {
                                            "kind": "WhitespaceTrivia",
                                            "text": "  "
                                        }
                                    ],
                                    "trailingTrivia": [
                                        {
                                            "kind": "NewLineTrivia",
                                            "text": "\r\n"
                                        }
                                    ]
                                }
                            }
                        },
                        {
                            "kind": "VariableStatement",
                            "fullStart": 753,
                            "fullEnd": 776,
                            "start": 755,
                            "end": 774,
                            "fullWidth": 23,
                            "width": 19,
                            "modifiers": [],
                            "variableDeclaration": {
                                "kind": "VariableDeclaration",
                                "fullStart": 753,
                                "fullEnd": 773,
                                "start": 755,
                                "end": 773,
                                "fullWidth": 20,
                                "width": 18,
                                "varKeyword": {
                                    "kind": "VarKeyword",
                                    "fullStart": 753,
                                    "fullEnd": 759,
                                    "start": 755,
                                    "end": 758,
                                    "fullWidth": 6,
                                    "width": 3,
                                    "text": "var",
                                    "value": "var",
                                    "valueText": "var",
                                    "hasLeadingTrivia": true,
                                    "hasTrailingTrivia": true,
                                    "leadingTrivia": [
                                        {
                                            "kind": "WhitespaceTrivia",
                                            "text": "  "
                                        }
                                    ],
                                    "trailingTrivia": [
                                        {
                                            "kind": "WhitespaceTrivia",
                                            "text": " "
                                        }
                                    ]
                                },
                                "variableDeclarators": [
                                    {
                                        "kind": "VariableDeclarator",
                                        "fullStart": 759,
                                        "fullEnd": 773,
                                        "start": 759,
                                        "end": 773,
                                        "fullWidth": 14,
                                        "width": 14,
                                        "identifier": {
                                            "kind": "IdentifierName",
                                            "fullStart": 759,
                                            "fullEnd": 761,
                                            "start": 759,
                                            "end": 760,
                                            "fullWidth": 2,
                                            "width": 1,
                                            "text": "i",
                                            "value": "i",
                                            "valueText": "i",
                                            "hasTrailingTrivia": true,
                                            "trailingTrivia": [
                                                {
                                                    "kind": "WhitespaceTrivia",
                                                    "text": " "
                                                }
                                            ]
                                        },
                                        "equalsValueClause": {
                                            "kind": "EqualsValueClause",
                                            "fullStart": 761,
                                            "fullEnd": 773,
                                            "start": 761,
                                            "end": 773,
                                            "fullWidth": 12,
                                            "width": 12,
                                            "equalsToken": {
                                                "kind": "EqualsToken",
                                                "fullStart": 761,
                                                "fullEnd": 763,
                                                "start": 761,
                                                "end": 762,
                                                "fullWidth": 2,
                                                "width": 1,
                                                "text": "=",
                                                "value": "=",
                                                "valueText": "=",
                                                "hasTrailingTrivia": true,
                                                "trailingTrivia": [
                                                    {
                                                        "kind": "WhitespaceTrivia",
                                                        "text": " "
                                                    }
                                                ]
                                            },
                                            "value": {
                                                "kind": "InvocationExpression",
                                                "fullStart": 763,
                                                "fullEnd": 773,
                                                "start": 763,
                                                "end": 773,
                                                "fullWidth": 10,
                                                "width": 10,
                                                "expression": {
                                                    "kind": "MemberAccessExpression",
                                                    "fullStart": 763,
                                                    "fullEnd": 769,
                                                    "start": 763,
                                                    "end": 769,
                                                    "fullWidth": 6,
                                                    "width": 6,
                                                    "expression": {
                                                        "kind": "IdentifierName",
                                                        "fullStart": 763,
                                                        "fullEnd": 764,
                                                        "start": 763,
                                                        "end": 764,
                                                        "fullWidth": 1,
                                                        "width": 1,
                                                        "text": "f",
                                                        "value": "f",
                                                        "valueText": "f"
                                                    },
                                                    "dotToken": {
                                                        "kind": "DotToken",
                                                        "fullStart": 764,
                                                        "fullEnd": 765,
                                                        "start": 764,
                                                        "end": 765,
                                                        "fullWidth": 1,
                                                        "width": 1,
                                                        "text": ".",
                                                        "value": ".",
                                                        "valueText": "."
                                                    },
                                                    "name": {
                                                        "kind": "IdentifierName",
                                                        "fullStart": 765,
                                                        "fullEnd": 769,
                                                        "start": 765,
                                                        "end": 769,
                                                        "fullWidth": 4,
                                                        "width": 4,
                                                        "text": "some",
                                                        "value": "some",
                                                        "valueText": "some"
                                                    }
                                                },
                                                "argumentList": {
                                                    "kind": "ArgumentList",
                                                    "fullStart": 769,
                                                    "fullEnd": 773,
                                                    "start": 769,
                                                    "end": 773,
                                                    "fullWidth": 4,
                                                    "width": 4,
                                                    "openParenToken": {
                                                        "kind": "OpenParenToken",
                                                        "fullStart": 769,
                                                        "fullEnd": 770,
                                                        "start": 769,
                                                        "end": 770,
                                                        "fullWidth": 1,
                                                        "width": 1,
                                                        "text": "(",
                                                        "value": "(",
                                                        "valueText": "("
                                                    },
                                                    "arguments": [
                                                        {
                                                            "kind": "IdentifierName",
                                                            "fullStart": 770,
                                                            "fullEnd": 772,
                                                            "start": 770,
                                                            "end": 772,
                                                            "fullWidth": 2,
                                                            "width": 2,
                                                            "text": "cb",
                                                            "value": "cb",
                                                            "valueText": "cb"
                                                        }
                                                    ],
                                                    "closeParenToken": {
                                                        "kind": "CloseParenToken",
                                                        "fullStart": 772,
                                                        "fullEnd": 773,
                                                        "start": 772,
                                                        "end": 773,
                                                        "fullWidth": 1,
                                                        "width": 1,
                                                        "text": ")",
                                                        "value": ")",
                                                        "valueText": ")"
                                                    }
                                                }
                                            }
                                        }
                                    }
                                ]
                            },
                            "semicolonToken": {
                                "kind": "SemicolonToken",
                                "fullStart": 773,
                                "fullEnd": 776,
                                "start": 773,
                                "end": 774,
                                "fullWidth": 3,
                                "width": 1,
                                "text": ";",
                                "value": ";",
                                "valueText": ";",
                                "hasTrailingTrivia": true,
                                "hasTrailingNewLine": true,
                                "trailingTrivia": [
                                    {
                                        "kind": "NewLineTrivia",
                                        "text": "\r\n"
                                    }
                                ]
                            }
                        },
                        {
                            "kind": "IfStatement",
                            "fullStart": 776,
                            "fullEnd": 825,
                            "start": 782,
                            "end": 823,
                            "fullWidth": 49,
                            "width": 41,
                            "ifKeyword": {
                                "kind": "IfKeyword",
                                "fullStart": 776,
                                "fullEnd": 785,
                                "start": 782,
                                "end": 784,
                                "fullWidth": 9,
                                "width": 2,
                                "text": "if",
                                "value": "if",
                                "valueText": "if",
                                "hasLeadingTrivia": true,
                                "hasLeadingNewLine": true,
                                "hasTrailingTrivia": true,
                                "leadingTrivia": [
                                    {
                                        "kind": "WhitespaceTrivia",
                                        "text": "  "
                                    },
                                    {
                                        "kind": "NewLineTrivia",
                                        "text": "\r\n"
                                    },
                                    {
                                        "kind": "WhitespaceTrivia",
                                        "text": "  "
                                    }
                                ],
                                "trailingTrivia": [
                                    {
                                        "kind": "WhitespaceTrivia",
                                        "text": " "
                                    }
                                ]
                            },
                            "openParenToken": {
                                "kind": "OpenParenToken",
                                "fullStart": 785,
                                "fullEnd": 786,
                                "start": 785,
                                "end": 786,
                                "fullWidth": 1,
                                "width": 1,
                                "text": "(",
                                "value": "(",
                                "valueText": "("
                            },
                            "condition": {
                                "kind": "EqualsExpression",
                                "fullStart": 786,
                                "fullEnd": 797,
                                "start": 786,
                                "end": 797,
                                "fullWidth": 11,
                                "width": 11,
                                "left": {
                                    "kind": "IdentifierName",
                                    "fullStart": 786,
                                    "fullEnd": 788,
                                    "start": 786,
                                    "end": 787,
                                    "fullWidth": 2,
                                    "width": 1,
                                    "text": "i",
                                    "value": "i",
                                    "valueText": "i",
                                    "hasTrailingTrivia": true,
                                    "trailingTrivia": [
                                        {
                                            "kind": "WhitespaceTrivia",
                                            "text": " "
                                        }
                                    ]
                                },
                                "operatorToken": {
                                    "kind": "EqualsEqualsEqualsToken",
                                    "fullStart": 788,
                                    "fullEnd": 792,
                                    "start": 788,
                                    "end": 791,
                                    "fullWidth": 4,
                                    "width": 3,
                                    "text": "===",
                                    "value": "===",
                                    "valueText": "===",
                                    "hasTrailingTrivia": true,
                                    "trailingTrivia": [
                                        {
                                            "kind": "WhitespaceTrivia",
                                            "text": " "
                                        }
                                    ]
                                },
                                "right": {
                                    "kind": "FalseKeyword",
                                    "fullStart": 792,
                                    "fullEnd": 797,
                                    "start": 792,
                                    "end": 797,
                                    "fullWidth": 5,
                                    "width": 5,
                                    "text": "false",
                                    "value": false,
                                    "valueText": "false"
                                }
                            },
                            "closeParenToken": {
                                "kind": "CloseParenToken",
                                "fullStart": 797,
                                "fullEnd": 799,
                                "start": 797,
                                "end": 798,
                                "fullWidth": 2,
                                "width": 1,
                                "text": ")",
                                "value": ")",
                                "valueText": ")",
                                "hasTrailingTrivia": true,
                                "trailingTrivia": [
                                    {
                                        "kind": "WhitespaceTrivia",
                                        "text": " "
                                    }
                                ]
                            },
                            "statement": {
                                "kind": "Block",
                                "fullStart": 799,
                                "fullEnd": 825,
                                "start": 799,
                                "end": 823,
                                "fullWidth": 26,
                                "width": 24,
                                "openBraceToken": {
                                    "kind": "OpenBraceToken",
                                    "fullStart": 799,
                                    "fullEnd": 802,
                                    "start": 799,
                                    "end": 800,
                                    "fullWidth": 3,
                                    "width": 1,
                                    "text": "{",
                                    "value": "{",
                                    "valueText": "{",
                                    "hasTrailingTrivia": true,
                                    "hasTrailingNewLine": true,
                                    "trailingTrivia": [
                                        {
                                            "kind": "NewLineTrivia",
                                            "text": "\r\n"
                                        }
                                    ]
                                },
                                "statements": [
                                    {
                                        "kind": "ReturnStatement",
                                        "fullStart": 802,
                                        "fullEnd": 820,
                                        "start": 806,
                                        "end": 818,
                                        "fullWidth": 18,
                                        "width": 12,
                                        "returnKeyword": {
                                            "kind": "ReturnKeyword",
                                            "fullStart": 802,
                                            "fullEnd": 813,
                                            "start": 806,
                                            "end": 812,
                                            "fullWidth": 11,
                                            "width": 6,
                                            "text": "return",
                                            "value": "return",
                                            "valueText": "return",
                                            "hasLeadingTrivia": true,
                                            "hasTrailingTrivia": true,
                                            "leadingTrivia": [
                                                {
                                                    "kind": "WhitespaceTrivia",
                                                    "text": "    "
                                                }
                                            ],
                                            "trailingTrivia": [
                                                {
                                                    "kind": "WhitespaceTrivia",
                                                    "text": " "
                                                }
                                            ]
                                        },
                                        "expression": {
                                            "kind": "TrueKeyword",
                                            "fullStart": 813,
                                            "fullEnd": 817,
                                            "start": 813,
                                            "end": 817,
                                            "fullWidth": 4,
                                            "width": 4,
                                            "text": "true",
                                            "value": true,
                                            "valueText": "true"
                                        },
                                        "semicolonToken": {
                                            "kind": "SemicolonToken",
                                            "fullStart": 817,
                                            "fullEnd": 820,
                                            "start": 817,
                                            "end": 818,
                                            "fullWidth": 3,
                                            "width": 1,
                                            "text": ";",
                                            "value": ";",
                                            "valueText": ";",
                                            "hasTrailingTrivia": true,
                                            "hasTrailingNewLine": true,
                                            "trailingTrivia": [
                                                {
                                                    "kind": "NewLineTrivia",
                                                    "text": "\r\n"
                                                }
                                            ]
                                        }
                                    }
                                ],
                                "closeBraceToken": {
                                    "kind": "CloseBraceToken",
                                    "fullStart": 820,
                                    "fullEnd": 825,
                                    "start": 822,
                                    "end": 823,
                                    "fullWidth": 5,
                                    "width": 1,
                                    "text": "}",
                                    "value": "}",
                                    "valueText": "}",
                                    "hasLeadingTrivia": true,
                                    "hasTrailingTrivia": true,
                                    "hasTrailingNewLine": true,
                                    "leadingTrivia": [
                                        {
                                            "kind": "WhitespaceTrivia",
                                            "text": "  "
                                        }
                                    ],
                                    "trailingTrivia": [
                                        {
                                            "kind": "NewLineTrivia",
                                            "text": "\r\n"
                                        }
                                    ]
                                }
                            }
                        }
                    ],
                    "closeBraceToken": {
                        "kind": "CloseBraceToken",
                        "fullStart": 825,
                        "fullEnd": 829,
                        "start": 826,
                        "end": 827,
                        "fullWidth": 4,
                        "width": 1,
                        "text": "}",
                        "value": "}",
                        "valueText": "}",
                        "hasLeadingTrivia": true,
                        "hasTrailingTrivia": true,
                        "hasTrailingNewLine": true,
                        "leadingTrivia": [
                            {
                                "kind": "WhitespaceTrivia",
                                "text": " "
                            }
                        ],
                        "trailingTrivia": [
                            {
                                "kind": "NewLineTrivia",
                                "text": "\r\n"
                            }
                        ]
                    }
                }
            },
            {
                "kind": "ExpressionStatement",
                "fullStart": 829,
                "fullEnd": 853,
                "start": 829,
                "end": 851,
                "fullWidth": 24,
                "width": 22,
                "expression": {
                    "kind": "InvocationExpression",
                    "fullStart": 829,
                    "fullEnd": 850,
                    "start": 829,
                    "end": 850,
                    "fullWidth": 21,
                    "width": 21,
                    "expression": {
                        "kind": "IdentifierName",
                        "fullStart": 829,
                        "fullEnd": 840,
                        "start": 829,
                        "end": 840,
                        "fullWidth": 11,
                        "width": 11,
                        "text": "runTestCase",
                        "value": "runTestCase",
                        "valueText": "runTestCase"
                    },
                    "argumentList": {
                        "kind": "ArgumentList",
                        "fullStart": 840,
                        "fullEnd": 850,
                        "start": 840,
                        "end": 850,
                        "fullWidth": 10,
                        "width": 10,
                        "openParenToken": {
                            "kind": "OpenParenToken",
                            "fullStart": 840,
                            "fullEnd": 841,
                            "start": 840,
                            "end": 841,
                            "fullWidth": 1,
                            "width": 1,
                            "text": "(",
                            "value": "(",
                            "valueText": "("
                        },
                        "arguments": [
                            {
                                "kind": "IdentifierName",
                                "fullStart": 841,
                                "fullEnd": 849,
                                "start": 841,
                                "end": 849,
                                "fullWidth": 8,
                                "width": 8,
                                "text": "testcase",
                                "value": "testcase",
                                "valueText": "testcase"
                            }
                        ],
                        "closeParenToken": {
                            "kind": "CloseParenToken",
                            "fullStart": 849,
                            "fullEnd": 850,
                            "start": 849,
                            "end": 850,
                            "fullWidth": 1,
                            "width": 1,
                            "text": ")",
                            "value": ")",
                            "valueText": ")"
                        }
                    }
                },
                "semicolonToken": {
                    "kind": "SemicolonToken",
                    "fullStart": 850,
                    "fullEnd": 853,
                    "start": 850,
                    "end": 851,
                    "fullWidth": 3,
                    "width": 1,
                    "text": ";",
                    "value": ";",
                    "valueText": ";",
                    "hasTrailingTrivia": true,
                    "hasTrailingNewLine": true,
                    "trailingTrivia": [
                        {
                            "kind": "NewLineTrivia",
                            "text": "\r\n"
                        }
                    ]
                }
            }
        ],
        "endOfFileToken": {
            "kind": "EndOfFileToken",
            "fullStart": 853,
            "fullEnd": 853,
            "start": 853,
            "end": 853,
            "fullWidth": 0,
            "width": 0,
            "text": ""
        }
    },
    "lineMap": {
        "lineStarts": [
            0,
            67,
            152,
            232,
            308,
            380,
            385,
            440,
            520,
            525,
            527,
            529,
            552,
            591,
            612,
            634,
            651,
            655,
            675,
            680,
            697,
            717,
            727,
            748,
            753,
            776,
            780,
            802,
            820,
            825,
            829,
            853
        ],
        "length": 853
    }
}<|MERGE_RESOLUTION|>--- conflicted
+++ resolved
@@ -1016,11 +1016,8 @@
                                             "start": 669,
                                             "end": 672,
                                             "fullWidth": 3,
-<<<<<<< HEAD
                                             "width": 3,
-=======
                                             "modifiers": [],
->>>>>>> e3c38734
                                             "identifier": {
                                                 "kind": "IdentifierName",
                                                 "fullStart": 669,
