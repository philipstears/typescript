--- conflicted
+++ resolved
@@ -282,11 +282,8 @@
                                             "start": 581,
                                             "end": 584,
                                             "fullWidth": 3,
-<<<<<<< HEAD
                                             "width": 3,
-=======
                                             "modifiers": [],
->>>>>>> e3c38734
                                             "identifier": {
                                                 "kind": "IdentifierName",
                                                 "fullStart": 581,
@@ -326,11 +323,8 @@
                                             "start": 586,
                                             "end": 589,
                                             "fullWidth": 3,
-<<<<<<< HEAD
                                             "width": 3,
-=======
                                             "modifiers": [],
->>>>>>> e3c38734
                                             "identifier": {
                                                 "kind": "IdentifierName",
                                                 "fullStart": 586,
@@ -370,11 +364,8 @@
                                             "start": 591,
                                             "end": 594,
                                             "fullWidth": 3,
-<<<<<<< HEAD
                                             "width": 3,
-=======
                                             "modifiers": [],
->>>>>>> e3c38734
                                             "identifier": {
                                                 "kind": "IdentifierName",
                                                 "fullStart": 591,
