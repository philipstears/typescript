{
    "isDeclaration": false,
    "languageVersion": "EcmaScript5",
    "parseOptions": {
        "allowAutomaticSemicolonInsertion": true
    },
    "sourceUnit": {
        "kind": "SourceUnit",
        "fullStart": 0,
        "fullEnd": 1169,
        "start": 576,
        "end": 1169,
        "fullWidth": 1169,
        "width": 593,
        "isIncrementallyUnusable": true,
        "moduleElements": [
            {
                "kind": "FunctionDeclaration",
                "fullStart": 0,
                "fullEnd": 1145,
                "start": 576,
                "end": 1143,
                "fullWidth": 1145,
                "width": 567,
                "isIncrementallyUnusable": true,
                "modifiers": [],
                "functionKeyword": {
                    "kind": "FunctionKeyword",
                    "fullStart": 0,
                    "fullEnd": 585,
                    "start": 576,
                    "end": 584,
                    "fullWidth": 585,
                    "width": 8,
                    "text": "function",
                    "value": "function",
                    "valueText": "function",
                    "hasLeadingTrivia": true,
                    "hasLeadingComment": true,
                    "hasLeadingNewLine": true,
                    "hasTrailingTrivia": true,
                    "leadingTrivia": [
                        {
                            "kind": "SingleLineCommentTrivia",
                            "text": "/// Copyright (c) 2012 Ecma International.  All rights reserved. "
                        },
                        {
                            "kind": "NewLineTrivia",
                            "text": "\r\n"
                        },
                        {
                            "kind": "SingleLineCommentTrivia",
                            "text": "/// Ecma International makes this code available under the terms and conditions set"
                        },
                        {
                            "kind": "NewLineTrivia",
                            "text": "\r\n"
                        },
                        {
                            "kind": "SingleLineCommentTrivia",
                            "text": "/// forth on http://hg.ecmascript.org/tests/test262/raw-file/tip/LICENSE (the "
                        },
                        {
                            "kind": "NewLineTrivia",
                            "text": "\r\n"
                        },
                        {
                            "kind": "SingleLineCommentTrivia",
                            "text": "/// \"Use Terms\").   Any redistribution of this code must retain the above "
                        },
                        {
                            "kind": "NewLineTrivia",
                            "text": "\r\n"
                        },
                        {
                            "kind": "SingleLineCommentTrivia",
                            "text": "/// copyright and this notice and otherwise comply with the Use Terms."
                        },
                        {
                            "kind": "NewLineTrivia",
                            "text": "\r\n"
                        },
                        {
                            "kind": "MultiLineCommentTrivia",
                            "text": "/**\r\n * @path ch15/15.4/15.4.4/15.4.4.17/15.4.4.17-2-13.js\r\n * @description Array.prototype.some - 'length' is inherited accessor property without a get function on an Array-like object\r\n */"
                        },
                        {
                            "kind": "NewLineTrivia",
                            "text": "\r\n"
                        },
                        {
                            "kind": "NewLineTrivia",
                            "text": "\r\n"
                        },
                        {
                            "kind": "NewLineTrivia",
                            "text": "\r\n"
                        }
                    ],
                    "trailingTrivia": [
                        {
                            "kind": "WhitespaceTrivia",
                            "text": " "
                        }
                    ]
                },
                "identifier": {
                    "kind": "IdentifierName",
                    "fullStart": 585,
                    "fullEnd": 593,
                    "start": 585,
                    "end": 593,
                    "fullWidth": 8,
                    "width": 8,
                    "text": "testcase",
                    "value": "testcase",
                    "valueText": "testcase"
                },
                "callSignature": {
                    "kind": "CallSignature",
                    "fullStart": 593,
                    "fullEnd": 596,
                    "start": 593,
                    "end": 595,
                    "fullWidth": 3,
                    "width": 2,
                    "parameterList": {
                        "kind": "ParameterList",
                        "fullStart": 593,
                        "fullEnd": 596,
                        "start": 593,
                        "end": 595,
                        "fullWidth": 3,
                        "width": 2,
                        "openParenToken": {
                            "kind": "OpenParenToken",
                            "fullStart": 593,
                            "fullEnd": 594,
                            "start": 593,
                            "end": 594,
                            "fullWidth": 1,
                            "width": 1,
                            "text": "(",
                            "value": "(",
                            "valueText": "("
                        },
                        "parameters": [],
                        "closeParenToken": {
                            "kind": "CloseParenToken",
                            "fullStart": 594,
                            "fullEnd": 596,
                            "start": 594,
                            "end": 595,
                            "fullWidth": 2,
                            "width": 1,
                            "text": ")",
                            "value": ")",
                            "valueText": ")",
                            "hasTrailingTrivia": true,
                            "trailingTrivia": [
                                {
                                    "kind": "WhitespaceTrivia",
                                    "text": " "
                                }
                            ]
                        }
                    }
                },
                "block": {
                    "kind": "Block",
                    "fullStart": 596,
                    "fullEnd": 1145,
                    "start": 596,
                    "end": 1143,
                    "fullWidth": 549,
                    "width": 547,
                    "isIncrementallyUnusable": true,
                    "openBraceToken": {
                        "kind": "OpenBraceToken",
                        "fullStart": 596,
                        "fullEnd": 599,
                        "start": 596,
                        "end": 597,
                        "fullWidth": 3,
                        "width": 1,
                        "text": "{",
                        "value": "{",
                        "valueText": "{",
                        "hasTrailingTrivia": true,
                        "hasTrailingNewLine": true,
                        "trailingTrivia": [
                            {
                                "kind": "NewLineTrivia",
                                "text": "\r\n"
                            }
                        ]
                    },
                    "statements": [
                        {
                            "kind": "VariableStatement",
                            "fullStart": 599,
                            "fullEnd": 632,
                            "start": 609,
                            "end": 630,
                            "fullWidth": 33,
                            "width": 21,
                            "modifiers": [],
                            "variableDeclaration": {
                                "kind": "VariableDeclaration",
                                "fullStart": 599,
                                "fullEnd": 629,
                                "start": 609,
                                "end": 629,
                                "fullWidth": 30,
                                "width": 20,
                                "varKeyword": {
                                    "kind": "VarKeyword",
                                    "fullStart": 599,
                                    "fullEnd": 613,
                                    "start": 609,
                                    "end": 612,
                                    "fullWidth": 14,
                                    "width": 3,
                                    "text": "var",
                                    "value": "var",
                                    "valueText": "var",
                                    "hasLeadingTrivia": true,
                                    "hasLeadingNewLine": true,
                                    "hasTrailingTrivia": true,
                                    "leadingTrivia": [
                                        {
                                            "kind": "NewLineTrivia",
                                            "text": "\r\n"
                                        },
                                        {
                                            "kind": "WhitespaceTrivia",
                                            "text": "        "
                                        }
                                    ],
                                    "trailingTrivia": [
                                        {
                                            "kind": "WhitespaceTrivia",
                                            "text": " "
                                        }
                                    ]
                                },
                                "variableDeclarators": [
                                    {
                                        "kind": "VariableDeclarator",
                                        "fullStart": 613,
                                        "fullEnd": 629,
                                        "start": 613,
                                        "end": 629,
                                        "fullWidth": 16,
<<<<<<< HEAD
                                        "width": 16,
                                        "identifier": {
=======
                                        "propertyName": {
>>>>>>> 85e84683
                                            "kind": "IdentifierName",
                                            "fullStart": 613,
                                            "fullEnd": 622,
                                            "start": 613,
                                            "end": 621,
                                            "fullWidth": 9,
                                            "width": 8,
                                            "text": "accessed",
                                            "value": "accessed",
                                            "valueText": "accessed",
                                            "hasTrailingTrivia": true,
                                            "trailingTrivia": [
                                                {
                                                    "kind": "WhitespaceTrivia",
                                                    "text": " "
                                                }
                                            ]
                                        },
                                        "equalsValueClause": {
                                            "kind": "EqualsValueClause",
                                            "fullStart": 622,
                                            "fullEnd": 629,
                                            "start": 622,
                                            "end": 629,
                                            "fullWidth": 7,
                                            "width": 7,
                                            "equalsToken": {
                                                "kind": "EqualsToken",
                                                "fullStart": 622,
                                                "fullEnd": 624,
                                                "start": 622,
                                                "end": 623,
                                                "fullWidth": 2,
                                                "width": 1,
                                                "text": "=",
                                                "value": "=",
                                                "valueText": "=",
                                                "hasTrailingTrivia": true,
                                                "trailingTrivia": [
                                                    {
                                                        "kind": "WhitespaceTrivia",
                                                        "text": " "
                                                    }
                                                ]
                                            },
                                            "value": {
                                                "kind": "FalseKeyword",
                                                "fullStart": 624,
                                                "fullEnd": 629,
                                                "start": 624,
                                                "end": 629,
                                                "fullWidth": 5,
                                                "width": 5,
                                                "text": "false",
                                                "value": false,
                                                "valueText": "false"
                                            }
                                        }
                                    }
                                ]
                            },
                            "semicolonToken": {
                                "kind": "SemicolonToken",
                                "fullStart": 629,
                                "fullEnd": 632,
                                "start": 629,
                                "end": 630,
                                "fullWidth": 3,
                                "width": 1,
                                "text": ";",
                                "value": ";",
                                "valueText": ";",
                                "hasTrailingTrivia": true,
                                "hasTrailingNewLine": true,
                                "trailingTrivia": [
                                    {
                                        "kind": "NewLineTrivia",
                                        "text": "\r\n"
                                    }
                                ]
                            }
                        },
                        {
                            "kind": "FunctionDeclaration",
                            "fullStart": 632,
                            "fullEnd": 751,
                            "start": 642,
                            "end": 749,
                            "fullWidth": 119,
                            "width": 107,
                            "modifiers": [],
                            "functionKeyword": {
                                "kind": "FunctionKeyword",
                                "fullStart": 632,
                                "fullEnd": 651,
                                "start": 642,
                                "end": 650,
                                "fullWidth": 19,
                                "width": 8,
                                "text": "function",
                                "value": "function",
                                "valueText": "function",
                                "hasLeadingTrivia": true,
                                "hasLeadingNewLine": true,
                                "hasTrailingTrivia": true,
                                "leadingTrivia": [
                                    {
                                        "kind": "NewLineTrivia",
                                        "text": "\r\n"
                                    },
                                    {
                                        "kind": "WhitespaceTrivia",
                                        "text": "        "
                                    }
                                ],
                                "trailingTrivia": [
                                    {
                                        "kind": "WhitespaceTrivia",
                                        "text": " "
                                    }
                                ]
                            },
                            "identifier": {
                                "kind": "IdentifierName",
                                "fullStart": 651,
                                "fullEnd": 661,
                                "start": 651,
                                "end": 661,
                                "fullWidth": 10,
                                "width": 10,
                                "text": "callbackfn",
                                "value": "callbackfn",
                                "valueText": "callbackfn"
                            },
                            "callSignature": {
                                "kind": "CallSignature",
                                "fullStart": 661,
                                "fullEnd": 677,
                                "start": 661,
                                "end": 676,
                                "fullWidth": 16,
                                "width": 15,
                                "parameterList": {
                                    "kind": "ParameterList",
                                    "fullStart": 661,
                                    "fullEnd": 677,
                                    "start": 661,
                                    "end": 676,
                                    "fullWidth": 16,
                                    "width": 15,
                                    "openParenToken": {
                                        "kind": "OpenParenToken",
                                        "fullStart": 661,
                                        "fullEnd": 662,
                                        "start": 661,
                                        "end": 662,
                                        "fullWidth": 1,
                                        "width": 1,
                                        "text": "(",
                                        "value": "(",
                                        "valueText": "("
                                    },
                                    "parameters": [
                                        {
                                            "kind": "Parameter",
                                            "fullStart": 662,
                                            "fullEnd": 665,
                                            "start": 662,
                                            "end": 665,
                                            "fullWidth": 3,
                                            "width": 3,
                                            "modifiers": [],
                                            "identifier": {
                                                "kind": "IdentifierName",
                                                "fullStart": 662,
                                                "fullEnd": 665,
                                                "start": 662,
                                                "end": 665,
                                                "fullWidth": 3,
                                                "width": 3,
                                                "text": "val",
                                                "value": "val",
                                                "valueText": "val"
                                            }
                                        },
                                        {
                                            "kind": "CommaToken",
                                            "fullStart": 665,
                                            "fullEnd": 667,
                                            "start": 665,
                                            "end": 666,
                                            "fullWidth": 2,
                                            "width": 1,
                                            "text": ",",
                                            "value": ",",
                                            "valueText": ",",
                                            "hasTrailingTrivia": true,
                                            "trailingTrivia": [
                                                {
                                                    "kind": "WhitespaceTrivia",
                                                    "text": " "
                                                }
                                            ]
                                        },
                                        {
                                            "kind": "Parameter",
                                            "fullStart": 667,
                                            "fullEnd": 670,
                                            "start": 667,
                                            "end": 670,
                                            "fullWidth": 3,
                                            "width": 3,
                                            "modifiers": [],
                                            "identifier": {
                                                "kind": "IdentifierName",
                                                "fullStart": 667,
                                                "fullEnd": 670,
                                                "start": 667,
                                                "end": 670,
                                                "fullWidth": 3,
                                                "width": 3,
                                                "text": "idx",
                                                "value": "idx",
                                                "valueText": "idx"
                                            }
                                        },
                                        {
                                            "kind": "CommaToken",
                                            "fullStart": 670,
                                            "fullEnd": 672,
                                            "start": 670,
                                            "end": 671,
                                            "fullWidth": 2,
                                            "width": 1,
                                            "text": ",",
                                            "value": ",",
                                            "valueText": ",",
                                            "hasTrailingTrivia": true,
                                            "trailingTrivia": [
                                                {
                                                    "kind": "WhitespaceTrivia",
                                                    "text": " "
                                                }
                                            ]
                                        },
                                        {
                                            "kind": "Parameter",
                                            "fullStart": 672,
                                            "fullEnd": 675,
                                            "start": 672,
                                            "end": 675,
                                            "fullWidth": 3,
                                            "width": 3,
                                            "modifiers": [],
                                            "identifier": {
                                                "kind": "IdentifierName",
                                                "fullStart": 672,
                                                "fullEnd": 675,
                                                "start": 672,
                                                "end": 675,
                                                "fullWidth": 3,
                                                "width": 3,
                                                "text": "obj",
                                                "value": "obj",
                                                "valueText": "obj"
                                            }
                                        }
                                    ],
                                    "closeParenToken": {
                                        "kind": "CloseParenToken",
                                        "fullStart": 675,
                                        "fullEnd": 677,
                                        "start": 675,
                                        "end": 676,
                                        "fullWidth": 2,
                                        "width": 1,
                                        "text": ")",
                                        "value": ")",
                                        "valueText": ")",
                                        "hasTrailingTrivia": true,
                                        "trailingTrivia": [
                                            {
                                                "kind": "WhitespaceTrivia",
                                                "text": " "
                                            }
                                        ]
                                    }
                                }
                            },
                            "block": {
                                "kind": "Block",
                                "fullStart": 677,
                                "fullEnd": 751,
                                "start": 677,
                                "end": 749,
                                "fullWidth": 74,
                                "width": 72,
                                "openBraceToken": {
                                    "kind": "OpenBraceToken",
                                    "fullStart": 677,
                                    "fullEnd": 680,
                                    "start": 677,
                                    "end": 678,
                                    "fullWidth": 3,
                                    "width": 1,
                                    "text": "{",
                                    "value": "{",
                                    "valueText": "{",
                                    "hasTrailingTrivia": true,
                                    "hasTrailingNewLine": true,
                                    "trailingTrivia": [
                                        {
                                            "kind": "NewLineTrivia",
                                            "text": "\r\n"
                                        }
                                    ]
                                },
                                "statements": [
                                    {
                                        "kind": "ExpressionStatement",
                                        "fullStart": 680,
                                        "fullEnd": 710,
                                        "start": 692,
                                        "end": 708,
                                        "fullWidth": 30,
                                        "width": 16,
                                        "expression": {
                                            "kind": "AssignmentExpression",
                                            "fullStart": 680,
                                            "fullEnd": 707,
                                            "start": 692,
                                            "end": 707,
                                            "fullWidth": 27,
                                            "width": 15,
                                            "left": {
                                                "kind": "IdentifierName",
                                                "fullStart": 680,
                                                "fullEnd": 701,
                                                "start": 692,
                                                "end": 700,
                                                "fullWidth": 21,
                                                "width": 8,
                                                "text": "accessed",
                                                "value": "accessed",
                                                "valueText": "accessed",
                                                "hasLeadingTrivia": true,
                                                "hasTrailingTrivia": true,
                                                "leadingTrivia": [
                                                    {
                                                        "kind": "WhitespaceTrivia",
                                                        "text": "            "
                                                    }
                                                ],
                                                "trailingTrivia": [
                                                    {
                                                        "kind": "WhitespaceTrivia",
                                                        "text": " "
                                                    }
                                                ]
                                            },
                                            "operatorToken": {
                                                "kind": "EqualsToken",
                                                "fullStart": 701,
                                                "fullEnd": 703,
                                                "start": 701,
                                                "end": 702,
                                                "fullWidth": 2,
                                                "width": 1,
                                                "text": "=",
                                                "value": "=",
                                                "valueText": "=",
                                                "hasTrailingTrivia": true,
                                                "trailingTrivia": [
                                                    {
                                                        "kind": "WhitespaceTrivia",
                                                        "text": " "
                                                    }
                                                ]
                                            },
                                            "right": {
                                                "kind": "TrueKeyword",
                                                "fullStart": 703,
                                                "fullEnd": 707,
                                                "start": 703,
                                                "end": 707,
                                                "fullWidth": 4,
                                                "width": 4,
                                                "text": "true",
                                                "value": true,
                                                "valueText": "true"
                                            }
                                        },
                                        "semicolonToken": {
                                            "kind": "SemicolonToken",
                                            "fullStart": 707,
                                            "fullEnd": 710,
                                            "start": 707,
                                            "end": 708,
                                            "fullWidth": 3,
                                            "width": 1,
                                            "text": ";",
                                            "value": ";",
                                            "valueText": ";",
                                            "hasTrailingTrivia": true,
                                            "hasTrailingNewLine": true,
                                            "trailingTrivia": [
                                                {
                                                    "kind": "NewLineTrivia",
                                                    "text": "\r\n"
                                                }
                                            ]
                                        }
                                    },
                                    {
                                        "kind": "ReturnStatement",
                                        "fullStart": 710,
                                        "fullEnd": 740,
                                        "start": 722,
                                        "end": 738,
                                        "fullWidth": 30,
                                        "width": 16,
                                        "returnKeyword": {
                                            "kind": "ReturnKeyword",
                                            "fullStart": 710,
                                            "fullEnd": 729,
                                            "start": 722,
                                            "end": 728,
                                            "fullWidth": 19,
                                            "width": 6,
                                            "text": "return",
                                            "value": "return",
                                            "valueText": "return",
                                            "hasLeadingTrivia": true,
                                            "hasTrailingTrivia": true,
                                            "leadingTrivia": [
                                                {
                                                    "kind": "WhitespaceTrivia",
                                                    "text": "            "
                                                }
                                            ],
                                            "trailingTrivia": [
                                                {
                                                    "kind": "WhitespaceTrivia",
                                                    "text": " "
                                                }
                                            ]
                                        },
                                        "expression": {
                                            "kind": "GreaterThanExpression",
                                            "fullStart": 729,
                                            "fullEnd": 737,
                                            "start": 729,
                                            "end": 737,
                                            "fullWidth": 8,
                                            "width": 8,
                                            "left": {
                                                "kind": "IdentifierName",
                                                "fullStart": 729,
                                                "fullEnd": 733,
                                                "start": 729,
                                                "end": 732,
                                                "fullWidth": 4,
                                                "width": 3,
                                                "text": "val",
                                                "value": "val",
                                                "valueText": "val",
                                                "hasTrailingTrivia": true,
                                                "trailingTrivia": [
                                                    {
                                                        "kind": "WhitespaceTrivia",
                                                        "text": " "
                                                    }
                                                ]
                                            },
                                            "operatorToken": {
                                                "kind": "GreaterThanToken",
                                                "fullStart": 733,
                                                "fullEnd": 735,
                                                "start": 733,
                                                "end": 734,
                                                "fullWidth": 2,
                                                "width": 1,
                                                "text": ">",
                                                "value": ">",
                                                "valueText": ">",
                                                "hasTrailingTrivia": true,
                                                "trailingTrivia": [
                                                    {
                                                        "kind": "WhitespaceTrivia",
                                                        "text": " "
                                                    }
                                                ]
                                            },
                                            "right": {
                                                "kind": "NumericLiteral",
                                                "fullStart": 735,
                                                "fullEnd": 737,
                                                "start": 735,
                                                "end": 737,
                                                "fullWidth": 2,
                                                "width": 2,
                                                "text": "10",
                                                "value": 10,
                                                "valueText": "10"
                                            }
                                        },
                                        "semicolonToken": {
                                            "kind": "SemicolonToken",
                                            "fullStart": 737,
                                            "fullEnd": 740,
                                            "start": 737,
                                            "end": 738,
                                            "fullWidth": 3,
                                            "width": 1,
                                            "text": ";",
                                            "value": ";",
                                            "valueText": ";",
                                            "hasTrailingTrivia": true,
                                            "hasTrailingNewLine": true,
                                            "trailingTrivia": [
                                                {
                                                    "kind": "NewLineTrivia",
                                                    "text": "\r\n"
                                                }
                                            ]
                                        }
                                    }
                                ],
                                "closeBraceToken": {
                                    "kind": "CloseBraceToken",
                                    "fullStart": 740,
                                    "fullEnd": 751,
                                    "start": 748,
                                    "end": 749,
                                    "fullWidth": 11,
                                    "width": 1,
                                    "text": "}",
                                    "value": "}",
                                    "valueText": "}",
                                    "hasLeadingTrivia": true,
                                    "hasTrailingTrivia": true,
                                    "hasTrailingNewLine": true,
                                    "leadingTrivia": [
                                        {
                                            "kind": "WhitespaceTrivia",
                                            "text": "        "
                                        }
                                    ],
                                    "trailingTrivia": [
                                        {
                                            "kind": "NewLineTrivia",
                                            "text": "\r\n"
                                        }
                                    ]
                                }
                            }
                        },
                        {
                            "kind": "VariableStatement",
                            "fullStart": 751,
                            "fullEnd": 778,
                            "start": 761,
                            "end": 776,
                            "fullWidth": 27,
                            "width": 15,
                            "modifiers": [],
                            "variableDeclaration": {
                                "kind": "VariableDeclaration",
                                "fullStart": 751,
                                "fullEnd": 775,
                                "start": 761,
                                "end": 775,
                                "fullWidth": 24,
                                "width": 14,
                                "varKeyword": {
                                    "kind": "VarKeyword",
                                    "fullStart": 751,
                                    "fullEnd": 765,
                                    "start": 761,
                                    "end": 764,
                                    "fullWidth": 14,
                                    "width": 3,
                                    "text": "var",
                                    "value": "var",
                                    "valueText": "var",
                                    "hasLeadingTrivia": true,
                                    "hasLeadingNewLine": true,
                                    "hasTrailingTrivia": true,
                                    "leadingTrivia": [
                                        {
                                            "kind": "NewLineTrivia",
                                            "text": "\r\n"
                                        },
                                        {
                                            "kind": "WhitespaceTrivia",
                                            "text": "        "
                                        }
                                    ],
                                    "trailingTrivia": [
                                        {
                                            "kind": "WhitespaceTrivia",
                                            "text": " "
                                        }
                                    ]
                                },
                                "variableDeclarators": [
                                    {
                                        "kind": "VariableDeclarator",
                                        "fullStart": 765,
                                        "fullEnd": 775,
                                        "start": 765,
                                        "end": 775,
                                        "fullWidth": 10,
<<<<<<< HEAD
                                        "width": 10,
                                        "identifier": {
=======
                                        "propertyName": {
>>>>>>> 85e84683
                                            "kind": "IdentifierName",
                                            "fullStart": 765,
                                            "fullEnd": 771,
                                            "start": 765,
                                            "end": 770,
                                            "fullWidth": 6,
                                            "width": 5,
                                            "text": "proto",
                                            "value": "proto",
                                            "valueText": "proto",
                                            "hasTrailingTrivia": true,
                                            "trailingTrivia": [
                                                {
                                                    "kind": "WhitespaceTrivia",
                                                    "text": " "
                                                }
                                            ]
                                        },
                                        "equalsValueClause": {
                                            "kind": "EqualsValueClause",
                                            "fullStart": 771,
                                            "fullEnd": 775,
                                            "start": 771,
                                            "end": 775,
                                            "fullWidth": 4,
                                            "width": 4,
                                            "equalsToken": {
                                                "kind": "EqualsToken",
                                                "fullStart": 771,
                                                "fullEnd": 773,
                                                "start": 771,
                                                "end": 772,
                                                "fullWidth": 2,
                                                "width": 1,
                                                "text": "=",
                                                "value": "=",
                                                "valueText": "=",
                                                "hasTrailingTrivia": true,
                                                "trailingTrivia": [
                                                    {
                                                        "kind": "WhitespaceTrivia",
                                                        "text": " "
                                                    }
                                                ]
                                            },
                                            "value": {
                                                "kind": "ObjectLiteralExpression",
                                                "fullStart": 773,
                                                "fullEnd": 775,
                                                "start": 773,
                                                "end": 775,
                                                "fullWidth": 2,
                                                "width": 2,
                                                "openBraceToken": {
                                                    "kind": "OpenBraceToken",
                                                    "fullStart": 773,
                                                    "fullEnd": 774,
                                                    "start": 773,
                                                    "end": 774,
                                                    "fullWidth": 1,
                                                    "width": 1,
                                                    "text": "{",
                                                    "value": "{",
                                                    "valueText": "{"
                                                },
                                                "propertyAssignments": [],
                                                "closeBraceToken": {
                                                    "kind": "CloseBraceToken",
                                                    "fullStart": 774,
                                                    "fullEnd": 775,
                                                    "start": 774,
                                                    "end": 775,
                                                    "fullWidth": 1,
                                                    "width": 1,
                                                    "text": "}",
                                                    "value": "}",
                                                    "valueText": "}"
                                                }
                                            }
                                        }
                                    }
                                ]
                            },
                            "semicolonToken": {
                                "kind": "SemicolonToken",
                                "fullStart": 775,
                                "fullEnd": 778,
                                "start": 775,
                                "end": 776,
                                "fullWidth": 3,
                                "width": 1,
                                "text": ";",
                                "value": ";",
                                "valueText": ";",
                                "hasTrailingTrivia": true,
                                "hasTrailingNewLine": true,
                                "trailingTrivia": [
                                    {
                                        "kind": "NewLineTrivia",
                                        "text": "\r\n"
                                    }
                                ]
                            }
                        },
                        {
                            "kind": "ExpressionStatement",
                            "fullStart": 778,
                            "fullEnd": 908,
                            "start": 786,
                            "end": 906,
                            "fullWidth": 130,
                            "width": 120,
                            "isIncrementallyUnusable": true,
                            "expression": {
                                "kind": "InvocationExpression",
                                "fullStart": 778,
                                "fullEnd": 905,
                                "start": 786,
                                "end": 905,
                                "fullWidth": 127,
                                "width": 119,
                                "isIncrementallyUnusable": true,
                                "expression": {
                                    "kind": "MemberAccessExpression",
                                    "fullStart": 778,
                                    "fullEnd": 807,
                                    "start": 786,
                                    "end": 807,
                                    "fullWidth": 29,
                                    "width": 21,
                                    "expression": {
                                        "kind": "IdentifierName",
                                        "fullStart": 778,
                                        "fullEnd": 792,
                                        "start": 786,
                                        "end": 792,
                                        "fullWidth": 14,
                                        "width": 6,
                                        "text": "Object",
                                        "value": "Object",
                                        "valueText": "Object",
                                        "hasLeadingTrivia": true,
                                        "leadingTrivia": [
                                            {
                                                "kind": "WhitespaceTrivia",
                                                "text": "        "
                                            }
                                        ]
                                    },
                                    "dotToken": {
                                        "kind": "DotToken",
                                        "fullStart": 792,
                                        "fullEnd": 793,
                                        "start": 792,
                                        "end": 793,
                                        "fullWidth": 1,
                                        "width": 1,
                                        "text": ".",
                                        "value": ".",
                                        "valueText": "."
                                    },
                                    "name": {
                                        "kind": "IdentifierName",
                                        "fullStart": 793,
                                        "fullEnd": 807,
                                        "start": 793,
                                        "end": 807,
                                        "fullWidth": 14,
                                        "width": 14,
                                        "text": "defineProperty",
                                        "value": "defineProperty",
                                        "valueText": "defineProperty"
                                    }
                                },
                                "argumentList": {
                                    "kind": "ArgumentList",
                                    "fullStart": 807,
                                    "fullEnd": 905,
                                    "start": 807,
                                    "end": 905,
                                    "fullWidth": 98,
                                    "width": 98,
                                    "isIncrementallyUnusable": true,
                                    "openParenToken": {
                                        "kind": "OpenParenToken",
                                        "fullStart": 807,
                                        "fullEnd": 808,
                                        "start": 807,
                                        "end": 808,
                                        "fullWidth": 1,
                                        "width": 1,
                                        "text": "(",
                                        "value": "(",
                                        "valueText": "("
                                    },
                                    "arguments": [
                                        {
                                            "kind": "IdentifierName",
                                            "fullStart": 808,
                                            "fullEnd": 813,
                                            "start": 808,
                                            "end": 813,
                                            "fullWidth": 5,
                                            "width": 5,
                                            "text": "proto",
                                            "value": "proto",
                                            "valueText": "proto"
                                        },
                                        {
                                            "kind": "CommaToken",
                                            "fullStart": 813,
                                            "fullEnd": 815,
                                            "start": 813,
                                            "end": 814,
                                            "fullWidth": 2,
                                            "width": 1,
                                            "text": ",",
                                            "value": ",",
                                            "valueText": ",",
                                            "hasTrailingTrivia": true,
                                            "trailingTrivia": [
                                                {
                                                    "kind": "WhitespaceTrivia",
                                                    "text": " "
                                                }
                                            ]
                                        },
                                        {
                                            "kind": "StringLiteral",
                                            "fullStart": 815,
                                            "fullEnd": 823,
                                            "start": 815,
                                            "end": 823,
                                            "fullWidth": 8,
                                            "width": 8,
                                            "text": "\"length\"",
                                            "value": "length",
                                            "valueText": "length"
                                        },
                                        {
                                            "kind": "CommaToken",
                                            "fullStart": 823,
                                            "fullEnd": 825,
                                            "start": 823,
                                            "end": 824,
                                            "fullWidth": 2,
                                            "width": 1,
                                            "text": ",",
                                            "value": ",",
                                            "valueText": ",",
                                            "hasTrailingTrivia": true,
                                            "trailingTrivia": [
                                                {
                                                    "kind": "WhitespaceTrivia",
                                                    "text": " "
                                                }
                                            ]
                                        },
                                        {
                                            "kind": "ObjectLiteralExpression",
                                            "fullStart": 825,
                                            "fullEnd": 904,
                                            "start": 825,
                                            "end": 904,
                                            "fullWidth": 79,
                                            "width": 79,
                                            "isIncrementallyUnusable": true,
                                            "openBraceToken": {
                                                "kind": "OpenBraceToken",
                                                "fullStart": 825,
                                                "fullEnd": 828,
                                                "start": 825,
                                                "end": 826,
                                                "fullWidth": 3,
                                                "width": 1,
                                                "text": "{",
                                                "value": "{",
                                                "valueText": "{",
                                                "hasTrailingTrivia": true,
                                                "hasTrailingNewLine": true,
                                                "trailingTrivia": [
                                                    {
                                                        "kind": "NewLineTrivia",
                                                        "text": "\r\n"
                                                    }
                                                ]
                                            },
                                            "propertyAssignments": [
                                                {
                                                    "kind": "SimplePropertyAssignment",
                                                    "fullStart": 828,
                                                    "fullEnd": 860,
                                                    "start": 840,
                                                    "end": 860,
                                                    "fullWidth": 32,
                                                    "width": 20,
                                                    "isIncrementallyUnusable": true,
                                                    "propertyName": {
                                                        "kind": "IdentifierName",
                                                        "fullStart": 828,
                                                        "fullEnd": 843,
                                                        "start": 840,
                                                        "end": 843,
                                                        "fullWidth": 15,
                                                        "width": 3,
                                                        "text": "set",
                                                        "value": "set",
                                                        "valueText": "set",
                                                        "hasLeadingTrivia": true,
                                                        "leadingTrivia": [
                                                            {
                                                                "kind": "WhitespaceTrivia",
                                                                "text": "            "
                                                            }
                                                        ]
                                                    },
                                                    "colonToken": {
                                                        "kind": "ColonToken",
                                                        "fullStart": 843,
                                                        "fullEnd": 845,
                                                        "start": 843,
                                                        "end": 844,
                                                        "fullWidth": 2,
                                                        "width": 1,
                                                        "text": ":",
                                                        "value": ":",
                                                        "valueText": ":",
                                                        "hasTrailingTrivia": true,
                                                        "trailingTrivia": [
                                                            {
                                                                "kind": "WhitespaceTrivia",
                                                                "text": " "
                                                            }
                                                        ]
                                                    },
                                                    "expression": {
                                                        "kind": "FunctionExpression",
                                                        "fullStart": 845,
                                                        "fullEnd": 860,
                                                        "start": 845,
                                                        "end": 860,
                                                        "fullWidth": 15,
                                                        "width": 15,
                                                        "functionKeyword": {
                                                            "kind": "FunctionKeyword",
                                                            "fullStart": 845,
                                                            "fullEnd": 854,
                                                            "start": 845,
                                                            "end": 853,
                                                            "fullWidth": 9,
                                                            "width": 8,
                                                            "text": "function",
                                                            "value": "function",
                                                            "valueText": "function",
                                                            "hasTrailingTrivia": true,
                                                            "trailingTrivia": [
                                                                {
                                                                    "kind": "WhitespaceTrivia",
                                                                    "text": " "
                                                                }
                                                            ]
                                                        },
                                                        "callSignature": {
                                                            "kind": "CallSignature",
                                                            "fullStart": 854,
                                                            "fullEnd": 857,
                                                            "start": 854,
                                                            "end": 856,
                                                            "fullWidth": 3,
                                                            "width": 2,
                                                            "parameterList": {
                                                                "kind": "ParameterList",
                                                                "fullStart": 854,
                                                                "fullEnd": 857,
                                                                "start": 854,
                                                                "end": 856,
                                                                "fullWidth": 3,
                                                                "width": 2,
                                                                "openParenToken": {
                                                                    "kind": "OpenParenToken",
                                                                    "fullStart": 854,
                                                                    "fullEnd": 855,
                                                                    "start": 854,
                                                                    "end": 855,
                                                                    "fullWidth": 1,
                                                                    "width": 1,
                                                                    "text": "(",
                                                                    "value": "(",
                                                                    "valueText": "("
                                                                },
                                                                "parameters": [],
                                                                "closeParenToken": {
                                                                    "kind": "CloseParenToken",
                                                                    "fullStart": 855,
                                                                    "fullEnd": 857,
                                                                    "start": 855,
                                                                    "end": 856,
                                                                    "fullWidth": 2,
                                                                    "width": 1,
                                                                    "text": ")",
                                                                    "value": ")",
                                                                    "valueText": ")",
                                                                    "hasTrailingTrivia": true,
                                                                    "trailingTrivia": [
                                                                        {
                                                                            "kind": "WhitespaceTrivia",
                                                                            "text": " "
                                                                        }
                                                                    ]
                                                                }
                                                            }
                                                        },
                                                        "block": {
                                                            "kind": "Block",
                                                            "fullStart": 857,
                                                            "fullEnd": 860,
                                                            "start": 857,
                                                            "end": 860,
                                                            "fullWidth": 3,
                                                            "width": 3,
                                                            "openBraceToken": {
                                                                "kind": "OpenBraceToken",
                                                                "fullStart": 857,
                                                                "fullEnd": 859,
                                                                "start": 857,
                                                                "end": 858,
                                                                "fullWidth": 2,
                                                                "width": 1,
                                                                "text": "{",
                                                                "value": "{",
                                                                "valueText": "{",
                                                                "hasTrailingTrivia": true,
                                                                "trailingTrivia": [
                                                                    {
                                                                        "kind": "WhitespaceTrivia",
                                                                        "text": " "
                                                                    }
                                                                ]
                                                            },
                                                            "statements": [],
                                                            "closeBraceToken": {
                                                                "kind": "CloseBraceToken",
                                                                "fullStart": 859,
                                                                "fullEnd": 860,
                                                                "start": 859,
                                                                "end": 860,
                                                                "fullWidth": 1,
                                                                "width": 1,
                                                                "text": "}",
                                                                "value": "}",
                                                                "valueText": "}"
                                                            }
                                                        }
                                                    }
                                                },
                                                {
                                                    "kind": "CommaToken",
                                                    "fullStart": 860,
                                                    "fullEnd": 863,
                                                    "start": 860,
                                                    "end": 861,
                                                    "fullWidth": 3,
                                                    "width": 1,
                                                    "text": ",",
                                                    "value": ",",
                                                    "valueText": ",",
                                                    "hasTrailingTrivia": true,
                                                    "hasTrailingNewLine": true,
                                                    "trailingTrivia": [
                                                        {
                                                            "kind": "NewLineTrivia",
                                                            "text": "\r\n"
                                                        }
                                                    ]
                                                },
                                                {
                                                    "kind": "SimplePropertyAssignment",
                                                    "fullStart": 863,
                                                    "fullEnd": 895,
                                                    "start": 875,
                                                    "end": 893,
                                                    "fullWidth": 32,
                                                    "width": 18,
                                                    "propertyName": {
                                                        "kind": "IdentifierName",
                                                        "fullStart": 863,
                                                        "fullEnd": 887,
                                                        "start": 875,
                                                        "end": 887,
                                                        "fullWidth": 24,
                                                        "width": 12,
                                                        "text": "configurable",
                                                        "value": "configurable",
                                                        "valueText": "configurable",
                                                        "hasLeadingTrivia": true,
                                                        "leadingTrivia": [
                                                            {
                                                                "kind": "WhitespaceTrivia",
                                                                "text": "            "
                                                            }
                                                        ]
                                                    },
                                                    "colonToken": {
                                                        "kind": "ColonToken",
                                                        "fullStart": 887,
                                                        "fullEnd": 889,
                                                        "start": 887,
                                                        "end": 888,
                                                        "fullWidth": 2,
                                                        "width": 1,
                                                        "text": ":",
                                                        "value": ":",
                                                        "valueText": ":",
                                                        "hasTrailingTrivia": true,
                                                        "trailingTrivia": [
                                                            {
                                                                "kind": "WhitespaceTrivia",
                                                                "text": " "
                                                            }
                                                        ]
                                                    },
                                                    "expression": {
                                                        "kind": "TrueKeyword",
                                                        "fullStart": 889,
                                                        "fullEnd": 895,
                                                        "start": 889,
                                                        "end": 893,
                                                        "fullWidth": 6,
                                                        "width": 4,
                                                        "text": "true",
                                                        "value": true,
                                                        "valueText": "true",
                                                        "hasTrailingTrivia": true,
                                                        "hasTrailingNewLine": true,
                                                        "trailingTrivia": [
                                                            {
                                                                "kind": "NewLineTrivia",
                                                                "text": "\r\n"
                                                            }
                                                        ]
                                                    }
                                                }
                                            ],
                                            "closeBraceToken": {
                                                "kind": "CloseBraceToken",
                                                "fullStart": 895,
                                                "fullEnd": 904,
                                                "start": 903,
                                                "end": 904,
                                                "fullWidth": 9,
                                                "width": 1,
                                                "text": "}",
                                                "value": "}",
                                                "valueText": "}",
                                                "hasLeadingTrivia": true,
                                                "leadingTrivia": [
                                                    {
                                                        "kind": "WhitespaceTrivia",
                                                        "text": "        "
                                                    }
                                                ]
                                            }
                                        }
                                    ],
                                    "closeParenToken": {
                                        "kind": "CloseParenToken",
                                        "fullStart": 904,
                                        "fullEnd": 905,
                                        "start": 904,
                                        "end": 905,
                                        "fullWidth": 1,
                                        "width": 1,
                                        "text": ")",
                                        "value": ")",
                                        "valueText": ")"
                                    }
                                }
                            },
                            "semicolonToken": {
                                "kind": "SemicolonToken",
                                "fullStart": 905,
                                "fullEnd": 908,
                                "start": 905,
                                "end": 906,
                                "fullWidth": 3,
                                "width": 1,
                                "text": ";",
                                "value": ";",
                                "valueText": ";",
                                "hasTrailingTrivia": true,
                                "hasTrailingNewLine": true,
                                "trailingTrivia": [
                                    {
                                        "kind": "NewLineTrivia",
                                        "text": "\r\n"
                                    }
                                ]
                            }
                        },
                        {
                            "kind": "VariableStatement",
                            "fullStart": 908,
                            "fullEnd": 946,
                            "start": 918,
                            "end": 944,
                            "fullWidth": 38,
                            "width": 26,
                            "modifiers": [],
                            "variableDeclaration": {
                                "kind": "VariableDeclaration",
                                "fullStart": 908,
                                "fullEnd": 943,
                                "start": 918,
                                "end": 943,
                                "fullWidth": 35,
                                "width": 25,
                                "varKeyword": {
                                    "kind": "VarKeyword",
                                    "fullStart": 908,
                                    "fullEnd": 922,
                                    "start": 918,
                                    "end": 921,
                                    "fullWidth": 14,
                                    "width": 3,
                                    "text": "var",
                                    "value": "var",
                                    "valueText": "var",
                                    "hasLeadingTrivia": true,
                                    "hasLeadingNewLine": true,
                                    "hasTrailingTrivia": true,
                                    "leadingTrivia": [
                                        {
                                            "kind": "NewLineTrivia",
                                            "text": "\r\n"
                                        },
                                        {
                                            "kind": "WhitespaceTrivia",
                                            "text": "        "
                                        }
                                    ],
                                    "trailingTrivia": [
                                        {
                                            "kind": "WhitespaceTrivia",
                                            "text": " "
                                        }
                                    ]
                                },
                                "variableDeclarators": [
                                    {
                                        "kind": "VariableDeclarator",
                                        "fullStart": 922,
                                        "fullEnd": 943,
                                        "start": 922,
                                        "end": 943,
                                        "fullWidth": 21,
<<<<<<< HEAD
                                        "width": 21,
                                        "identifier": {
=======
                                        "propertyName": {
>>>>>>> 85e84683
                                            "kind": "IdentifierName",
                                            "fullStart": 922,
                                            "fullEnd": 926,
                                            "start": 922,
                                            "end": 925,
                                            "fullWidth": 4,
                                            "width": 3,
                                            "text": "Con",
                                            "value": "Con",
                                            "valueText": "Con",
                                            "hasTrailingTrivia": true,
                                            "trailingTrivia": [
                                                {
                                                    "kind": "WhitespaceTrivia",
                                                    "text": " "
                                                }
                                            ]
                                        },
                                        "equalsValueClause": {
                                            "kind": "EqualsValueClause",
                                            "fullStart": 926,
                                            "fullEnd": 943,
                                            "start": 926,
                                            "end": 943,
                                            "fullWidth": 17,
                                            "width": 17,
                                            "equalsToken": {
                                                "kind": "EqualsToken",
                                                "fullStart": 926,
                                                "fullEnd": 928,
                                                "start": 926,
                                                "end": 927,
                                                "fullWidth": 2,
                                                "width": 1,
                                                "text": "=",
                                                "value": "=",
                                                "valueText": "=",
                                                "hasTrailingTrivia": true,
                                                "trailingTrivia": [
                                                    {
                                                        "kind": "WhitespaceTrivia",
                                                        "text": " "
                                                    }
                                                ]
                                            },
                                            "value": {
                                                "kind": "FunctionExpression",
                                                "fullStart": 928,
                                                "fullEnd": 943,
                                                "start": 928,
                                                "end": 943,
                                                "fullWidth": 15,
                                                "width": 15,
                                                "functionKeyword": {
                                                    "kind": "FunctionKeyword",
                                                    "fullStart": 928,
                                                    "fullEnd": 937,
                                                    "start": 928,
                                                    "end": 936,
                                                    "fullWidth": 9,
                                                    "width": 8,
                                                    "text": "function",
                                                    "value": "function",
                                                    "valueText": "function",
                                                    "hasTrailingTrivia": true,
                                                    "trailingTrivia": [
                                                        {
                                                            "kind": "WhitespaceTrivia",
                                                            "text": " "
                                                        }
                                                    ]
                                                },
                                                "callSignature": {
                                                    "kind": "CallSignature",
                                                    "fullStart": 937,
                                                    "fullEnd": 940,
                                                    "start": 937,
                                                    "end": 939,
                                                    "fullWidth": 3,
                                                    "width": 2,
                                                    "parameterList": {
                                                        "kind": "ParameterList",
                                                        "fullStart": 937,
                                                        "fullEnd": 940,
                                                        "start": 937,
                                                        "end": 939,
                                                        "fullWidth": 3,
                                                        "width": 2,
                                                        "openParenToken": {
                                                            "kind": "OpenParenToken",
                                                            "fullStart": 937,
                                                            "fullEnd": 938,
                                                            "start": 937,
                                                            "end": 938,
                                                            "fullWidth": 1,
                                                            "width": 1,
                                                            "text": "(",
                                                            "value": "(",
                                                            "valueText": "("
                                                        },
                                                        "parameters": [],
                                                        "closeParenToken": {
                                                            "kind": "CloseParenToken",
                                                            "fullStart": 938,
                                                            "fullEnd": 940,
                                                            "start": 938,
                                                            "end": 939,
                                                            "fullWidth": 2,
                                                            "width": 1,
                                                            "text": ")",
                                                            "value": ")",
                                                            "valueText": ")",
                                                            "hasTrailingTrivia": true,
                                                            "trailingTrivia": [
                                                                {
                                                                    "kind": "WhitespaceTrivia",
                                                                    "text": " "
                                                                }
                                                            ]
                                                        }
                                                    }
                                                },
                                                "block": {
                                                    "kind": "Block",
                                                    "fullStart": 940,
                                                    "fullEnd": 943,
                                                    "start": 940,
                                                    "end": 943,
                                                    "fullWidth": 3,
                                                    "width": 3,
                                                    "openBraceToken": {
                                                        "kind": "OpenBraceToken",
                                                        "fullStart": 940,
                                                        "fullEnd": 942,
                                                        "start": 940,
                                                        "end": 941,
                                                        "fullWidth": 2,
                                                        "width": 1,
                                                        "text": "{",
                                                        "value": "{",
                                                        "valueText": "{",
                                                        "hasTrailingTrivia": true,
                                                        "trailingTrivia": [
                                                            {
                                                                "kind": "WhitespaceTrivia",
                                                                "text": " "
                                                            }
                                                        ]
                                                    },
                                                    "statements": [],
                                                    "closeBraceToken": {
                                                        "kind": "CloseBraceToken",
                                                        "fullStart": 942,
                                                        "fullEnd": 943,
                                                        "start": 942,
                                                        "end": 943,
                                                        "fullWidth": 1,
                                                        "width": 1,
                                                        "text": "}",
                                                        "value": "}",
                                                        "valueText": "}"
                                                    }
                                                }
                                            }
                                        }
                                    }
                                ]
                            },
                            "semicolonToken": {
                                "kind": "SemicolonToken",
                                "fullStart": 943,
                                "fullEnd": 946,
                                "start": 943,
                                "end": 944,
                                "fullWidth": 3,
                                "width": 1,
                                "text": ";",
                                "value": ";",
                                "valueText": ";",
                                "hasTrailingTrivia": true,
                                "hasTrailingNewLine": true,
                                "trailingTrivia": [
                                    {
                                        "kind": "NewLineTrivia",
                                        "text": "\r\n"
                                    }
                                ]
                            }
                        },
                        {
                            "kind": "ExpressionStatement",
                            "fullStart": 946,
                            "fullEnd": 978,
                            "start": 954,
                            "end": 976,
                            "fullWidth": 32,
                            "width": 22,
                            "expression": {
                                "kind": "AssignmentExpression",
                                "fullStart": 946,
                                "fullEnd": 975,
                                "start": 954,
                                "end": 975,
                                "fullWidth": 29,
                                "width": 21,
                                "left": {
                                    "kind": "MemberAccessExpression",
                                    "fullStart": 946,
                                    "fullEnd": 968,
                                    "start": 954,
                                    "end": 967,
                                    "fullWidth": 22,
                                    "width": 13,
                                    "expression": {
                                        "kind": "IdentifierName",
                                        "fullStart": 946,
                                        "fullEnd": 957,
                                        "start": 954,
                                        "end": 957,
                                        "fullWidth": 11,
                                        "width": 3,
                                        "text": "Con",
                                        "value": "Con",
                                        "valueText": "Con",
                                        "hasLeadingTrivia": true,
                                        "leadingTrivia": [
                                            {
                                                "kind": "WhitespaceTrivia",
                                                "text": "        "
                                            }
                                        ]
                                    },
                                    "dotToken": {
                                        "kind": "DotToken",
                                        "fullStart": 957,
                                        "fullEnd": 958,
                                        "start": 957,
                                        "end": 958,
                                        "fullWidth": 1,
                                        "width": 1,
                                        "text": ".",
                                        "value": ".",
                                        "valueText": "."
                                    },
                                    "name": {
                                        "kind": "IdentifierName",
                                        "fullStart": 958,
                                        "fullEnd": 968,
                                        "start": 958,
                                        "end": 967,
                                        "fullWidth": 10,
                                        "width": 9,
                                        "text": "prototype",
                                        "value": "prototype",
                                        "valueText": "prototype",
                                        "hasTrailingTrivia": true,
                                        "trailingTrivia": [
                                            {
                                                "kind": "WhitespaceTrivia",
                                                "text": " "
                                            }
                                        ]
                                    }
                                },
                                "operatorToken": {
                                    "kind": "EqualsToken",
                                    "fullStart": 968,
                                    "fullEnd": 970,
                                    "start": 968,
                                    "end": 969,
                                    "fullWidth": 2,
                                    "width": 1,
                                    "text": "=",
                                    "value": "=",
                                    "valueText": "=",
                                    "hasTrailingTrivia": true,
                                    "trailingTrivia": [
                                        {
                                            "kind": "WhitespaceTrivia",
                                            "text": " "
                                        }
                                    ]
                                },
                                "right": {
                                    "kind": "IdentifierName",
                                    "fullStart": 970,
                                    "fullEnd": 975,
                                    "start": 970,
                                    "end": 975,
                                    "fullWidth": 5,
                                    "width": 5,
                                    "text": "proto",
                                    "value": "proto",
                                    "valueText": "proto"
                                }
                            },
                            "semicolonToken": {
                                "kind": "SemicolonToken",
                                "fullStart": 975,
                                "fullEnd": 978,
                                "start": 975,
                                "end": 976,
                                "fullWidth": 3,
                                "width": 1,
                                "text": ";",
                                "value": ";",
                                "valueText": ";",
                                "hasTrailingTrivia": true,
                                "hasTrailingNewLine": true,
                                "trailingTrivia": [
                                    {
                                        "kind": "NewLineTrivia",
                                        "text": "\r\n"
                                    }
                                ]
                            }
                        },
                        {
                            "kind": "VariableStatement",
                            "fullStart": 978,
                            "fullEnd": 1012,
                            "start": 988,
                            "end": 1010,
                            "fullWidth": 34,
                            "width": 22,
                            "modifiers": [],
                            "variableDeclaration": {
                                "kind": "VariableDeclaration",
                                "fullStart": 978,
                                "fullEnd": 1009,
                                "start": 988,
                                "end": 1009,
                                "fullWidth": 31,
                                "width": 21,
                                "varKeyword": {
                                    "kind": "VarKeyword",
                                    "fullStart": 978,
                                    "fullEnd": 992,
                                    "start": 988,
                                    "end": 991,
                                    "fullWidth": 14,
                                    "width": 3,
                                    "text": "var",
                                    "value": "var",
                                    "valueText": "var",
                                    "hasLeadingTrivia": true,
                                    "hasLeadingNewLine": true,
                                    "hasTrailingTrivia": true,
                                    "leadingTrivia": [
                                        {
                                            "kind": "NewLineTrivia",
                                            "text": "\r\n"
                                        },
                                        {
                                            "kind": "WhitespaceTrivia",
                                            "text": "        "
                                        }
                                    ],
                                    "trailingTrivia": [
                                        {
                                            "kind": "WhitespaceTrivia",
                                            "text": " "
                                        }
                                    ]
                                },
                                "variableDeclarators": [
                                    {
                                        "kind": "VariableDeclarator",
                                        "fullStart": 992,
                                        "fullEnd": 1009,
                                        "start": 992,
                                        "end": 1009,
                                        "fullWidth": 17,
<<<<<<< HEAD
                                        "width": 17,
                                        "identifier": {
=======
                                        "propertyName": {
>>>>>>> 85e84683
                                            "kind": "IdentifierName",
                                            "fullStart": 992,
                                            "fullEnd": 998,
                                            "start": 992,
                                            "end": 997,
                                            "fullWidth": 6,
                                            "width": 5,
                                            "text": "child",
                                            "value": "child",
                                            "valueText": "child",
                                            "hasTrailingTrivia": true,
                                            "trailingTrivia": [
                                                {
                                                    "kind": "WhitespaceTrivia",
                                                    "text": " "
                                                }
                                            ]
                                        },
                                        "equalsValueClause": {
                                            "kind": "EqualsValueClause",
                                            "fullStart": 998,
                                            "fullEnd": 1009,
                                            "start": 998,
                                            "end": 1009,
                                            "fullWidth": 11,
                                            "width": 11,
                                            "equalsToken": {
                                                "kind": "EqualsToken",
                                                "fullStart": 998,
                                                "fullEnd": 1000,
                                                "start": 998,
                                                "end": 999,
                                                "fullWidth": 2,
                                                "width": 1,
                                                "text": "=",
                                                "value": "=",
                                                "valueText": "=",
                                                "hasTrailingTrivia": true,
                                                "trailingTrivia": [
                                                    {
                                                        "kind": "WhitespaceTrivia",
                                                        "text": " "
                                                    }
                                                ]
                                            },
                                            "value": {
                                                "kind": "ObjectCreationExpression",
                                                "fullStart": 1000,
                                                "fullEnd": 1009,
                                                "start": 1000,
                                                "end": 1009,
                                                "fullWidth": 9,
                                                "width": 9,
                                                "newKeyword": {
                                                    "kind": "NewKeyword",
                                                    "fullStart": 1000,
                                                    "fullEnd": 1004,
                                                    "start": 1000,
                                                    "end": 1003,
                                                    "fullWidth": 4,
                                                    "width": 3,
                                                    "text": "new",
                                                    "value": "new",
                                                    "valueText": "new",
                                                    "hasTrailingTrivia": true,
                                                    "trailingTrivia": [
                                                        {
                                                            "kind": "WhitespaceTrivia",
                                                            "text": " "
                                                        }
                                                    ]
                                                },
                                                "expression": {
                                                    "kind": "IdentifierName",
                                                    "fullStart": 1004,
                                                    "fullEnd": 1007,
                                                    "start": 1004,
                                                    "end": 1007,
                                                    "fullWidth": 3,
                                                    "width": 3,
                                                    "text": "Con",
                                                    "value": "Con",
                                                    "valueText": "Con"
                                                },
                                                "argumentList": {
                                                    "kind": "ArgumentList",
                                                    "fullStart": 1007,
                                                    "fullEnd": 1009,
                                                    "start": 1007,
                                                    "end": 1009,
                                                    "fullWidth": 2,
                                                    "width": 2,
                                                    "openParenToken": {
                                                        "kind": "OpenParenToken",
                                                        "fullStart": 1007,
                                                        "fullEnd": 1008,
                                                        "start": 1007,
                                                        "end": 1008,
                                                        "fullWidth": 1,
                                                        "width": 1,
                                                        "text": "(",
                                                        "value": "(",
                                                        "valueText": "("
                                                    },
                                                    "arguments": [],
                                                    "closeParenToken": {
                                                        "kind": "CloseParenToken",
                                                        "fullStart": 1008,
                                                        "fullEnd": 1009,
                                                        "start": 1008,
                                                        "end": 1009,
                                                        "fullWidth": 1,
                                                        "width": 1,
                                                        "text": ")",
                                                        "value": ")",
                                                        "valueText": ")"
                                                    }
                                                }
                                            }
                                        }
                                    }
                                ]
                            },
                            "semicolonToken": {
                                "kind": "SemicolonToken",
                                "fullStart": 1009,
                                "fullEnd": 1012,
                                "start": 1009,
                                "end": 1010,
                                "fullWidth": 3,
                                "width": 1,
                                "text": ";",
                                "value": ";",
                                "valueText": ";",
                                "hasTrailingTrivia": true,
                                "hasTrailingNewLine": true,
                                "trailingTrivia": [
                                    {
                                        "kind": "NewLineTrivia",
                                        "text": "\r\n"
                                    }
                                ]
                            }
                        },
                        {
                            "kind": "ExpressionStatement",
                            "fullStart": 1012,
                            "fullEnd": 1036,
                            "start": 1020,
                            "end": 1034,
                            "fullWidth": 24,
                            "width": 14,
                            "expression": {
                                "kind": "AssignmentExpression",
                                "fullStart": 1012,
                                "fullEnd": 1033,
                                "start": 1020,
                                "end": 1033,
                                "fullWidth": 21,
                                "width": 13,
                                "left": {
                                    "kind": "ElementAccessExpression",
                                    "fullStart": 1012,
                                    "fullEnd": 1029,
                                    "start": 1020,
                                    "end": 1028,
                                    "fullWidth": 17,
                                    "width": 8,
                                    "expression": {
                                        "kind": "IdentifierName",
                                        "fullStart": 1012,
                                        "fullEnd": 1025,
                                        "start": 1020,
                                        "end": 1025,
                                        "fullWidth": 13,
                                        "width": 5,
                                        "text": "child",
                                        "value": "child",
                                        "valueText": "child",
                                        "hasLeadingTrivia": true,
                                        "leadingTrivia": [
                                            {
                                                "kind": "WhitespaceTrivia",
                                                "text": "        "
                                            }
                                        ]
                                    },
                                    "openBracketToken": {
                                        "kind": "OpenBracketToken",
                                        "fullStart": 1025,
                                        "fullEnd": 1026,
                                        "start": 1025,
                                        "end": 1026,
                                        "fullWidth": 1,
                                        "width": 1,
                                        "text": "[",
                                        "value": "[",
                                        "valueText": "["
                                    },
                                    "argumentExpression": {
                                        "kind": "NumericLiteral",
                                        "fullStart": 1026,
                                        "fullEnd": 1027,
                                        "start": 1026,
                                        "end": 1027,
                                        "fullWidth": 1,
                                        "width": 1,
                                        "text": "0",
                                        "value": 0,
                                        "valueText": "0"
                                    },
                                    "closeBracketToken": {
                                        "kind": "CloseBracketToken",
                                        "fullStart": 1027,
                                        "fullEnd": 1029,
                                        "start": 1027,
                                        "end": 1028,
                                        "fullWidth": 2,
                                        "width": 1,
                                        "text": "]",
                                        "value": "]",
                                        "valueText": "]",
                                        "hasTrailingTrivia": true,
                                        "trailingTrivia": [
                                            {
                                                "kind": "WhitespaceTrivia",
                                                "text": " "
                                            }
                                        ]
                                    }
                                },
                                "operatorToken": {
                                    "kind": "EqualsToken",
                                    "fullStart": 1029,
                                    "fullEnd": 1031,
                                    "start": 1029,
                                    "end": 1030,
                                    "fullWidth": 2,
                                    "width": 1,
                                    "text": "=",
                                    "value": "=",
                                    "valueText": "=",
                                    "hasTrailingTrivia": true,
                                    "trailingTrivia": [
                                        {
                                            "kind": "WhitespaceTrivia",
                                            "text": " "
                                        }
                                    ]
                                },
                                "right": {
                                    "kind": "NumericLiteral",
                                    "fullStart": 1031,
                                    "fullEnd": 1033,
                                    "start": 1031,
                                    "end": 1033,
                                    "fullWidth": 2,
                                    "width": 2,
                                    "text": "11",
                                    "value": 11,
                                    "valueText": "11"
                                }
                            },
                            "semicolonToken": {
                                "kind": "SemicolonToken",
                                "fullStart": 1033,
                                "fullEnd": 1036,
                                "start": 1033,
                                "end": 1034,
                                "fullWidth": 3,
                                "width": 1,
                                "text": ";",
                                "value": ";",
                                "valueText": ";",
                                "hasTrailingTrivia": true,
                                "hasTrailingNewLine": true,
                                "trailingTrivia": [
                                    {
                                        "kind": "NewLineTrivia",
                                        "text": "\r\n"
                                    }
                                ]
                            }
                        },
                        {
                            "kind": "ExpressionStatement",
                            "fullStart": 1036,
                            "fullEnd": 1060,
                            "start": 1044,
                            "end": 1058,
                            "fullWidth": 24,
                            "width": 14,
                            "expression": {
                                "kind": "AssignmentExpression",
                                "fullStart": 1036,
                                "fullEnd": 1057,
                                "start": 1044,
                                "end": 1057,
                                "fullWidth": 21,
                                "width": 13,
                                "left": {
                                    "kind": "ElementAccessExpression",
                                    "fullStart": 1036,
                                    "fullEnd": 1053,
                                    "start": 1044,
                                    "end": 1052,
                                    "fullWidth": 17,
                                    "width": 8,
                                    "expression": {
                                        "kind": "IdentifierName",
                                        "fullStart": 1036,
                                        "fullEnd": 1049,
                                        "start": 1044,
                                        "end": 1049,
                                        "fullWidth": 13,
                                        "width": 5,
                                        "text": "child",
                                        "value": "child",
                                        "valueText": "child",
                                        "hasLeadingTrivia": true,
                                        "leadingTrivia": [
                                            {
                                                "kind": "WhitespaceTrivia",
                                                "text": "        "
                                            }
                                        ]
                                    },
                                    "openBracketToken": {
                                        "kind": "OpenBracketToken",
                                        "fullStart": 1049,
                                        "fullEnd": 1050,
                                        "start": 1049,
                                        "end": 1050,
                                        "fullWidth": 1,
                                        "width": 1,
                                        "text": "[",
                                        "value": "[",
                                        "valueText": "["
                                    },
                                    "argumentExpression": {
                                        "kind": "NumericLiteral",
                                        "fullStart": 1050,
                                        "fullEnd": 1051,
                                        "start": 1050,
                                        "end": 1051,
                                        "fullWidth": 1,
                                        "width": 1,
                                        "text": "1",
                                        "value": 1,
                                        "valueText": "1"
                                    },
                                    "closeBracketToken": {
                                        "kind": "CloseBracketToken",
                                        "fullStart": 1051,
                                        "fullEnd": 1053,
                                        "start": 1051,
                                        "end": 1052,
                                        "fullWidth": 2,
                                        "width": 1,
                                        "text": "]",
                                        "value": "]",
                                        "valueText": "]",
                                        "hasTrailingTrivia": true,
                                        "trailingTrivia": [
                                            {
                                                "kind": "WhitespaceTrivia",
                                                "text": " "
                                            }
                                        ]
                                    }
                                },
                                "operatorToken": {
                                    "kind": "EqualsToken",
                                    "fullStart": 1053,
                                    "fullEnd": 1055,
                                    "start": 1053,
                                    "end": 1054,
                                    "fullWidth": 2,
                                    "width": 1,
                                    "text": "=",
                                    "value": "=",
                                    "valueText": "=",
                                    "hasTrailingTrivia": true,
                                    "trailingTrivia": [
                                        {
                                            "kind": "WhitespaceTrivia",
                                            "text": " "
                                        }
                                    ]
                                },
                                "right": {
                                    "kind": "NumericLiteral",
                                    "fullStart": 1055,
                                    "fullEnd": 1057,
                                    "start": 1055,
                                    "end": 1057,
                                    "fullWidth": 2,
                                    "width": 2,
                                    "text": "12",
                                    "value": 12,
                                    "valueText": "12"
                                }
                            },
                            "semicolonToken": {
                                "kind": "SemicolonToken",
                                "fullStart": 1057,
                                "fullEnd": 1060,
                                "start": 1057,
                                "end": 1058,
                                "fullWidth": 3,
                                "width": 1,
                                "text": ";",
                                "value": ";",
                                "valueText": ";",
                                "hasTrailingTrivia": true,
                                "hasTrailingNewLine": true,
                                "trailingTrivia": [
                                    {
                                        "kind": "NewLineTrivia",
                                        "text": "\r\n"
                                    }
                                ]
                            }
                        },
                        {
                            "kind": "ReturnStatement",
                            "fullStart": 1060,
                            "fullEnd": 1138,
                            "start": 1070,
                            "end": 1136,
                            "fullWidth": 78,
                            "width": 66,
                            "returnKeyword": {
                                "kind": "ReturnKeyword",
                                "fullStart": 1060,
                                "fullEnd": 1077,
                                "start": 1070,
                                "end": 1076,
                                "fullWidth": 17,
                                "width": 6,
                                "text": "return",
                                "value": "return",
                                "valueText": "return",
                                "hasLeadingTrivia": true,
                                "hasLeadingNewLine": true,
                                "hasTrailingTrivia": true,
                                "leadingTrivia": [
                                    {
                                        "kind": "NewLineTrivia",
                                        "text": "\r\n"
                                    },
                                    {
                                        "kind": "WhitespaceTrivia",
                                        "text": "        "
                                    }
                                ],
                                "trailingTrivia": [
                                    {
                                        "kind": "WhitespaceTrivia",
                                        "text": " "
                                    }
                                ]
                            },
                            "expression": {
                                "kind": "LogicalAndExpression",
                                "fullStart": 1077,
                                "fullEnd": 1135,
                                "start": 1077,
                                "end": 1135,
                                "fullWidth": 58,
                                "width": 58,
                                "left": {
                                    "kind": "LogicalNotExpression",
                                    "fullStart": 1077,
                                    "fullEnd": 1123,
                                    "start": 1077,
                                    "end": 1122,
                                    "fullWidth": 46,
                                    "width": 45,
                                    "operatorToken": {
                                        "kind": "ExclamationToken",
                                        "fullStart": 1077,
                                        "fullEnd": 1078,
                                        "start": 1077,
                                        "end": 1078,
                                        "fullWidth": 1,
                                        "width": 1,
                                        "text": "!",
                                        "value": "!",
                                        "valueText": "!"
                                    },
                                    "operand": {
                                        "kind": "InvocationExpression",
                                        "fullStart": 1078,
                                        "fullEnd": 1123,
                                        "start": 1078,
                                        "end": 1122,
                                        "fullWidth": 45,
                                        "width": 44,
                                        "expression": {
                                            "kind": "MemberAccessExpression",
                                            "fullStart": 1078,
                                            "fullEnd": 1103,
                                            "start": 1078,
                                            "end": 1103,
                                            "fullWidth": 25,
                                            "width": 25,
                                            "expression": {
                                                "kind": "MemberAccessExpression",
                                                "fullStart": 1078,
                                                "fullEnd": 1098,
                                                "start": 1078,
                                                "end": 1098,
                                                "fullWidth": 20,
                                                "width": 20,
                                                "expression": {
                                                    "kind": "MemberAccessExpression",
                                                    "fullStart": 1078,
                                                    "fullEnd": 1093,
                                                    "start": 1078,
                                                    "end": 1093,
                                                    "fullWidth": 15,
                                                    "width": 15,
                                                    "expression": {
                                                        "kind": "IdentifierName",
                                                        "fullStart": 1078,
                                                        "fullEnd": 1083,
                                                        "start": 1078,
                                                        "end": 1083,
                                                        "fullWidth": 5,
                                                        "width": 5,
                                                        "text": "Array",
                                                        "value": "Array",
                                                        "valueText": "Array"
                                                    },
                                                    "dotToken": {
                                                        "kind": "DotToken",
                                                        "fullStart": 1083,
                                                        "fullEnd": 1084,
                                                        "start": 1083,
                                                        "end": 1084,
                                                        "fullWidth": 1,
                                                        "width": 1,
                                                        "text": ".",
                                                        "value": ".",
                                                        "valueText": "."
                                                    },
                                                    "name": {
                                                        "kind": "IdentifierName",
                                                        "fullStart": 1084,
                                                        "fullEnd": 1093,
                                                        "start": 1084,
                                                        "end": 1093,
                                                        "fullWidth": 9,
                                                        "width": 9,
                                                        "text": "prototype",
                                                        "value": "prototype",
                                                        "valueText": "prototype"
                                                    }
                                                },
                                                "dotToken": {
                                                    "kind": "DotToken",
                                                    "fullStart": 1093,
                                                    "fullEnd": 1094,
                                                    "start": 1093,
                                                    "end": 1094,
                                                    "fullWidth": 1,
                                                    "width": 1,
                                                    "text": ".",
                                                    "value": ".",
                                                    "valueText": "."
                                                },
                                                "name": {
                                                    "kind": "IdentifierName",
                                                    "fullStart": 1094,
                                                    "fullEnd": 1098,
                                                    "start": 1094,
                                                    "end": 1098,
                                                    "fullWidth": 4,
                                                    "width": 4,
                                                    "text": "some",
                                                    "value": "some",
                                                    "valueText": "some"
                                                }
                                            },
                                            "dotToken": {
                                                "kind": "DotToken",
                                                "fullStart": 1098,
                                                "fullEnd": 1099,
                                                "start": 1098,
                                                "end": 1099,
                                                "fullWidth": 1,
                                                "width": 1,
                                                "text": ".",
                                                "value": ".",
                                                "valueText": "."
                                            },
                                            "name": {
                                                "kind": "IdentifierName",
                                                "fullStart": 1099,
                                                "fullEnd": 1103,
                                                "start": 1099,
                                                "end": 1103,
                                                "fullWidth": 4,
                                                "width": 4,
                                                "text": "call",
                                                "value": "call",
                                                "valueText": "call"
                                            }
                                        },
                                        "argumentList": {
                                            "kind": "ArgumentList",
                                            "fullStart": 1103,
                                            "fullEnd": 1123,
                                            "start": 1103,
                                            "end": 1122,
                                            "fullWidth": 20,
                                            "width": 19,
                                            "openParenToken": {
                                                "kind": "OpenParenToken",
                                                "fullStart": 1103,
                                                "fullEnd": 1104,
                                                "start": 1103,
                                                "end": 1104,
                                                "fullWidth": 1,
                                                "width": 1,
                                                "text": "(",
                                                "value": "(",
                                                "valueText": "("
                                            },
                                            "arguments": [
                                                {
                                                    "kind": "IdentifierName",
                                                    "fullStart": 1104,
                                                    "fullEnd": 1109,
                                                    "start": 1104,
                                                    "end": 1109,
                                                    "fullWidth": 5,
                                                    "width": 5,
                                                    "text": "child",
                                                    "value": "child",
                                                    "valueText": "child"
                                                },
                                                {
                                                    "kind": "CommaToken",
                                                    "fullStart": 1109,
                                                    "fullEnd": 1111,
                                                    "start": 1109,
                                                    "end": 1110,
                                                    "fullWidth": 2,
                                                    "width": 1,
                                                    "text": ",",
                                                    "value": ",",
                                                    "valueText": ",",
                                                    "hasTrailingTrivia": true,
                                                    "trailingTrivia": [
                                                        {
                                                            "kind": "WhitespaceTrivia",
                                                            "text": " "
                                                        }
                                                    ]
                                                },
                                                {
                                                    "kind": "IdentifierName",
                                                    "fullStart": 1111,
                                                    "fullEnd": 1121,
                                                    "start": 1111,
                                                    "end": 1121,
                                                    "fullWidth": 10,
                                                    "width": 10,
                                                    "text": "callbackfn",
                                                    "value": "callbackfn",
                                                    "valueText": "callbackfn"
                                                }
                                            ],
                                            "closeParenToken": {
                                                "kind": "CloseParenToken",
                                                "fullStart": 1121,
                                                "fullEnd": 1123,
                                                "start": 1121,
                                                "end": 1122,
                                                "fullWidth": 2,
                                                "width": 1,
                                                "text": ")",
                                                "value": ")",
                                                "valueText": ")",
                                                "hasTrailingTrivia": true,
                                                "trailingTrivia": [
                                                    {
                                                        "kind": "WhitespaceTrivia",
                                                        "text": " "
                                                    }
                                                ]
                                            }
                                        }
                                    }
                                },
                                "operatorToken": {
                                    "kind": "AmpersandAmpersandToken",
                                    "fullStart": 1123,
                                    "fullEnd": 1126,
                                    "start": 1123,
                                    "end": 1125,
                                    "fullWidth": 3,
                                    "width": 2,
                                    "text": "&&",
                                    "value": "&&",
                                    "valueText": "&&",
                                    "hasTrailingTrivia": true,
                                    "trailingTrivia": [
                                        {
                                            "kind": "WhitespaceTrivia",
                                            "text": " "
                                        }
                                    ]
                                },
                                "right": {
                                    "kind": "LogicalNotExpression",
                                    "fullStart": 1126,
                                    "fullEnd": 1135,
                                    "start": 1126,
                                    "end": 1135,
                                    "fullWidth": 9,
                                    "width": 9,
                                    "operatorToken": {
                                        "kind": "ExclamationToken",
                                        "fullStart": 1126,
                                        "fullEnd": 1127,
                                        "start": 1126,
                                        "end": 1127,
                                        "fullWidth": 1,
                                        "width": 1,
                                        "text": "!",
                                        "value": "!",
                                        "valueText": "!"
                                    },
                                    "operand": {
                                        "kind": "IdentifierName",
                                        "fullStart": 1127,
                                        "fullEnd": 1135,
                                        "start": 1127,
                                        "end": 1135,
                                        "fullWidth": 8,
                                        "width": 8,
                                        "text": "accessed",
                                        "value": "accessed",
                                        "valueText": "accessed"
                                    }
                                }
                            },
                            "semicolonToken": {
                                "kind": "SemicolonToken",
                                "fullStart": 1135,
                                "fullEnd": 1138,
                                "start": 1135,
                                "end": 1136,
                                "fullWidth": 3,
                                "width": 1,
                                "text": ";",
                                "value": ";",
                                "valueText": ";",
                                "hasTrailingTrivia": true,
                                "hasTrailingNewLine": true,
                                "trailingTrivia": [
                                    {
                                        "kind": "NewLineTrivia",
                                        "text": "\r\n"
                                    }
                                ]
                            }
                        }
                    ],
                    "closeBraceToken": {
                        "kind": "CloseBraceToken",
                        "fullStart": 1138,
                        "fullEnd": 1145,
                        "start": 1142,
                        "end": 1143,
                        "fullWidth": 7,
                        "width": 1,
                        "text": "}",
                        "value": "}",
                        "valueText": "}",
                        "hasLeadingTrivia": true,
                        "hasTrailingTrivia": true,
                        "hasTrailingNewLine": true,
                        "leadingTrivia": [
                            {
                                "kind": "WhitespaceTrivia",
                                "text": "    "
                            }
                        ],
                        "trailingTrivia": [
                            {
                                "kind": "NewLineTrivia",
                                "text": "\r\n"
                            }
                        ]
                    }
                }
            },
            {
                "kind": "ExpressionStatement",
                "fullStart": 1145,
                "fullEnd": 1169,
                "start": 1145,
                "end": 1167,
                "fullWidth": 24,
                "width": 22,
                "expression": {
                    "kind": "InvocationExpression",
                    "fullStart": 1145,
                    "fullEnd": 1166,
                    "start": 1145,
                    "end": 1166,
                    "fullWidth": 21,
                    "width": 21,
                    "expression": {
                        "kind": "IdentifierName",
                        "fullStart": 1145,
                        "fullEnd": 1156,
                        "start": 1145,
                        "end": 1156,
                        "fullWidth": 11,
                        "width": 11,
                        "text": "runTestCase",
                        "value": "runTestCase",
                        "valueText": "runTestCase"
                    },
                    "argumentList": {
                        "kind": "ArgumentList",
                        "fullStart": 1156,
                        "fullEnd": 1166,
                        "start": 1156,
                        "end": 1166,
                        "fullWidth": 10,
                        "width": 10,
                        "openParenToken": {
                            "kind": "OpenParenToken",
                            "fullStart": 1156,
                            "fullEnd": 1157,
                            "start": 1156,
                            "end": 1157,
                            "fullWidth": 1,
                            "width": 1,
                            "text": "(",
                            "value": "(",
                            "valueText": "("
                        },
                        "arguments": [
                            {
                                "kind": "IdentifierName",
                                "fullStart": 1157,
                                "fullEnd": 1165,
                                "start": 1157,
                                "end": 1165,
                                "fullWidth": 8,
                                "width": 8,
                                "text": "testcase",
                                "value": "testcase",
                                "valueText": "testcase"
                            }
                        ],
                        "closeParenToken": {
                            "kind": "CloseParenToken",
                            "fullStart": 1165,
                            "fullEnd": 1166,
                            "start": 1165,
                            "end": 1166,
                            "fullWidth": 1,
                            "width": 1,
                            "text": ")",
                            "value": ")",
                            "valueText": ")"
                        }
                    }
                },
                "semicolonToken": {
                    "kind": "SemicolonToken",
                    "fullStart": 1166,
                    "fullEnd": 1169,
                    "start": 1166,
                    "end": 1167,
                    "fullWidth": 3,
                    "width": 1,
                    "text": ";",
                    "value": ";",
                    "valueText": ";",
                    "hasTrailingTrivia": true,
                    "hasTrailingNewLine": true,
                    "trailingTrivia": [
                        {
                            "kind": "NewLineTrivia",
                            "text": "\r\n"
                        }
                    ]
                }
            }
        ],
        "endOfFileToken": {
            "kind": "EndOfFileToken",
            "fullStart": 1169,
            "fullEnd": 1169,
            "start": 1169,
            "end": 1169,
            "fullWidth": 0,
            "width": 0,
            "text": ""
        }
    },
    "lineMap": {
        "lineStarts": [
            0,
            67,
            152,
            232,
            308,
            380,
            385,
            440,
            567,
            572,
            574,
            576,
            599,
            601,
            632,
            634,
            680,
            710,
            740,
            751,
            753,
            778,
            828,
            863,
            895,
            908,
            910,
            946,
            978,
            980,
            1012,
            1036,
            1060,
            1062,
            1138,
            1145,
            1169
        ],
        "length": 1169
    }
}<|MERGE_RESOLUTION|>--- conflicted
+++ resolved
@@ -252,12 +252,8 @@
                                         "start": 613,
                                         "end": 629,
                                         "fullWidth": 16,
-<<<<<<< HEAD
                                         "width": 16,
-                                        "identifier": {
-=======
                                         "propertyName": {
->>>>>>> 85e84683
                                             "kind": "IdentifierName",
                                             "fullStart": 613,
                                             "fullEnd": 622,
@@ -871,12 +867,8 @@
                                         "start": 765,
                                         "end": 775,
                                         "fullWidth": 10,
-<<<<<<< HEAD
                                         "width": 10,
-                                        "identifier": {
-=======
                                         "propertyName": {
->>>>>>> 85e84683
                                             "kind": "IdentifierName",
                                             "fullStart": 765,
                                             "fullEnd": 771,
@@ -1532,12 +1524,8 @@
                                         "start": 922,
                                         "end": 943,
                                         "fullWidth": 21,
-<<<<<<< HEAD
                                         "width": 21,
-                                        "identifier": {
-=======
                                         "propertyName": {
->>>>>>> 85e84683
                                             "kind": "IdentifierName",
                                             "fullStart": 922,
                                             "fullEnd": 926,
@@ -1911,12 +1899,8 @@
                                         "start": 992,
                                         "end": 1009,
                                         "fullWidth": 17,
-<<<<<<< HEAD
                                         "width": 17,
-                                        "identifier": {
-=======
                                         "propertyName": {
->>>>>>> 85e84683
                                             "kind": "IdentifierName",
                                             "fullStart": 992,
                                             "fullEnd": 998,
