--- conflicted
+++ resolved
@@ -250,12 +250,8 @@
                                         "start": 587,
                                         "end": 603,
                                         "fullWidth": 16,
-<<<<<<< HEAD
                                         "width": 16,
-                                        "identifier": {
-=======
                                         "propertyName": {
->>>>>>> 85e84683
                                             "kind": "IdentifierName",
                                             "fullStart": 587,
                                             "fullEnd": 596,
@@ -869,12 +865,8 @@
                                         "start": 739,
                                         "end": 776,
                                         "fullWidth": 37,
-<<<<<<< HEAD
                                         "width": 37,
-                                        "identifier": {
-=======
                                         "propertyName": {
->>>>>>> 85e84683
                                             "kind": "IdentifierName",
                                             "fullStart": 739,
                                             "fullEnd": 743,
