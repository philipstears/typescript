--- conflicted
+++ resolved
@@ -412,11 +412,8 @@
                                             "start": 657,
                                             "end": 660,
                                             "fullWidth": 3,
-<<<<<<< HEAD
                                             "width": 3,
-=======
                                             "modifiers": [],
->>>>>>> e3c38734
                                             "identifier": {
                                                 "kind": "IdentifierName",
                                                 "fullStart": 657,
@@ -456,11 +453,8 @@
                                             "start": 662,
                                             "end": 665,
                                             "fullWidth": 3,
-<<<<<<< HEAD
                                             "width": 3,
-=======
                                             "modifiers": [],
->>>>>>> e3c38734
                                             "identifier": {
                                                 "kind": "IdentifierName",
                                                 "fullStart": 662,
@@ -500,11 +494,8 @@
                                             "start": 667,
                                             "end": 670,
                                             "fullWidth": 3,
-<<<<<<< HEAD
                                             "width": 3,
-=======
                                             "modifiers": [],
->>>>>>> e3c38734
                                             "identifier": {
                                                 "kind": "IdentifierName",
                                                 "fullStart": 667,
@@ -801,11 +792,8 @@
                                             "start": 747,
                                             "end": 750,
                                             "fullWidth": 3,
-<<<<<<< HEAD
                                             "width": 3,
-=======
                                             "modifiers": [],
->>>>>>> e3c38734
                                             "identifier": {
                                                 "kind": "IdentifierName",
                                                 "fullStart": 747,
@@ -845,11 +833,8 @@
                                             "start": 752,
                                             "end": 755,
                                             "fullWidth": 3,
-<<<<<<< HEAD
                                             "width": 3,
-=======
                                             "modifiers": [],
->>>>>>> e3c38734
                                             "identifier": {
                                                 "kind": "IdentifierName",
                                                 "fullStart": 752,
@@ -889,11 +874,8 @@
                                             "start": 757,
                                             "end": 760,
                                             "fullWidth": 3,
-<<<<<<< HEAD
                                             "width": 3,
-=======
                                             "modifiers": [],
->>>>>>> e3c38734
                                             "identifier": {
                                                 "kind": "IdentifierName",
                                                 "fullStart": 757,
