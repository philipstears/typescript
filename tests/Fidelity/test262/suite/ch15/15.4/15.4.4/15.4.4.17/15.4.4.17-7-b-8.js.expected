{
    "isDeclaration": false,
    "languageVersion": "EcmaScript5",
    "parseOptions": {
        "allowAutomaticSemicolonInsertion": true
    },
    "sourceUnit": {
        "kind": "SourceUnit",
        "fullStart": 0,
        "fullEnd": 1253,
        "start": 576,
        "end": 1253,
        "fullWidth": 1253,
        "width": 677,
        "isIncrementallyUnusable": true,
        "moduleElements": [
            {
                "kind": "FunctionDeclaration",
                "fullStart": 0,
                "fullEnd": 1229,
                "start": 576,
                "end": 1227,
                "fullWidth": 1229,
                "width": 651,
                "isIncrementallyUnusable": true,
                "modifiers": [],
                "functionKeyword": {
                    "kind": "FunctionKeyword",
                    "fullStart": 0,
                    "fullEnd": 585,
                    "start": 576,
                    "end": 584,
                    "fullWidth": 585,
                    "width": 8,
                    "text": "function",
                    "value": "function",
                    "valueText": "function",
                    "hasLeadingTrivia": true,
                    "hasLeadingComment": true,
                    "hasLeadingNewLine": true,
                    "hasTrailingTrivia": true,
                    "leadingTrivia": [
                        {
                            "kind": "SingleLineCommentTrivia",
                            "text": "/// Copyright (c) 2012 Ecma International.  All rights reserved. "
                        },
                        {
                            "kind": "NewLineTrivia",
                            "text": "\r\n"
                        },
                        {
                            "kind": "SingleLineCommentTrivia",
                            "text": "/// Ecma International makes this code available under the terms and conditions set"
                        },
                        {
                            "kind": "NewLineTrivia",
                            "text": "\r\n"
                        },
                        {
                            "kind": "SingleLineCommentTrivia",
                            "text": "/// forth on http://hg.ecmascript.org/tests/test262/raw-file/tip/LICENSE (the "
                        },
                        {
                            "kind": "NewLineTrivia",
                            "text": "\r\n"
                        },
                        {
                            "kind": "SingleLineCommentTrivia",
                            "text": "/// \"Use Terms\").   Any redistribution of this code must retain the above "
                        },
                        {
                            "kind": "NewLineTrivia",
                            "text": "\r\n"
                        },
                        {
                            "kind": "SingleLineCommentTrivia",
                            "text": "/// copyright and this notice and otherwise comply with the Use Terms."
                        },
                        {
                            "kind": "NewLineTrivia",
                            "text": "\r\n"
                        },
                        {
                            "kind": "MultiLineCommentTrivia",
                            "text": "/**\r\n * @path ch15/15.4/15.4.4/15.4.4.17/15.4.4.17-7-b-8.js\r\n * @description Array.prototype.some - deleting own property causes index property not to be visited on an Array-like object\r\n */"
                        },
                        {
                            "kind": "NewLineTrivia",
                            "text": "\r\n"
                        },
                        {
                            "kind": "NewLineTrivia",
                            "text": "\r\n"
                        },
                        {
                            "kind": "NewLineTrivia",
                            "text": "\r\n"
                        }
                    ],
                    "trailingTrivia": [
                        {
                            "kind": "WhitespaceTrivia",
                            "text": " "
                        }
                    ]
                },
                "identifier": {
                    "kind": "IdentifierName",
                    "fullStart": 585,
                    "fullEnd": 593,
                    "start": 585,
                    "end": 593,
                    "fullWidth": 8,
                    "width": 8,
                    "text": "testcase",
                    "value": "testcase",
                    "valueText": "testcase"
                },
                "callSignature": {
                    "kind": "CallSignature",
                    "fullStart": 593,
                    "fullEnd": 596,
                    "start": 593,
                    "end": 595,
                    "fullWidth": 3,
                    "width": 2,
                    "parameterList": {
                        "kind": "ParameterList",
                        "fullStart": 593,
                        "fullEnd": 596,
                        "start": 593,
                        "end": 595,
                        "fullWidth": 3,
                        "width": 2,
                        "openParenToken": {
                            "kind": "OpenParenToken",
                            "fullStart": 593,
                            "fullEnd": 594,
                            "start": 593,
                            "end": 594,
                            "fullWidth": 1,
                            "width": 1,
                            "text": "(",
                            "value": "(",
                            "valueText": "("
                        },
                        "parameters": [],
                        "closeParenToken": {
                            "kind": "CloseParenToken",
                            "fullStart": 594,
                            "fullEnd": 596,
                            "start": 594,
                            "end": 595,
                            "fullWidth": 2,
                            "width": 1,
                            "text": ")",
                            "value": ")",
                            "valueText": ")",
                            "hasTrailingTrivia": true,
                            "trailingTrivia": [
                                {
                                    "kind": "WhitespaceTrivia",
                                    "text": " "
                                }
                            ]
                        }
                    }
                },
                "block": {
                    "kind": "Block",
                    "fullStart": 596,
                    "fullEnd": 1229,
                    "start": 596,
                    "end": 1227,
                    "fullWidth": 633,
                    "width": 631,
                    "isIncrementallyUnusable": true,
                    "openBraceToken": {
                        "kind": "OpenBraceToken",
                        "fullStart": 596,
                        "fullEnd": 599,
                        "start": 596,
                        "end": 597,
                        "fullWidth": 3,
                        "width": 1,
                        "text": "{",
                        "value": "{",
                        "valueText": "{",
                        "hasTrailingTrivia": true,
                        "hasTrailingNewLine": true,
                        "trailingTrivia": [
                            {
                                "kind": "NewLineTrivia",
                                "text": "\r\n"
                            }
                        ]
                    },
                    "statements": [
                        {
                            "kind": "VariableStatement",
                            "fullStart": 599,
                            "fullEnd": 630,
                            "start": 607,
                            "end": 628,
                            "fullWidth": 31,
                            "width": 21,
                            "modifiers": [],
                            "variableDeclaration": {
                                "kind": "VariableDeclaration",
                                "fullStart": 599,
                                "fullEnd": 627,
                                "start": 607,
                                "end": 627,
                                "fullWidth": 28,
                                "width": 20,
                                "varKeyword": {
                                    "kind": "VarKeyword",
                                    "fullStart": 599,
                                    "fullEnd": 611,
                                    "start": 607,
                                    "end": 610,
                                    "fullWidth": 12,
                                    "width": 3,
                                    "text": "var",
                                    "value": "var",
                                    "valueText": "var",
                                    "hasLeadingTrivia": true,
                                    "hasTrailingTrivia": true,
                                    "leadingTrivia": [
                                        {
                                            "kind": "WhitespaceTrivia",
                                            "text": "        "
                                        }
                                    ],
                                    "trailingTrivia": [
                                        {
                                            "kind": "WhitespaceTrivia",
                                            "text": " "
                                        }
                                    ]
                                },
                                "variableDeclarators": [
                                    {
                                        "kind": "VariableDeclarator",
                                        "fullStart": 611,
                                        "fullEnd": 627,
                                        "start": 611,
                                        "end": 627,
                                        "fullWidth": 16,
                                        "width": 16,
                                        "identifier": {
                                            "kind": "IdentifierName",
                                            "fullStart": 611,
                                            "fullEnd": 620,
                                            "start": 611,
                                            "end": 619,
                                            "fullWidth": 9,
                                            "width": 8,
                                            "text": "accessed",
                                            "value": "accessed",
                                            "valueText": "accessed",
                                            "hasTrailingTrivia": true,
                                            "trailingTrivia": [
                                                {
                                                    "kind": "WhitespaceTrivia",
                                                    "text": " "
                                                }
                                            ]
                                        },
                                        "equalsValueClause": {
                                            "kind": "EqualsValueClause",
                                            "fullStart": 620,
                                            "fullEnd": 627,
                                            "start": 620,
                                            "end": 627,
                                            "fullWidth": 7,
                                            "width": 7,
                                            "equalsToken": {
                                                "kind": "EqualsToken",
                                                "fullStart": 620,
                                                "fullEnd": 622,
                                                "start": 620,
                                                "end": 621,
                                                "fullWidth": 2,
                                                "width": 1,
                                                "text": "=",
                                                "value": "=",
                                                "valueText": "=",
                                                "hasTrailingTrivia": true,
                                                "trailingTrivia": [
                                                    {
                                                        "kind": "WhitespaceTrivia",
                                                        "text": " "
                                                    }
                                                ]
                                            },
                                            "value": {
                                                "kind": "FalseKeyword",
                                                "fullStart": 622,
                                                "fullEnd": 627,
                                                "start": 622,
                                                "end": 627,
                                                "fullWidth": 5,
                                                "width": 5,
                                                "text": "false",
                                                "value": false,
                                                "valueText": "false"
                                            }
                                        }
                                    }
                                ]
                            },
                            "semicolonToken": {
                                "kind": "SemicolonToken",
                                "fullStart": 627,
                                "fullEnd": 630,
                                "start": 627,
                                "end": 628,
                                "fullWidth": 3,
                                "width": 1,
                                "text": ";",
                                "value": ";",
                                "valueText": ";",
                                "hasTrailingTrivia": true,
                                "hasTrailingNewLine": true,
                                "trailingTrivia": [
                                    {
                                        "kind": "NewLineTrivia",
                                        "text": "\r\n"
                                    }
                                ]
                            }
                        },
                        {
                            "kind": "FunctionDeclaration",
                            "fullStart": 630,
                            "fullEnd": 748,
                            "start": 638,
                            "end": 746,
                            "fullWidth": 118,
                            "width": 108,
                            "modifiers": [],
                            "functionKeyword": {
                                "kind": "FunctionKeyword",
                                "fullStart": 630,
                                "fullEnd": 647,
                                "start": 638,
                                "end": 646,
                                "fullWidth": 17,
                                "width": 8,
                                "text": "function",
                                "value": "function",
                                "valueText": "function",
                                "hasLeadingTrivia": true,
                                "hasTrailingTrivia": true,
                                "leadingTrivia": [
                                    {
                                        "kind": "WhitespaceTrivia",
                                        "text": "        "
                                    }
                                ],
                                "trailingTrivia": [
                                    {
                                        "kind": "WhitespaceTrivia",
                                        "text": " "
                                    }
                                ]
                            },
                            "identifier": {
                                "kind": "IdentifierName",
                                "fullStart": 647,
                                "fullEnd": 657,
                                "start": 647,
                                "end": 657,
                                "fullWidth": 10,
                                "width": 10,
                                "text": "callbackfn",
                                "value": "callbackfn",
                                "valueText": "callbackfn"
                            },
                            "callSignature": {
                                "kind": "CallSignature",
                                "fullStart": 657,
                                "fullEnd": 673,
                                "start": 657,
                                "end": 672,
                                "fullWidth": 16,
                                "width": 15,
                                "parameterList": {
                                    "kind": "ParameterList",
                                    "fullStart": 657,
                                    "fullEnd": 673,
                                    "start": 657,
                                    "end": 672,
                                    "fullWidth": 16,
                                    "width": 15,
                                    "openParenToken": {
                                        "kind": "OpenParenToken",
                                        "fullStart": 657,
                                        "fullEnd": 658,
                                        "start": 657,
                                        "end": 658,
                                        "fullWidth": 1,
                                        "width": 1,
                                        "text": "(",
                                        "value": "(",
                                        "valueText": "("
                                    },
                                    "parameters": [
                                        {
                                            "kind": "Parameter",
                                            "fullStart": 658,
                                            "fullEnd": 661,
                                            "start": 658,
                                            "end": 661,
                                            "fullWidth": 3,
<<<<<<< HEAD
                                            "width": 3,
=======
                                            "modifiers": [],
>>>>>>> e3c38734
                                            "identifier": {
                                                "kind": "IdentifierName",
                                                "fullStart": 658,
                                                "fullEnd": 661,
                                                "start": 658,
                                                "end": 661,
                                                "fullWidth": 3,
                                                "width": 3,
                                                "text": "val",
                                                "value": "val",
                                                "valueText": "val"
                                            }
                                        },
                                        {
                                            "kind": "CommaToken",
                                            "fullStart": 661,
                                            "fullEnd": 663,
                                            "start": 661,
                                            "end": 662,
                                            "fullWidth": 2,
                                            "width": 1,
                                            "text": ",",
                                            "value": ",",
                                            "valueText": ",",
                                            "hasTrailingTrivia": true,
                                            "trailingTrivia": [
                                                {
                                                    "kind": "WhitespaceTrivia",
                                                    "text": " "
                                                }
                                            ]
                                        },
                                        {
                                            "kind": "Parameter",
                                            "fullStart": 663,
                                            "fullEnd": 666,
                                            "start": 663,
                                            "end": 666,
                                            "fullWidth": 3,
<<<<<<< HEAD
                                            "width": 3,
=======
                                            "modifiers": [],
>>>>>>> e3c38734
                                            "identifier": {
                                                "kind": "IdentifierName",
                                                "fullStart": 663,
                                                "fullEnd": 666,
                                                "start": 663,
                                                "end": 666,
                                                "fullWidth": 3,
                                                "width": 3,
                                                "text": "idx",
                                                "value": "idx",
                                                "valueText": "idx"
                                            }
                                        },
                                        {
                                            "kind": "CommaToken",
                                            "fullStart": 666,
                                            "fullEnd": 668,
                                            "start": 666,
                                            "end": 667,
                                            "fullWidth": 2,
                                            "width": 1,
                                            "text": ",",
                                            "value": ",",
                                            "valueText": ",",
                                            "hasTrailingTrivia": true,
                                            "trailingTrivia": [
                                                {
                                                    "kind": "WhitespaceTrivia",
                                                    "text": " "
                                                }
                                            ]
                                        },
                                        {
                                            "kind": "Parameter",
                                            "fullStart": 668,
                                            "fullEnd": 671,
                                            "start": 668,
                                            "end": 671,
                                            "fullWidth": 3,
<<<<<<< HEAD
                                            "width": 3,
=======
                                            "modifiers": [],
>>>>>>> e3c38734
                                            "identifier": {
                                                "kind": "IdentifierName",
                                                "fullStart": 668,
                                                "fullEnd": 671,
                                                "start": 668,
                                                "end": 671,
                                                "fullWidth": 3,
                                                "width": 3,
                                                "text": "obj",
                                                "value": "obj",
                                                "valueText": "obj"
                                            }
                                        }
                                    ],
                                    "closeParenToken": {
                                        "kind": "CloseParenToken",
                                        "fullStart": 671,
                                        "fullEnd": 673,
                                        "start": 671,
                                        "end": 672,
                                        "fullWidth": 2,
                                        "width": 1,
                                        "text": ")",
                                        "value": ")",
                                        "valueText": ")",
                                        "hasTrailingTrivia": true,
                                        "trailingTrivia": [
                                            {
                                                "kind": "WhitespaceTrivia",
                                                "text": " "
                                            }
                                        ]
                                    }
                                }
                            },
                            "block": {
                                "kind": "Block",
                                "fullStart": 673,
                                "fullEnd": 748,
                                "start": 673,
                                "end": 746,
                                "fullWidth": 75,
                                "width": 73,
                                "openBraceToken": {
                                    "kind": "OpenBraceToken",
                                    "fullStart": 673,
                                    "fullEnd": 676,
                                    "start": 673,
                                    "end": 674,
                                    "fullWidth": 3,
                                    "width": 1,
                                    "text": "{",
                                    "value": "{",
                                    "valueText": "{",
                                    "hasTrailingTrivia": true,
                                    "hasTrailingNewLine": true,
                                    "trailingTrivia": [
                                        {
                                            "kind": "NewLineTrivia",
                                            "text": "\r\n"
                                        }
                                    ]
                                },
                                "statements": [
                                    {
                                        "kind": "ExpressionStatement",
                                        "fullStart": 676,
                                        "fullEnd": 706,
                                        "start": 688,
                                        "end": 704,
                                        "fullWidth": 30,
                                        "width": 16,
                                        "expression": {
                                            "kind": "AssignmentExpression",
                                            "fullStart": 676,
                                            "fullEnd": 703,
                                            "start": 688,
                                            "end": 703,
                                            "fullWidth": 27,
                                            "width": 15,
                                            "left": {
                                                "kind": "IdentifierName",
                                                "fullStart": 676,
                                                "fullEnd": 697,
                                                "start": 688,
                                                "end": 696,
                                                "fullWidth": 21,
                                                "width": 8,
                                                "text": "accessed",
                                                "value": "accessed",
                                                "valueText": "accessed",
                                                "hasLeadingTrivia": true,
                                                "hasTrailingTrivia": true,
                                                "leadingTrivia": [
                                                    {
                                                        "kind": "WhitespaceTrivia",
                                                        "text": "            "
                                                    }
                                                ],
                                                "trailingTrivia": [
                                                    {
                                                        "kind": "WhitespaceTrivia",
                                                        "text": " "
                                                    }
                                                ]
                                            },
                                            "operatorToken": {
                                                "kind": "EqualsToken",
                                                "fullStart": 697,
                                                "fullEnd": 699,
                                                "start": 697,
                                                "end": 698,
                                                "fullWidth": 2,
                                                "width": 1,
                                                "text": "=",
                                                "value": "=",
                                                "valueText": "=",
                                                "hasTrailingTrivia": true,
                                                "trailingTrivia": [
                                                    {
                                                        "kind": "WhitespaceTrivia",
                                                        "text": " "
                                                    }
                                                ]
                                            },
                                            "right": {
                                                "kind": "TrueKeyword",
                                                "fullStart": 699,
                                                "fullEnd": 703,
                                                "start": 699,
                                                "end": 703,
                                                "fullWidth": 4,
                                                "width": 4,
                                                "text": "true",
                                                "value": true,
                                                "valueText": "true"
                                            }
                                        },
                                        "semicolonToken": {
                                            "kind": "SemicolonToken",
                                            "fullStart": 703,
                                            "fullEnd": 706,
                                            "start": 703,
                                            "end": 704,
                                            "fullWidth": 3,
                                            "width": 1,
                                            "text": ";",
                                            "value": ";",
                                            "valueText": ";",
                                            "hasTrailingTrivia": true,
                                            "hasTrailingNewLine": true,
                                            "trailingTrivia": [
                                                {
                                                    "kind": "NewLineTrivia",
                                                    "text": "\r\n"
                                                }
                                            ]
                                        }
                                    },
                                    {
                                        "kind": "ReturnStatement",
                                        "fullStart": 706,
                                        "fullEnd": 737,
                                        "start": 718,
                                        "end": 735,
                                        "fullWidth": 31,
                                        "width": 17,
                                        "returnKeyword": {
                                            "kind": "ReturnKeyword",
                                            "fullStart": 706,
                                            "fullEnd": 725,
                                            "start": 718,
                                            "end": 724,
                                            "fullWidth": 19,
                                            "width": 6,
                                            "text": "return",
                                            "value": "return",
                                            "valueText": "return",
                                            "hasLeadingTrivia": true,
                                            "hasTrailingTrivia": true,
                                            "leadingTrivia": [
                                                {
                                                    "kind": "WhitespaceTrivia",
                                                    "text": "            "
                                                }
                                            ],
                                            "trailingTrivia": [
                                                {
                                                    "kind": "WhitespaceTrivia",
                                                    "text": " "
                                                }
                                            ]
                                        },
                                        "expression": {
                                            "kind": "EqualsExpression",
                                            "fullStart": 725,
                                            "fullEnd": 734,
                                            "start": 725,
                                            "end": 734,
                                            "fullWidth": 9,
                                            "width": 9,
                                            "left": {
                                                "kind": "IdentifierName",
                                                "fullStart": 725,
                                                "fullEnd": 729,
                                                "start": 725,
                                                "end": 728,
                                                "fullWidth": 4,
                                                "width": 3,
                                                "text": "idx",
                                                "value": "idx",
                                                "valueText": "idx",
                                                "hasTrailingTrivia": true,
                                                "trailingTrivia": [
                                                    {
                                                        "kind": "WhitespaceTrivia",
                                                        "text": " "
                                                    }
                                                ]
                                            },
                                            "operatorToken": {
                                                "kind": "EqualsEqualsEqualsToken",
                                                "fullStart": 729,
                                                "fullEnd": 733,
                                                "start": 729,
                                                "end": 732,
                                                "fullWidth": 4,
                                                "width": 3,
                                                "text": "===",
                                                "value": "===",
                                                "valueText": "===",
                                                "hasTrailingTrivia": true,
                                                "trailingTrivia": [
                                                    {
                                                        "kind": "WhitespaceTrivia",
                                                        "text": " "
                                                    }
                                                ]
                                            },
                                            "right": {
                                                "kind": "NumericLiteral",
                                                "fullStart": 733,
                                                "fullEnd": 734,
                                                "start": 733,
                                                "end": 734,
                                                "fullWidth": 1,
                                                "width": 1,
                                                "text": "1",
                                                "value": 1,
                                                "valueText": "1"
                                            }
                                        },
                                        "semicolonToken": {
                                            "kind": "SemicolonToken",
                                            "fullStart": 734,
                                            "fullEnd": 737,
                                            "start": 734,
                                            "end": 735,
                                            "fullWidth": 3,
                                            "width": 1,
                                            "text": ";",
                                            "value": ";",
                                            "valueText": ";",
                                            "hasTrailingTrivia": true,
                                            "hasTrailingNewLine": true,
                                            "trailingTrivia": [
                                                {
                                                    "kind": "NewLineTrivia",
                                                    "text": "\r\n"
                                                }
                                            ]
                                        }
                                    }
                                ],
                                "closeBraceToken": {
                                    "kind": "CloseBraceToken",
                                    "fullStart": 737,
                                    "fullEnd": 748,
                                    "start": 745,
                                    "end": 746,
                                    "fullWidth": 11,
                                    "width": 1,
                                    "text": "}",
                                    "value": "}",
                                    "valueText": "}",
                                    "hasLeadingTrivia": true,
                                    "hasTrailingTrivia": true,
                                    "hasTrailingNewLine": true,
                                    "leadingTrivia": [
                                        {
                                            "kind": "WhitespaceTrivia",
                                            "text": "        "
                                        }
                                    ],
                                    "trailingTrivia": [
                                        {
                                            "kind": "NewLineTrivia",
                                            "text": "\r\n"
                                        }
                                    ]
                                }
                            }
                        },
                        {
                            "kind": "VariableStatement",
                            "fullStart": 748,
                            "fullEnd": 782,
                            "start": 756,
                            "end": 780,
                            "fullWidth": 34,
                            "width": 24,
                            "modifiers": [],
                            "variableDeclaration": {
                                "kind": "VariableDeclaration",
                                "fullStart": 748,
                                "fullEnd": 779,
                                "start": 756,
                                "end": 779,
                                "fullWidth": 31,
                                "width": 23,
                                "varKeyword": {
                                    "kind": "VarKeyword",
                                    "fullStart": 748,
                                    "fullEnd": 760,
                                    "start": 756,
                                    "end": 759,
                                    "fullWidth": 12,
                                    "width": 3,
                                    "text": "var",
                                    "value": "var",
                                    "valueText": "var",
                                    "hasLeadingTrivia": true,
                                    "hasTrailingTrivia": true,
                                    "leadingTrivia": [
                                        {
                                            "kind": "WhitespaceTrivia",
                                            "text": "        "
                                        }
                                    ],
                                    "trailingTrivia": [
                                        {
                                            "kind": "WhitespaceTrivia",
                                            "text": " "
                                        }
                                    ]
                                },
                                "variableDeclarators": [
                                    {
                                        "kind": "VariableDeclarator",
                                        "fullStart": 760,
                                        "fullEnd": 779,
                                        "start": 760,
                                        "end": 779,
                                        "fullWidth": 19,
                                        "width": 19,
                                        "identifier": {
                                            "kind": "IdentifierName",
                                            "fullStart": 760,
                                            "fullEnd": 764,
                                            "start": 760,
                                            "end": 763,
                                            "fullWidth": 4,
                                            "width": 3,
                                            "text": "arr",
                                            "value": "arr",
                                            "valueText": "arr",
                                            "hasTrailingTrivia": true,
                                            "trailingTrivia": [
                                                {
                                                    "kind": "WhitespaceTrivia",
                                                    "text": " "
                                                }
                                            ]
                                        },
                                        "equalsValueClause": {
                                            "kind": "EqualsValueClause",
                                            "fullStart": 764,
                                            "fullEnd": 779,
                                            "start": 764,
                                            "end": 779,
                                            "fullWidth": 15,
                                            "width": 15,
                                            "equalsToken": {
                                                "kind": "EqualsToken",
                                                "fullStart": 764,
                                                "fullEnd": 766,
                                                "start": 764,
                                                "end": 765,
                                                "fullWidth": 2,
                                                "width": 1,
                                                "text": "=",
                                                "value": "=",
                                                "valueText": "=",
                                                "hasTrailingTrivia": true,
                                                "trailingTrivia": [
                                                    {
                                                        "kind": "WhitespaceTrivia",
                                                        "text": " "
                                                    }
                                                ]
                                            },
                                            "value": {
                                                "kind": "ObjectLiteralExpression",
                                                "fullStart": 766,
                                                "fullEnd": 779,
                                                "start": 766,
                                                "end": 779,
                                                "fullWidth": 13,
                                                "width": 13,
                                                "openBraceToken": {
                                                    "kind": "OpenBraceToken",
                                                    "fullStart": 766,
                                                    "fullEnd": 768,
                                                    "start": 766,
                                                    "end": 767,
                                                    "fullWidth": 2,
                                                    "width": 1,
                                                    "text": "{",
                                                    "value": "{",
                                                    "valueText": "{",
                                                    "hasTrailingTrivia": true,
                                                    "trailingTrivia": [
                                                        {
                                                            "kind": "WhitespaceTrivia",
                                                            "text": " "
                                                        }
                                                    ]
                                                },
                                                "propertyAssignments": [
                                                    {
                                                        "kind": "SimplePropertyAssignment",
                                                        "fullStart": 768,
                                                        "fullEnd": 778,
                                                        "start": 768,
                                                        "end": 777,
                                                        "fullWidth": 10,
                                                        "width": 9,
                                                        "propertyName": {
                                                            "kind": "IdentifierName",
                                                            "fullStart": 768,
                                                            "fullEnd": 774,
                                                            "start": 768,
                                                            "end": 774,
                                                            "fullWidth": 6,
                                                            "width": 6,
                                                            "text": "length",
                                                            "value": "length",
                                                            "valueText": "length"
                                                        },
                                                        "colonToken": {
                                                            "kind": "ColonToken",
                                                            "fullStart": 774,
                                                            "fullEnd": 776,
                                                            "start": 774,
                                                            "end": 775,
                                                            "fullWidth": 2,
                                                            "width": 1,
                                                            "text": ":",
                                                            "value": ":",
                                                            "valueText": ":",
                                                            "hasTrailingTrivia": true,
                                                            "trailingTrivia": [
                                                                {
                                                                    "kind": "WhitespaceTrivia",
                                                                    "text": " "
                                                                }
                                                            ]
                                                        },
                                                        "expression": {
                                                            "kind": "NumericLiteral",
                                                            "fullStart": 776,
                                                            "fullEnd": 778,
                                                            "start": 776,
                                                            "end": 777,
                                                            "fullWidth": 2,
                                                            "width": 1,
                                                            "text": "2",
                                                            "value": 2,
                                                            "valueText": "2",
                                                            "hasTrailingTrivia": true,
                                                            "trailingTrivia": [
                                                                {
                                                                    "kind": "WhitespaceTrivia",
                                                                    "text": " "
                                                                }
                                                            ]
                                                        }
                                                    }
                                                ],
                                                "closeBraceToken": {
                                                    "kind": "CloseBraceToken",
                                                    "fullStart": 778,
                                                    "fullEnd": 779,
                                                    "start": 778,
                                                    "end": 779,
                                                    "fullWidth": 1,
                                                    "width": 1,
                                                    "text": "}",
                                                    "value": "}",
                                                    "valueText": "}"
                                                }
                                            }
                                        }
                                    }
                                ]
                            },
                            "semicolonToken": {
                                "kind": "SemicolonToken",
                                "fullStart": 779,
                                "fullEnd": 782,
                                "start": 779,
                                "end": 780,
                                "fullWidth": 3,
                                "width": 1,
                                "text": ";",
                                "value": ";",
                                "valueText": ";",
                                "hasTrailingTrivia": true,
                                "hasTrailingNewLine": true,
                                "trailingTrivia": [
                                    {
                                        "kind": "NewLineTrivia",
                                        "text": "\r\n"
                                    }
                                ]
                            }
                        },
                        {
                            "kind": "ExpressionStatement",
                            "fullStart": 782,
                            "fullEnd": 950,
                            "start": 792,
                            "end": 948,
                            "fullWidth": 168,
                            "width": 156,
                            "isIncrementallyUnusable": true,
                            "expression": {
                                "kind": "InvocationExpression",
                                "fullStart": 782,
                                "fullEnd": 947,
                                "start": 792,
                                "end": 947,
                                "fullWidth": 165,
                                "width": 155,
                                "isIncrementallyUnusable": true,
                                "expression": {
                                    "kind": "MemberAccessExpression",
                                    "fullStart": 782,
                                    "fullEnd": 813,
                                    "start": 792,
                                    "end": 813,
                                    "fullWidth": 31,
                                    "width": 21,
                                    "expression": {
                                        "kind": "IdentifierName",
                                        "fullStart": 782,
                                        "fullEnd": 798,
                                        "start": 792,
                                        "end": 798,
                                        "fullWidth": 16,
                                        "width": 6,
                                        "text": "Object",
                                        "value": "Object",
                                        "valueText": "Object",
                                        "hasLeadingTrivia": true,
                                        "hasLeadingNewLine": true,
                                        "leadingTrivia": [
                                            {
                                                "kind": "NewLineTrivia",
                                                "text": "\r\n"
                                            },
                                            {
                                                "kind": "WhitespaceTrivia",
                                                "text": "        "
                                            }
                                        ]
                                    },
                                    "dotToken": {
                                        "kind": "DotToken",
                                        "fullStart": 798,
                                        "fullEnd": 799,
                                        "start": 798,
                                        "end": 799,
                                        "fullWidth": 1,
                                        "width": 1,
                                        "text": ".",
                                        "value": ".",
                                        "valueText": "."
                                    },
                                    "name": {
                                        "kind": "IdentifierName",
                                        "fullStart": 799,
                                        "fullEnd": 813,
                                        "start": 799,
                                        "end": 813,
                                        "fullWidth": 14,
                                        "width": 14,
                                        "text": "defineProperty",
                                        "value": "defineProperty",
                                        "valueText": "defineProperty"
                                    }
                                },
                                "argumentList": {
                                    "kind": "ArgumentList",
                                    "fullStart": 813,
                                    "fullEnd": 947,
                                    "start": 813,
                                    "end": 947,
                                    "fullWidth": 134,
                                    "width": 134,
                                    "isIncrementallyUnusable": true,
                                    "openParenToken": {
                                        "kind": "OpenParenToken",
                                        "fullStart": 813,
                                        "fullEnd": 814,
                                        "start": 813,
                                        "end": 814,
                                        "fullWidth": 1,
                                        "width": 1,
                                        "text": "(",
                                        "value": "(",
                                        "valueText": "("
                                    },
                                    "arguments": [
                                        {
                                            "kind": "IdentifierName",
                                            "fullStart": 814,
                                            "fullEnd": 817,
                                            "start": 814,
                                            "end": 817,
                                            "fullWidth": 3,
                                            "width": 3,
                                            "text": "arr",
                                            "value": "arr",
                                            "valueText": "arr"
                                        },
                                        {
                                            "kind": "CommaToken",
                                            "fullStart": 817,
                                            "fullEnd": 819,
                                            "start": 817,
                                            "end": 818,
                                            "fullWidth": 2,
                                            "width": 1,
                                            "text": ",",
                                            "value": ",",
                                            "valueText": ",",
                                            "hasTrailingTrivia": true,
                                            "trailingTrivia": [
                                                {
                                                    "kind": "WhitespaceTrivia",
                                                    "text": " "
                                                }
                                            ]
                                        },
                                        {
                                            "kind": "StringLiteral",
                                            "fullStart": 819,
                                            "fullEnd": 822,
                                            "start": 819,
                                            "end": 822,
                                            "fullWidth": 3,
                                            "width": 3,
                                            "text": "\"1\"",
                                            "value": "1",
                                            "valueText": "1"
                                        },
                                        {
                                            "kind": "CommaToken",
                                            "fullStart": 822,
                                            "fullEnd": 824,
                                            "start": 822,
                                            "end": 823,
                                            "fullWidth": 2,
                                            "width": 1,
                                            "text": ",",
                                            "value": ",",
                                            "valueText": ",",
                                            "hasTrailingTrivia": true,
                                            "trailingTrivia": [
                                                {
                                                    "kind": "WhitespaceTrivia",
                                                    "text": " "
                                                }
                                            ]
                                        },
                                        {
                                            "kind": "ObjectLiteralExpression",
                                            "fullStart": 824,
                                            "fullEnd": 946,
                                            "start": 824,
                                            "end": 946,
                                            "fullWidth": 122,
                                            "width": 122,
                                            "isIncrementallyUnusable": true,
                                            "openBraceToken": {
                                                "kind": "OpenBraceToken",
                                                "fullStart": 824,
                                                "fullEnd": 827,
                                                "start": 824,
                                                "end": 825,
                                                "fullWidth": 3,
                                                "width": 1,
                                                "text": "{",
                                                "value": "{",
                                                "valueText": "{",
                                                "hasTrailingTrivia": true,
                                                "hasTrailingNewLine": true,
                                                "trailingTrivia": [
                                                    {
                                                        "kind": "NewLineTrivia",
                                                        "text": "\r\n"
                                                    }
                                                ]
                                            },
                                            "propertyAssignments": [
                                                {
                                                    "kind": "SimplePropertyAssignment",
                                                    "fullStart": 827,
                                                    "fullEnd": 902,
                                                    "start": 839,
                                                    "end": 902,
                                                    "fullWidth": 75,
                                                    "width": 63,
                                                    "isIncrementallyUnusable": true,
                                                    "propertyName": {
                                                        "kind": "IdentifierName",
                                                        "fullStart": 827,
                                                        "fullEnd": 842,
                                                        "start": 839,
                                                        "end": 842,
                                                        "fullWidth": 15,
                                                        "width": 3,
                                                        "text": "get",
                                                        "value": "get",
                                                        "valueText": "get",
                                                        "hasLeadingTrivia": true,
                                                        "leadingTrivia": [
                                                            {
                                                                "kind": "WhitespaceTrivia",
                                                                "text": "            "
                                                            }
                                                        ]
                                                    },
                                                    "colonToken": {
                                                        "kind": "ColonToken",
                                                        "fullStart": 842,
                                                        "fullEnd": 844,
                                                        "start": 842,
                                                        "end": 843,
                                                        "fullWidth": 2,
                                                        "width": 1,
                                                        "text": ":",
                                                        "value": ":",
                                                        "valueText": ":",
                                                        "hasTrailingTrivia": true,
                                                        "trailingTrivia": [
                                                            {
                                                                "kind": "WhitespaceTrivia",
                                                                "text": " "
                                                            }
                                                        ]
                                                    },
                                                    "expression": {
                                                        "kind": "FunctionExpression",
                                                        "fullStart": 844,
                                                        "fullEnd": 902,
                                                        "start": 844,
                                                        "end": 902,
                                                        "fullWidth": 58,
                                                        "width": 58,
                                                        "functionKeyword": {
                                                            "kind": "FunctionKeyword",
                                                            "fullStart": 844,
                                                            "fullEnd": 853,
                                                            "start": 844,
                                                            "end": 852,
                                                            "fullWidth": 9,
                                                            "width": 8,
                                                            "text": "function",
                                                            "value": "function",
                                                            "valueText": "function",
                                                            "hasTrailingTrivia": true,
                                                            "trailingTrivia": [
                                                                {
                                                                    "kind": "WhitespaceTrivia",
                                                                    "text": " "
                                                                }
                                                            ]
                                                        },
                                                        "callSignature": {
                                                            "kind": "CallSignature",
                                                            "fullStart": 853,
                                                            "fullEnd": 856,
                                                            "start": 853,
                                                            "end": 855,
                                                            "fullWidth": 3,
                                                            "width": 2,
                                                            "parameterList": {
                                                                "kind": "ParameterList",
                                                                "fullStart": 853,
                                                                "fullEnd": 856,
                                                                "start": 853,
                                                                "end": 855,
                                                                "fullWidth": 3,
                                                                "width": 2,
                                                                "openParenToken": {
                                                                    "kind": "OpenParenToken",
                                                                    "fullStart": 853,
                                                                    "fullEnd": 854,
                                                                    "start": 853,
                                                                    "end": 854,
                                                                    "fullWidth": 1,
                                                                    "width": 1,
                                                                    "text": "(",
                                                                    "value": "(",
                                                                    "valueText": "("
                                                                },
                                                                "parameters": [],
                                                                "closeParenToken": {
                                                                    "kind": "CloseParenToken",
                                                                    "fullStart": 854,
                                                                    "fullEnd": 856,
                                                                    "start": 854,
                                                                    "end": 855,
                                                                    "fullWidth": 2,
                                                                    "width": 1,
                                                                    "text": ")",
                                                                    "value": ")",
                                                                    "valueText": ")",
                                                                    "hasTrailingTrivia": true,
                                                                    "trailingTrivia": [
                                                                        {
                                                                            "kind": "WhitespaceTrivia",
                                                                            "text": " "
                                                                        }
                                                                    ]
                                                                }
                                                            }
                                                        },
                                                        "block": {
                                                            "kind": "Block",
                                                            "fullStart": 856,
                                                            "fullEnd": 902,
                                                            "start": 856,
                                                            "end": 902,
                                                            "fullWidth": 46,
                                                            "width": 46,
                                                            "openBraceToken": {
                                                                "kind": "OpenBraceToken",
                                                                "fullStart": 856,
                                                                "fullEnd": 859,
                                                                "start": 856,
                                                                "end": 857,
                                                                "fullWidth": 3,
                                                                "width": 1,
                                                                "text": "{",
                                                                "value": "{",
                                                                "valueText": "{",
                                                                "hasTrailingTrivia": true,
                                                                "hasTrailingNewLine": true,
                                                                "trailingTrivia": [
                                                                    {
                                                                        "kind": "NewLineTrivia",
                                                                        "text": "\r\n"
                                                                    }
                                                                ]
                                                            },
                                                            "statements": [
                                                                {
                                                                    "kind": "ReturnStatement",
                                                                    "fullStart": 859,
                                                                    "fullEnd": 889,
                                                                    "start": 875,
                                                                    "end": 887,
                                                                    "fullWidth": 30,
                                                                    "width": 12,
                                                                    "returnKeyword": {
                                                                        "kind": "ReturnKeyword",
                                                                        "fullStart": 859,
                                                                        "fullEnd": 882,
                                                                        "start": 875,
                                                                        "end": 881,
                                                                        "fullWidth": 23,
                                                                        "width": 6,
                                                                        "text": "return",
                                                                        "value": "return",
                                                                        "valueText": "return",
                                                                        "hasLeadingTrivia": true,
                                                                        "hasTrailingTrivia": true,
                                                                        "leadingTrivia": [
                                                                            {
                                                                                "kind": "WhitespaceTrivia",
                                                                                "text": "                "
                                                                            }
                                                                        ],
                                                                        "trailingTrivia": [
                                                                            {
                                                                                "kind": "WhitespaceTrivia",
                                                                                "text": " "
                                                                            }
                                                                        ]
                                                                    },
                                                                    "expression": {
                                                                        "kind": "NumericLiteral",
                                                                        "fullStart": 882,
                                                                        "fullEnd": 886,
                                                                        "start": 882,
                                                                        "end": 886,
                                                                        "fullWidth": 4,
                                                                        "width": 4,
                                                                        "text": "6.99",
                                                                        "value": 6.99,
                                                                        "valueText": "6.99"
                                                                    },
                                                                    "semicolonToken": {
                                                                        "kind": "SemicolonToken",
                                                                        "fullStart": 886,
                                                                        "fullEnd": 889,
                                                                        "start": 886,
                                                                        "end": 887,
                                                                        "fullWidth": 3,
                                                                        "width": 1,
                                                                        "text": ";",
                                                                        "value": ";",
                                                                        "valueText": ";",
                                                                        "hasTrailingTrivia": true,
                                                                        "hasTrailingNewLine": true,
                                                                        "trailingTrivia": [
                                                                            {
                                                                                "kind": "NewLineTrivia",
                                                                                "text": "\r\n"
                                                                            }
                                                                        ]
                                                                    }
                                                                }
                                                            ],
                                                            "closeBraceToken": {
                                                                "kind": "CloseBraceToken",
                                                                "fullStart": 889,
                                                                "fullEnd": 902,
                                                                "start": 901,
                                                                "end": 902,
                                                                "fullWidth": 13,
                                                                "width": 1,
                                                                "text": "}",
                                                                "value": "}",
                                                                "valueText": "}",
                                                                "hasLeadingTrivia": true,
                                                                "leadingTrivia": [
                                                                    {
                                                                        "kind": "WhitespaceTrivia",
                                                                        "text": "            "
                                                                    }
                                                                ]
                                                            }
                                                        }
                                                    }
                                                },
                                                {
                                                    "kind": "CommaToken",
                                                    "fullStart": 902,
                                                    "fullEnd": 905,
                                                    "start": 902,
                                                    "end": 903,
                                                    "fullWidth": 3,
                                                    "width": 1,
                                                    "text": ",",
                                                    "value": ",",
                                                    "valueText": ",",
                                                    "hasTrailingTrivia": true,
                                                    "hasTrailingNewLine": true,
                                                    "trailingTrivia": [
                                                        {
                                                            "kind": "NewLineTrivia",
                                                            "text": "\r\n"
                                                        }
                                                    ]
                                                },
                                                {
                                                    "kind": "SimplePropertyAssignment",
                                                    "fullStart": 905,
                                                    "fullEnd": 937,
                                                    "start": 917,
                                                    "end": 935,
                                                    "fullWidth": 32,
                                                    "width": 18,
                                                    "propertyName": {
                                                        "kind": "IdentifierName",
                                                        "fullStart": 905,
                                                        "fullEnd": 929,
                                                        "start": 917,
                                                        "end": 929,
                                                        "fullWidth": 24,
                                                        "width": 12,
                                                        "text": "configurable",
                                                        "value": "configurable",
                                                        "valueText": "configurable",
                                                        "hasLeadingTrivia": true,
                                                        "leadingTrivia": [
                                                            {
                                                                "kind": "WhitespaceTrivia",
                                                                "text": "            "
                                                            }
                                                        ]
                                                    },
                                                    "colonToken": {
                                                        "kind": "ColonToken",
                                                        "fullStart": 929,
                                                        "fullEnd": 931,
                                                        "start": 929,
                                                        "end": 930,
                                                        "fullWidth": 2,
                                                        "width": 1,
                                                        "text": ":",
                                                        "value": ":",
                                                        "valueText": ":",
                                                        "hasTrailingTrivia": true,
                                                        "trailingTrivia": [
                                                            {
                                                                "kind": "WhitespaceTrivia",
                                                                "text": " "
                                                            }
                                                        ]
                                                    },
                                                    "expression": {
                                                        "kind": "TrueKeyword",
                                                        "fullStart": 931,
                                                        "fullEnd": 937,
                                                        "start": 931,
                                                        "end": 935,
                                                        "fullWidth": 6,
                                                        "width": 4,
                                                        "text": "true",
                                                        "value": true,
                                                        "valueText": "true",
                                                        "hasTrailingTrivia": true,
                                                        "hasTrailingNewLine": true,
                                                        "trailingTrivia": [
                                                            {
                                                                "kind": "NewLineTrivia",
                                                                "text": "\r\n"
                                                            }
                                                        ]
                                                    }
                                                }
                                            ],
                                            "closeBraceToken": {
                                                "kind": "CloseBraceToken",
                                                "fullStart": 937,
                                                "fullEnd": 946,
                                                "start": 945,
                                                "end": 946,
                                                "fullWidth": 9,
                                                "width": 1,
                                                "text": "}",
                                                "value": "}",
                                                "valueText": "}",
                                                "hasLeadingTrivia": true,
                                                "leadingTrivia": [
                                                    {
                                                        "kind": "WhitespaceTrivia",
                                                        "text": "        "
                                                    }
                                                ]
                                            }
                                        }
                                    ],
                                    "closeParenToken": {
                                        "kind": "CloseParenToken",
                                        "fullStart": 946,
                                        "fullEnd": 947,
                                        "start": 946,
                                        "end": 947,
                                        "fullWidth": 1,
                                        "width": 1,
                                        "text": ")",
                                        "value": ")",
                                        "valueText": ")"
                                    }
                                }
                            },
                            "semicolonToken": {
                                "kind": "SemicolonToken",
                                "fullStart": 947,
                                "fullEnd": 950,
                                "start": 947,
                                "end": 948,
                                "fullWidth": 3,
                                "width": 1,
                                "text": ";",
                                "value": ";",
                                "valueText": ";",
                                "hasTrailingTrivia": true,
                                "hasTrailingNewLine": true,
                                "trailingTrivia": [
                                    {
                                        "kind": "NewLineTrivia",
                                        "text": "\r\n"
                                    }
                                ]
                            }
                        },
                        {
                            "kind": "ExpressionStatement",
                            "fullStart": 950,
                            "fullEnd": 1147,
                            "start": 960,
                            "end": 1145,
                            "fullWidth": 197,
                            "width": 185,
                            "isIncrementallyUnusable": true,
                            "expression": {
                                "kind": "InvocationExpression",
                                "fullStart": 950,
                                "fullEnd": 1144,
                                "start": 960,
                                "end": 1144,
                                "fullWidth": 194,
                                "width": 184,
                                "isIncrementallyUnusable": true,
                                "expression": {
                                    "kind": "MemberAccessExpression",
                                    "fullStart": 950,
                                    "fullEnd": 981,
                                    "start": 960,
                                    "end": 981,
                                    "fullWidth": 31,
                                    "width": 21,
                                    "expression": {
                                        "kind": "IdentifierName",
                                        "fullStart": 950,
                                        "fullEnd": 966,
                                        "start": 960,
                                        "end": 966,
                                        "fullWidth": 16,
                                        "width": 6,
                                        "text": "Object",
                                        "value": "Object",
                                        "valueText": "Object",
                                        "hasLeadingTrivia": true,
                                        "hasLeadingNewLine": true,
                                        "leadingTrivia": [
                                            {
                                                "kind": "NewLineTrivia",
                                                "text": "\r\n"
                                            },
                                            {
                                                "kind": "WhitespaceTrivia",
                                                "text": "        "
                                            }
                                        ]
                                    },
                                    "dotToken": {
                                        "kind": "DotToken",
                                        "fullStart": 966,
                                        "fullEnd": 967,
                                        "start": 966,
                                        "end": 967,
                                        "fullWidth": 1,
                                        "width": 1,
                                        "text": ".",
                                        "value": ".",
                                        "valueText": "."
                                    },
                                    "name": {
                                        "kind": "IdentifierName",
                                        "fullStart": 967,
                                        "fullEnd": 981,
                                        "start": 967,
                                        "end": 981,
                                        "fullWidth": 14,
                                        "width": 14,
                                        "text": "defineProperty",
                                        "value": "defineProperty",
                                        "valueText": "defineProperty"
                                    }
                                },
                                "argumentList": {
                                    "kind": "ArgumentList",
                                    "fullStart": 981,
                                    "fullEnd": 1144,
                                    "start": 981,
                                    "end": 1144,
                                    "fullWidth": 163,
                                    "width": 163,
                                    "isIncrementallyUnusable": true,
                                    "openParenToken": {
                                        "kind": "OpenParenToken",
                                        "fullStart": 981,
                                        "fullEnd": 982,
                                        "start": 981,
                                        "end": 982,
                                        "fullWidth": 1,
                                        "width": 1,
                                        "text": "(",
                                        "value": "(",
                                        "valueText": "("
                                    },
                                    "arguments": [
                                        {
                                            "kind": "IdentifierName",
                                            "fullStart": 982,
                                            "fullEnd": 985,
                                            "start": 982,
                                            "end": 985,
                                            "fullWidth": 3,
                                            "width": 3,
                                            "text": "arr",
                                            "value": "arr",
                                            "valueText": "arr"
                                        },
                                        {
                                            "kind": "CommaToken",
                                            "fullStart": 985,
                                            "fullEnd": 987,
                                            "start": 985,
                                            "end": 986,
                                            "fullWidth": 2,
                                            "width": 1,
                                            "text": ",",
                                            "value": ",",
                                            "valueText": ",",
                                            "hasTrailingTrivia": true,
                                            "trailingTrivia": [
                                                {
                                                    "kind": "WhitespaceTrivia",
                                                    "text": " "
                                                }
                                            ]
                                        },
                                        {
                                            "kind": "StringLiteral",
                                            "fullStart": 987,
                                            "fullEnd": 990,
                                            "start": 987,
                                            "end": 990,
                                            "fullWidth": 3,
                                            "width": 3,
                                            "text": "\"0\"",
                                            "value": "0",
                                            "valueText": "0"
                                        },
                                        {
                                            "kind": "CommaToken",
                                            "fullStart": 990,
                                            "fullEnd": 992,
                                            "start": 990,
                                            "end": 991,
                                            "fullWidth": 2,
                                            "width": 1,
                                            "text": ",",
                                            "value": ",",
                                            "valueText": ",",
                                            "hasTrailingTrivia": true,
                                            "trailingTrivia": [
                                                {
                                                    "kind": "WhitespaceTrivia",
                                                    "text": " "
                                                }
                                            ]
                                        },
                                        {
                                            "kind": "ObjectLiteralExpression",
                                            "fullStart": 992,
                                            "fullEnd": 1143,
                                            "start": 992,
                                            "end": 1143,
                                            "fullWidth": 151,
                                            "width": 151,
                                            "isIncrementallyUnusable": true,
                                            "openBraceToken": {
                                                "kind": "OpenBraceToken",
                                                "fullStart": 992,
                                                "fullEnd": 995,
                                                "start": 992,
                                                "end": 993,
                                                "fullWidth": 3,
                                                "width": 1,
                                                "text": "{",
                                                "value": "{",
                                                "valueText": "{",
                                                "hasTrailingTrivia": true,
                                                "hasTrailingNewLine": true,
                                                "trailingTrivia": [
                                                    {
                                                        "kind": "NewLineTrivia",
                                                        "text": "\r\n"
                                                    }
                                                ]
                                            },
                                            "propertyAssignments": [
                                                {
                                                    "kind": "SimplePropertyAssignment",
                                                    "fullStart": 995,
                                                    "fullEnd": 1099,
                                                    "start": 1007,
                                                    "end": 1099,
                                                    "fullWidth": 104,
                                                    "width": 92,
                                                    "isIncrementallyUnusable": true,
                                                    "propertyName": {
                                                        "kind": "IdentifierName",
                                                        "fullStart": 995,
                                                        "fullEnd": 1010,
                                                        "start": 1007,
                                                        "end": 1010,
                                                        "fullWidth": 15,
                                                        "width": 3,
                                                        "text": "get",
                                                        "value": "get",
                                                        "valueText": "get",
                                                        "hasLeadingTrivia": true,
                                                        "leadingTrivia": [
                                                            {
                                                                "kind": "WhitespaceTrivia",
                                                                "text": "            "
                                                            }
                                                        ]
                                                    },
                                                    "colonToken": {
                                                        "kind": "ColonToken",
                                                        "fullStart": 1010,
                                                        "fullEnd": 1012,
                                                        "start": 1010,
                                                        "end": 1011,
                                                        "fullWidth": 2,
                                                        "width": 1,
                                                        "text": ":",
                                                        "value": ":",
                                                        "valueText": ":",
                                                        "hasTrailingTrivia": true,
                                                        "trailingTrivia": [
                                                            {
                                                                "kind": "WhitespaceTrivia",
                                                                "text": " "
                                                            }
                                                        ]
                                                    },
                                                    "expression": {
                                                        "kind": "FunctionExpression",
                                                        "fullStart": 1012,
                                                        "fullEnd": 1099,
                                                        "start": 1012,
                                                        "end": 1099,
                                                        "fullWidth": 87,
                                                        "width": 87,
                                                        "functionKeyword": {
                                                            "kind": "FunctionKeyword",
                                                            "fullStart": 1012,
                                                            "fullEnd": 1021,
                                                            "start": 1012,
                                                            "end": 1020,
                                                            "fullWidth": 9,
                                                            "width": 8,
                                                            "text": "function",
                                                            "value": "function",
                                                            "valueText": "function",
                                                            "hasTrailingTrivia": true,
                                                            "trailingTrivia": [
                                                                {
                                                                    "kind": "WhitespaceTrivia",
                                                                    "text": " "
                                                                }
                                                            ]
                                                        },
                                                        "callSignature": {
                                                            "kind": "CallSignature",
                                                            "fullStart": 1021,
                                                            "fullEnd": 1024,
                                                            "start": 1021,
                                                            "end": 1023,
                                                            "fullWidth": 3,
                                                            "width": 2,
                                                            "parameterList": {
                                                                "kind": "ParameterList",
                                                                "fullStart": 1021,
                                                                "fullEnd": 1024,
                                                                "start": 1021,
                                                                "end": 1023,
                                                                "fullWidth": 3,
                                                                "width": 2,
                                                                "openParenToken": {
                                                                    "kind": "OpenParenToken",
                                                                    "fullStart": 1021,
                                                                    "fullEnd": 1022,
                                                                    "start": 1021,
                                                                    "end": 1022,
                                                                    "fullWidth": 1,
                                                                    "width": 1,
                                                                    "text": "(",
                                                                    "value": "(",
                                                                    "valueText": "("
                                                                },
                                                                "parameters": [],
                                                                "closeParenToken": {
                                                                    "kind": "CloseParenToken",
                                                                    "fullStart": 1022,
                                                                    "fullEnd": 1024,
                                                                    "start": 1022,
                                                                    "end": 1023,
                                                                    "fullWidth": 2,
                                                                    "width": 1,
                                                                    "text": ")",
                                                                    "value": ")",
                                                                    "valueText": ")",
                                                                    "hasTrailingTrivia": true,
                                                                    "trailingTrivia": [
                                                                        {
                                                                            "kind": "WhitespaceTrivia",
                                                                            "text": " "
                                                                        }
                                                                    ]
                                                                }
                                                            }
                                                        },
                                                        "block": {
                                                            "kind": "Block",
                                                            "fullStart": 1024,
                                                            "fullEnd": 1099,
                                                            "start": 1024,
                                                            "end": 1099,
                                                            "fullWidth": 75,
                                                            "width": 75,
                                                            "openBraceToken": {
                                                                "kind": "OpenBraceToken",
                                                                "fullStart": 1024,
                                                                "fullEnd": 1027,
                                                                "start": 1024,
                                                                "end": 1025,
                                                                "fullWidth": 3,
                                                                "width": 1,
                                                                "text": "{",
                                                                "value": "{",
                                                                "valueText": "{",
                                                                "hasTrailingTrivia": true,
                                                                "hasTrailingNewLine": true,
                                                                "trailingTrivia": [
                                                                    {
                                                                        "kind": "NewLineTrivia",
                                                                        "text": "\r\n"
                                                                    }
                                                                ]
                                                            },
                                                            "statements": [
                                                                {
                                                                    "kind": "ExpressionStatement",
                                                                    "fullStart": 1027,
                                                                    "fullEnd": 1059,
                                                                    "start": 1043,
                                                                    "end": 1057,
                                                                    "fullWidth": 32,
                                                                    "width": 14,
                                                                    "expression": {
                                                                        "kind": "DeleteExpression",
                                                                        "fullStart": 1027,
                                                                        "fullEnd": 1056,
                                                                        "start": 1043,
                                                                        "end": 1056,
                                                                        "fullWidth": 29,
                                                                        "width": 13,
                                                                        "deleteKeyword": {
                                                                            "kind": "DeleteKeyword",
                                                                            "fullStart": 1027,
                                                                            "fullEnd": 1050,
                                                                            "start": 1043,
                                                                            "end": 1049,
                                                                            "fullWidth": 23,
                                                                            "width": 6,
                                                                            "text": "delete",
                                                                            "value": "delete",
                                                                            "valueText": "delete",
                                                                            "hasLeadingTrivia": true,
                                                                            "hasTrailingTrivia": true,
                                                                            "leadingTrivia": [
                                                                                {
                                                                                    "kind": "WhitespaceTrivia",
                                                                                    "text": "                "
                                                                                }
                                                                            ],
                                                                            "trailingTrivia": [
                                                                                {
                                                                                    "kind": "WhitespaceTrivia",
                                                                                    "text": " "
                                                                                }
                                                                            ]
                                                                        },
                                                                        "expression": {
                                                                            "kind": "ElementAccessExpression",
                                                                            "fullStart": 1050,
                                                                            "fullEnd": 1056,
                                                                            "start": 1050,
                                                                            "end": 1056,
                                                                            "fullWidth": 6,
                                                                            "width": 6,
                                                                            "expression": {
                                                                                "kind": "IdentifierName",
                                                                                "fullStart": 1050,
                                                                                "fullEnd": 1053,
                                                                                "start": 1050,
                                                                                "end": 1053,
                                                                                "fullWidth": 3,
                                                                                "width": 3,
                                                                                "text": "arr",
                                                                                "value": "arr",
                                                                                "valueText": "arr"
                                                                            },
                                                                            "openBracketToken": {
                                                                                "kind": "OpenBracketToken",
                                                                                "fullStart": 1053,
                                                                                "fullEnd": 1054,
                                                                                "start": 1053,
                                                                                "end": 1054,
                                                                                "fullWidth": 1,
                                                                                "width": 1,
                                                                                "text": "[",
                                                                                "value": "[",
                                                                                "valueText": "["
                                                                            },
                                                                            "argumentExpression": {
                                                                                "kind": "NumericLiteral",
                                                                                "fullStart": 1054,
                                                                                "fullEnd": 1055,
                                                                                "start": 1054,
                                                                                "end": 1055,
                                                                                "fullWidth": 1,
                                                                                "width": 1,
                                                                                "text": "1",
                                                                                "value": 1,
                                                                                "valueText": "1"
                                                                            },
                                                                            "closeBracketToken": {
                                                                                "kind": "CloseBracketToken",
                                                                                "fullStart": 1055,
                                                                                "fullEnd": 1056,
                                                                                "start": 1055,
                                                                                "end": 1056,
                                                                                "fullWidth": 1,
                                                                                "width": 1,
                                                                                "text": "]",
                                                                                "value": "]",
                                                                                "valueText": "]"
                                                                            }
                                                                        }
                                                                    },
                                                                    "semicolonToken": {
                                                                        "kind": "SemicolonToken",
                                                                        "fullStart": 1056,
                                                                        "fullEnd": 1059,
                                                                        "start": 1056,
                                                                        "end": 1057,
                                                                        "fullWidth": 3,
                                                                        "width": 1,
                                                                        "text": ";",
                                                                        "value": ";",
                                                                        "valueText": ";",
                                                                        "hasTrailingTrivia": true,
                                                                        "hasTrailingNewLine": true,
                                                                        "trailingTrivia": [
                                                                            {
                                                                                "kind": "NewLineTrivia",
                                                                                "text": "\r\n"
                                                                            }
                                                                        ]
                                                                    }
                                                                },
                                                                {
                                                                    "kind": "ReturnStatement",
                                                                    "fullStart": 1059,
                                                                    "fullEnd": 1086,
                                                                    "start": 1075,
                                                                    "end": 1084,
                                                                    "fullWidth": 27,
                                                                    "width": 9,
                                                                    "returnKeyword": {
                                                                        "kind": "ReturnKeyword",
                                                                        "fullStart": 1059,
                                                                        "fullEnd": 1082,
                                                                        "start": 1075,
                                                                        "end": 1081,
                                                                        "fullWidth": 23,
                                                                        "width": 6,
                                                                        "text": "return",
                                                                        "value": "return",
                                                                        "valueText": "return",
                                                                        "hasLeadingTrivia": true,
                                                                        "hasTrailingTrivia": true,
                                                                        "leadingTrivia": [
                                                                            {
                                                                                "kind": "WhitespaceTrivia",
                                                                                "text": "                "
                                                                            }
                                                                        ],
                                                                        "trailingTrivia": [
                                                                            {
                                                                                "kind": "WhitespaceTrivia",
                                                                                "text": " "
                                                                            }
                                                                        ]
                                                                    },
                                                                    "expression": {
                                                                        "kind": "NumericLiteral",
                                                                        "fullStart": 1082,
                                                                        "fullEnd": 1083,
                                                                        "start": 1082,
                                                                        "end": 1083,
                                                                        "fullWidth": 1,
                                                                        "width": 1,
                                                                        "text": "0",
                                                                        "value": 0,
                                                                        "valueText": "0"
                                                                    },
                                                                    "semicolonToken": {
                                                                        "kind": "SemicolonToken",
                                                                        "fullStart": 1083,
                                                                        "fullEnd": 1086,
                                                                        "start": 1083,
                                                                        "end": 1084,
                                                                        "fullWidth": 3,
                                                                        "width": 1,
                                                                        "text": ";",
                                                                        "value": ";",
                                                                        "valueText": ";",
                                                                        "hasTrailingTrivia": true,
                                                                        "hasTrailingNewLine": true,
                                                                        "trailingTrivia": [
                                                                            {
                                                                                "kind": "NewLineTrivia",
                                                                                "text": "\r\n"
                                                                            }
                                                                        ]
                                                                    }
                                                                }
                                                            ],
                                                            "closeBraceToken": {
                                                                "kind": "CloseBraceToken",
                                                                "fullStart": 1086,
                                                                "fullEnd": 1099,
                                                                "start": 1098,
                                                                "end": 1099,
                                                                "fullWidth": 13,
                                                                "width": 1,
                                                                "text": "}",
                                                                "value": "}",
                                                                "valueText": "}",
                                                                "hasLeadingTrivia": true,
                                                                "leadingTrivia": [
                                                                    {
                                                                        "kind": "WhitespaceTrivia",
                                                                        "text": "            "
                                                                    }
                                                                ]
                                                            }
                                                        }
                                                    }
                                                },
                                                {
                                                    "kind": "CommaToken",
                                                    "fullStart": 1099,
                                                    "fullEnd": 1102,
                                                    "start": 1099,
                                                    "end": 1100,
                                                    "fullWidth": 3,
                                                    "width": 1,
                                                    "text": ",",
                                                    "value": ",",
                                                    "valueText": ",",
                                                    "hasTrailingTrivia": true,
                                                    "hasTrailingNewLine": true,
                                                    "trailingTrivia": [
                                                        {
                                                            "kind": "NewLineTrivia",
                                                            "text": "\r\n"
                                                        }
                                                    ]
                                                },
                                                {
                                                    "kind": "SimplePropertyAssignment",
                                                    "fullStart": 1102,
                                                    "fullEnd": 1134,
                                                    "start": 1114,
                                                    "end": 1132,
                                                    "fullWidth": 32,
                                                    "width": 18,
                                                    "propertyName": {
                                                        "kind": "IdentifierName",
                                                        "fullStart": 1102,
                                                        "fullEnd": 1126,
                                                        "start": 1114,
                                                        "end": 1126,
                                                        "fullWidth": 24,
                                                        "width": 12,
                                                        "text": "configurable",
                                                        "value": "configurable",
                                                        "valueText": "configurable",
                                                        "hasLeadingTrivia": true,
                                                        "leadingTrivia": [
                                                            {
                                                                "kind": "WhitespaceTrivia",
                                                                "text": "            "
                                                            }
                                                        ]
                                                    },
                                                    "colonToken": {
                                                        "kind": "ColonToken",
                                                        "fullStart": 1126,
                                                        "fullEnd": 1128,
                                                        "start": 1126,
                                                        "end": 1127,
                                                        "fullWidth": 2,
                                                        "width": 1,
                                                        "text": ":",
                                                        "value": ":",
                                                        "valueText": ":",
                                                        "hasTrailingTrivia": true,
                                                        "trailingTrivia": [
                                                            {
                                                                "kind": "WhitespaceTrivia",
                                                                "text": " "
                                                            }
                                                        ]
                                                    },
                                                    "expression": {
                                                        "kind": "TrueKeyword",
                                                        "fullStart": 1128,
                                                        "fullEnd": 1134,
                                                        "start": 1128,
                                                        "end": 1132,
                                                        "fullWidth": 6,
                                                        "width": 4,
                                                        "text": "true",
                                                        "value": true,
                                                        "valueText": "true",
                                                        "hasTrailingTrivia": true,
                                                        "hasTrailingNewLine": true,
                                                        "trailingTrivia": [
                                                            {
                                                                "kind": "NewLineTrivia",
                                                                "text": "\r\n"
                                                            }
                                                        ]
                                                    }
                                                }
                                            ],
                                            "closeBraceToken": {
                                                "kind": "CloseBraceToken",
                                                "fullStart": 1134,
                                                "fullEnd": 1143,
                                                "start": 1142,
                                                "end": 1143,
                                                "fullWidth": 9,
                                                "width": 1,
                                                "text": "}",
                                                "value": "}",
                                                "valueText": "}",
                                                "hasLeadingTrivia": true,
                                                "leadingTrivia": [
                                                    {
                                                        "kind": "WhitespaceTrivia",
                                                        "text": "        "
                                                    }
                                                ]
                                            }
                                        }
                                    ],
                                    "closeParenToken": {
                                        "kind": "CloseParenToken",
                                        "fullStart": 1143,
                                        "fullEnd": 1144,
                                        "start": 1143,
                                        "end": 1144,
                                        "fullWidth": 1,
                                        "width": 1,
                                        "text": ")",
                                        "value": ")",
                                        "valueText": ")"
                                    }
                                }
                            },
                            "semicolonToken": {
                                "kind": "SemicolonToken",
                                "fullStart": 1144,
                                "fullEnd": 1147,
                                "start": 1144,
                                "end": 1145,
                                "fullWidth": 3,
                                "width": 1,
                                "text": ";",
                                "value": ";",
                                "valueText": ";",
                                "hasTrailingTrivia": true,
                                "hasTrailingNewLine": true,
                                "trailingTrivia": [
                                    {
                                        "kind": "NewLineTrivia",
                                        "text": "\r\n"
                                    }
                                ]
                            }
                        },
                        {
                            "kind": "ReturnStatement",
                            "fullStart": 1147,
                            "fullEnd": 1222,
                            "start": 1157,
                            "end": 1220,
                            "fullWidth": 75,
                            "width": 63,
                            "returnKeyword": {
                                "kind": "ReturnKeyword",
                                "fullStart": 1147,
                                "fullEnd": 1164,
                                "start": 1157,
                                "end": 1163,
                                "fullWidth": 17,
                                "width": 6,
                                "text": "return",
                                "value": "return",
                                "valueText": "return",
                                "hasLeadingTrivia": true,
                                "hasLeadingNewLine": true,
                                "hasTrailingTrivia": true,
                                "leadingTrivia": [
                                    {
                                        "kind": "NewLineTrivia",
                                        "text": "\r\n"
                                    },
                                    {
                                        "kind": "WhitespaceTrivia",
                                        "text": "        "
                                    }
                                ],
                                "trailingTrivia": [
                                    {
                                        "kind": "WhitespaceTrivia",
                                        "text": " "
                                    }
                                ]
                            },
                            "expression": {
                                "kind": "LogicalAndExpression",
                                "fullStart": 1164,
                                "fullEnd": 1219,
                                "start": 1164,
                                "end": 1219,
                                "fullWidth": 55,
                                "width": 55,
                                "left": {
                                    "kind": "LogicalNotExpression",
                                    "fullStart": 1164,
                                    "fullEnd": 1208,
                                    "start": 1164,
                                    "end": 1207,
                                    "fullWidth": 44,
                                    "width": 43,
                                    "operatorToken": {
                                        "kind": "ExclamationToken",
                                        "fullStart": 1164,
                                        "fullEnd": 1165,
                                        "start": 1164,
                                        "end": 1165,
                                        "fullWidth": 1,
                                        "width": 1,
                                        "text": "!",
                                        "value": "!",
                                        "valueText": "!"
                                    },
                                    "operand": {
                                        "kind": "InvocationExpression",
                                        "fullStart": 1165,
                                        "fullEnd": 1208,
                                        "start": 1165,
                                        "end": 1207,
                                        "fullWidth": 43,
                                        "width": 42,
                                        "expression": {
                                            "kind": "MemberAccessExpression",
                                            "fullStart": 1165,
                                            "fullEnd": 1190,
                                            "start": 1165,
                                            "end": 1190,
                                            "fullWidth": 25,
                                            "width": 25,
                                            "expression": {
                                                "kind": "MemberAccessExpression",
                                                "fullStart": 1165,
                                                "fullEnd": 1185,
                                                "start": 1165,
                                                "end": 1185,
                                                "fullWidth": 20,
                                                "width": 20,
                                                "expression": {
                                                    "kind": "MemberAccessExpression",
                                                    "fullStart": 1165,
                                                    "fullEnd": 1180,
                                                    "start": 1165,
                                                    "end": 1180,
                                                    "fullWidth": 15,
                                                    "width": 15,
                                                    "expression": {
                                                        "kind": "IdentifierName",
                                                        "fullStart": 1165,
                                                        "fullEnd": 1170,
                                                        "start": 1165,
                                                        "end": 1170,
                                                        "fullWidth": 5,
                                                        "width": 5,
                                                        "text": "Array",
                                                        "value": "Array",
                                                        "valueText": "Array"
                                                    },
                                                    "dotToken": {
                                                        "kind": "DotToken",
                                                        "fullStart": 1170,
                                                        "fullEnd": 1171,
                                                        "start": 1170,
                                                        "end": 1171,
                                                        "fullWidth": 1,
                                                        "width": 1,
                                                        "text": ".",
                                                        "value": ".",
                                                        "valueText": "."
                                                    },
                                                    "name": {
                                                        "kind": "IdentifierName",
                                                        "fullStart": 1171,
                                                        "fullEnd": 1180,
                                                        "start": 1171,
                                                        "end": 1180,
                                                        "fullWidth": 9,
                                                        "width": 9,
                                                        "text": "prototype",
                                                        "value": "prototype",
                                                        "valueText": "prototype"
                                                    }
                                                },
                                                "dotToken": {
                                                    "kind": "DotToken",
                                                    "fullStart": 1180,
                                                    "fullEnd": 1181,
                                                    "start": 1180,
                                                    "end": 1181,
                                                    "fullWidth": 1,
                                                    "width": 1,
                                                    "text": ".",
                                                    "value": ".",
                                                    "valueText": "."
                                                },
                                                "name": {
                                                    "kind": "IdentifierName",
                                                    "fullStart": 1181,
                                                    "fullEnd": 1185,
                                                    "start": 1181,
                                                    "end": 1185,
                                                    "fullWidth": 4,
                                                    "width": 4,
                                                    "text": "some",
                                                    "value": "some",
                                                    "valueText": "some"
                                                }
                                            },
                                            "dotToken": {
                                                "kind": "DotToken",
                                                "fullStart": 1185,
                                                "fullEnd": 1186,
                                                "start": 1185,
                                                "end": 1186,
                                                "fullWidth": 1,
                                                "width": 1,
                                                "text": ".",
                                                "value": ".",
                                                "valueText": "."
                                            },
                                            "name": {
                                                "kind": "IdentifierName",
                                                "fullStart": 1186,
                                                "fullEnd": 1190,
                                                "start": 1186,
                                                "end": 1190,
                                                "fullWidth": 4,
                                                "width": 4,
                                                "text": "call",
                                                "value": "call",
                                                "valueText": "call"
                                            }
                                        },
                                        "argumentList": {
                                            "kind": "ArgumentList",
                                            "fullStart": 1190,
                                            "fullEnd": 1208,
                                            "start": 1190,
                                            "end": 1207,
                                            "fullWidth": 18,
                                            "width": 17,
                                            "openParenToken": {
                                                "kind": "OpenParenToken",
                                                "fullStart": 1190,
                                                "fullEnd": 1191,
                                                "start": 1190,
                                                "end": 1191,
                                                "fullWidth": 1,
                                                "width": 1,
                                                "text": "(",
                                                "value": "(",
                                                "valueText": "("
                                            },
                                            "arguments": [
                                                {
                                                    "kind": "IdentifierName",
                                                    "fullStart": 1191,
                                                    "fullEnd": 1194,
                                                    "start": 1191,
                                                    "end": 1194,
                                                    "fullWidth": 3,
                                                    "width": 3,
                                                    "text": "arr",
                                                    "value": "arr",
                                                    "valueText": "arr"
                                                },
                                                {
                                                    "kind": "CommaToken",
                                                    "fullStart": 1194,
                                                    "fullEnd": 1196,
                                                    "start": 1194,
                                                    "end": 1195,
                                                    "fullWidth": 2,
                                                    "width": 1,
                                                    "text": ",",
                                                    "value": ",",
                                                    "valueText": ",",
                                                    "hasTrailingTrivia": true,
                                                    "trailingTrivia": [
                                                        {
                                                            "kind": "WhitespaceTrivia",
                                                            "text": " "
                                                        }
                                                    ]
                                                },
                                                {
                                                    "kind": "IdentifierName",
                                                    "fullStart": 1196,
                                                    "fullEnd": 1206,
                                                    "start": 1196,
                                                    "end": 1206,
                                                    "fullWidth": 10,
                                                    "width": 10,
                                                    "text": "callbackfn",
                                                    "value": "callbackfn",
                                                    "valueText": "callbackfn"
                                                }
                                            ],
                                            "closeParenToken": {
                                                "kind": "CloseParenToken",
                                                "fullStart": 1206,
                                                "fullEnd": 1208,
                                                "start": 1206,
                                                "end": 1207,
                                                "fullWidth": 2,
                                                "width": 1,
                                                "text": ")",
                                                "value": ")",
                                                "valueText": ")",
                                                "hasTrailingTrivia": true,
                                                "trailingTrivia": [
                                                    {
                                                        "kind": "WhitespaceTrivia",
                                                        "text": " "
                                                    }
                                                ]
                                            }
                                        }
                                    }
                                },
                                "operatorToken": {
                                    "kind": "AmpersandAmpersandToken",
                                    "fullStart": 1208,
                                    "fullEnd": 1211,
                                    "start": 1208,
                                    "end": 1210,
                                    "fullWidth": 3,
                                    "width": 2,
                                    "text": "&&",
                                    "value": "&&",
                                    "valueText": "&&",
                                    "hasTrailingTrivia": true,
                                    "trailingTrivia": [
                                        {
                                            "kind": "WhitespaceTrivia",
                                            "text": " "
                                        }
                                    ]
                                },
                                "right": {
                                    "kind": "IdentifierName",
                                    "fullStart": 1211,
                                    "fullEnd": 1219,
                                    "start": 1211,
                                    "end": 1219,
                                    "fullWidth": 8,
                                    "width": 8,
                                    "text": "accessed",
                                    "value": "accessed",
                                    "valueText": "accessed"
                                }
                            },
                            "semicolonToken": {
                                "kind": "SemicolonToken",
                                "fullStart": 1219,
                                "fullEnd": 1222,
                                "start": 1219,
                                "end": 1220,
                                "fullWidth": 3,
                                "width": 1,
                                "text": ";",
                                "value": ";",
                                "valueText": ";",
                                "hasTrailingTrivia": true,
                                "hasTrailingNewLine": true,
                                "trailingTrivia": [
                                    {
                                        "kind": "NewLineTrivia",
                                        "text": "\r\n"
                                    }
                                ]
                            }
                        }
                    ],
                    "closeBraceToken": {
                        "kind": "CloseBraceToken",
                        "fullStart": 1222,
                        "fullEnd": 1229,
                        "start": 1226,
                        "end": 1227,
                        "fullWidth": 7,
                        "width": 1,
                        "text": "}",
                        "value": "}",
                        "valueText": "}",
                        "hasLeadingTrivia": true,
                        "hasTrailingTrivia": true,
                        "hasTrailingNewLine": true,
                        "leadingTrivia": [
                            {
                                "kind": "WhitespaceTrivia",
                                "text": "    "
                            }
                        ],
                        "trailingTrivia": [
                            {
                                "kind": "NewLineTrivia",
                                "text": "\r\n"
                            }
                        ]
                    }
                }
            },
            {
                "kind": "ExpressionStatement",
                "fullStart": 1229,
                "fullEnd": 1253,
                "start": 1229,
                "end": 1251,
                "fullWidth": 24,
                "width": 22,
                "expression": {
                    "kind": "InvocationExpression",
                    "fullStart": 1229,
                    "fullEnd": 1250,
                    "start": 1229,
                    "end": 1250,
                    "fullWidth": 21,
                    "width": 21,
                    "expression": {
                        "kind": "IdentifierName",
                        "fullStart": 1229,
                        "fullEnd": 1240,
                        "start": 1229,
                        "end": 1240,
                        "fullWidth": 11,
                        "width": 11,
                        "text": "runTestCase",
                        "value": "runTestCase",
                        "valueText": "runTestCase"
                    },
                    "argumentList": {
                        "kind": "ArgumentList",
                        "fullStart": 1240,
                        "fullEnd": 1250,
                        "start": 1240,
                        "end": 1250,
                        "fullWidth": 10,
                        "width": 10,
                        "openParenToken": {
                            "kind": "OpenParenToken",
                            "fullStart": 1240,
                            "fullEnd": 1241,
                            "start": 1240,
                            "end": 1241,
                            "fullWidth": 1,
                            "width": 1,
                            "text": "(",
                            "value": "(",
                            "valueText": "("
                        },
                        "arguments": [
                            {
                                "kind": "IdentifierName",
                                "fullStart": 1241,
                                "fullEnd": 1249,
                                "start": 1241,
                                "end": 1249,
                                "fullWidth": 8,
                                "width": 8,
                                "text": "testcase",
                                "value": "testcase",
                                "valueText": "testcase"
                            }
                        ],
                        "closeParenToken": {
                            "kind": "CloseParenToken",
                            "fullStart": 1249,
                            "fullEnd": 1250,
                            "start": 1249,
                            "end": 1250,
                            "fullWidth": 1,
                            "width": 1,
                            "text": ")",
                            "value": ")",
                            "valueText": ")"
                        }
                    }
                },
                "semicolonToken": {
                    "kind": "SemicolonToken",
                    "fullStart": 1250,
                    "fullEnd": 1253,
                    "start": 1250,
                    "end": 1251,
                    "fullWidth": 3,
                    "width": 1,
                    "text": ";",
                    "value": ";",
                    "valueText": ";",
                    "hasTrailingTrivia": true,
                    "hasTrailingNewLine": true,
                    "trailingTrivia": [
                        {
                            "kind": "NewLineTrivia",
                            "text": "\r\n"
                        }
                    ]
                }
            }
        ],
        "endOfFileToken": {
            "kind": "EndOfFileToken",
            "fullStart": 1253,
            "fullEnd": 1253,
            "start": 1253,
            "end": 1253,
            "fullWidth": 0,
            "width": 0,
            "text": ""
        }
    },
    "lineMap": {
        "lineStarts": [
            0,
            67,
            152,
            232,
            308,
            380,
            385,
            441,
            567,
            572,
            574,
            576,
            599,
            630,
            676,
            706,
            737,
            748,
            782,
            784,
            827,
            859,
            889,
            905,
            937,
            950,
            952,
            995,
            1027,
            1059,
            1086,
            1102,
            1134,
            1147,
            1149,
            1222,
            1229,
            1253
        ],
        "length": 1253
    }
}<|MERGE_RESOLUTION|>--- conflicted
+++ resolved
@@ -414,11 +414,8 @@
                                             "start": 658,
                                             "end": 661,
                                             "fullWidth": 3,
-<<<<<<< HEAD
                                             "width": 3,
-=======
                                             "modifiers": [],
->>>>>>> e3c38734
                                             "identifier": {
                                                 "kind": "IdentifierName",
                                                 "fullStart": 658,
@@ -458,11 +455,8 @@
                                             "start": 663,
                                             "end": 666,
                                             "fullWidth": 3,
-<<<<<<< HEAD
                                             "width": 3,
-=======
                                             "modifiers": [],
->>>>>>> e3c38734
                                             "identifier": {
                                                 "kind": "IdentifierName",
                                                 "fullStart": 663,
@@ -502,11 +496,8 @@
                                             "start": 668,
                                             "end": 671,
                                             "fullWidth": 3,
-<<<<<<< HEAD
                                             "width": 3,
-=======
                                             "modifiers": [],
->>>>>>> e3c38734
                                             "identifier": {
                                                 "kind": "IdentifierName",
                                                 "fullStart": 668,
