{
    "isDeclaration": false,
    "languageVersion": "EcmaScript5",
    "parseOptions": {
        "allowAutomaticSemicolonInsertion": true
    },
    "sourceUnit": {
        "kind": "SourceUnit",
        "fullStart": 0,
        "fullEnd": 882,
        "start": 532,
        "end": 882,
        "fullWidth": 882,
        "width": 350,
        "isIncrementallyUnusable": true,
        "moduleElements": [
            {
                "kind": "FunctionDeclaration",
                "fullStart": 0,
                "fullEnd": 858,
                "start": 532,
                "end": 856,
                "fullWidth": 858,
                "width": 324,
                "modifiers": [],
                "functionKeyword": {
                    "kind": "FunctionKeyword",
                    "fullStart": 0,
                    "fullEnd": 541,
                    "start": 532,
                    "end": 540,
                    "fullWidth": 541,
                    "width": 8,
                    "text": "function",
                    "value": "function",
                    "valueText": "function",
                    "hasLeadingTrivia": true,
                    "hasLeadingComment": true,
                    "hasLeadingNewLine": true,
                    "hasTrailingTrivia": true,
                    "leadingTrivia": [
                        {
                            "kind": "SingleLineCommentTrivia",
                            "text": "/// Copyright (c) 2012 Ecma International.  All rights reserved. "
                        },
                        {
                            "kind": "NewLineTrivia",
                            "text": "\r\n"
                        },
                        {
                            "kind": "SingleLineCommentTrivia",
                            "text": "/// Ecma International makes this code available under the terms and conditions set"
                        },
                        {
                            "kind": "NewLineTrivia",
                            "text": "\r\n"
                        },
                        {
                            "kind": "SingleLineCommentTrivia",
                            "text": "/// forth on http://hg.ecmascript.org/tests/test262/raw-file/tip/LICENSE (the "
                        },
                        {
                            "kind": "NewLineTrivia",
                            "text": "\r\n"
                        },
                        {
                            "kind": "SingleLineCommentTrivia",
                            "text": "/// \"Use Terms\").   Any redistribution of this code must retain the above "
                        },
                        {
                            "kind": "NewLineTrivia",
                            "text": "\r\n"
                        },
                        {
                            "kind": "SingleLineCommentTrivia",
                            "text": "/// copyright and this notice and otherwise comply with the Use Terms."
                        },
                        {
                            "kind": "NewLineTrivia",
                            "text": "\r\n"
                        },
                        {
                            "kind": "MultiLineCommentTrivia",
                            "text": "/**\r\n * @path ch15/15.4/15.4.4/15.4.4.17/15.4.4.17-7-c-ii-19.js\r\n * @description Array.prototype.some - non-indexed properties are not called\r\n */"
                        },
                        {
                            "kind": "NewLineTrivia",
                            "text": "\r\n"
                        },
                        {
                            "kind": "NewLineTrivia",
                            "text": "\r\n"
                        },
                        {
                            "kind": "NewLineTrivia",
                            "text": "\r\n"
                        }
                    ],
                    "trailingTrivia": [
                        {
                            "kind": "WhitespaceTrivia",
                            "text": " "
                        }
                    ]
                },
                "identifier": {
                    "kind": "IdentifierName",
                    "fullStart": 541,
                    "fullEnd": 549,
                    "start": 541,
                    "end": 549,
                    "fullWidth": 8,
                    "width": 8,
                    "text": "testcase",
                    "value": "testcase",
                    "valueText": "testcase"
                },
                "callSignature": {
                    "kind": "CallSignature",
                    "fullStart": 549,
                    "fullEnd": 552,
                    "start": 549,
                    "end": 551,
                    "fullWidth": 3,
                    "width": 2,
                    "parameterList": {
                        "kind": "ParameterList",
                        "fullStart": 549,
                        "fullEnd": 552,
                        "start": 549,
                        "end": 551,
                        "fullWidth": 3,
                        "width": 2,
                        "openParenToken": {
                            "kind": "OpenParenToken",
                            "fullStart": 549,
                            "fullEnd": 550,
                            "start": 549,
                            "end": 550,
                            "fullWidth": 1,
                            "width": 1,
                            "text": "(",
                            "value": "(",
                            "valueText": "("
                        },
                        "parameters": [],
                        "closeParenToken": {
                            "kind": "CloseParenToken",
                            "fullStart": 550,
                            "fullEnd": 552,
                            "start": 550,
                            "end": 551,
                            "fullWidth": 2,
                            "width": 1,
                            "text": ")",
                            "value": ")",
                            "valueText": ")",
                            "hasTrailingTrivia": true,
                            "trailingTrivia": [
                                {
                                    "kind": "WhitespaceTrivia",
                                    "text": " "
                                }
                            ]
                        }
                    }
                },
                "block": {
                    "kind": "Block",
                    "fullStart": 552,
                    "fullEnd": 858,
                    "start": 552,
                    "end": 856,
                    "fullWidth": 306,
                    "width": 304,
                    "openBraceToken": {
                        "kind": "OpenBraceToken",
                        "fullStart": 552,
                        "fullEnd": 555,
                        "start": 552,
                        "end": 553,
                        "fullWidth": 3,
                        "width": 1,
                        "text": "{",
                        "value": "{",
                        "valueText": "{",
                        "hasTrailingTrivia": true,
                        "hasTrailingNewLine": true,
                        "trailingTrivia": [
                            {
                                "kind": "NewLineTrivia",
                                "text": "\r\n"
                            }
                        ]
                    },
                    "statements": [
                        {
                            "kind": "VariableStatement",
                            "fullStart": 555,
                            "fullEnd": 582,
                            "start": 565,
                            "end": 580,
                            "fullWidth": 27,
                            "width": 15,
                            "modifiers": [],
                            "variableDeclaration": {
                                "kind": "VariableDeclaration",
                                "fullStart": 555,
                                "fullEnd": 579,
                                "start": 565,
                                "end": 579,
                                "fullWidth": 24,
                                "width": 14,
                                "varKeyword": {
                                    "kind": "VarKeyword",
                                    "fullStart": 555,
                                    "fullEnd": 569,
                                    "start": 565,
                                    "end": 568,
                                    "fullWidth": 14,
                                    "width": 3,
                                    "text": "var",
                                    "value": "var",
                                    "valueText": "var",
                                    "hasLeadingTrivia": true,
                                    "hasLeadingNewLine": true,
                                    "hasTrailingTrivia": true,
                                    "leadingTrivia": [
                                        {
                                            "kind": "NewLineTrivia",
                                            "text": "\r\n"
                                        },
                                        {
                                            "kind": "WhitespaceTrivia",
                                            "text": "        "
                                        }
                                    ],
                                    "trailingTrivia": [
                                        {
                                            "kind": "WhitespaceTrivia",
                                            "text": " "
                                        }
                                    ]
                                },
                                "variableDeclarators": [
                                    {
                                        "kind": "VariableDeclarator",
                                        "fullStart": 569,
                                        "fullEnd": 579,
                                        "start": 569,
                                        "end": 579,
                                        "fullWidth": 10,
<<<<<<< HEAD
                                        "width": 10,
                                        "identifier": {
=======
                                        "propertyName": {
>>>>>>> 85e84683
                                            "kind": "IdentifierName",
                                            "fullStart": 569,
                                            "fullEnd": 576,
                                            "start": 569,
                                            "end": 575,
                                            "fullWidth": 7,
                                            "width": 6,
                                            "text": "called",
                                            "value": "called",
                                            "valueText": "called",
                                            "hasTrailingTrivia": true,
                                            "trailingTrivia": [
                                                {
                                                    "kind": "WhitespaceTrivia",
                                                    "text": " "
                                                }
                                            ]
                                        },
                                        "equalsValueClause": {
                                            "kind": "EqualsValueClause",
                                            "fullStart": 576,
                                            "fullEnd": 579,
                                            "start": 576,
                                            "end": 579,
                                            "fullWidth": 3,
                                            "width": 3,
                                            "equalsToken": {
                                                "kind": "EqualsToken",
                                                "fullStart": 576,
                                                "fullEnd": 578,
                                                "start": 576,
                                                "end": 577,
                                                "fullWidth": 2,
                                                "width": 1,
                                                "text": "=",
                                                "value": "=",
                                                "valueText": "=",
                                                "hasTrailingTrivia": true,
                                                "trailingTrivia": [
                                                    {
                                                        "kind": "WhitespaceTrivia",
                                                        "text": " "
                                                    }
                                                ]
                                            },
                                            "value": {
                                                "kind": "NumericLiteral",
                                                "fullStart": 578,
                                                "fullEnd": 579,
                                                "start": 578,
                                                "end": 579,
                                                "fullWidth": 1,
                                                "width": 1,
                                                "text": "0",
                                                "value": 0,
                                                "valueText": "0"
                                            }
                                        }
                                    }
                                ]
                            },
                            "semicolonToken": {
                                "kind": "SemicolonToken",
                                "fullStart": 579,
                                "fullEnd": 582,
                                "start": 579,
                                "end": 580,
                                "fullWidth": 3,
                                "width": 1,
                                "text": ";",
                                "value": ";",
                                "valueText": ";",
                                "hasTrailingTrivia": true,
                                "hasTrailingNewLine": true,
                                "trailingTrivia": [
                                    {
                                        "kind": "NewLineTrivia",
                                        "text": "\r\n"
                                    }
                                ]
                            }
                        },
                        {
                            "kind": "FunctionDeclaration",
                            "fullStart": 582,
                            "fullEnd": 696,
                            "start": 592,
                            "end": 694,
                            "fullWidth": 114,
                            "width": 102,
                            "modifiers": [],
                            "functionKeyword": {
                                "kind": "FunctionKeyword",
                                "fullStart": 582,
                                "fullEnd": 601,
                                "start": 592,
                                "end": 600,
                                "fullWidth": 19,
                                "width": 8,
                                "text": "function",
                                "value": "function",
                                "valueText": "function",
                                "hasLeadingTrivia": true,
                                "hasLeadingNewLine": true,
                                "hasTrailingTrivia": true,
                                "leadingTrivia": [
                                    {
                                        "kind": "NewLineTrivia",
                                        "text": "\r\n"
                                    },
                                    {
                                        "kind": "WhitespaceTrivia",
                                        "text": "        "
                                    }
                                ],
                                "trailingTrivia": [
                                    {
                                        "kind": "WhitespaceTrivia",
                                        "text": " "
                                    }
                                ]
                            },
                            "identifier": {
                                "kind": "IdentifierName",
                                "fullStart": 601,
                                "fullEnd": 611,
                                "start": 601,
                                "end": 611,
                                "fullWidth": 10,
                                "width": 10,
                                "text": "callbackfn",
                                "value": "callbackfn",
                                "valueText": "callbackfn"
                            },
                            "callSignature": {
                                "kind": "CallSignature",
                                "fullStart": 611,
                                "fullEnd": 627,
                                "start": 611,
                                "end": 626,
                                "fullWidth": 16,
                                "width": 15,
                                "parameterList": {
                                    "kind": "ParameterList",
                                    "fullStart": 611,
                                    "fullEnd": 627,
                                    "start": 611,
                                    "end": 626,
                                    "fullWidth": 16,
                                    "width": 15,
                                    "openParenToken": {
                                        "kind": "OpenParenToken",
                                        "fullStart": 611,
                                        "fullEnd": 612,
                                        "start": 611,
                                        "end": 612,
                                        "fullWidth": 1,
                                        "width": 1,
                                        "text": "(",
                                        "value": "(",
                                        "valueText": "("
                                    },
                                    "parameters": [
                                        {
                                            "kind": "Parameter",
                                            "fullStart": 612,
                                            "fullEnd": 615,
                                            "start": 612,
                                            "end": 615,
                                            "fullWidth": 3,
                                            "width": 3,
                                            "modifiers": [],
                                            "identifier": {
                                                "kind": "IdentifierName",
                                                "fullStart": 612,
                                                "fullEnd": 615,
                                                "start": 612,
                                                "end": 615,
                                                "fullWidth": 3,
                                                "width": 3,
                                                "text": "val",
                                                "value": "val",
                                                "valueText": "val"
                                            }
                                        },
                                        {
                                            "kind": "CommaToken",
                                            "fullStart": 615,
                                            "fullEnd": 617,
                                            "start": 615,
                                            "end": 616,
                                            "fullWidth": 2,
                                            "width": 1,
                                            "text": ",",
                                            "value": ",",
                                            "valueText": ",",
                                            "hasTrailingTrivia": true,
                                            "trailingTrivia": [
                                                {
                                                    "kind": "WhitespaceTrivia",
                                                    "text": " "
                                                }
                                            ]
                                        },
                                        {
                                            "kind": "Parameter",
                                            "fullStart": 617,
                                            "fullEnd": 620,
                                            "start": 617,
                                            "end": 620,
                                            "fullWidth": 3,
                                            "width": 3,
                                            "modifiers": [],
                                            "identifier": {
                                                "kind": "IdentifierName",
                                                "fullStart": 617,
                                                "fullEnd": 620,
                                                "start": 617,
                                                "end": 620,
                                                "fullWidth": 3,
                                                "width": 3,
                                                "text": "idx",
                                                "value": "idx",
                                                "valueText": "idx"
                                            }
                                        },
                                        {
                                            "kind": "CommaToken",
                                            "fullStart": 620,
                                            "fullEnd": 622,
                                            "start": 620,
                                            "end": 621,
                                            "fullWidth": 2,
                                            "width": 1,
                                            "text": ",",
                                            "value": ",",
                                            "valueText": ",",
                                            "hasTrailingTrivia": true,
                                            "trailingTrivia": [
                                                {
                                                    "kind": "WhitespaceTrivia",
                                                    "text": " "
                                                }
                                            ]
                                        },
                                        {
                                            "kind": "Parameter",
                                            "fullStart": 622,
                                            "fullEnd": 625,
                                            "start": 622,
                                            "end": 625,
                                            "fullWidth": 3,
                                            "width": 3,
                                            "modifiers": [],
                                            "identifier": {
                                                "kind": "IdentifierName",
                                                "fullStart": 622,
                                                "fullEnd": 625,
                                                "start": 622,
                                                "end": 625,
                                                "fullWidth": 3,
                                                "width": 3,
                                                "text": "obj",
                                                "value": "obj",
                                                "valueText": "obj"
                                            }
                                        }
                                    ],
                                    "closeParenToken": {
                                        "kind": "CloseParenToken",
                                        "fullStart": 625,
                                        "fullEnd": 627,
                                        "start": 625,
                                        "end": 626,
                                        "fullWidth": 2,
                                        "width": 1,
                                        "text": ")",
                                        "value": ")",
                                        "valueText": ")",
                                        "hasTrailingTrivia": true,
                                        "trailingTrivia": [
                                            {
                                                "kind": "WhitespaceTrivia",
                                                "text": " "
                                            }
                                        ]
                                    }
                                }
                            },
                            "block": {
                                "kind": "Block",
                                "fullStart": 627,
                                "fullEnd": 696,
                                "start": 627,
                                "end": 694,
                                "fullWidth": 69,
                                "width": 67,
                                "openBraceToken": {
                                    "kind": "OpenBraceToken",
                                    "fullStart": 627,
                                    "fullEnd": 630,
                                    "start": 627,
                                    "end": 628,
                                    "fullWidth": 3,
                                    "width": 1,
                                    "text": "{",
                                    "value": "{",
                                    "valueText": "{",
                                    "hasTrailingTrivia": true,
                                    "hasTrailingNewLine": true,
                                    "trailingTrivia": [
                                        {
                                            "kind": "NewLineTrivia",
                                            "text": "\r\n"
                                        }
                                    ]
                                },
                                "statements": [
                                    {
                                        "kind": "ExpressionStatement",
                                        "fullStart": 630,
                                        "fullEnd": 653,
                                        "start": 642,
                                        "end": 651,
                                        "fullWidth": 23,
                                        "width": 9,
                                        "expression": {
                                            "kind": "PostIncrementExpression",
                                            "fullStart": 630,
                                            "fullEnd": 650,
                                            "start": 642,
                                            "end": 650,
                                            "fullWidth": 20,
                                            "width": 8,
                                            "operand": {
                                                "kind": "IdentifierName",
                                                "fullStart": 630,
                                                "fullEnd": 648,
                                                "start": 642,
                                                "end": 648,
                                                "fullWidth": 18,
                                                "width": 6,
                                                "text": "called",
                                                "value": "called",
                                                "valueText": "called",
                                                "hasLeadingTrivia": true,
                                                "leadingTrivia": [
                                                    {
                                                        "kind": "WhitespaceTrivia",
                                                        "text": "            "
                                                    }
                                                ]
                                            },
                                            "operatorToken": {
                                                "kind": "PlusPlusToken",
                                                "fullStart": 648,
                                                "fullEnd": 650,
                                                "start": 648,
                                                "end": 650,
                                                "fullWidth": 2,
                                                "width": 2,
                                                "text": "++",
                                                "value": "++",
                                                "valueText": "++"
                                            }
                                        },
                                        "semicolonToken": {
                                            "kind": "SemicolonToken",
                                            "fullStart": 650,
                                            "fullEnd": 653,
                                            "start": 650,
                                            "end": 651,
                                            "fullWidth": 3,
                                            "width": 1,
                                            "text": ";",
                                            "value": ";",
                                            "valueText": ";",
                                            "hasTrailingTrivia": true,
                                            "hasTrailingNewLine": true,
                                            "trailingTrivia": [
                                                {
                                                    "kind": "NewLineTrivia",
                                                    "text": "\r\n"
                                                }
                                            ]
                                        }
                                    },
                                    {
                                        "kind": "ReturnStatement",
                                        "fullStart": 653,
                                        "fullEnd": 685,
                                        "start": 665,
                                        "end": 683,
                                        "fullWidth": 32,
                                        "width": 18,
                                        "returnKeyword": {
                                            "kind": "ReturnKeyword",
                                            "fullStart": 653,
                                            "fullEnd": 672,
                                            "start": 665,
                                            "end": 671,
                                            "fullWidth": 19,
                                            "width": 6,
                                            "text": "return",
                                            "value": "return",
                                            "valueText": "return",
                                            "hasLeadingTrivia": true,
                                            "hasTrailingTrivia": true,
                                            "leadingTrivia": [
                                                {
                                                    "kind": "WhitespaceTrivia",
                                                    "text": "            "
                                                }
                                            ],
                                            "trailingTrivia": [
                                                {
                                                    "kind": "WhitespaceTrivia",
                                                    "text": " "
                                                }
                                            ]
                                        },
                                        "expression": {
                                            "kind": "EqualsExpression",
                                            "fullStart": 672,
                                            "fullEnd": 682,
                                            "start": 672,
                                            "end": 682,
                                            "fullWidth": 10,
                                            "width": 10,
                                            "left": {
                                                "kind": "IdentifierName",
                                                "fullStart": 672,
                                                "fullEnd": 676,
                                                "start": 672,
                                                "end": 675,
                                                "fullWidth": 4,
                                                "width": 3,
                                                "text": "val",
                                                "value": "val",
                                                "valueText": "val",
                                                "hasTrailingTrivia": true,
                                                "trailingTrivia": [
                                                    {
                                                        "kind": "WhitespaceTrivia",
                                                        "text": " "
                                                    }
                                                ]
                                            },
                                            "operatorToken": {
                                                "kind": "EqualsEqualsEqualsToken",
                                                "fullStart": 676,
                                                "fullEnd": 680,
                                                "start": 676,
                                                "end": 679,
                                                "fullWidth": 4,
                                                "width": 3,
                                                "text": "===",
                                                "value": "===",
                                                "valueText": "===",
                                                "hasTrailingTrivia": true,
                                                "trailingTrivia": [
                                                    {
                                                        "kind": "WhitespaceTrivia",
                                                        "text": " "
                                                    }
                                                ]
                                            },
                                            "right": {
                                                "kind": "NumericLiteral",
                                                "fullStart": 680,
                                                "fullEnd": 682,
                                                "start": 680,
                                                "end": 682,
                                                "fullWidth": 2,
                                                "width": 2,
                                                "text": "11",
                                                "value": 11,
                                                "valueText": "11"
                                            }
                                        },
                                        "semicolonToken": {
                                            "kind": "SemicolonToken",
                                            "fullStart": 682,
                                            "fullEnd": 685,
                                            "start": 682,
                                            "end": 683,
                                            "fullWidth": 3,
                                            "width": 1,
                                            "text": ";",
                                            "value": ";",
                                            "valueText": ";",
                                            "hasTrailingTrivia": true,
                                            "hasTrailingNewLine": true,
                                            "trailingTrivia": [
                                                {
                                                    "kind": "NewLineTrivia",
                                                    "text": "\r\n"
                                                }
                                            ]
                                        }
                                    }
                                ],
                                "closeBraceToken": {
                                    "kind": "CloseBraceToken",
                                    "fullStart": 685,
                                    "fullEnd": 696,
                                    "start": 693,
                                    "end": 694,
                                    "fullWidth": 11,
                                    "width": 1,
                                    "text": "}",
                                    "value": "}",
                                    "valueText": "}",
                                    "hasLeadingTrivia": true,
                                    "hasTrailingTrivia": true,
                                    "hasTrailingNewLine": true,
                                    "leadingTrivia": [
                                        {
                                            "kind": "WhitespaceTrivia",
                                            "text": "        "
                                        }
                                    ],
                                    "trailingTrivia": [
                                        {
                                            "kind": "NewLineTrivia",
                                            "text": "\r\n"
                                        }
                                    ]
                                }
                            }
                        },
                        {
                            "kind": "VariableStatement",
                            "fullStart": 696,
                            "fullEnd": 770,
                            "start": 706,
                            "end": 768,
                            "fullWidth": 74,
                            "width": 62,
                            "modifiers": [],
                            "variableDeclaration": {
                                "kind": "VariableDeclaration",
                                "fullStart": 696,
                                "fullEnd": 767,
                                "start": 706,
                                "end": 767,
                                "fullWidth": 71,
                                "width": 61,
                                "varKeyword": {
                                    "kind": "VarKeyword",
                                    "fullStart": 696,
                                    "fullEnd": 710,
                                    "start": 706,
                                    "end": 709,
                                    "fullWidth": 14,
                                    "width": 3,
                                    "text": "var",
                                    "value": "var",
                                    "valueText": "var",
                                    "hasLeadingTrivia": true,
                                    "hasLeadingNewLine": true,
                                    "hasTrailingTrivia": true,
                                    "leadingTrivia": [
                                        {
                                            "kind": "NewLineTrivia",
                                            "text": "\r\n"
                                        },
                                        {
                                            "kind": "WhitespaceTrivia",
                                            "text": "        "
                                        }
                                    ],
                                    "trailingTrivia": [
                                        {
                                            "kind": "WhitespaceTrivia",
                                            "text": " "
                                        }
                                    ]
                                },
                                "variableDeclarators": [
                                    {
                                        "kind": "VariableDeclarator",
                                        "fullStart": 710,
                                        "fullEnd": 767,
                                        "start": 710,
                                        "end": 767,
                                        "fullWidth": 57,
<<<<<<< HEAD
                                        "width": 57,
                                        "identifier": {
=======
                                        "propertyName": {
>>>>>>> 85e84683
                                            "kind": "IdentifierName",
                                            "fullStart": 710,
                                            "fullEnd": 714,
                                            "start": 710,
                                            "end": 713,
                                            "fullWidth": 4,
                                            "width": 3,
                                            "text": "obj",
                                            "value": "obj",
                                            "valueText": "obj",
                                            "hasTrailingTrivia": true,
                                            "trailingTrivia": [
                                                {
                                                    "kind": "WhitespaceTrivia",
                                                    "text": " "
                                                }
                                            ]
                                        },
                                        "equalsValueClause": {
                                            "kind": "EqualsValueClause",
                                            "fullStart": 714,
                                            "fullEnd": 767,
                                            "start": 714,
                                            "end": 767,
                                            "fullWidth": 53,
                                            "width": 53,
                                            "equalsToken": {
                                                "kind": "EqualsToken",
                                                "fullStart": 714,
                                                "fullEnd": 716,
                                                "start": 714,
                                                "end": 715,
                                                "fullWidth": 2,
                                                "width": 1,
                                                "text": "=",
                                                "value": "=",
                                                "valueText": "=",
                                                "hasTrailingTrivia": true,
                                                "trailingTrivia": [
                                                    {
                                                        "kind": "WhitespaceTrivia",
                                                        "text": " "
                                                    }
                                                ]
                                            },
                                            "value": {
                                                "kind": "ObjectLiteralExpression",
                                                "fullStart": 716,
                                                "fullEnd": 767,
                                                "start": 716,
                                                "end": 767,
                                                "fullWidth": 51,
                                                "width": 51,
                                                "openBraceToken": {
                                                    "kind": "OpenBraceToken",
                                                    "fullStart": 716,
                                                    "fullEnd": 718,
                                                    "start": 716,
                                                    "end": 717,
                                                    "fullWidth": 2,
                                                    "width": 1,
                                                    "text": "{",
                                                    "value": "{",
                                                    "valueText": "{",
                                                    "hasTrailingTrivia": true,
                                                    "trailingTrivia": [
                                                        {
                                                            "kind": "WhitespaceTrivia",
                                                            "text": " "
                                                        }
                                                    ]
                                                },
                                                "propertyAssignments": [
                                                    {
                                                        "kind": "SimplePropertyAssignment",
                                                        "fullStart": 718,
                                                        "fullEnd": 722,
                                                        "start": 718,
                                                        "end": 722,
                                                        "fullWidth": 4,
                                                        "width": 4,
                                                        "propertyName": {
                                                            "kind": "NumericLiteral",
                                                            "fullStart": 718,
                                                            "fullEnd": 719,
                                                            "start": 718,
                                                            "end": 719,
                                                            "fullWidth": 1,
                                                            "width": 1,
                                                            "text": "0",
                                                            "value": 0,
                                                            "valueText": "0"
                                                        },
                                                        "colonToken": {
                                                            "kind": "ColonToken",
                                                            "fullStart": 719,
                                                            "fullEnd": 721,
                                                            "start": 719,
                                                            "end": 720,
                                                            "fullWidth": 2,
                                                            "width": 1,
                                                            "text": ":",
                                                            "value": ":",
                                                            "valueText": ":",
                                                            "hasTrailingTrivia": true,
                                                            "trailingTrivia": [
                                                                {
                                                                    "kind": "WhitespaceTrivia",
                                                                    "text": " "
                                                                }
                                                            ]
                                                        },
                                                        "expression": {
                                                            "kind": "NumericLiteral",
                                                            "fullStart": 721,
                                                            "fullEnd": 722,
                                                            "start": 721,
                                                            "end": 722,
                                                            "fullWidth": 1,
                                                            "width": 1,
                                                            "text": "9",
                                                            "value": 9,
                                                            "valueText": "9"
                                                        }
                                                    },
                                                    {
                                                        "kind": "CommaToken",
                                                        "fullStart": 722,
                                                        "fullEnd": 724,
                                                        "start": 722,
                                                        "end": 723,
                                                        "fullWidth": 2,
                                                        "width": 1,
                                                        "text": ",",
                                                        "value": ",",
                                                        "valueText": ",",
                                                        "hasTrailingTrivia": true,
                                                        "trailingTrivia": [
                                                            {
                                                                "kind": "WhitespaceTrivia",
                                                                "text": " "
                                                            }
                                                        ]
                                                    },
                                                    {
                                                        "kind": "SimplePropertyAssignment",
                                                        "fullStart": 724,
                                                        "fullEnd": 729,
                                                        "start": 724,
                                                        "end": 729,
                                                        "fullWidth": 5,
                                                        "width": 5,
                                                        "propertyName": {
                                                            "kind": "NumericLiteral",
                                                            "fullStart": 724,
                                                            "fullEnd": 726,
                                                            "start": 724,
                                                            "end": 726,
                                                            "fullWidth": 2,
                                                            "width": 2,
                                                            "text": "10",
                                                            "value": 10,
                                                            "valueText": "10"
                                                        },
                                                        "colonToken": {
                                                            "kind": "ColonToken",
                                                            "fullStart": 726,
                                                            "fullEnd": 728,
                                                            "start": 726,
                                                            "end": 727,
                                                            "fullWidth": 2,
                                                            "width": 1,
                                                            "text": ":",
                                                            "value": ":",
                                                            "valueText": ":",
                                                            "hasTrailingTrivia": true,
                                                            "trailingTrivia": [
                                                                {
                                                                    "kind": "WhitespaceTrivia",
                                                                    "text": " "
                                                                }
                                                            ]
                                                        },
                                                        "expression": {
                                                            "kind": "NumericLiteral",
                                                            "fullStart": 728,
                                                            "fullEnd": 729,
                                                            "start": 728,
                                                            "end": 729,
                                                            "fullWidth": 1,
                                                            "width": 1,
                                                            "text": "8",
                                                            "value": 8,
                                                            "valueText": "8"
                                                        }
                                                    },
                                                    {
                                                        "kind": "CommaToken",
                                                        "fullStart": 729,
                                                        "fullEnd": 731,
                                                        "start": 729,
                                                        "end": 730,
                                                        "fullWidth": 2,
                                                        "width": 1,
                                                        "text": ",",
                                                        "value": ",",
                                                        "valueText": ",",
                                                        "hasTrailingTrivia": true,
                                                        "trailingTrivia": [
                                                            {
                                                                "kind": "WhitespaceTrivia",
                                                                "text": " "
                                                            }
                                                        ]
                                                    },
                                                    {
                                                        "kind": "SimplePropertyAssignment",
                                                        "fullStart": 731,
                                                        "fullEnd": 753,
                                                        "start": 731,
                                                        "end": 753,
                                                        "fullWidth": 22,
                                                        "width": 22,
                                                        "propertyName": {
                                                            "kind": "IdentifierName",
                                                            "fullStart": 731,
                                                            "fullEnd": 749,
                                                            "start": 731,
                                                            "end": 749,
                                                            "fullWidth": 18,
                                                            "width": 18,
                                                            "text": "non_index_property",
                                                            "value": "non_index_property",
                                                            "valueText": "non_index_property"
                                                        },
                                                        "colonToken": {
                                                            "kind": "ColonToken",
                                                            "fullStart": 749,
                                                            "fullEnd": 751,
                                                            "start": 749,
                                                            "end": 750,
                                                            "fullWidth": 2,
                                                            "width": 1,
                                                            "text": ":",
                                                            "value": ":",
                                                            "valueText": ":",
                                                            "hasTrailingTrivia": true,
                                                            "trailingTrivia": [
                                                                {
                                                                    "kind": "WhitespaceTrivia",
                                                                    "text": " "
                                                                }
                                                            ]
                                                        },
                                                        "expression": {
                                                            "kind": "NumericLiteral",
                                                            "fullStart": 751,
                                                            "fullEnd": 753,
                                                            "start": 751,
                                                            "end": 753,
                                                            "fullWidth": 2,
                                                            "width": 2,
                                                            "text": "11",
                                                            "value": 11,
                                                            "valueText": "11"
                                                        }
                                                    },
                                                    {
                                                        "kind": "CommaToken",
                                                        "fullStart": 753,
                                                        "fullEnd": 755,
                                                        "start": 753,
                                                        "end": 754,
                                                        "fullWidth": 2,
                                                        "width": 1,
                                                        "text": ",",
                                                        "value": ",",
                                                        "valueText": ",",
                                                        "hasTrailingTrivia": true,
                                                        "trailingTrivia": [
                                                            {
                                                                "kind": "WhitespaceTrivia",
                                                                "text": " "
                                                            }
                                                        ]
                                                    },
                                                    {
                                                        "kind": "SimplePropertyAssignment",
                                                        "fullStart": 755,
                                                        "fullEnd": 766,
                                                        "start": 755,
                                                        "end": 765,
                                                        "fullWidth": 11,
                                                        "width": 10,
                                                        "propertyName": {
                                                            "kind": "IdentifierName",
                                                            "fullStart": 755,
                                                            "fullEnd": 761,
                                                            "start": 755,
                                                            "end": 761,
                                                            "fullWidth": 6,
                                                            "width": 6,
                                                            "text": "length",
                                                            "value": "length",
                                                            "valueText": "length"
                                                        },
                                                        "colonToken": {
                                                            "kind": "ColonToken",
                                                            "fullStart": 761,
                                                            "fullEnd": 763,
                                                            "start": 761,
                                                            "end": 762,
                                                            "fullWidth": 2,
                                                            "width": 1,
                                                            "text": ":",
                                                            "value": ":",
                                                            "valueText": ":",
                                                            "hasTrailingTrivia": true,
                                                            "trailingTrivia": [
                                                                {
                                                                    "kind": "WhitespaceTrivia",
                                                                    "text": " "
                                                                }
                                                            ]
                                                        },
                                                        "expression": {
                                                            "kind": "NumericLiteral",
                                                            "fullStart": 763,
                                                            "fullEnd": 766,
                                                            "start": 763,
                                                            "end": 765,
                                                            "fullWidth": 3,
                                                            "width": 2,
                                                            "text": "20",
                                                            "value": 20,
                                                            "valueText": "20",
                                                            "hasTrailingTrivia": true,
                                                            "trailingTrivia": [
                                                                {
                                                                    "kind": "WhitespaceTrivia",
                                                                    "text": " "
                                                                }
                                                            ]
                                                        }
                                                    }
                                                ],
                                                "closeBraceToken": {
                                                    "kind": "CloseBraceToken",
                                                    "fullStart": 766,
                                                    "fullEnd": 767,
                                                    "start": 766,
                                                    "end": 767,
                                                    "fullWidth": 1,
                                                    "width": 1,
                                                    "text": "}",
                                                    "value": "}",
                                                    "valueText": "}"
                                                }
                                            }
                                        }
                                    }
                                ]
                            },
                            "semicolonToken": {
                                "kind": "SemicolonToken",
                                "fullStart": 767,
                                "fullEnd": 770,
                                "start": 767,
                                "end": 768,
                                "fullWidth": 3,
                                "width": 1,
                                "text": ";",
                                "value": ";",
                                "valueText": ";",
                                "hasTrailingTrivia": true,
                                "hasTrailingNewLine": true,
                                "trailingTrivia": [
                                    {
                                        "kind": "NewLineTrivia",
                                        "text": "\r\n"
                                    }
                                ]
                            }
                        },
                        {
                            "kind": "ReturnStatement",
                            "fullStart": 770,
                            "fullEnd": 851,
                            "start": 780,
                            "end": 849,
                            "fullWidth": 81,
                            "width": 69,
                            "returnKeyword": {
                                "kind": "ReturnKeyword",
                                "fullStart": 770,
                                "fullEnd": 787,
                                "start": 780,
                                "end": 786,
                                "fullWidth": 17,
                                "width": 6,
                                "text": "return",
                                "value": "return",
                                "valueText": "return",
                                "hasLeadingTrivia": true,
                                "hasLeadingNewLine": true,
                                "hasTrailingTrivia": true,
                                "leadingTrivia": [
                                    {
                                        "kind": "NewLineTrivia",
                                        "text": "\r\n"
                                    },
                                    {
                                        "kind": "WhitespaceTrivia",
                                        "text": "        "
                                    }
                                ],
                                "trailingTrivia": [
                                    {
                                        "kind": "WhitespaceTrivia",
                                        "text": " "
                                    }
                                ]
                            },
                            "expression": {
                                "kind": "LogicalAndExpression",
                                "fullStart": 787,
                                "fullEnd": 848,
                                "start": 787,
                                "end": 848,
                                "fullWidth": 61,
                                "width": 61,
                                "left": {
                                    "kind": "LogicalNotExpression",
                                    "fullStart": 787,
                                    "fullEnd": 831,
                                    "start": 787,
                                    "end": 830,
                                    "fullWidth": 44,
                                    "width": 43,
                                    "operatorToken": {
                                        "kind": "ExclamationToken",
                                        "fullStart": 787,
                                        "fullEnd": 788,
                                        "start": 787,
                                        "end": 788,
                                        "fullWidth": 1,
                                        "width": 1,
                                        "text": "!",
                                        "value": "!",
                                        "valueText": "!"
                                    },
                                    "operand": {
                                        "kind": "InvocationExpression",
                                        "fullStart": 788,
                                        "fullEnd": 831,
                                        "start": 788,
                                        "end": 830,
                                        "fullWidth": 43,
                                        "width": 42,
                                        "expression": {
                                            "kind": "MemberAccessExpression",
                                            "fullStart": 788,
                                            "fullEnd": 813,
                                            "start": 788,
                                            "end": 813,
                                            "fullWidth": 25,
                                            "width": 25,
                                            "expression": {
                                                "kind": "MemberAccessExpression",
                                                "fullStart": 788,
                                                "fullEnd": 808,
                                                "start": 788,
                                                "end": 808,
                                                "fullWidth": 20,
                                                "width": 20,
                                                "expression": {
                                                    "kind": "MemberAccessExpression",
                                                    "fullStart": 788,
                                                    "fullEnd": 803,
                                                    "start": 788,
                                                    "end": 803,
                                                    "fullWidth": 15,
                                                    "width": 15,
                                                    "expression": {
                                                        "kind": "IdentifierName",
                                                        "fullStart": 788,
                                                        "fullEnd": 793,
                                                        "start": 788,
                                                        "end": 793,
                                                        "fullWidth": 5,
                                                        "width": 5,
                                                        "text": "Array",
                                                        "value": "Array",
                                                        "valueText": "Array"
                                                    },
                                                    "dotToken": {
                                                        "kind": "DotToken",
                                                        "fullStart": 793,
                                                        "fullEnd": 794,
                                                        "start": 793,
                                                        "end": 794,
                                                        "fullWidth": 1,
                                                        "width": 1,
                                                        "text": ".",
                                                        "value": ".",
                                                        "valueText": "."
                                                    },
                                                    "name": {
                                                        "kind": "IdentifierName",
                                                        "fullStart": 794,
                                                        "fullEnd": 803,
                                                        "start": 794,
                                                        "end": 803,
                                                        "fullWidth": 9,
                                                        "width": 9,
                                                        "text": "prototype",
                                                        "value": "prototype",
                                                        "valueText": "prototype"
                                                    }
                                                },
                                                "dotToken": {
                                                    "kind": "DotToken",
                                                    "fullStart": 803,
                                                    "fullEnd": 804,
                                                    "start": 803,
                                                    "end": 804,
                                                    "fullWidth": 1,
                                                    "width": 1,
                                                    "text": ".",
                                                    "value": ".",
                                                    "valueText": "."
                                                },
                                                "name": {
                                                    "kind": "IdentifierName",
                                                    "fullStart": 804,
                                                    "fullEnd": 808,
                                                    "start": 804,
                                                    "end": 808,
                                                    "fullWidth": 4,
                                                    "width": 4,
                                                    "text": "some",
                                                    "value": "some",
                                                    "valueText": "some"
                                                }
                                            },
                                            "dotToken": {
                                                "kind": "DotToken",
                                                "fullStart": 808,
                                                "fullEnd": 809,
                                                "start": 808,
                                                "end": 809,
                                                "fullWidth": 1,
                                                "width": 1,
                                                "text": ".",
                                                "value": ".",
                                                "valueText": "."
                                            },
                                            "name": {
                                                "kind": "IdentifierName",
                                                "fullStart": 809,
                                                "fullEnd": 813,
                                                "start": 809,
                                                "end": 813,
                                                "fullWidth": 4,
                                                "width": 4,
                                                "text": "call",
                                                "value": "call",
                                                "valueText": "call"
                                            }
                                        },
                                        "argumentList": {
                                            "kind": "ArgumentList",
                                            "fullStart": 813,
                                            "fullEnd": 831,
                                            "start": 813,
                                            "end": 830,
                                            "fullWidth": 18,
                                            "width": 17,
                                            "openParenToken": {
                                                "kind": "OpenParenToken",
                                                "fullStart": 813,
                                                "fullEnd": 814,
                                                "start": 813,
                                                "end": 814,
                                                "fullWidth": 1,
                                                "width": 1,
                                                "text": "(",
                                                "value": "(",
                                                "valueText": "("
                                            },
                                            "arguments": [
                                                {
                                                    "kind": "IdentifierName",
                                                    "fullStart": 814,
                                                    "fullEnd": 817,
                                                    "start": 814,
                                                    "end": 817,
                                                    "fullWidth": 3,
                                                    "width": 3,
                                                    "text": "obj",
                                                    "value": "obj",
                                                    "valueText": "obj"
                                                },
                                                {
                                                    "kind": "CommaToken",
                                                    "fullStart": 817,
                                                    "fullEnd": 819,
                                                    "start": 817,
                                                    "end": 818,
                                                    "fullWidth": 2,
                                                    "width": 1,
                                                    "text": ",",
                                                    "value": ",",
                                                    "valueText": ",",
                                                    "hasTrailingTrivia": true,
                                                    "trailingTrivia": [
                                                        {
                                                            "kind": "WhitespaceTrivia",
                                                            "text": " "
                                                        }
                                                    ]
                                                },
                                                {
                                                    "kind": "IdentifierName",
                                                    "fullStart": 819,
                                                    "fullEnd": 829,
                                                    "start": 819,
                                                    "end": 829,
                                                    "fullWidth": 10,
                                                    "width": 10,
                                                    "text": "callbackfn",
                                                    "value": "callbackfn",
                                                    "valueText": "callbackfn"
                                                }
                                            ],
                                            "closeParenToken": {
                                                "kind": "CloseParenToken",
                                                "fullStart": 829,
                                                "fullEnd": 831,
                                                "start": 829,
                                                "end": 830,
                                                "fullWidth": 2,
                                                "width": 1,
                                                "text": ")",
                                                "value": ")",
                                                "valueText": ")",
                                                "hasTrailingTrivia": true,
                                                "trailingTrivia": [
                                                    {
                                                        "kind": "WhitespaceTrivia",
                                                        "text": " "
                                                    }
                                                ]
                                            }
                                        }
                                    }
                                },
                                "operatorToken": {
                                    "kind": "AmpersandAmpersandToken",
                                    "fullStart": 831,
                                    "fullEnd": 834,
                                    "start": 831,
                                    "end": 833,
                                    "fullWidth": 3,
                                    "width": 2,
                                    "text": "&&",
                                    "value": "&&",
                                    "valueText": "&&",
                                    "hasTrailingTrivia": true,
                                    "trailingTrivia": [
                                        {
                                            "kind": "WhitespaceTrivia",
                                            "text": " "
                                        }
                                    ]
                                },
                                "right": {
                                    "kind": "ParenthesizedExpression",
                                    "fullStart": 834,
                                    "fullEnd": 848,
                                    "start": 834,
                                    "end": 848,
                                    "fullWidth": 14,
                                    "width": 14,
                                    "openParenToken": {
                                        "kind": "OpenParenToken",
                                        "fullStart": 834,
                                        "fullEnd": 835,
                                        "start": 834,
                                        "end": 835,
                                        "fullWidth": 1,
                                        "width": 1,
                                        "text": "(",
                                        "value": "(",
                                        "valueText": "("
                                    },
                                    "expression": {
                                        "kind": "EqualsExpression",
                                        "fullStart": 835,
                                        "fullEnd": 847,
                                        "start": 835,
                                        "end": 847,
                                        "fullWidth": 12,
                                        "width": 12,
                                        "left": {
                                            "kind": "NumericLiteral",
                                            "fullStart": 835,
                                            "fullEnd": 837,
                                            "start": 835,
                                            "end": 836,
                                            "fullWidth": 2,
                                            "width": 1,
                                            "text": "2",
                                            "value": 2,
                                            "valueText": "2",
                                            "hasTrailingTrivia": true,
                                            "trailingTrivia": [
                                                {
                                                    "kind": "WhitespaceTrivia",
                                                    "text": " "
                                                }
                                            ]
                                        },
                                        "operatorToken": {
                                            "kind": "EqualsEqualsEqualsToken",
                                            "fullStart": 837,
                                            "fullEnd": 841,
                                            "start": 837,
                                            "end": 840,
                                            "fullWidth": 4,
                                            "width": 3,
                                            "text": "===",
                                            "value": "===",
                                            "valueText": "===",
                                            "hasTrailingTrivia": true,
                                            "trailingTrivia": [
                                                {
                                                    "kind": "WhitespaceTrivia",
                                                    "text": " "
                                                }
                                            ]
                                        },
                                        "right": {
                                            "kind": "IdentifierName",
                                            "fullStart": 841,
                                            "fullEnd": 847,
                                            "start": 841,
                                            "end": 847,
                                            "fullWidth": 6,
                                            "width": 6,
                                            "text": "called",
                                            "value": "called",
                                            "valueText": "called"
                                        }
                                    },
                                    "closeParenToken": {
                                        "kind": "CloseParenToken",
                                        "fullStart": 847,
                                        "fullEnd": 848,
                                        "start": 847,
                                        "end": 848,
                                        "fullWidth": 1,
                                        "width": 1,
                                        "text": ")",
                                        "value": ")",
                                        "valueText": ")"
                                    }
                                }
                            },
                            "semicolonToken": {
                                "kind": "SemicolonToken",
                                "fullStart": 848,
                                "fullEnd": 851,
                                "start": 848,
                                "end": 849,
                                "fullWidth": 3,
                                "width": 1,
                                "text": ";",
                                "value": ";",
                                "valueText": ";",
                                "hasTrailingTrivia": true,
                                "hasTrailingNewLine": true,
                                "trailingTrivia": [
                                    {
                                        "kind": "NewLineTrivia",
                                        "text": "\r\n"
                                    }
                                ]
                            }
                        }
                    ],
                    "closeBraceToken": {
                        "kind": "CloseBraceToken",
                        "fullStart": 851,
                        "fullEnd": 858,
                        "start": 855,
                        "end": 856,
                        "fullWidth": 7,
                        "width": 1,
                        "text": "}",
                        "value": "}",
                        "valueText": "}",
                        "hasLeadingTrivia": true,
                        "hasTrailingTrivia": true,
                        "hasTrailingNewLine": true,
                        "leadingTrivia": [
                            {
                                "kind": "WhitespaceTrivia",
                                "text": "    "
                            }
                        ],
                        "trailingTrivia": [
                            {
                                "kind": "NewLineTrivia",
                                "text": "\r\n"
                            }
                        ]
                    }
                }
            },
            {
                "kind": "ExpressionStatement",
                "fullStart": 858,
                "fullEnd": 882,
                "start": 858,
                "end": 880,
                "fullWidth": 24,
                "width": 22,
                "expression": {
                    "kind": "InvocationExpression",
                    "fullStart": 858,
                    "fullEnd": 879,
                    "start": 858,
                    "end": 879,
                    "fullWidth": 21,
                    "width": 21,
                    "expression": {
                        "kind": "IdentifierName",
                        "fullStart": 858,
                        "fullEnd": 869,
                        "start": 858,
                        "end": 869,
                        "fullWidth": 11,
                        "width": 11,
                        "text": "runTestCase",
                        "value": "runTestCase",
                        "valueText": "runTestCase"
                    },
                    "argumentList": {
                        "kind": "ArgumentList",
                        "fullStart": 869,
                        "fullEnd": 879,
                        "start": 869,
                        "end": 879,
                        "fullWidth": 10,
                        "width": 10,
                        "openParenToken": {
                            "kind": "OpenParenToken",
                            "fullStart": 869,
                            "fullEnd": 870,
                            "start": 869,
                            "end": 870,
                            "fullWidth": 1,
                            "width": 1,
                            "text": "(",
                            "value": "(",
                            "valueText": "("
                        },
                        "arguments": [
                            {
                                "kind": "IdentifierName",
                                "fullStart": 870,
                                "fullEnd": 878,
                                "start": 870,
                                "end": 878,
                                "fullWidth": 8,
                                "width": 8,
                                "text": "testcase",
                                "value": "testcase",
                                "valueText": "testcase"
                            }
                        ],
                        "closeParenToken": {
                            "kind": "CloseParenToken",
                            "fullStart": 878,
                            "fullEnd": 879,
                            "start": 878,
                            "end": 879,
                            "fullWidth": 1,
                            "width": 1,
                            "text": ")",
                            "value": ")",
                            "valueText": ")"
                        }
                    }
                },
                "semicolonToken": {
                    "kind": "SemicolonToken",
                    "fullStart": 879,
                    "fullEnd": 882,
                    "start": 879,
                    "end": 880,
                    "fullWidth": 3,
                    "width": 1,
                    "text": ";",
                    "value": ";",
                    "valueText": ";",
                    "hasTrailingTrivia": true,
                    "hasTrailingNewLine": true,
                    "trailingTrivia": [
                        {
                            "kind": "NewLineTrivia",
                            "text": "\r\n"
                        }
                    ]
                }
            }
        ],
        "endOfFileToken": {
            "kind": "EndOfFileToken",
            "fullStart": 882,
            "fullEnd": 882,
            "start": 882,
            "end": 882,
            "fullWidth": 0,
            "width": 0,
            "text": ""
        }
    },
    "lineMap": {
        "lineStarts": [
            0,
            67,
            152,
            232,
            308,
            380,
            385,
            445,
            523,
            528,
            530,
            532,
            555,
            557,
            582,
            584,
            630,
            653,
            685,
            696,
            698,
            770,
            772,
            851,
            858,
            882
        ],
        "length": 882
    }
}<|MERGE_RESOLUTION|>--- conflicted
+++ resolved
@@ -250,12 +250,8 @@
                                         "start": 569,
                                         "end": 579,
                                         "fullWidth": 10,
-<<<<<<< HEAD
                                         "width": 10,
-                                        "identifier": {
-=======
                                         "propertyName": {
->>>>>>> 85e84683
                                             "kind": "IdentifierName",
                                             "fullStart": 569,
                                             "fullEnd": 576,
@@ -843,12 +839,8 @@
                                         "start": 710,
                                         "end": 767,
                                         "fullWidth": 57,
-<<<<<<< HEAD
                                         "width": 57,
-                                        "identifier": {
-=======
                                         "propertyName": {
->>>>>>> 85e84683
                                             "kind": "IdentifierName",
                                             "fullStart": 710,
                                             "fullEnd": 714,
