--- conflicted
+++ resolved
@@ -1005,12 +1005,8 @@
                                         "start": 779,
                                         "end": 988,
                                         "fullWidth": 209,
-<<<<<<< HEAD
                                         "width": 209,
-                                        "identifier": {
-=======
                                         "propertyName": {
->>>>>>> 85e84683
                                             "kind": "IdentifierName",
                                             "fullStart": 779,
                                             "fullEnd": 784,
