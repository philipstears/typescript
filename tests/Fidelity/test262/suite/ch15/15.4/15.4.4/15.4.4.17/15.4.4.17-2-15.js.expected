--- conflicted
+++ resolved
@@ -277,11 +277,8 @@
                                             "start": 583,
                                             "end": 586,
                                             "fullWidth": 3,
-<<<<<<< HEAD
                                             "width": 3,
-=======
                                             "modifiers": [],
->>>>>>> e3c38734
                                             "identifier": {
                                                 "kind": "IdentifierName",
                                                 "fullStart": 583,
@@ -321,11 +318,8 @@
                                             "start": 588,
                                             "end": 591,
                                             "fullWidth": 3,
-<<<<<<< HEAD
                                             "width": 3,
-=======
                                             "modifiers": [],
->>>>>>> e3c38734
                                             "identifier": {
                                                 "kind": "IdentifierName",
                                                 "fullStart": 588,
@@ -365,11 +359,8 @@
                                             "start": 593,
                                             "end": 596,
                                             "fullWidth": 3,
-<<<<<<< HEAD
                                             "width": 3,
-=======
                                             "modifiers": [],
->>>>>>> e3c38734
                                             "identifier": {
                                                 "kind": "IdentifierName",
                                                 "fullStart": 593,
@@ -666,11 +657,8 @@
                                             "start": 673,
                                             "end": 676,
                                             "fullWidth": 3,
-<<<<<<< HEAD
                                             "width": 3,
-=======
                                             "modifiers": [],
->>>>>>> e3c38734
                                             "identifier": {
                                                 "kind": "IdentifierName",
                                                 "fullStart": 673,
@@ -710,11 +698,8 @@
                                             "start": 678,
                                             "end": 681,
                                             "fullWidth": 3,
-<<<<<<< HEAD
                                             "width": 3,
-=======
                                             "modifiers": [],
->>>>>>> e3c38734
                                             "identifier": {
                                                 "kind": "IdentifierName",
                                                 "fullStart": 678,
@@ -754,11 +739,8 @@
                                             "start": 683,
                                             "end": 686,
                                             "fullWidth": 3,
-<<<<<<< HEAD
                                             "width": 3,
-=======
                                             "modifiers": [],
->>>>>>> e3c38734
                                             "identifier": {
                                                 "kind": "IdentifierName",
                                                 "fullStart": 683,
