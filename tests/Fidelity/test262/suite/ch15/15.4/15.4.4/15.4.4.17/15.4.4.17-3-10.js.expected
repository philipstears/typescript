--- conflicted
+++ resolved
@@ -250,12 +250,8 @@
                                         "start": 571,
                                         "end": 587,
                                         "fullWidth": 16,
-<<<<<<< HEAD
                                         "width": 16,
-                                        "identifier": {
-=======
                                         "propertyName": {
->>>>>>> 85e84683
                                             "kind": "IdentifierName",
                                             "fullStart": 571,
                                             "fullEnd": 580,
@@ -869,12 +865,8 @@
                                         "start": 723,
                                         "end": 751,
                                         "fullWidth": 28,
-<<<<<<< HEAD
                                         "width": 28,
-                                        "identifier": {
-=======
                                         "propertyName": {
->>>>>>> 85e84683
                                             "kind": "IdentifierName",
                                             "fullStart": 723,
                                             "fullEnd": 727,
