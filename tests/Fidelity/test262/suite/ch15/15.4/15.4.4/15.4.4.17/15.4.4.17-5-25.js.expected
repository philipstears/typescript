--- conflicted
+++ resolved
@@ -499,12 +499,8 @@
                                                     "start": 620,
                                                     "end": 643,
                                                     "fullWidth": 23,
-<<<<<<< HEAD
                                                     "width": 23,
-                                                    "identifier": {
-=======
                                                     "propertyName": {
->>>>>>> 85e84683
                                                         "kind": "IdentifierName",
                                                         "fullStart": 620,
                                                         "fullEnd": 636,
@@ -1008,12 +1004,8 @@
                                                     "start": 787,
                                                     "end": 796,
                                                     "fullWidth": 9,
-<<<<<<< HEAD
                                                     "width": 9,
-                                                    "identifier": {
-=======
                                                     "propertyName": {
->>>>>>> 85e84683
                                                         "kind": "IdentifierName",
                                                         "fullStart": 787,
                                                         "fullEnd": 791,
