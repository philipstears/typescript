{
    "isDeclaration": false,
    "languageVersion": "EcmaScript5",
    "parseOptions": {
        "allowAutomaticSemicolonInsertion": true
    },
    "sourceUnit": {
        "kind": "SourceUnit",
        "fullStart": 0,
        "fullEnd": 1255,
        "start": 596,
        "end": 1255,
        "fullWidth": 1255,
        "width": 659,
        "isIncrementallyUnusable": true,
        "moduleElements": [
            {
                "kind": "FunctionDeclaration",
                "fullStart": 0,
                "fullEnd": 1231,
                "start": 596,
                "end": 1229,
                "fullWidth": 1231,
                "width": 633,
                "isIncrementallyUnusable": true,
                "modifiers": [],
                "functionKeyword": {
                    "kind": "FunctionKeyword",
                    "fullStart": 0,
                    "fullEnd": 605,
                    "start": 596,
                    "end": 604,
                    "fullWidth": 605,
                    "width": 8,
                    "text": "function",
                    "value": "function",
                    "valueText": "function",
                    "hasLeadingTrivia": true,
                    "hasLeadingComment": true,
                    "hasLeadingNewLine": true,
                    "hasTrailingTrivia": true,
                    "leadingTrivia": [
                        {
                            "kind": "SingleLineCommentTrivia",
                            "text": "/// Copyright (c) 2012 Ecma International.  All rights reserved. "
                        },
                        {
                            "kind": "NewLineTrivia",
                            "text": "\r\n"
                        },
                        {
                            "kind": "SingleLineCommentTrivia",
                            "text": "/// Ecma International makes this code available under the terms and conditions set"
                        },
                        {
                            "kind": "NewLineTrivia",
                            "text": "\r\n"
                        },
                        {
                            "kind": "SingleLineCommentTrivia",
                            "text": "/// forth on http://hg.ecmascript.org/tests/test262/raw-file/tip/LICENSE (the "
                        },
                        {
                            "kind": "NewLineTrivia",
                            "text": "\r\n"
                        },
                        {
                            "kind": "SingleLineCommentTrivia",
                            "text": "/// \"Use Terms\").   Any redistribution of this code must retain the above "
                        },
                        {
                            "kind": "NewLineTrivia",
                            "text": "\r\n"
                        },
                        {
                            "kind": "SingleLineCommentTrivia",
                            "text": "/// copyright and this notice and otherwise comply with the Use Terms."
                        },
                        {
                            "kind": "NewLineTrivia",
                            "text": "\r\n"
                        },
                        {
                            "kind": "MultiLineCommentTrivia",
                            "text": "/**\r\n * @path ch15/15.4/15.4.4/15.4.4.17/15.4.4.17-7-b-10.js\r\n * @description Array.prototype.some - deleting property of prototype causes prototype index property not to be visited on an Array-like Object\r\n */"
                        },
                        {
                            "kind": "NewLineTrivia",
                            "text": "\r\n"
                        },
                        {
                            "kind": "NewLineTrivia",
                            "text": "\r\n"
                        },
                        {
                            "kind": "NewLineTrivia",
                            "text": "\r\n"
                        }
                    ],
                    "trailingTrivia": [
                        {
                            "kind": "WhitespaceTrivia",
                            "text": " "
                        }
                    ]
                },
                "identifier": {
                    "kind": "IdentifierName",
                    "fullStart": 605,
                    "fullEnd": 613,
                    "start": 605,
                    "end": 613,
                    "fullWidth": 8,
                    "width": 8,
                    "text": "testcase",
                    "value": "testcase",
                    "valueText": "testcase"
                },
                "callSignature": {
                    "kind": "CallSignature",
                    "fullStart": 613,
                    "fullEnd": 616,
                    "start": 613,
                    "end": 615,
                    "fullWidth": 3,
                    "width": 2,
                    "parameterList": {
                        "kind": "ParameterList",
                        "fullStart": 613,
                        "fullEnd": 616,
                        "start": 613,
                        "end": 615,
                        "fullWidth": 3,
                        "width": 2,
                        "openParenToken": {
                            "kind": "OpenParenToken",
                            "fullStart": 613,
                            "fullEnd": 614,
                            "start": 613,
                            "end": 614,
                            "fullWidth": 1,
                            "width": 1,
                            "text": "(",
                            "value": "(",
                            "valueText": "("
                        },
                        "parameters": [],
                        "closeParenToken": {
                            "kind": "CloseParenToken",
                            "fullStart": 614,
                            "fullEnd": 616,
                            "start": 614,
                            "end": 615,
                            "fullWidth": 2,
                            "width": 1,
                            "text": ")",
                            "value": ")",
                            "valueText": ")",
                            "hasTrailingTrivia": true,
                            "trailingTrivia": [
                                {
                                    "kind": "WhitespaceTrivia",
                                    "text": " "
                                }
                            ]
                        }
                    }
                },
                "block": {
                    "kind": "Block",
                    "fullStart": 616,
                    "fullEnd": 1231,
                    "start": 616,
                    "end": 1229,
                    "fullWidth": 615,
                    "width": 613,
                    "isIncrementallyUnusable": true,
                    "openBraceToken": {
                        "kind": "OpenBraceToken",
                        "fullStart": 616,
                        "fullEnd": 619,
                        "start": 616,
                        "end": 617,
                        "fullWidth": 3,
                        "width": 1,
                        "text": "{",
                        "value": "{",
                        "valueText": "{",
                        "hasTrailingTrivia": true,
                        "hasTrailingNewLine": true,
                        "trailingTrivia": [
                            {
                                "kind": "NewLineTrivia",
                                "text": "\r\n"
                            }
                        ]
                    },
                    "statements": [
                        {
                            "kind": "VariableStatement",
                            "fullStart": 619,
                            "fullEnd": 650,
                            "start": 627,
                            "end": 648,
                            "fullWidth": 31,
                            "width": 21,
                            "modifiers": [],
                            "variableDeclaration": {
                                "kind": "VariableDeclaration",
                                "fullStart": 619,
                                "fullEnd": 647,
                                "start": 627,
                                "end": 647,
                                "fullWidth": 28,
                                "width": 20,
                                "varKeyword": {
                                    "kind": "VarKeyword",
                                    "fullStart": 619,
                                    "fullEnd": 631,
                                    "start": 627,
                                    "end": 630,
                                    "fullWidth": 12,
                                    "width": 3,
                                    "text": "var",
                                    "value": "var",
                                    "valueText": "var",
                                    "hasLeadingTrivia": true,
                                    "hasTrailingTrivia": true,
                                    "leadingTrivia": [
                                        {
                                            "kind": "WhitespaceTrivia",
                                            "text": "        "
                                        }
                                    ],
                                    "trailingTrivia": [
                                        {
                                            "kind": "WhitespaceTrivia",
                                            "text": " "
                                        }
                                    ]
                                },
                                "variableDeclarators": [
                                    {
                                        "kind": "VariableDeclarator",
                                        "fullStart": 631,
                                        "fullEnd": 647,
                                        "start": 631,
                                        "end": 647,
                                        "fullWidth": 16,
<<<<<<< HEAD
                                        "width": 16,
                                        "identifier": {
=======
                                        "propertyName": {
>>>>>>> 85e84683
                                            "kind": "IdentifierName",
                                            "fullStart": 631,
                                            "fullEnd": 640,
                                            "start": 631,
                                            "end": 639,
                                            "fullWidth": 9,
                                            "width": 8,
                                            "text": "accessed",
                                            "value": "accessed",
                                            "valueText": "accessed",
                                            "hasTrailingTrivia": true,
                                            "trailingTrivia": [
                                                {
                                                    "kind": "WhitespaceTrivia",
                                                    "text": " "
                                                }
                                            ]
                                        },
                                        "equalsValueClause": {
                                            "kind": "EqualsValueClause",
                                            "fullStart": 640,
                                            "fullEnd": 647,
                                            "start": 640,
                                            "end": 647,
                                            "fullWidth": 7,
                                            "width": 7,
                                            "equalsToken": {
                                                "kind": "EqualsToken",
                                                "fullStart": 640,
                                                "fullEnd": 642,
                                                "start": 640,
                                                "end": 641,
                                                "fullWidth": 2,
                                                "width": 1,
                                                "text": "=",
                                                "value": "=",
                                                "valueText": "=",
                                                "hasTrailingTrivia": true,
                                                "trailingTrivia": [
                                                    {
                                                        "kind": "WhitespaceTrivia",
                                                        "text": " "
                                                    }
                                                ]
                                            },
                                            "value": {
                                                "kind": "FalseKeyword",
                                                "fullStart": 642,
                                                "fullEnd": 647,
                                                "start": 642,
                                                "end": 647,
                                                "fullWidth": 5,
                                                "width": 5,
                                                "text": "false",
                                                "value": false,
                                                "valueText": "false"
                                            }
                                        }
                                    }
                                ]
                            },
                            "semicolonToken": {
                                "kind": "SemicolonToken",
                                "fullStart": 647,
                                "fullEnd": 650,
                                "start": 647,
                                "end": 648,
                                "fullWidth": 3,
                                "width": 1,
                                "text": ";",
                                "value": ";",
                                "valueText": ";",
                                "hasTrailingTrivia": true,
                                "hasTrailingNewLine": true,
                                "trailingTrivia": [
                                    {
                                        "kind": "NewLineTrivia",
                                        "text": "\r\n"
                                    }
                                ]
                            }
                        },
                        {
                            "kind": "FunctionDeclaration",
                            "fullStart": 650,
                            "fullEnd": 768,
                            "start": 658,
                            "end": 766,
                            "fullWidth": 118,
                            "width": 108,
                            "modifiers": [],
                            "functionKeyword": {
                                "kind": "FunctionKeyword",
                                "fullStart": 650,
                                "fullEnd": 667,
                                "start": 658,
                                "end": 666,
                                "fullWidth": 17,
                                "width": 8,
                                "text": "function",
                                "value": "function",
                                "valueText": "function",
                                "hasLeadingTrivia": true,
                                "hasTrailingTrivia": true,
                                "leadingTrivia": [
                                    {
                                        "kind": "WhitespaceTrivia",
                                        "text": "        "
                                    }
                                ],
                                "trailingTrivia": [
                                    {
                                        "kind": "WhitespaceTrivia",
                                        "text": " "
                                    }
                                ]
                            },
                            "identifier": {
                                "kind": "IdentifierName",
                                "fullStart": 667,
                                "fullEnd": 677,
                                "start": 667,
                                "end": 677,
                                "fullWidth": 10,
                                "width": 10,
                                "text": "callbackfn",
                                "value": "callbackfn",
                                "valueText": "callbackfn"
                            },
                            "callSignature": {
                                "kind": "CallSignature",
                                "fullStart": 677,
                                "fullEnd": 693,
                                "start": 677,
                                "end": 692,
                                "fullWidth": 16,
                                "width": 15,
                                "parameterList": {
                                    "kind": "ParameterList",
                                    "fullStart": 677,
                                    "fullEnd": 693,
                                    "start": 677,
                                    "end": 692,
                                    "fullWidth": 16,
                                    "width": 15,
                                    "openParenToken": {
                                        "kind": "OpenParenToken",
                                        "fullStart": 677,
                                        "fullEnd": 678,
                                        "start": 677,
                                        "end": 678,
                                        "fullWidth": 1,
                                        "width": 1,
                                        "text": "(",
                                        "value": "(",
                                        "valueText": "("
                                    },
                                    "parameters": [
                                        {
                                            "kind": "Parameter",
                                            "fullStart": 678,
                                            "fullEnd": 681,
                                            "start": 678,
                                            "end": 681,
                                            "fullWidth": 3,
                                            "width": 3,
                                            "modifiers": [],
                                            "identifier": {
                                                "kind": "IdentifierName",
                                                "fullStart": 678,
                                                "fullEnd": 681,
                                                "start": 678,
                                                "end": 681,
                                                "fullWidth": 3,
                                                "width": 3,
                                                "text": "val",
                                                "value": "val",
                                                "valueText": "val"
                                            }
                                        },
                                        {
                                            "kind": "CommaToken",
                                            "fullStart": 681,
                                            "fullEnd": 683,
                                            "start": 681,
                                            "end": 682,
                                            "fullWidth": 2,
                                            "width": 1,
                                            "text": ",",
                                            "value": ",",
                                            "valueText": ",",
                                            "hasTrailingTrivia": true,
                                            "trailingTrivia": [
                                                {
                                                    "kind": "WhitespaceTrivia",
                                                    "text": " "
                                                }
                                            ]
                                        },
                                        {
                                            "kind": "Parameter",
                                            "fullStart": 683,
                                            "fullEnd": 686,
                                            "start": 683,
                                            "end": 686,
                                            "fullWidth": 3,
                                            "width": 3,
                                            "modifiers": [],
                                            "identifier": {
                                                "kind": "IdentifierName",
                                                "fullStart": 683,
                                                "fullEnd": 686,
                                                "start": 683,
                                                "end": 686,
                                                "fullWidth": 3,
                                                "width": 3,
                                                "text": "idx",
                                                "value": "idx",
                                                "valueText": "idx"
                                            }
                                        },
                                        {
                                            "kind": "CommaToken",
                                            "fullStart": 686,
                                            "fullEnd": 688,
                                            "start": 686,
                                            "end": 687,
                                            "fullWidth": 2,
                                            "width": 1,
                                            "text": ",",
                                            "value": ",",
                                            "valueText": ",",
                                            "hasTrailingTrivia": true,
                                            "trailingTrivia": [
                                                {
                                                    "kind": "WhitespaceTrivia",
                                                    "text": " "
                                                }
                                            ]
                                        },
                                        {
                                            "kind": "Parameter",
                                            "fullStart": 688,
                                            "fullEnd": 691,
                                            "start": 688,
                                            "end": 691,
                                            "fullWidth": 3,
                                            "width": 3,
                                            "modifiers": [],
                                            "identifier": {
                                                "kind": "IdentifierName",
                                                "fullStart": 688,
                                                "fullEnd": 691,
                                                "start": 688,
                                                "end": 691,
                                                "fullWidth": 3,
                                                "width": 3,
                                                "text": "obj",
                                                "value": "obj",
                                                "valueText": "obj"
                                            }
                                        }
                                    ],
                                    "closeParenToken": {
                                        "kind": "CloseParenToken",
                                        "fullStart": 691,
                                        "fullEnd": 693,
                                        "start": 691,
                                        "end": 692,
                                        "fullWidth": 2,
                                        "width": 1,
                                        "text": ")",
                                        "value": ")",
                                        "valueText": ")",
                                        "hasTrailingTrivia": true,
                                        "trailingTrivia": [
                                            {
                                                "kind": "WhitespaceTrivia",
                                                "text": " "
                                            }
                                        ]
                                    }
                                }
                            },
                            "block": {
                                "kind": "Block",
                                "fullStart": 693,
                                "fullEnd": 768,
                                "start": 693,
                                "end": 766,
                                "fullWidth": 75,
                                "width": 73,
                                "openBraceToken": {
                                    "kind": "OpenBraceToken",
                                    "fullStart": 693,
                                    "fullEnd": 696,
                                    "start": 693,
                                    "end": 694,
                                    "fullWidth": 3,
                                    "width": 1,
                                    "text": "{",
                                    "value": "{",
                                    "valueText": "{",
                                    "hasTrailingTrivia": true,
                                    "hasTrailingNewLine": true,
                                    "trailingTrivia": [
                                        {
                                            "kind": "NewLineTrivia",
                                            "text": "\r\n"
                                        }
                                    ]
                                },
                                "statements": [
                                    {
                                        "kind": "ExpressionStatement",
                                        "fullStart": 696,
                                        "fullEnd": 726,
                                        "start": 708,
                                        "end": 724,
                                        "fullWidth": 30,
                                        "width": 16,
                                        "expression": {
                                            "kind": "AssignmentExpression",
                                            "fullStart": 696,
                                            "fullEnd": 723,
                                            "start": 708,
                                            "end": 723,
                                            "fullWidth": 27,
                                            "width": 15,
                                            "left": {
                                                "kind": "IdentifierName",
                                                "fullStart": 696,
                                                "fullEnd": 717,
                                                "start": 708,
                                                "end": 716,
                                                "fullWidth": 21,
                                                "width": 8,
                                                "text": "accessed",
                                                "value": "accessed",
                                                "valueText": "accessed",
                                                "hasLeadingTrivia": true,
                                                "hasTrailingTrivia": true,
                                                "leadingTrivia": [
                                                    {
                                                        "kind": "WhitespaceTrivia",
                                                        "text": "            "
                                                    }
                                                ],
                                                "trailingTrivia": [
                                                    {
                                                        "kind": "WhitespaceTrivia",
                                                        "text": " "
                                                    }
                                                ]
                                            },
                                            "operatorToken": {
                                                "kind": "EqualsToken",
                                                "fullStart": 717,
                                                "fullEnd": 719,
                                                "start": 717,
                                                "end": 718,
                                                "fullWidth": 2,
                                                "width": 1,
                                                "text": "=",
                                                "value": "=",
                                                "valueText": "=",
                                                "hasTrailingTrivia": true,
                                                "trailingTrivia": [
                                                    {
                                                        "kind": "WhitespaceTrivia",
                                                        "text": " "
                                                    }
                                                ]
                                            },
                                            "right": {
                                                "kind": "TrueKeyword",
                                                "fullStart": 719,
                                                "fullEnd": 723,
                                                "start": 719,
                                                "end": 723,
                                                "fullWidth": 4,
                                                "width": 4,
                                                "text": "true",
                                                "value": true,
                                                "valueText": "true"
                                            }
                                        },
                                        "semicolonToken": {
                                            "kind": "SemicolonToken",
                                            "fullStart": 723,
                                            "fullEnd": 726,
                                            "start": 723,
                                            "end": 724,
                                            "fullWidth": 3,
                                            "width": 1,
                                            "text": ";",
                                            "value": ";",
                                            "valueText": ";",
                                            "hasTrailingTrivia": true,
                                            "hasTrailingNewLine": true,
                                            "trailingTrivia": [
                                                {
                                                    "kind": "NewLineTrivia",
                                                    "text": "\r\n"
                                                }
                                            ]
                                        }
                                    },
                                    {
                                        "kind": "ReturnStatement",
                                        "fullStart": 726,
                                        "fullEnd": 757,
                                        "start": 738,
                                        "end": 755,
                                        "fullWidth": 31,
                                        "width": 17,
                                        "returnKeyword": {
                                            "kind": "ReturnKeyword",
                                            "fullStart": 726,
                                            "fullEnd": 745,
                                            "start": 738,
                                            "end": 744,
                                            "fullWidth": 19,
                                            "width": 6,
                                            "text": "return",
                                            "value": "return",
                                            "valueText": "return",
                                            "hasLeadingTrivia": true,
                                            "hasTrailingTrivia": true,
                                            "leadingTrivia": [
                                                {
                                                    "kind": "WhitespaceTrivia",
                                                    "text": "            "
                                                }
                                            ],
                                            "trailingTrivia": [
                                                {
                                                    "kind": "WhitespaceTrivia",
                                                    "text": " "
                                                }
                                            ]
                                        },
                                        "expression": {
                                            "kind": "EqualsExpression",
                                            "fullStart": 745,
                                            "fullEnd": 754,
                                            "start": 745,
                                            "end": 754,
                                            "fullWidth": 9,
                                            "width": 9,
                                            "left": {
                                                "kind": "IdentifierName",
                                                "fullStart": 745,
                                                "fullEnd": 749,
                                                "start": 745,
                                                "end": 748,
                                                "fullWidth": 4,
                                                "width": 3,
                                                "text": "idx",
                                                "value": "idx",
                                                "valueText": "idx",
                                                "hasTrailingTrivia": true,
                                                "trailingTrivia": [
                                                    {
                                                        "kind": "WhitespaceTrivia",
                                                        "text": " "
                                                    }
                                                ]
                                            },
                                            "operatorToken": {
                                                "kind": "EqualsEqualsEqualsToken",
                                                "fullStart": 749,
                                                "fullEnd": 753,
                                                "start": 749,
                                                "end": 752,
                                                "fullWidth": 4,
                                                "width": 3,
                                                "text": "===",
                                                "value": "===",
                                                "valueText": "===",
                                                "hasTrailingTrivia": true,
                                                "trailingTrivia": [
                                                    {
                                                        "kind": "WhitespaceTrivia",
                                                        "text": " "
                                                    }
                                                ]
                                            },
                                            "right": {
                                                "kind": "NumericLiteral",
                                                "fullStart": 753,
                                                "fullEnd": 754,
                                                "start": 753,
                                                "end": 754,
                                                "fullWidth": 1,
                                                "width": 1,
                                                "text": "1",
                                                "value": 1,
                                                "valueText": "1"
                                            }
                                        },
                                        "semicolonToken": {
                                            "kind": "SemicolonToken",
                                            "fullStart": 754,
                                            "fullEnd": 757,
                                            "start": 754,
                                            "end": 755,
                                            "fullWidth": 3,
                                            "width": 1,
                                            "text": ";",
                                            "value": ";",
                                            "valueText": ";",
                                            "hasTrailingTrivia": true,
                                            "hasTrailingNewLine": true,
                                            "trailingTrivia": [
                                                {
                                                    "kind": "NewLineTrivia",
                                                    "text": "\r\n"
                                                }
                                            ]
                                        }
                                    }
                                ],
                                "closeBraceToken": {
                                    "kind": "CloseBraceToken",
                                    "fullStart": 757,
                                    "fullEnd": 768,
                                    "start": 765,
                                    "end": 766,
                                    "fullWidth": 11,
                                    "width": 1,
                                    "text": "}",
                                    "value": "}",
                                    "valueText": "}",
                                    "hasLeadingTrivia": true,
                                    "hasTrailingTrivia": true,
                                    "hasTrailingNewLine": true,
                                    "leadingTrivia": [
                                        {
                                            "kind": "WhitespaceTrivia",
                                            "text": "        "
                                        }
                                    ],
                                    "trailingTrivia": [
                                        {
                                            "kind": "NewLineTrivia",
                                            "text": "\r\n"
                                        }
                                    ]
                                }
                            }
                        },
                        {
                            "kind": "VariableStatement",
                            "fullStart": 768,
                            "fullEnd": 809,
                            "start": 776,
                            "end": 807,
                            "fullWidth": 41,
                            "width": 31,
                            "modifiers": [],
                            "variableDeclaration": {
                                "kind": "VariableDeclaration",
                                "fullStart": 768,
                                "fullEnd": 806,
                                "start": 776,
                                "end": 806,
                                "fullWidth": 38,
                                "width": 30,
                                "varKeyword": {
                                    "kind": "VarKeyword",
                                    "fullStart": 768,
                                    "fullEnd": 780,
                                    "start": 776,
                                    "end": 779,
                                    "fullWidth": 12,
                                    "width": 3,
                                    "text": "var",
                                    "value": "var",
                                    "valueText": "var",
                                    "hasLeadingTrivia": true,
                                    "hasTrailingTrivia": true,
                                    "leadingTrivia": [
                                        {
                                            "kind": "WhitespaceTrivia",
                                            "text": "        "
                                        }
                                    ],
                                    "trailingTrivia": [
                                        {
                                            "kind": "WhitespaceTrivia",
                                            "text": " "
                                        }
                                    ]
                                },
                                "variableDeclarators": [
                                    {
                                        "kind": "VariableDeclarator",
                                        "fullStart": 780,
                                        "fullEnd": 806,
                                        "start": 780,
                                        "end": 806,
                                        "fullWidth": 26,
<<<<<<< HEAD
                                        "width": 26,
                                        "identifier": {
=======
                                        "propertyName": {
>>>>>>> 85e84683
                                            "kind": "IdentifierName",
                                            "fullStart": 780,
                                            "fullEnd": 784,
                                            "start": 780,
                                            "end": 783,
                                            "fullWidth": 4,
                                            "width": 3,
                                            "text": "arr",
                                            "value": "arr",
                                            "valueText": "arr",
                                            "hasTrailingTrivia": true,
                                            "trailingTrivia": [
                                                {
                                                    "kind": "WhitespaceTrivia",
                                                    "text": " "
                                                }
                                            ]
                                        },
                                        "equalsValueClause": {
                                            "kind": "EqualsValueClause",
                                            "fullStart": 784,
                                            "fullEnd": 806,
                                            "start": 784,
                                            "end": 806,
                                            "fullWidth": 22,
                                            "width": 22,
                                            "equalsToken": {
                                                "kind": "EqualsToken",
                                                "fullStart": 784,
                                                "fullEnd": 786,
                                                "start": 784,
                                                "end": 785,
                                                "fullWidth": 2,
                                                "width": 1,
                                                "text": "=",
                                                "value": "=",
                                                "valueText": "=",
                                                "hasTrailingTrivia": true,
                                                "trailingTrivia": [
                                                    {
                                                        "kind": "WhitespaceTrivia",
                                                        "text": " "
                                                    }
                                                ]
                                            },
                                            "value": {
                                                "kind": "ObjectLiteralExpression",
                                                "fullStart": 786,
                                                "fullEnd": 806,
                                                "start": 786,
                                                "end": 806,
                                                "fullWidth": 20,
                                                "width": 20,
                                                "openBraceToken": {
                                                    "kind": "OpenBraceToken",
                                                    "fullStart": 786,
                                                    "fullEnd": 788,
                                                    "start": 786,
                                                    "end": 787,
                                                    "fullWidth": 2,
                                                    "width": 1,
                                                    "text": "{",
                                                    "value": "{",
                                                    "valueText": "{",
                                                    "hasTrailingTrivia": true,
                                                    "trailingTrivia": [
                                                        {
                                                            "kind": "WhitespaceTrivia",
                                                            "text": " "
                                                        }
                                                    ]
                                                },
                                                "propertyAssignments": [
                                                    {
                                                        "kind": "SimplePropertyAssignment",
                                                        "fullStart": 788,
                                                        "fullEnd": 792,
                                                        "start": 788,
                                                        "end": 792,
                                                        "fullWidth": 4,
                                                        "width": 4,
                                                        "propertyName": {
                                                            "kind": "NumericLiteral",
                                                            "fullStart": 788,
                                                            "fullEnd": 789,
                                                            "start": 788,
                                                            "end": 789,
                                                            "fullWidth": 1,
                                                            "width": 1,
                                                            "text": "2",
                                                            "value": 2,
                                                            "valueText": "2"
                                                        },
                                                        "colonToken": {
                                                            "kind": "ColonToken",
                                                            "fullStart": 789,
                                                            "fullEnd": 791,
                                                            "start": 789,
                                                            "end": 790,
                                                            "fullWidth": 2,
                                                            "width": 1,
                                                            "text": ":",
                                                            "value": ":",
                                                            "valueText": ":",
                                                            "hasTrailingTrivia": true,
                                                            "trailingTrivia": [
                                                                {
                                                                    "kind": "WhitespaceTrivia",
                                                                    "text": " "
                                                                }
                                                            ]
                                                        },
                                                        "expression": {
                                                            "kind": "NumericLiteral",
                                                            "fullStart": 791,
                                                            "fullEnd": 792,
                                                            "start": 791,
                                                            "end": 792,
                                                            "fullWidth": 1,
                                                            "width": 1,
                                                            "text": "2",
                                                            "value": 2,
                                                            "valueText": "2"
                                                        }
                                                    },
                                                    {
                                                        "kind": "CommaToken",
                                                        "fullStart": 792,
                                                        "fullEnd": 794,
                                                        "start": 792,
                                                        "end": 793,
                                                        "fullWidth": 2,
                                                        "width": 1,
                                                        "text": ",",
                                                        "value": ",",
                                                        "valueText": ",",
                                                        "hasTrailingTrivia": true,
                                                        "trailingTrivia": [
                                                            {
                                                                "kind": "WhitespaceTrivia",
                                                                "text": " "
                                                            }
                                                        ]
                                                    },
                                                    {
                                                        "kind": "SimplePropertyAssignment",
                                                        "fullStart": 794,
                                                        "fullEnd": 805,
                                                        "start": 794,
                                                        "end": 804,
                                                        "fullWidth": 11,
                                                        "width": 10,
                                                        "propertyName": {
                                                            "kind": "IdentifierName",
                                                            "fullStart": 794,
                                                            "fullEnd": 800,
                                                            "start": 794,
                                                            "end": 800,
                                                            "fullWidth": 6,
                                                            "width": 6,
                                                            "text": "length",
                                                            "value": "length",
                                                            "valueText": "length"
                                                        },
                                                        "colonToken": {
                                                            "kind": "ColonToken",
                                                            "fullStart": 800,
                                                            "fullEnd": 802,
                                                            "start": 800,
                                                            "end": 801,
                                                            "fullWidth": 2,
                                                            "width": 1,
                                                            "text": ":",
                                                            "value": ":",
                                                            "valueText": ":",
                                                            "hasTrailingTrivia": true,
                                                            "trailingTrivia": [
                                                                {
                                                                    "kind": "WhitespaceTrivia",
                                                                    "text": " "
                                                                }
                                                            ]
                                                        },
                                                        "expression": {
                                                            "kind": "NumericLiteral",
                                                            "fullStart": 802,
                                                            "fullEnd": 805,
                                                            "start": 802,
                                                            "end": 804,
                                                            "fullWidth": 3,
                                                            "width": 2,
                                                            "text": "20",
                                                            "value": 20,
                                                            "valueText": "20",
                                                            "hasTrailingTrivia": true,
                                                            "trailingTrivia": [
                                                                {
                                                                    "kind": "WhitespaceTrivia",
                                                                    "text": " "
                                                                }
                                                            ]
                                                        }
                                                    }
                                                ],
                                                "closeBraceToken": {
                                                    "kind": "CloseBraceToken",
                                                    "fullStart": 805,
                                                    "fullEnd": 806,
                                                    "start": 805,
                                                    "end": 806,
                                                    "fullWidth": 1,
                                                    "width": 1,
                                                    "text": "}",
                                                    "value": "}",
                                                    "valueText": "}"
                                                }
                                            }
                                        }
                                    }
                                ]
                            },
                            "semicolonToken": {
                                "kind": "SemicolonToken",
                                "fullStart": 806,
                                "fullEnd": 809,
                                "start": 806,
                                "end": 807,
                                "fullWidth": 3,
                                "width": 1,
                                "text": ";",
                                "value": ";",
                                "valueText": ";",
                                "hasTrailingTrivia": true,
                                "hasTrailingNewLine": true,
                                "trailingTrivia": [
                                    {
                                        "kind": "NewLineTrivia",
                                        "text": "\r\n"
                                    }
                                ]
                            }
                        },
                        {
                            "kind": "ExpressionStatement",
                            "fullStart": 809,
                            "fullEnd": 1019,
                            "start": 819,
                            "end": 1017,
                            "fullWidth": 210,
                            "width": 198,
                            "isIncrementallyUnusable": true,
                            "expression": {
                                "kind": "InvocationExpression",
                                "fullStart": 809,
                                "fullEnd": 1016,
                                "start": 819,
                                "end": 1016,
                                "fullWidth": 207,
                                "width": 197,
                                "isIncrementallyUnusable": true,
                                "expression": {
                                    "kind": "MemberAccessExpression",
                                    "fullStart": 809,
                                    "fullEnd": 840,
                                    "start": 819,
                                    "end": 840,
                                    "fullWidth": 31,
                                    "width": 21,
                                    "expression": {
                                        "kind": "IdentifierName",
                                        "fullStart": 809,
                                        "fullEnd": 825,
                                        "start": 819,
                                        "end": 825,
                                        "fullWidth": 16,
                                        "width": 6,
                                        "text": "Object",
                                        "value": "Object",
                                        "valueText": "Object",
                                        "hasLeadingTrivia": true,
                                        "hasLeadingNewLine": true,
                                        "leadingTrivia": [
                                            {
                                                "kind": "NewLineTrivia",
                                                "text": "\r\n"
                                            },
                                            {
                                                "kind": "WhitespaceTrivia",
                                                "text": "        "
                                            }
                                        ]
                                    },
                                    "dotToken": {
                                        "kind": "DotToken",
                                        "fullStart": 825,
                                        "fullEnd": 826,
                                        "start": 825,
                                        "end": 826,
                                        "fullWidth": 1,
                                        "width": 1,
                                        "text": ".",
                                        "value": ".",
                                        "valueText": "."
                                    },
                                    "name": {
                                        "kind": "IdentifierName",
                                        "fullStart": 826,
                                        "fullEnd": 840,
                                        "start": 826,
                                        "end": 840,
                                        "fullWidth": 14,
                                        "width": 14,
                                        "text": "defineProperty",
                                        "value": "defineProperty",
                                        "valueText": "defineProperty"
                                    }
                                },
                                "argumentList": {
                                    "kind": "ArgumentList",
                                    "fullStart": 840,
                                    "fullEnd": 1016,
                                    "start": 840,
                                    "end": 1016,
                                    "fullWidth": 176,
                                    "width": 176,
                                    "isIncrementallyUnusable": true,
                                    "openParenToken": {
                                        "kind": "OpenParenToken",
                                        "fullStart": 840,
                                        "fullEnd": 841,
                                        "start": 840,
                                        "end": 841,
                                        "fullWidth": 1,
                                        "width": 1,
                                        "text": "(",
                                        "value": "(",
                                        "valueText": "("
                                    },
                                    "arguments": [
                                        {
                                            "kind": "IdentifierName",
                                            "fullStart": 841,
                                            "fullEnd": 844,
                                            "start": 841,
                                            "end": 844,
                                            "fullWidth": 3,
                                            "width": 3,
                                            "text": "arr",
                                            "value": "arr",
                                            "valueText": "arr"
                                        },
                                        {
                                            "kind": "CommaToken",
                                            "fullStart": 844,
                                            "fullEnd": 846,
                                            "start": 844,
                                            "end": 845,
                                            "fullWidth": 2,
                                            "width": 1,
                                            "text": ",",
                                            "value": ",",
                                            "valueText": ",",
                                            "hasTrailingTrivia": true,
                                            "trailingTrivia": [
                                                {
                                                    "kind": "WhitespaceTrivia",
                                                    "text": " "
                                                }
                                            ]
                                        },
                                        {
                                            "kind": "StringLiteral",
                                            "fullStart": 846,
                                            "fullEnd": 849,
                                            "start": 846,
                                            "end": 849,
                                            "fullWidth": 3,
                                            "width": 3,
                                            "text": "\"0\"",
                                            "value": "0",
                                            "valueText": "0"
                                        },
                                        {
                                            "kind": "CommaToken",
                                            "fullStart": 849,
                                            "fullEnd": 851,
                                            "start": 849,
                                            "end": 850,
                                            "fullWidth": 2,
                                            "width": 1,
                                            "text": ",",
                                            "value": ",",
                                            "valueText": ",",
                                            "hasTrailingTrivia": true,
                                            "trailingTrivia": [
                                                {
                                                    "kind": "WhitespaceTrivia",
                                                    "text": " "
                                                }
                                            ]
                                        },
                                        {
                                            "kind": "ObjectLiteralExpression",
                                            "fullStart": 851,
                                            "fullEnd": 1015,
                                            "start": 851,
                                            "end": 1015,
                                            "fullWidth": 164,
                                            "width": 164,
                                            "isIncrementallyUnusable": true,
                                            "openBraceToken": {
                                                "kind": "OpenBraceToken",
                                                "fullStart": 851,
                                                "fullEnd": 854,
                                                "start": 851,
                                                "end": 852,
                                                "fullWidth": 3,
                                                "width": 1,
                                                "text": "{",
                                                "value": "{",
                                                "valueText": "{",
                                                "hasTrailingTrivia": true,
                                                "hasTrailingNewLine": true,
                                                "trailingTrivia": [
                                                    {
                                                        "kind": "NewLineTrivia",
                                                        "text": "\r\n"
                                                    }
                                                ]
                                            },
                                            "propertyAssignments": [
                                                {
                                                    "kind": "SimplePropertyAssignment",
                                                    "fullStart": 854,
                                                    "fullEnd": 971,
                                                    "start": 866,
                                                    "end": 971,
                                                    "fullWidth": 117,
                                                    "width": 105,
                                                    "isIncrementallyUnusable": true,
                                                    "propertyName": {
                                                        "kind": "IdentifierName",
                                                        "fullStart": 854,
                                                        "fullEnd": 869,
                                                        "start": 866,
                                                        "end": 869,
                                                        "fullWidth": 15,
                                                        "width": 3,
                                                        "text": "get",
                                                        "value": "get",
                                                        "valueText": "get",
                                                        "hasLeadingTrivia": true,
                                                        "leadingTrivia": [
                                                            {
                                                                "kind": "WhitespaceTrivia",
                                                                "text": "            "
                                                            }
                                                        ]
                                                    },
                                                    "colonToken": {
                                                        "kind": "ColonToken",
                                                        "fullStart": 869,
                                                        "fullEnd": 871,
                                                        "start": 869,
                                                        "end": 870,
                                                        "fullWidth": 2,
                                                        "width": 1,
                                                        "text": ":",
                                                        "value": ":",
                                                        "valueText": ":",
                                                        "hasTrailingTrivia": true,
                                                        "trailingTrivia": [
                                                            {
                                                                "kind": "WhitespaceTrivia",
                                                                "text": " "
                                                            }
                                                        ]
                                                    },
                                                    "expression": {
                                                        "kind": "FunctionExpression",
                                                        "fullStart": 871,
                                                        "fullEnd": 971,
                                                        "start": 871,
                                                        "end": 971,
                                                        "fullWidth": 100,
                                                        "width": 100,
                                                        "functionKeyword": {
                                                            "kind": "FunctionKeyword",
                                                            "fullStart": 871,
                                                            "fullEnd": 880,
                                                            "start": 871,
                                                            "end": 879,
                                                            "fullWidth": 9,
                                                            "width": 8,
                                                            "text": "function",
                                                            "value": "function",
                                                            "valueText": "function",
                                                            "hasTrailingTrivia": true,
                                                            "trailingTrivia": [
                                                                {
                                                                    "kind": "WhitespaceTrivia",
                                                                    "text": " "
                                                                }
                                                            ]
                                                        },
                                                        "callSignature": {
                                                            "kind": "CallSignature",
                                                            "fullStart": 880,
                                                            "fullEnd": 883,
                                                            "start": 880,
                                                            "end": 882,
                                                            "fullWidth": 3,
                                                            "width": 2,
                                                            "parameterList": {
                                                                "kind": "ParameterList",
                                                                "fullStart": 880,
                                                                "fullEnd": 883,
                                                                "start": 880,
                                                                "end": 882,
                                                                "fullWidth": 3,
                                                                "width": 2,
                                                                "openParenToken": {
                                                                    "kind": "OpenParenToken",
                                                                    "fullStart": 880,
                                                                    "fullEnd": 881,
                                                                    "start": 880,
                                                                    "end": 881,
                                                                    "fullWidth": 1,
                                                                    "width": 1,
                                                                    "text": "(",
                                                                    "value": "(",
                                                                    "valueText": "("
                                                                },
                                                                "parameters": [],
                                                                "closeParenToken": {
                                                                    "kind": "CloseParenToken",
                                                                    "fullStart": 881,
                                                                    "fullEnd": 883,
                                                                    "start": 881,
                                                                    "end": 882,
                                                                    "fullWidth": 2,
                                                                    "width": 1,
                                                                    "text": ")",
                                                                    "value": ")",
                                                                    "valueText": ")",
                                                                    "hasTrailingTrivia": true,
                                                                    "trailingTrivia": [
                                                                        {
                                                                            "kind": "WhitespaceTrivia",
                                                                            "text": " "
                                                                        }
                                                                    ]
                                                                }
                                                            }
                                                        },
                                                        "block": {
                                                            "kind": "Block",
                                                            "fullStart": 883,
                                                            "fullEnd": 971,
                                                            "start": 883,
                                                            "end": 971,
                                                            "fullWidth": 88,
                                                            "width": 88,
                                                            "openBraceToken": {
                                                                "kind": "OpenBraceToken",
                                                                "fullStart": 883,
                                                                "fullEnd": 886,
                                                                "start": 883,
                                                                "end": 884,
                                                                "fullWidth": 3,
                                                                "width": 1,
                                                                "text": "{",
                                                                "value": "{",
                                                                "valueText": "{",
                                                                "hasTrailingTrivia": true,
                                                                "hasTrailingNewLine": true,
                                                                "trailingTrivia": [
                                                                    {
                                                                        "kind": "NewLineTrivia",
                                                                        "text": "\r\n"
                                                                    }
                                                                ]
                                                            },
                                                            "statements": [
                                                                {
                                                                    "kind": "ExpressionStatement",
                                                                    "fullStart": 886,
                                                                    "fullEnd": 931,
                                                                    "start": 902,
                                                                    "end": 929,
                                                                    "fullWidth": 45,
                                                                    "width": 27,
                                                                    "expression": {
                                                                        "kind": "DeleteExpression",
                                                                        "fullStart": 886,
                                                                        "fullEnd": 928,
                                                                        "start": 902,
                                                                        "end": 928,
                                                                        "fullWidth": 42,
                                                                        "width": 26,
                                                                        "deleteKeyword": {
                                                                            "kind": "DeleteKeyword",
                                                                            "fullStart": 886,
                                                                            "fullEnd": 909,
                                                                            "start": 902,
                                                                            "end": 908,
                                                                            "fullWidth": 23,
                                                                            "width": 6,
                                                                            "text": "delete",
                                                                            "value": "delete",
                                                                            "valueText": "delete",
                                                                            "hasLeadingTrivia": true,
                                                                            "hasTrailingTrivia": true,
                                                                            "leadingTrivia": [
                                                                                {
                                                                                    "kind": "WhitespaceTrivia",
                                                                                    "text": "                "
                                                                                }
                                                                            ],
                                                                            "trailingTrivia": [
                                                                                {
                                                                                    "kind": "WhitespaceTrivia",
                                                                                    "text": " "
                                                                                }
                                                                            ]
                                                                        },
                                                                        "expression": {
                                                                            "kind": "ElementAccessExpression",
                                                                            "fullStart": 909,
                                                                            "fullEnd": 928,
                                                                            "start": 909,
                                                                            "end": 928,
                                                                            "fullWidth": 19,
                                                                            "width": 19,
                                                                            "expression": {
                                                                                "kind": "MemberAccessExpression",
                                                                                "fullStart": 909,
                                                                                "fullEnd": 925,
                                                                                "start": 909,
                                                                                "end": 925,
                                                                                "fullWidth": 16,
                                                                                "width": 16,
                                                                                "expression": {
                                                                                    "kind": "IdentifierName",
                                                                                    "fullStart": 909,
                                                                                    "fullEnd": 915,
                                                                                    "start": 909,
                                                                                    "end": 915,
                                                                                    "fullWidth": 6,
                                                                                    "width": 6,
                                                                                    "text": "Object",
                                                                                    "value": "Object",
                                                                                    "valueText": "Object"
                                                                                },
                                                                                "dotToken": {
                                                                                    "kind": "DotToken",
                                                                                    "fullStart": 915,
                                                                                    "fullEnd": 916,
                                                                                    "start": 915,
                                                                                    "end": 916,
                                                                                    "fullWidth": 1,
                                                                                    "width": 1,
                                                                                    "text": ".",
                                                                                    "value": ".",
                                                                                    "valueText": "."
                                                                                },
                                                                                "name": {
                                                                                    "kind": "IdentifierName",
                                                                                    "fullStart": 916,
                                                                                    "fullEnd": 925,
                                                                                    "start": 916,
                                                                                    "end": 925,
                                                                                    "fullWidth": 9,
                                                                                    "width": 9,
                                                                                    "text": "prototype",
                                                                                    "value": "prototype",
                                                                                    "valueText": "prototype"
                                                                                }
                                                                            },
                                                                            "openBracketToken": {
                                                                                "kind": "OpenBracketToken",
                                                                                "fullStart": 925,
                                                                                "fullEnd": 926,
                                                                                "start": 925,
                                                                                "end": 926,
                                                                                "fullWidth": 1,
                                                                                "width": 1,
                                                                                "text": "[",
                                                                                "value": "[",
                                                                                "valueText": "["
                                                                            },
                                                                            "argumentExpression": {
                                                                                "kind": "NumericLiteral",
                                                                                "fullStart": 926,
                                                                                "fullEnd": 927,
                                                                                "start": 926,
                                                                                "end": 927,
                                                                                "fullWidth": 1,
                                                                                "width": 1,
                                                                                "text": "1",
                                                                                "value": 1,
                                                                                "valueText": "1"
                                                                            },
                                                                            "closeBracketToken": {
                                                                                "kind": "CloseBracketToken",
                                                                                "fullStart": 927,
                                                                                "fullEnd": 928,
                                                                                "start": 927,
                                                                                "end": 928,
                                                                                "fullWidth": 1,
                                                                                "width": 1,
                                                                                "text": "]",
                                                                                "value": "]",
                                                                                "valueText": "]"
                                                                            }
                                                                        }
                                                                    },
                                                                    "semicolonToken": {
                                                                        "kind": "SemicolonToken",
                                                                        "fullStart": 928,
                                                                        "fullEnd": 931,
                                                                        "start": 928,
                                                                        "end": 929,
                                                                        "fullWidth": 3,
                                                                        "width": 1,
                                                                        "text": ";",
                                                                        "value": ";",
                                                                        "valueText": ";",
                                                                        "hasTrailingTrivia": true,
                                                                        "hasTrailingNewLine": true,
                                                                        "trailingTrivia": [
                                                                            {
                                                                                "kind": "NewLineTrivia",
                                                                                "text": "\r\n"
                                                                            }
                                                                        ]
                                                                    }
                                                                },
                                                                {
                                                                    "kind": "ReturnStatement",
                                                                    "fullStart": 931,
                                                                    "fullEnd": 958,
                                                                    "start": 947,
                                                                    "end": 956,
                                                                    "fullWidth": 27,
                                                                    "width": 9,
                                                                    "returnKeyword": {
                                                                        "kind": "ReturnKeyword",
                                                                        "fullStart": 931,
                                                                        "fullEnd": 954,
                                                                        "start": 947,
                                                                        "end": 953,
                                                                        "fullWidth": 23,
                                                                        "width": 6,
                                                                        "text": "return",
                                                                        "value": "return",
                                                                        "valueText": "return",
                                                                        "hasLeadingTrivia": true,
                                                                        "hasTrailingTrivia": true,
                                                                        "leadingTrivia": [
                                                                            {
                                                                                "kind": "WhitespaceTrivia",
                                                                                "text": "                "
                                                                            }
                                                                        ],
                                                                        "trailingTrivia": [
                                                                            {
                                                                                "kind": "WhitespaceTrivia",
                                                                                "text": " "
                                                                            }
                                                                        ]
                                                                    },
                                                                    "expression": {
                                                                        "kind": "NumericLiteral",
                                                                        "fullStart": 954,
                                                                        "fullEnd": 955,
                                                                        "start": 954,
                                                                        "end": 955,
                                                                        "fullWidth": 1,
                                                                        "width": 1,
                                                                        "text": "0",
                                                                        "value": 0,
                                                                        "valueText": "0"
                                                                    },
                                                                    "semicolonToken": {
                                                                        "kind": "SemicolonToken",
                                                                        "fullStart": 955,
                                                                        "fullEnd": 958,
                                                                        "start": 955,
                                                                        "end": 956,
                                                                        "fullWidth": 3,
                                                                        "width": 1,
                                                                        "text": ";",
                                                                        "value": ";",
                                                                        "valueText": ";",
                                                                        "hasTrailingTrivia": true,
                                                                        "hasTrailingNewLine": true,
                                                                        "trailingTrivia": [
                                                                            {
                                                                                "kind": "NewLineTrivia",
                                                                                "text": "\r\n"
                                                                            }
                                                                        ]
                                                                    }
                                                                }
                                                            ],
                                                            "closeBraceToken": {
                                                                "kind": "CloseBraceToken",
                                                                "fullStart": 958,
                                                                "fullEnd": 971,
                                                                "start": 970,
                                                                "end": 971,
                                                                "fullWidth": 13,
                                                                "width": 1,
                                                                "text": "}",
                                                                "value": "}",
                                                                "valueText": "}",
                                                                "hasLeadingTrivia": true,
                                                                "leadingTrivia": [
                                                                    {
                                                                        "kind": "WhitespaceTrivia",
                                                                        "text": "            "
                                                                    }
                                                                ]
                                                            }
                                                        }
                                                    }
                                                },
                                                {
                                                    "kind": "CommaToken",
                                                    "fullStart": 971,
                                                    "fullEnd": 974,
                                                    "start": 971,
                                                    "end": 972,
                                                    "fullWidth": 3,
                                                    "width": 1,
                                                    "text": ",",
                                                    "value": ",",
                                                    "valueText": ",",
                                                    "hasTrailingTrivia": true,
                                                    "hasTrailingNewLine": true,
                                                    "trailingTrivia": [
                                                        {
                                                            "kind": "NewLineTrivia",
                                                            "text": "\r\n"
                                                        }
                                                    ]
                                                },
                                                {
                                                    "kind": "SimplePropertyAssignment",
                                                    "fullStart": 974,
                                                    "fullEnd": 1006,
                                                    "start": 986,
                                                    "end": 1004,
                                                    "fullWidth": 32,
                                                    "width": 18,
                                                    "propertyName": {
                                                        "kind": "IdentifierName",
                                                        "fullStart": 974,
                                                        "fullEnd": 998,
                                                        "start": 986,
                                                        "end": 998,
                                                        "fullWidth": 24,
                                                        "width": 12,
                                                        "text": "configurable",
                                                        "value": "configurable",
                                                        "valueText": "configurable",
                                                        "hasLeadingTrivia": true,
                                                        "leadingTrivia": [
                                                            {
                                                                "kind": "WhitespaceTrivia",
                                                                "text": "            "
                                                            }
                                                        ]
                                                    },
                                                    "colonToken": {
                                                        "kind": "ColonToken",
                                                        "fullStart": 998,
                                                        "fullEnd": 1000,
                                                        "start": 998,
                                                        "end": 999,
                                                        "fullWidth": 2,
                                                        "width": 1,
                                                        "text": ":",
                                                        "value": ":",
                                                        "valueText": ":",
                                                        "hasTrailingTrivia": true,
                                                        "trailingTrivia": [
                                                            {
                                                                "kind": "WhitespaceTrivia",
                                                                "text": " "
                                                            }
                                                        ]
                                                    },
                                                    "expression": {
                                                        "kind": "TrueKeyword",
                                                        "fullStart": 1000,
                                                        "fullEnd": 1006,
                                                        "start": 1000,
                                                        "end": 1004,
                                                        "fullWidth": 6,
                                                        "width": 4,
                                                        "text": "true",
                                                        "value": true,
                                                        "valueText": "true",
                                                        "hasTrailingTrivia": true,
                                                        "hasTrailingNewLine": true,
                                                        "trailingTrivia": [
                                                            {
                                                                "kind": "NewLineTrivia",
                                                                "text": "\r\n"
                                                            }
                                                        ]
                                                    }
                                                }
                                            ],
                                            "closeBraceToken": {
                                                "kind": "CloseBraceToken",
                                                "fullStart": 1006,
                                                "fullEnd": 1015,
                                                "start": 1014,
                                                "end": 1015,
                                                "fullWidth": 9,
                                                "width": 1,
                                                "text": "}",
                                                "value": "}",
                                                "valueText": "}",
                                                "hasLeadingTrivia": true,
                                                "leadingTrivia": [
                                                    {
                                                        "kind": "WhitespaceTrivia",
                                                        "text": "        "
                                                    }
                                                ]
                                            }
                                        }
                                    ],
                                    "closeParenToken": {
                                        "kind": "CloseParenToken",
                                        "fullStart": 1015,
                                        "fullEnd": 1016,
                                        "start": 1015,
                                        "end": 1016,
                                        "fullWidth": 1,
                                        "width": 1,
                                        "text": ")",
                                        "value": ")",
                                        "valueText": ")"
                                    }
                                }
                            },
                            "semicolonToken": {
                                "kind": "SemicolonToken",
                                "fullStart": 1016,
                                "fullEnd": 1019,
                                "start": 1016,
                                "end": 1017,
                                "fullWidth": 3,
                                "width": 1,
                                "text": ";",
                                "value": ";",
                                "valueText": ";",
                                "hasTrailingTrivia": true,
                                "hasTrailingNewLine": true,
                                "trailingTrivia": [
                                    {
                                        "kind": "NewLineTrivia",
                                        "text": "\r\n"
                                    }
                                ]
                            }
                        },
                        {
                            "kind": "TryStatement",
                            "fullStart": 1019,
                            "fullEnd": 1224,
                            "start": 1029,
                            "end": 1222,
                            "fullWidth": 205,
                            "width": 193,
                            "tryKeyword": {
                                "kind": "TryKeyword",
                                "fullStart": 1019,
                                "fullEnd": 1033,
                                "start": 1029,
                                "end": 1032,
                                "fullWidth": 14,
                                "width": 3,
                                "text": "try",
                                "value": "try",
                                "valueText": "try",
                                "hasLeadingTrivia": true,
                                "hasLeadingNewLine": true,
                                "hasTrailingTrivia": true,
                                "leadingTrivia": [
                                    {
                                        "kind": "NewLineTrivia",
                                        "text": "\r\n"
                                    },
                                    {
                                        "kind": "WhitespaceTrivia",
                                        "text": "        "
                                    }
                                ],
                                "trailingTrivia": [
                                    {
                                        "kind": "WhitespaceTrivia",
                                        "text": " "
                                    }
                                ]
                            },
                            "block": {
                                "kind": "Block",
                                "fullStart": 1033,
                                "fullEnd": 1161,
                                "start": 1033,
                                "end": 1160,
                                "fullWidth": 128,
                                "width": 127,
                                "openBraceToken": {
                                    "kind": "OpenBraceToken",
                                    "fullStart": 1033,
                                    "fullEnd": 1036,
                                    "start": 1033,
                                    "end": 1034,
                                    "fullWidth": 3,
                                    "width": 1,
                                    "text": "{",
                                    "value": "{",
                                    "valueText": "{",
                                    "hasTrailingTrivia": true,
                                    "hasTrailingNewLine": true,
                                    "trailingTrivia": [
                                        {
                                            "kind": "NewLineTrivia",
                                            "text": "\r\n"
                                        }
                                    ]
                                },
                                "statements": [
                                    {
                                        "kind": "ExpressionStatement",
                                        "fullStart": 1036,
                                        "fullEnd": 1074,
                                        "start": 1048,
                                        "end": 1072,
                                        "fullWidth": 38,
                                        "width": 24,
                                        "expression": {
                                            "kind": "AssignmentExpression",
                                            "fullStart": 1036,
                                            "fullEnd": 1071,
                                            "start": 1048,
                                            "end": 1071,
                                            "fullWidth": 35,
                                            "width": 23,
                                            "left": {
                                                "kind": "ElementAccessExpression",
                                                "fullStart": 1036,
                                                "fullEnd": 1068,
                                                "start": 1048,
                                                "end": 1067,
                                                "fullWidth": 32,
                                                "width": 19,
                                                "expression": {
                                                    "kind": "MemberAccessExpression",
                                                    "fullStart": 1036,
                                                    "fullEnd": 1064,
                                                    "start": 1048,
                                                    "end": 1064,
                                                    "fullWidth": 28,
                                                    "width": 16,
                                                    "expression": {
                                                        "kind": "IdentifierName",
                                                        "fullStart": 1036,
                                                        "fullEnd": 1054,
                                                        "start": 1048,
                                                        "end": 1054,
                                                        "fullWidth": 18,
                                                        "width": 6,
                                                        "text": "Object",
                                                        "value": "Object",
                                                        "valueText": "Object",
                                                        "hasLeadingTrivia": true,
                                                        "leadingTrivia": [
                                                            {
                                                                "kind": "WhitespaceTrivia",
                                                                "text": "            "
                                                            }
                                                        ]
                                                    },
                                                    "dotToken": {
                                                        "kind": "DotToken",
                                                        "fullStart": 1054,
                                                        "fullEnd": 1055,
                                                        "start": 1054,
                                                        "end": 1055,
                                                        "fullWidth": 1,
                                                        "width": 1,
                                                        "text": ".",
                                                        "value": ".",
                                                        "valueText": "."
                                                    },
                                                    "name": {
                                                        "kind": "IdentifierName",
                                                        "fullStart": 1055,
                                                        "fullEnd": 1064,
                                                        "start": 1055,
                                                        "end": 1064,
                                                        "fullWidth": 9,
                                                        "width": 9,
                                                        "text": "prototype",
                                                        "value": "prototype",
                                                        "valueText": "prototype"
                                                    }
                                                },
                                                "openBracketToken": {
                                                    "kind": "OpenBracketToken",
                                                    "fullStart": 1064,
                                                    "fullEnd": 1065,
                                                    "start": 1064,
                                                    "end": 1065,
                                                    "fullWidth": 1,
                                                    "width": 1,
                                                    "text": "[",
                                                    "value": "[",
                                                    "valueText": "["
                                                },
                                                "argumentExpression": {
                                                    "kind": "NumericLiteral",
                                                    "fullStart": 1065,
                                                    "fullEnd": 1066,
                                                    "start": 1065,
                                                    "end": 1066,
                                                    "fullWidth": 1,
                                                    "width": 1,
                                                    "text": "1",
                                                    "value": 1,
                                                    "valueText": "1"
                                                },
                                                "closeBracketToken": {
                                                    "kind": "CloseBracketToken",
                                                    "fullStart": 1066,
                                                    "fullEnd": 1068,
                                                    "start": 1066,
                                                    "end": 1067,
                                                    "fullWidth": 2,
                                                    "width": 1,
                                                    "text": "]",
                                                    "value": "]",
                                                    "valueText": "]",
                                                    "hasTrailingTrivia": true,
                                                    "trailingTrivia": [
                                                        {
                                                            "kind": "WhitespaceTrivia",
                                                            "text": " "
                                                        }
                                                    ]
                                                }
                                            },
                                            "operatorToken": {
                                                "kind": "EqualsToken",
                                                "fullStart": 1068,
                                                "fullEnd": 1070,
                                                "start": 1068,
                                                "end": 1069,
                                                "fullWidth": 2,
                                                "width": 1,
                                                "text": "=",
                                                "value": "=",
                                                "valueText": "=",
                                                "hasTrailingTrivia": true,
                                                "trailingTrivia": [
                                                    {
                                                        "kind": "WhitespaceTrivia",
                                                        "text": " "
                                                    }
                                                ]
                                            },
                                            "right": {
                                                "kind": "NumericLiteral",
                                                "fullStart": 1070,
                                                "fullEnd": 1071,
                                                "start": 1070,
                                                "end": 1071,
                                                "fullWidth": 1,
                                                "width": 1,
                                                "text": "1",
                                                "value": 1,
                                                "valueText": "1"
                                            }
                                        },
                                        "semicolonToken": {
                                            "kind": "SemicolonToken",
                                            "fullStart": 1071,
                                            "fullEnd": 1074,
                                            "start": 1071,
                                            "end": 1072,
                                            "fullWidth": 3,
                                            "width": 1,
                                            "text": ";",
                                            "value": ";",
                                            "valueText": ";",
                                            "hasTrailingTrivia": true,
                                            "hasTrailingNewLine": true,
                                            "trailingTrivia": [
                                                {
                                                    "kind": "NewLineTrivia",
                                                    "text": "\r\n"
                                                }
                                            ]
                                        }
                                    },
                                    {
                                        "kind": "ReturnStatement",
                                        "fullStart": 1074,
                                        "fullEnd": 1151,
                                        "start": 1086,
                                        "end": 1149,
                                        "fullWidth": 77,
                                        "width": 63,
                                        "returnKeyword": {
                                            "kind": "ReturnKeyword",
                                            "fullStart": 1074,
                                            "fullEnd": 1093,
                                            "start": 1086,
                                            "end": 1092,
                                            "fullWidth": 19,
                                            "width": 6,
                                            "text": "return",
                                            "value": "return",
                                            "valueText": "return",
                                            "hasLeadingTrivia": true,
                                            "hasTrailingTrivia": true,
                                            "leadingTrivia": [
                                                {
                                                    "kind": "WhitespaceTrivia",
                                                    "text": "            "
                                                }
                                            ],
                                            "trailingTrivia": [
                                                {
                                                    "kind": "WhitespaceTrivia",
                                                    "text": " "
                                                }
                                            ]
                                        },
                                        "expression": {
                                            "kind": "LogicalAndExpression",
                                            "fullStart": 1093,
                                            "fullEnd": 1148,
                                            "start": 1093,
                                            "end": 1148,
                                            "fullWidth": 55,
                                            "width": 55,
                                            "left": {
                                                "kind": "LogicalNotExpression",
                                                "fullStart": 1093,
                                                "fullEnd": 1137,
                                                "start": 1093,
                                                "end": 1136,
                                                "fullWidth": 44,
                                                "width": 43,
                                                "operatorToken": {
                                                    "kind": "ExclamationToken",
                                                    "fullStart": 1093,
                                                    "fullEnd": 1094,
                                                    "start": 1093,
                                                    "end": 1094,
                                                    "fullWidth": 1,
                                                    "width": 1,
                                                    "text": "!",
                                                    "value": "!",
                                                    "valueText": "!"
                                                },
                                                "operand": {
                                                    "kind": "InvocationExpression",
                                                    "fullStart": 1094,
                                                    "fullEnd": 1137,
                                                    "start": 1094,
                                                    "end": 1136,
                                                    "fullWidth": 43,
                                                    "width": 42,
                                                    "expression": {
                                                        "kind": "MemberAccessExpression",
                                                        "fullStart": 1094,
                                                        "fullEnd": 1119,
                                                        "start": 1094,
                                                        "end": 1119,
                                                        "fullWidth": 25,
                                                        "width": 25,
                                                        "expression": {
                                                            "kind": "MemberAccessExpression",
                                                            "fullStart": 1094,
                                                            "fullEnd": 1114,
                                                            "start": 1094,
                                                            "end": 1114,
                                                            "fullWidth": 20,
                                                            "width": 20,
                                                            "expression": {
                                                                "kind": "MemberAccessExpression",
                                                                "fullStart": 1094,
                                                                "fullEnd": 1109,
                                                                "start": 1094,
                                                                "end": 1109,
                                                                "fullWidth": 15,
                                                                "width": 15,
                                                                "expression": {
                                                                    "kind": "IdentifierName",
                                                                    "fullStart": 1094,
                                                                    "fullEnd": 1099,
                                                                    "start": 1094,
                                                                    "end": 1099,
                                                                    "fullWidth": 5,
                                                                    "width": 5,
                                                                    "text": "Array",
                                                                    "value": "Array",
                                                                    "valueText": "Array"
                                                                },
                                                                "dotToken": {
                                                                    "kind": "DotToken",
                                                                    "fullStart": 1099,
                                                                    "fullEnd": 1100,
                                                                    "start": 1099,
                                                                    "end": 1100,
                                                                    "fullWidth": 1,
                                                                    "width": 1,
                                                                    "text": ".",
                                                                    "value": ".",
                                                                    "valueText": "."
                                                                },
                                                                "name": {
                                                                    "kind": "IdentifierName",
                                                                    "fullStart": 1100,
                                                                    "fullEnd": 1109,
                                                                    "start": 1100,
                                                                    "end": 1109,
                                                                    "fullWidth": 9,
                                                                    "width": 9,
                                                                    "text": "prototype",
                                                                    "value": "prototype",
                                                                    "valueText": "prototype"
                                                                }
                                                            },
                                                            "dotToken": {
                                                                "kind": "DotToken",
                                                                "fullStart": 1109,
                                                                "fullEnd": 1110,
                                                                "start": 1109,
                                                                "end": 1110,
                                                                "fullWidth": 1,
                                                                "width": 1,
                                                                "text": ".",
                                                                "value": ".",
                                                                "valueText": "."
                                                            },
                                                            "name": {
                                                                "kind": "IdentifierName",
                                                                "fullStart": 1110,
                                                                "fullEnd": 1114,
                                                                "start": 1110,
                                                                "end": 1114,
                                                                "fullWidth": 4,
                                                                "width": 4,
                                                                "text": "some",
                                                                "value": "some",
                                                                "valueText": "some"
                                                            }
                                                        },
                                                        "dotToken": {
                                                            "kind": "DotToken",
                                                            "fullStart": 1114,
                                                            "fullEnd": 1115,
                                                            "start": 1114,
                                                            "end": 1115,
                                                            "fullWidth": 1,
                                                            "width": 1,
                                                            "text": ".",
                                                            "value": ".",
                                                            "valueText": "."
                                                        },
                                                        "name": {
                                                            "kind": "IdentifierName",
                                                            "fullStart": 1115,
                                                            "fullEnd": 1119,
                                                            "start": 1115,
                                                            "end": 1119,
                                                            "fullWidth": 4,
                                                            "width": 4,
                                                            "text": "call",
                                                            "value": "call",
                                                            "valueText": "call"
                                                        }
                                                    },
                                                    "argumentList": {
                                                        "kind": "ArgumentList",
                                                        "fullStart": 1119,
                                                        "fullEnd": 1137,
                                                        "start": 1119,
                                                        "end": 1136,
                                                        "fullWidth": 18,
                                                        "width": 17,
                                                        "openParenToken": {
                                                            "kind": "OpenParenToken",
                                                            "fullStart": 1119,
                                                            "fullEnd": 1120,
                                                            "start": 1119,
                                                            "end": 1120,
                                                            "fullWidth": 1,
                                                            "width": 1,
                                                            "text": "(",
                                                            "value": "(",
                                                            "valueText": "("
                                                        },
                                                        "arguments": [
                                                            {
                                                                "kind": "IdentifierName",
                                                                "fullStart": 1120,
                                                                "fullEnd": 1123,
                                                                "start": 1120,
                                                                "end": 1123,
                                                                "fullWidth": 3,
                                                                "width": 3,
                                                                "text": "arr",
                                                                "value": "arr",
                                                                "valueText": "arr"
                                                            },
                                                            {
                                                                "kind": "CommaToken",
                                                                "fullStart": 1123,
                                                                "fullEnd": 1125,
                                                                "start": 1123,
                                                                "end": 1124,
                                                                "fullWidth": 2,
                                                                "width": 1,
                                                                "text": ",",
                                                                "value": ",",
                                                                "valueText": ",",
                                                                "hasTrailingTrivia": true,
                                                                "trailingTrivia": [
                                                                    {
                                                                        "kind": "WhitespaceTrivia",
                                                                        "text": " "
                                                                    }
                                                                ]
                                                            },
                                                            {
                                                                "kind": "IdentifierName",
                                                                "fullStart": 1125,
                                                                "fullEnd": 1135,
                                                                "start": 1125,
                                                                "end": 1135,
                                                                "fullWidth": 10,
                                                                "width": 10,
                                                                "text": "callbackfn",
                                                                "value": "callbackfn",
                                                                "valueText": "callbackfn"
                                                            }
                                                        ],
                                                        "closeParenToken": {
                                                            "kind": "CloseParenToken",
                                                            "fullStart": 1135,
                                                            "fullEnd": 1137,
                                                            "start": 1135,
                                                            "end": 1136,
                                                            "fullWidth": 2,
                                                            "width": 1,
                                                            "text": ")",
                                                            "value": ")",
                                                            "valueText": ")",
                                                            "hasTrailingTrivia": true,
                                                            "trailingTrivia": [
                                                                {
                                                                    "kind": "WhitespaceTrivia",
                                                                    "text": " "
                                                                }
                                                            ]
                                                        }
                                                    }
                                                }
                                            },
                                            "operatorToken": {
                                                "kind": "AmpersandAmpersandToken",
                                                "fullStart": 1137,
                                                "fullEnd": 1140,
                                                "start": 1137,
                                                "end": 1139,
                                                "fullWidth": 3,
                                                "width": 2,
                                                "text": "&&",
                                                "value": "&&",
                                                "valueText": "&&",
                                                "hasTrailingTrivia": true,
                                                "trailingTrivia": [
                                                    {
                                                        "kind": "WhitespaceTrivia",
                                                        "text": " "
                                                    }
                                                ]
                                            },
                                            "right": {
                                                "kind": "IdentifierName",
                                                "fullStart": 1140,
                                                "fullEnd": 1148,
                                                "start": 1140,
                                                "end": 1148,
                                                "fullWidth": 8,
                                                "width": 8,
                                                "text": "accessed",
                                                "value": "accessed",
                                                "valueText": "accessed"
                                            }
                                        },
                                        "semicolonToken": {
                                            "kind": "SemicolonToken",
                                            "fullStart": 1148,
                                            "fullEnd": 1151,
                                            "start": 1148,
                                            "end": 1149,
                                            "fullWidth": 3,
                                            "width": 1,
                                            "text": ";",
                                            "value": ";",
                                            "valueText": ";",
                                            "hasTrailingTrivia": true,
                                            "hasTrailingNewLine": true,
                                            "trailingTrivia": [
                                                {
                                                    "kind": "NewLineTrivia",
                                                    "text": "\r\n"
                                                }
                                            ]
                                        }
                                    }
                                ],
                                "closeBraceToken": {
                                    "kind": "CloseBraceToken",
                                    "fullStart": 1151,
                                    "fullEnd": 1161,
                                    "start": 1159,
                                    "end": 1160,
                                    "fullWidth": 10,
                                    "width": 1,
                                    "text": "}",
                                    "value": "}",
                                    "valueText": "}",
                                    "hasLeadingTrivia": true,
                                    "hasTrailingTrivia": true,
                                    "leadingTrivia": [
                                        {
                                            "kind": "WhitespaceTrivia",
                                            "text": "        "
                                        }
                                    ],
                                    "trailingTrivia": [
                                        {
                                            "kind": "WhitespaceTrivia",
                                            "text": " "
                                        }
                                    ]
                                }
                            },
                            "finallyClause": {
                                "kind": "FinallyClause",
                                "fullStart": 1161,
                                "fullEnd": 1224,
                                "start": 1161,
                                "end": 1222,
                                "fullWidth": 63,
                                "width": 61,
                                "finallyKeyword": {
                                    "kind": "FinallyKeyword",
                                    "fullStart": 1161,
                                    "fullEnd": 1169,
                                    "start": 1161,
                                    "end": 1168,
                                    "fullWidth": 8,
                                    "width": 7,
                                    "text": "finally",
                                    "value": "finally",
                                    "valueText": "finally",
                                    "hasTrailingTrivia": true,
                                    "trailingTrivia": [
                                        {
                                            "kind": "WhitespaceTrivia",
                                            "text": " "
                                        }
                                    ]
                                },
                                "block": {
                                    "kind": "Block",
                                    "fullStart": 1169,
                                    "fullEnd": 1224,
                                    "start": 1169,
                                    "end": 1222,
                                    "fullWidth": 55,
                                    "width": 53,
                                    "openBraceToken": {
                                        "kind": "OpenBraceToken",
                                        "fullStart": 1169,
                                        "fullEnd": 1172,
                                        "start": 1169,
                                        "end": 1170,
                                        "fullWidth": 3,
                                        "width": 1,
                                        "text": "{",
                                        "value": "{",
                                        "valueText": "{",
                                        "hasTrailingTrivia": true,
                                        "hasTrailingNewLine": true,
                                        "trailingTrivia": [
                                            {
                                                "kind": "NewLineTrivia",
                                                "text": "\r\n"
                                            }
                                        ]
                                    },
                                    "statements": [
                                        {
                                            "kind": "ExpressionStatement",
                                            "fullStart": 1172,
                                            "fullEnd": 1213,
                                            "start": 1184,
                                            "end": 1211,
                                            "fullWidth": 41,
                                            "width": 27,
                                            "expression": {
                                                "kind": "DeleteExpression",
                                                "fullStart": 1172,
                                                "fullEnd": 1210,
                                                "start": 1184,
                                                "end": 1210,
                                                "fullWidth": 38,
                                                "width": 26,
                                                "deleteKeyword": {
                                                    "kind": "DeleteKeyword",
                                                    "fullStart": 1172,
                                                    "fullEnd": 1191,
                                                    "start": 1184,
                                                    "end": 1190,
                                                    "fullWidth": 19,
                                                    "width": 6,
                                                    "text": "delete",
                                                    "value": "delete",
                                                    "valueText": "delete",
                                                    "hasLeadingTrivia": true,
                                                    "hasTrailingTrivia": true,
                                                    "leadingTrivia": [
                                                        {
                                                            "kind": "WhitespaceTrivia",
                                                            "text": "            "
                                                        }
                                                    ],
                                                    "trailingTrivia": [
                                                        {
                                                            "kind": "WhitespaceTrivia",
                                                            "text": " "
                                                        }
                                                    ]
                                                },
                                                "expression": {
                                                    "kind": "ElementAccessExpression",
                                                    "fullStart": 1191,
                                                    "fullEnd": 1210,
                                                    "start": 1191,
                                                    "end": 1210,
                                                    "fullWidth": 19,
                                                    "width": 19,
                                                    "expression": {
                                                        "kind": "MemberAccessExpression",
                                                        "fullStart": 1191,
                                                        "fullEnd": 1207,
                                                        "start": 1191,
                                                        "end": 1207,
                                                        "fullWidth": 16,
                                                        "width": 16,
                                                        "expression": {
                                                            "kind": "IdentifierName",
                                                            "fullStart": 1191,
                                                            "fullEnd": 1197,
                                                            "start": 1191,
                                                            "end": 1197,
                                                            "fullWidth": 6,
                                                            "width": 6,
                                                            "text": "Object",
                                                            "value": "Object",
                                                            "valueText": "Object"
                                                        },
                                                        "dotToken": {
                                                            "kind": "DotToken",
                                                            "fullStart": 1197,
                                                            "fullEnd": 1198,
                                                            "start": 1197,
                                                            "end": 1198,
                                                            "fullWidth": 1,
                                                            "width": 1,
                                                            "text": ".",
                                                            "value": ".",
                                                            "valueText": "."
                                                        },
                                                        "name": {
                                                            "kind": "IdentifierName",
                                                            "fullStart": 1198,
                                                            "fullEnd": 1207,
                                                            "start": 1198,
                                                            "end": 1207,
                                                            "fullWidth": 9,
                                                            "width": 9,
                                                            "text": "prototype",
                                                            "value": "prototype",
                                                            "valueText": "prototype"
                                                        }
                                                    },
                                                    "openBracketToken": {
                                                        "kind": "OpenBracketToken",
                                                        "fullStart": 1207,
                                                        "fullEnd": 1208,
                                                        "start": 1207,
                                                        "end": 1208,
                                                        "fullWidth": 1,
                                                        "width": 1,
                                                        "text": "[",
                                                        "value": "[",
                                                        "valueText": "["
                                                    },
                                                    "argumentExpression": {
                                                        "kind": "NumericLiteral",
                                                        "fullStart": 1208,
                                                        "fullEnd": 1209,
                                                        "start": 1208,
                                                        "end": 1209,
                                                        "fullWidth": 1,
                                                        "width": 1,
                                                        "text": "1",
                                                        "value": 1,
                                                        "valueText": "1"
                                                    },
                                                    "closeBracketToken": {
                                                        "kind": "CloseBracketToken",
                                                        "fullStart": 1209,
                                                        "fullEnd": 1210,
                                                        "start": 1209,
                                                        "end": 1210,
                                                        "fullWidth": 1,
                                                        "width": 1,
                                                        "text": "]",
                                                        "value": "]",
                                                        "valueText": "]"
                                                    }
                                                }
                                            },
                                            "semicolonToken": {
                                                "kind": "SemicolonToken",
                                                "fullStart": 1210,
                                                "fullEnd": 1213,
                                                "start": 1210,
                                                "end": 1211,
                                                "fullWidth": 3,
                                                "width": 1,
                                                "text": ";",
                                                "value": ";",
                                                "valueText": ";",
                                                "hasTrailingTrivia": true,
                                                "hasTrailingNewLine": true,
                                                "trailingTrivia": [
                                                    {
                                                        "kind": "NewLineTrivia",
                                                        "text": "\r\n"
                                                    }
                                                ]
                                            }
                                        }
                                    ],
                                    "closeBraceToken": {
                                        "kind": "CloseBraceToken",
                                        "fullStart": 1213,
                                        "fullEnd": 1224,
                                        "start": 1221,
                                        "end": 1222,
                                        "fullWidth": 11,
                                        "width": 1,
                                        "text": "}",
                                        "value": "}",
                                        "valueText": "}",
                                        "hasLeadingTrivia": true,
                                        "hasTrailingTrivia": true,
                                        "hasTrailingNewLine": true,
                                        "leadingTrivia": [
                                            {
                                                "kind": "WhitespaceTrivia",
                                                "text": "        "
                                            }
                                        ],
                                        "trailingTrivia": [
                                            {
                                                "kind": "NewLineTrivia",
                                                "text": "\r\n"
                                            }
                                        ]
                                    }
                                }
                            }
                        }
                    ],
                    "closeBraceToken": {
                        "kind": "CloseBraceToken",
                        "fullStart": 1224,
                        "fullEnd": 1231,
                        "start": 1228,
                        "end": 1229,
                        "fullWidth": 7,
                        "width": 1,
                        "text": "}",
                        "value": "}",
                        "valueText": "}",
                        "hasLeadingTrivia": true,
                        "hasTrailingTrivia": true,
                        "hasTrailingNewLine": true,
                        "leadingTrivia": [
                            {
                                "kind": "WhitespaceTrivia",
                                "text": "    "
                            }
                        ],
                        "trailingTrivia": [
                            {
                                "kind": "NewLineTrivia",
                                "text": "\r\n"
                            }
                        ]
                    }
                }
            },
            {
                "kind": "ExpressionStatement",
                "fullStart": 1231,
                "fullEnd": 1255,
                "start": 1231,
                "end": 1253,
                "fullWidth": 24,
                "width": 22,
                "expression": {
                    "kind": "InvocationExpression",
                    "fullStart": 1231,
                    "fullEnd": 1252,
                    "start": 1231,
                    "end": 1252,
                    "fullWidth": 21,
                    "width": 21,
                    "expression": {
                        "kind": "IdentifierName",
                        "fullStart": 1231,
                        "fullEnd": 1242,
                        "start": 1231,
                        "end": 1242,
                        "fullWidth": 11,
                        "width": 11,
                        "text": "runTestCase",
                        "value": "runTestCase",
                        "valueText": "runTestCase"
                    },
                    "argumentList": {
                        "kind": "ArgumentList",
                        "fullStart": 1242,
                        "fullEnd": 1252,
                        "start": 1242,
                        "end": 1252,
                        "fullWidth": 10,
                        "width": 10,
                        "openParenToken": {
                            "kind": "OpenParenToken",
                            "fullStart": 1242,
                            "fullEnd": 1243,
                            "start": 1242,
                            "end": 1243,
                            "fullWidth": 1,
                            "width": 1,
                            "text": "(",
                            "value": "(",
                            "valueText": "("
                        },
                        "arguments": [
                            {
                                "kind": "IdentifierName",
                                "fullStart": 1243,
                                "fullEnd": 1251,
                                "start": 1243,
                                "end": 1251,
                                "fullWidth": 8,
                                "width": 8,
                                "text": "testcase",
                                "value": "testcase",
                                "valueText": "testcase"
                            }
                        ],
                        "closeParenToken": {
                            "kind": "CloseParenToken",
                            "fullStart": 1251,
                            "fullEnd": 1252,
                            "start": 1251,
                            "end": 1252,
                            "fullWidth": 1,
                            "width": 1,
                            "text": ")",
                            "value": ")",
                            "valueText": ")"
                        }
                    }
                },
                "semicolonToken": {
                    "kind": "SemicolonToken",
                    "fullStart": 1252,
                    "fullEnd": 1255,
                    "start": 1252,
                    "end": 1253,
                    "fullWidth": 3,
                    "width": 1,
                    "text": ";",
                    "value": ";",
                    "valueText": ";",
                    "hasTrailingTrivia": true,
                    "hasTrailingNewLine": true,
                    "trailingTrivia": [
                        {
                            "kind": "NewLineTrivia",
                            "text": "\r\n"
                        }
                    ]
                }
            }
        ],
        "endOfFileToken": {
            "kind": "EndOfFileToken",
            "fullStart": 1255,
            "fullEnd": 1255,
            "start": 1255,
            "end": 1255,
            "fullWidth": 0,
            "width": 0,
            "text": ""
        }
    },
    "lineMap": {
        "lineStarts": [
            0,
            67,
            152,
            232,
            308,
            380,
            385,
            442,
            587,
            592,
            594,
            596,
            619,
            650,
            696,
            726,
            757,
            768,
            809,
            811,
            854,
            886,
            931,
            958,
            974,
            1006,
            1019,
            1021,
            1036,
            1074,
            1151,
            1172,
            1213,
            1224,
            1231,
            1255
        ],
        "length": 1255
    }
}<|MERGE_RESOLUTION|>--- conflicted
+++ resolved
@@ -247,12 +247,8 @@
                                         "start": 631,
                                         "end": 647,
                                         "fullWidth": 16,
-<<<<<<< HEAD
                                         "width": 16,
-                                        "identifier": {
-=======
                                         "propertyName": {
->>>>>>> 85e84683
                                             "kind": "IdentifierName",
                                             "fullStart": 631,
                                             "fullEnd": 640,
@@ -856,12 +852,8 @@
                                         "start": 780,
                                         "end": 806,
                                         "fullWidth": 26,
-<<<<<<< HEAD
                                         "width": 26,
-                                        "identifier": {
-=======
                                         "propertyName": {
->>>>>>> 85e84683
                                             "kind": "IdentifierName",
                                             "fullStart": 780,
                                             "fullEnd": 784,
