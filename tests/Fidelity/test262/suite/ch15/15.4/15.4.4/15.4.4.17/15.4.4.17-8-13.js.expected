{
    "isDeclaration": false,
    "languageVersion": "EcmaScript5",
    "parseOptions": {
        "allowAutomaticSemicolonInsertion": true
    },
    "sourceUnit": {
        "kind": "SourceUnit",
        "fullStart": 0,
        "fullEnd": 822,
        "start": 510,
        "end": 822,
        "fullWidth": 822,
        "width": 312,
        "isIncrementallyUnusable": true,
        "moduleElements": [
            {
                "kind": "FunctionDeclaration",
                "fullStart": 0,
                "fullEnd": 798,
                "start": 510,
                "end": 796,
                "fullWidth": 798,
                "width": 286,
                "modifiers": [],
                "functionKeyword": {
                    "kind": "FunctionKeyword",
                    "fullStart": 0,
                    "fullEnd": 519,
                    "start": 510,
                    "end": 518,
                    "fullWidth": 519,
                    "width": 8,
                    "text": "function",
                    "value": "function",
                    "valueText": "function",
                    "hasLeadingTrivia": true,
                    "hasLeadingComment": true,
                    "hasLeadingNewLine": true,
                    "hasTrailingTrivia": true,
                    "leadingTrivia": [
                        {
                            "kind": "SingleLineCommentTrivia",
                            "text": "/// Copyright (c) 2012 Ecma International.  All rights reserved. "
                        },
                        {
                            "kind": "NewLineTrivia",
                            "text": "\r\n"
                        },
                        {
                            "kind": "SingleLineCommentTrivia",
                            "text": "/// Ecma International makes this code available under the terms and conditions set"
                        },
                        {
                            "kind": "NewLineTrivia",
                            "text": "\r\n"
                        },
                        {
                            "kind": "SingleLineCommentTrivia",
                            "text": "/// forth on http://hg.ecmascript.org/tests/test262/raw-file/tip/LICENSE (the "
                        },
                        {
                            "kind": "NewLineTrivia",
                            "text": "\r\n"
                        },
                        {
                            "kind": "SingleLineCommentTrivia",
                            "text": "/// \"Use Terms\").   Any redistribution of this code must retain the above "
                        },
                        {
                            "kind": "NewLineTrivia",
                            "text": "\r\n"
                        },
                        {
                            "kind": "SingleLineCommentTrivia",
                            "text": "/// copyright and this notice and otherwise comply with the Use Terms."
                        },
                        {
                            "kind": "NewLineTrivia",
                            "text": "\r\n"
                        },
                        {
                            "kind": "MultiLineCommentTrivia",
                            "text": "/**\r\n * @path ch15/15.4/15.4.4/15.4.4.17/15.4.4.17-8-13.js\r\n * @description Array.prototype.some doesn't visit expandos\r\n */"
                        },
                        {
                            "kind": "NewLineTrivia",
                            "text": "\r\n"
                        },
                        {
                            "kind": "NewLineTrivia",
                            "text": "\r\n"
                        },
                        {
                            "kind": "NewLineTrivia",
                            "text": "\r\n"
                        }
                    ],
                    "trailingTrivia": [
                        {
                            "kind": "WhitespaceTrivia",
                            "text": " "
                        }
                    ]
                },
                "identifier": {
                    "kind": "IdentifierName",
                    "fullStart": 519,
                    "fullEnd": 527,
                    "start": 519,
                    "end": 527,
                    "fullWidth": 8,
                    "width": 8,
                    "text": "testcase",
                    "value": "testcase",
                    "valueText": "testcase"
                },
                "callSignature": {
                    "kind": "CallSignature",
                    "fullStart": 527,
                    "fullEnd": 530,
                    "start": 527,
                    "end": 529,
                    "fullWidth": 3,
                    "width": 2,
                    "parameterList": {
                        "kind": "ParameterList",
                        "fullStart": 527,
                        "fullEnd": 530,
                        "start": 527,
                        "end": 529,
                        "fullWidth": 3,
                        "width": 2,
                        "openParenToken": {
                            "kind": "OpenParenToken",
                            "fullStart": 527,
                            "fullEnd": 528,
                            "start": 527,
                            "end": 528,
                            "fullWidth": 1,
                            "width": 1,
                            "text": "(",
                            "value": "(",
                            "valueText": "("
                        },
                        "parameters": [],
                        "closeParenToken": {
                            "kind": "CloseParenToken",
                            "fullStart": 528,
                            "fullEnd": 530,
                            "start": 528,
                            "end": 529,
                            "fullWidth": 2,
                            "width": 1,
                            "text": ")",
                            "value": ")",
                            "valueText": ")",
                            "hasTrailingTrivia": true,
                            "trailingTrivia": [
                                {
                                    "kind": "WhitespaceTrivia",
                                    "text": " "
                                }
                            ]
                        }
                    }
                },
                "block": {
                    "kind": "Block",
                    "fullStart": 530,
                    "fullEnd": 798,
                    "start": 530,
                    "end": 796,
                    "fullWidth": 268,
                    "width": 266,
                    "openBraceToken": {
                        "kind": "OpenBraceToken",
                        "fullStart": 530,
                        "fullEnd": 534,
                        "start": 530,
                        "end": 531,
                        "fullWidth": 4,
                        "width": 1,
                        "text": "{",
                        "value": "{",
                        "valueText": "{",
                        "hasTrailingTrivia": true,
                        "hasTrailingNewLine": true,
                        "trailingTrivia": [
                            {
                                "kind": "WhitespaceTrivia",
                                "text": " "
                            },
                            {
                                "kind": "NewLineTrivia",
                                "text": "\r\n"
                            }
                        ]
                    },
                    "statements": [
                        {
                            "kind": "VariableStatement",
                            "fullStart": 534,
                            "fullEnd": 557,
                            "start": 539,
                            "end": 555,
                            "fullWidth": 23,
                            "width": 16,
                            "modifiers": [],
                            "variableDeclaration": {
                                "kind": "VariableDeclaration",
                                "fullStart": 534,
                                "fullEnd": 554,
                                "start": 539,
                                "end": 554,
                                "fullWidth": 20,
                                "width": 15,
                                "varKeyword": {
                                    "kind": "VarKeyword",
                                    "fullStart": 534,
                                    "fullEnd": 543,
                                    "start": 539,
                                    "end": 542,
                                    "fullWidth": 9,
                                    "width": 3,
                                    "text": "var",
                                    "value": "var",
                                    "valueText": "var",
                                    "hasLeadingTrivia": true,
                                    "hasLeadingNewLine": true,
                                    "hasTrailingTrivia": true,
                                    "leadingTrivia": [
                                        {
                                            "kind": "WhitespaceTrivia",
                                            "text": " "
                                        },
                                        {
                                            "kind": "NewLineTrivia",
                                            "text": "\r\n"
                                        },
                                        {
                                            "kind": "WhitespaceTrivia",
                                            "text": "  "
                                        }
                                    ],
                                    "trailingTrivia": [
                                        {
                                            "kind": "WhitespaceTrivia",
                                            "text": " "
                                        }
                                    ]
                                },
                                "variableDeclarators": [
                                    {
                                        "kind": "VariableDeclarator",
                                        "fullStart": 543,
                                        "fullEnd": 554,
                                        "start": 543,
                                        "end": 554,
                                        "fullWidth": 11,
<<<<<<< HEAD
                                        "width": 11,
                                        "identifier": {
=======
                                        "propertyName": {
>>>>>>> 85e84683
                                            "kind": "IdentifierName",
                                            "fullStart": 543,
                                            "fullEnd": 551,
                                            "start": 543,
                                            "end": 550,
                                            "fullWidth": 8,
                                            "width": 7,
                                            "text": "callCnt",
                                            "value": "callCnt",
                                            "valueText": "callCnt",
                                            "hasTrailingTrivia": true,
                                            "trailingTrivia": [
                                                {
                                                    "kind": "WhitespaceTrivia",
                                                    "text": " "
                                                }
                                            ]
                                        },
                                        "equalsValueClause": {
                                            "kind": "EqualsValueClause",
                                            "fullStart": 551,
                                            "fullEnd": 554,
                                            "start": 551,
                                            "end": 554,
                                            "fullWidth": 3,
                                            "width": 3,
                                            "equalsToken": {
                                                "kind": "EqualsToken",
                                                "fullStart": 551,
                                                "fullEnd": 553,
                                                "start": 551,
                                                "end": 552,
                                                "fullWidth": 2,
                                                "width": 1,
                                                "text": "=",
                                                "value": "=",
                                                "valueText": "=",
                                                "hasTrailingTrivia": true,
                                                "trailingTrivia": [
                                                    {
                                                        "kind": "WhitespaceTrivia",
                                                        "text": " "
                                                    }
                                                ]
                                            },
                                            "value": {
                                                "kind": "NumericLiteral",
                                                "fullStart": 553,
                                                "fullEnd": 554,
                                                "start": 553,
                                                "end": 554,
                                                "fullWidth": 1,
                                                "width": 1,
                                                "text": "0",
                                                "value": 0,
                                                "valueText": "0"
                                            }
                                        }
                                    }
                                ]
                            },
                            "semicolonToken": {
                                "kind": "SemicolonToken",
                                "fullStart": 554,
                                "fullEnd": 557,
                                "start": 554,
                                "end": 555,
                                "fullWidth": 3,
                                "width": 1,
                                "text": ";",
                                "value": ";",
                                "valueText": ";",
                                "hasTrailingTrivia": true,
                                "hasTrailingNewLine": true,
                                "trailingTrivia": [
                                    {
                                        "kind": "NewLineTrivia",
                                        "text": "\r\n"
                                    }
                                ]
                            }
                        },
                        {
                            "kind": "FunctionDeclaration",
                            "fullStart": 557,
                            "fullEnd": 640,
                            "start": 559,
                            "end": 638,
                            "fullWidth": 83,
                            "width": 79,
                            "modifiers": [],
                            "functionKeyword": {
                                "kind": "FunctionKeyword",
                                "fullStart": 557,
                                "fullEnd": 568,
                                "start": 559,
                                "end": 567,
                                "fullWidth": 11,
                                "width": 8,
                                "text": "function",
                                "value": "function",
                                "valueText": "function",
                                "hasLeadingTrivia": true,
                                "hasTrailingTrivia": true,
                                "leadingTrivia": [
                                    {
                                        "kind": "WhitespaceTrivia",
                                        "text": "  "
                                    }
                                ],
                                "trailingTrivia": [
                                    {
                                        "kind": "WhitespaceTrivia",
                                        "text": " "
                                    }
                                ]
                            },
                            "identifier": {
                                "kind": "IdentifierName",
                                "fullStart": 568,
                                "fullEnd": 578,
                                "start": 568,
                                "end": 578,
                                "fullWidth": 10,
                                "width": 10,
                                "text": "callbackfn",
                                "value": "callbackfn",
                                "valueText": "callbackfn"
                            },
                            "callSignature": {
                                "kind": "CallSignature",
                                "fullStart": 578,
                                "fullEnd": 595,
                                "start": 578,
                                "end": 593,
                                "fullWidth": 17,
                                "width": 15,
                                "parameterList": {
                                    "kind": "ParameterList",
                                    "fullStart": 578,
                                    "fullEnd": 595,
                                    "start": 578,
                                    "end": 593,
                                    "fullWidth": 17,
                                    "width": 15,
                                    "openParenToken": {
                                        "kind": "OpenParenToken",
                                        "fullStart": 578,
                                        "fullEnd": 579,
                                        "start": 578,
                                        "end": 579,
                                        "fullWidth": 1,
                                        "width": 1,
                                        "text": "(",
                                        "value": "(",
                                        "valueText": "("
                                    },
                                    "parameters": [
                                        {
                                            "kind": "Parameter",
                                            "fullStart": 579,
                                            "fullEnd": 582,
                                            "start": 579,
                                            "end": 582,
                                            "fullWidth": 3,
                                            "width": 3,
                                            "modifiers": [],
                                            "identifier": {
                                                "kind": "IdentifierName",
                                                "fullStart": 579,
                                                "fullEnd": 582,
                                                "start": 579,
                                                "end": 582,
                                                "fullWidth": 3,
                                                "width": 3,
                                                "text": "val",
                                                "value": "val",
                                                "valueText": "val"
                                            }
                                        },
                                        {
                                            "kind": "CommaToken",
                                            "fullStart": 582,
                                            "fullEnd": 584,
                                            "start": 582,
                                            "end": 583,
                                            "fullWidth": 2,
                                            "width": 1,
                                            "text": ",",
                                            "value": ",",
                                            "valueText": ",",
                                            "hasTrailingTrivia": true,
                                            "trailingTrivia": [
                                                {
                                                    "kind": "WhitespaceTrivia",
                                                    "text": " "
                                                }
                                            ]
                                        },
                                        {
                                            "kind": "Parameter",
                                            "fullStart": 584,
                                            "fullEnd": 587,
                                            "start": 584,
                                            "end": 587,
                                            "fullWidth": 3,
                                            "width": 3,
                                            "modifiers": [],
                                            "identifier": {
                                                "kind": "IdentifierName",
                                                "fullStart": 584,
                                                "fullEnd": 587,
                                                "start": 584,
                                                "end": 587,
                                                "fullWidth": 3,
                                                "width": 3,
                                                "text": "idx",
                                                "value": "idx",
                                                "valueText": "idx"
                                            }
                                        },
                                        {
                                            "kind": "CommaToken",
                                            "fullStart": 587,
                                            "fullEnd": 589,
                                            "start": 587,
                                            "end": 588,
                                            "fullWidth": 2,
                                            "width": 1,
                                            "text": ",",
                                            "value": ",",
                                            "valueText": ",",
                                            "hasTrailingTrivia": true,
                                            "trailingTrivia": [
                                                {
                                                    "kind": "WhitespaceTrivia",
                                                    "text": " "
                                                }
                                            ]
                                        },
                                        {
                                            "kind": "Parameter",
                                            "fullStart": 589,
                                            "fullEnd": 592,
                                            "start": 589,
                                            "end": 592,
                                            "fullWidth": 3,
                                            "width": 3,
                                            "modifiers": [],
                                            "identifier": {
                                                "kind": "IdentifierName",
                                                "fullStart": 589,
                                                "fullEnd": 592,
                                                "start": 589,
                                                "end": 592,
                                                "fullWidth": 3,
                                                "width": 3,
                                                "text": "obj",
                                                "value": "obj",
                                                "valueText": "obj"
                                            }
                                        }
                                    ],
                                    "closeParenToken": {
                                        "kind": "CloseParenToken",
                                        "fullStart": 592,
                                        "fullEnd": 595,
                                        "start": 592,
                                        "end": 593,
                                        "fullWidth": 3,
                                        "width": 1,
                                        "text": ")",
                                        "value": ")",
                                        "valueText": ")",
                                        "hasTrailingTrivia": true,
                                        "hasTrailingNewLine": true,
                                        "trailingTrivia": [
                                            {
                                                "kind": "NewLineTrivia",
                                                "text": "\r\n"
                                            }
                                        ]
                                    }
                                }
                            },
                            "block": {
                                "kind": "Block",
                                "fullStart": 595,
                                "fullEnd": 640,
                                "start": 597,
                                "end": 638,
                                "fullWidth": 45,
                                "width": 41,
                                "openBraceToken": {
                                    "kind": "OpenBraceToken",
                                    "fullStart": 595,
                                    "fullEnd": 600,
                                    "start": 597,
                                    "end": 598,
                                    "fullWidth": 5,
                                    "width": 1,
                                    "text": "{",
                                    "value": "{",
                                    "valueText": "{",
                                    "hasLeadingTrivia": true,
                                    "hasTrailingTrivia": true,
                                    "hasTrailingNewLine": true,
                                    "leadingTrivia": [
                                        {
                                            "kind": "WhitespaceTrivia",
                                            "text": "  "
                                        }
                                    ],
                                    "trailingTrivia": [
                                        {
                                            "kind": "NewLineTrivia",
                                            "text": "\r\n"
                                        }
                                    ]
                                },
                                "statements": [
                                    {
                                        "kind": "ExpressionStatement",
                                        "fullStart": 600,
                                        "fullEnd": 616,
                                        "start": 604,
                                        "end": 614,
                                        "fullWidth": 16,
                                        "width": 10,
                                        "expression": {
                                            "kind": "PostIncrementExpression",
                                            "fullStart": 600,
                                            "fullEnd": 613,
                                            "start": 604,
                                            "end": 613,
                                            "fullWidth": 13,
                                            "width": 9,
                                            "operand": {
                                                "kind": "IdentifierName",
                                                "fullStart": 600,
                                                "fullEnd": 611,
                                                "start": 604,
                                                "end": 611,
                                                "fullWidth": 11,
                                                "width": 7,
                                                "text": "callCnt",
                                                "value": "callCnt",
                                                "valueText": "callCnt",
                                                "hasLeadingTrivia": true,
                                                "leadingTrivia": [
                                                    {
                                                        "kind": "WhitespaceTrivia",
                                                        "text": "    "
                                                    }
                                                ]
                                            },
                                            "operatorToken": {
                                                "kind": "PlusPlusToken",
                                                "fullStart": 611,
                                                "fullEnd": 613,
                                                "start": 611,
                                                "end": 613,
                                                "fullWidth": 2,
                                                "width": 2,
                                                "text": "++",
                                                "value": "++",
                                                "valueText": "++"
                                            }
                                        },
                                        "semicolonToken": {
                                            "kind": "SemicolonToken",
                                            "fullStart": 613,
                                            "fullEnd": 616,
                                            "start": 613,
                                            "end": 614,
                                            "fullWidth": 3,
                                            "width": 1,
                                            "text": ";",
                                            "value": ";",
                                            "valueText": ";",
                                            "hasTrailingTrivia": true,
                                            "hasTrailingNewLine": true,
                                            "trailingTrivia": [
                                                {
                                                    "kind": "NewLineTrivia",
                                                    "text": "\r\n"
                                                }
                                            ]
                                        }
                                    },
                                    {
                                        "kind": "ReturnStatement",
                                        "fullStart": 616,
                                        "fullEnd": 635,
                                        "start": 620,
                                        "end": 633,
                                        "fullWidth": 19,
                                        "width": 13,
                                        "returnKeyword": {
                                            "kind": "ReturnKeyword",
                                            "fullStart": 616,
                                            "fullEnd": 627,
                                            "start": 620,
                                            "end": 626,
                                            "fullWidth": 11,
                                            "width": 6,
                                            "text": "return",
                                            "value": "return",
                                            "valueText": "return",
                                            "hasLeadingTrivia": true,
                                            "hasTrailingTrivia": true,
                                            "leadingTrivia": [
                                                {
                                                    "kind": "WhitespaceTrivia",
                                                    "text": "    "
                                                }
                                            ],
                                            "trailingTrivia": [
                                                {
                                                    "kind": "WhitespaceTrivia",
                                                    "text": " "
                                                }
                                            ]
                                        },
                                        "expression": {
                                            "kind": "FalseKeyword",
                                            "fullStart": 627,
                                            "fullEnd": 632,
                                            "start": 627,
                                            "end": 632,
                                            "fullWidth": 5,
                                            "width": 5,
                                            "text": "false",
                                            "value": false,
                                            "valueText": "false"
                                        },
                                        "semicolonToken": {
                                            "kind": "SemicolonToken",
                                            "fullStart": 632,
                                            "fullEnd": 635,
                                            "start": 632,
                                            "end": 633,
                                            "fullWidth": 3,
                                            "width": 1,
                                            "text": ";",
                                            "value": ";",
                                            "valueText": ";",
                                            "hasTrailingTrivia": true,
                                            "hasTrailingNewLine": true,
                                            "trailingTrivia": [
                                                {
                                                    "kind": "NewLineTrivia",
                                                    "text": "\r\n"
                                                }
                                            ]
                                        }
                                    }
                                ],
                                "closeBraceToken": {
                                    "kind": "CloseBraceToken",
                                    "fullStart": 635,
                                    "fullEnd": 640,
                                    "start": 637,
                                    "end": 638,
                                    "fullWidth": 5,
                                    "width": 1,
                                    "text": "}",
                                    "value": "}",
                                    "valueText": "}",
                                    "hasLeadingTrivia": true,
                                    "hasTrailingTrivia": true,
                                    "hasTrailingNewLine": true,
                                    "leadingTrivia": [
                                        {
                                            "kind": "WhitespaceTrivia",
                                            "text": "  "
                                        }
                                    ],
                                    "trailingTrivia": [
                                        {
                                            "kind": "NewLineTrivia",
                                            "text": "\r\n"
                                        }
                                    ]
                                }
                            }
                        },
                        {
                            "kind": "VariableStatement",
                            "fullStart": 640,
                            "fullEnd": 678,
                            "start": 644,
                            "end": 676,
                            "fullWidth": 38,
                            "width": 32,
                            "modifiers": [],
                            "variableDeclaration": {
                                "kind": "VariableDeclaration",
                                "fullStart": 640,
                                "fullEnd": 675,
                                "start": 644,
                                "end": 675,
                                "fullWidth": 35,
                                "width": 31,
                                "varKeyword": {
                                    "kind": "VarKeyword",
                                    "fullStart": 640,
                                    "fullEnd": 648,
                                    "start": 644,
                                    "end": 647,
                                    "fullWidth": 8,
                                    "width": 3,
                                    "text": "var",
                                    "value": "var",
                                    "valueText": "var",
                                    "hasLeadingTrivia": true,
                                    "hasLeadingNewLine": true,
                                    "hasTrailingTrivia": true,
                                    "leadingTrivia": [
                                        {
                                            "kind": "NewLineTrivia",
                                            "text": "\r\n"
                                        },
                                        {
                                            "kind": "WhitespaceTrivia",
                                            "text": "  "
                                        }
                                    ],
                                    "trailingTrivia": [
                                        {
                                            "kind": "WhitespaceTrivia",
                                            "text": " "
                                        }
                                    ]
                                },
                                "variableDeclarators": [
                                    {
                                        "kind": "VariableDeclarator",
                                        "fullStart": 648,
                                        "fullEnd": 675,
                                        "start": 648,
                                        "end": 675,
                                        "fullWidth": 27,
<<<<<<< HEAD
                                        "width": 27,
                                        "identifier": {
=======
                                        "propertyName": {
>>>>>>> 85e84683
                                            "kind": "IdentifierName",
                                            "fullStart": 648,
                                            "fullEnd": 652,
                                            "start": 648,
                                            "end": 651,
                                            "fullWidth": 4,
                                            "width": 3,
                                            "text": "arr",
                                            "value": "arr",
                                            "valueText": "arr",
                                            "hasTrailingTrivia": true,
                                            "trailingTrivia": [
                                                {
                                                    "kind": "WhitespaceTrivia",
                                                    "text": " "
                                                }
                                            ]
                                        },
                                        "equalsValueClause": {
                                            "kind": "EqualsValueClause",
                                            "fullStart": 652,
                                            "fullEnd": 675,
                                            "start": 652,
                                            "end": 675,
                                            "fullWidth": 23,
                                            "width": 23,
                                            "equalsToken": {
                                                "kind": "EqualsToken",
                                                "fullStart": 652,
                                                "fullEnd": 654,
                                                "start": 652,
                                                "end": 653,
                                                "fullWidth": 2,
                                                "width": 1,
                                                "text": "=",
                                                "value": "=",
                                                "valueText": "=",
                                                "hasTrailingTrivia": true,
                                                "trailingTrivia": [
                                                    {
                                                        "kind": "WhitespaceTrivia",
                                                        "text": " "
                                                    }
                                                ]
                                            },
                                            "value": {
                                                "kind": "ArrayLiteralExpression",
                                                "fullStart": 654,
                                                "fullEnd": 675,
                                                "start": 654,
                                                "end": 675,
                                                "fullWidth": 21,
                                                "width": 21,
                                                "openBracketToken": {
                                                    "kind": "OpenBracketToken",
                                                    "fullStart": 654,
                                                    "fullEnd": 655,
                                                    "start": 654,
                                                    "end": 655,
                                                    "fullWidth": 1,
                                                    "width": 1,
                                                    "text": "[",
                                                    "value": "[",
                                                    "valueText": "["
                                                },
                                                "expressions": [
                                                    {
                                                        "kind": "NumericLiteral",
                                                        "fullStart": 655,
                                                        "fullEnd": 656,
                                                        "start": 655,
                                                        "end": 656,
                                                        "fullWidth": 1,
                                                        "width": 1,
                                                        "text": "0",
                                                        "value": 0,
                                                        "valueText": "0"
                                                    },
                                                    {
                                                        "kind": "CommaToken",
                                                        "fullStart": 656,
                                                        "fullEnd": 657,
                                                        "start": 656,
                                                        "end": 657,
                                                        "fullWidth": 1,
                                                        "width": 1,
                                                        "text": ",",
                                                        "value": ",",
                                                        "valueText": ","
                                                    },
                                                    {
                                                        "kind": "NumericLiteral",
                                                        "fullStart": 657,
                                                        "fullEnd": 658,
                                                        "start": 657,
                                                        "end": 658,
                                                        "fullWidth": 1,
                                                        "width": 1,
                                                        "text": "1",
                                                        "value": 1,
                                                        "valueText": "1"
                                                    },
                                                    {
                                                        "kind": "CommaToken",
                                                        "fullStart": 658,
                                                        "fullEnd": 659,
                                                        "start": 658,
                                                        "end": 659,
                                                        "fullWidth": 1,
                                                        "width": 1,
                                                        "text": ",",
                                                        "value": ",",
                                                        "valueText": ","
                                                    },
                                                    {
                                                        "kind": "NumericLiteral",
                                                        "fullStart": 659,
                                                        "fullEnd": 660,
                                                        "start": 659,
                                                        "end": 660,
                                                        "fullWidth": 1,
                                                        "width": 1,
                                                        "text": "2",
                                                        "value": 2,
                                                        "valueText": "2"
                                                    },
                                                    {
                                                        "kind": "CommaToken",
                                                        "fullStart": 660,
                                                        "fullEnd": 661,
                                                        "start": 660,
                                                        "end": 661,
                                                        "fullWidth": 1,
                                                        "width": 1,
                                                        "text": ",",
                                                        "value": ",",
                                                        "valueText": ","
                                                    },
                                                    {
                                                        "kind": "NumericLiteral",
                                                        "fullStart": 661,
                                                        "fullEnd": 662,
                                                        "start": 661,
                                                        "end": 662,
                                                        "fullWidth": 1,
                                                        "width": 1,
                                                        "text": "3",
                                                        "value": 3,
                                                        "valueText": "3"
                                                    },
                                                    {
                                                        "kind": "CommaToken",
                                                        "fullStart": 662,
                                                        "fullEnd": 663,
                                                        "start": 662,
                                                        "end": 663,
                                                        "fullWidth": 1,
                                                        "width": 1,
                                                        "text": ",",
                                                        "value": ",",
                                                        "valueText": ","
                                                    },
                                                    {
                                                        "kind": "NumericLiteral",
                                                        "fullStart": 663,
                                                        "fullEnd": 664,
                                                        "start": 663,
                                                        "end": 664,
                                                        "fullWidth": 1,
                                                        "width": 1,
                                                        "text": "4",
                                                        "value": 4,
                                                        "valueText": "4"
                                                    },
                                                    {
                                                        "kind": "CommaToken",
                                                        "fullStart": 664,
                                                        "fullEnd": 665,
                                                        "start": 664,
                                                        "end": 665,
                                                        "fullWidth": 1,
                                                        "width": 1,
                                                        "text": ",",
                                                        "value": ",",
                                                        "valueText": ","
                                                    },
                                                    {
                                                        "kind": "NumericLiteral",
                                                        "fullStart": 665,
                                                        "fullEnd": 666,
                                                        "start": 665,
                                                        "end": 666,
                                                        "fullWidth": 1,
                                                        "width": 1,
                                                        "text": "5",
                                                        "value": 5,
                                                        "valueText": "5"
                                                    },
                                                    {
                                                        "kind": "CommaToken",
                                                        "fullStart": 666,
                                                        "fullEnd": 667,
                                                        "start": 666,
                                                        "end": 667,
                                                        "fullWidth": 1,
                                                        "width": 1,
                                                        "text": ",",
                                                        "value": ",",
                                                        "valueText": ","
                                                    },
                                                    {
                                                        "kind": "NumericLiteral",
                                                        "fullStart": 667,
                                                        "fullEnd": 668,
                                                        "start": 667,
                                                        "end": 668,
                                                        "fullWidth": 1,
                                                        "width": 1,
                                                        "text": "6",
                                                        "value": 6,
                                                        "valueText": "6"
                                                    },
                                                    {
                                                        "kind": "CommaToken",
                                                        "fullStart": 668,
                                                        "fullEnd": 669,
                                                        "start": 668,
                                                        "end": 669,
                                                        "fullWidth": 1,
                                                        "width": 1,
                                                        "text": ",",
                                                        "value": ",",
                                                        "valueText": ","
                                                    },
                                                    {
                                                        "kind": "NumericLiteral",
                                                        "fullStart": 669,
                                                        "fullEnd": 670,
                                                        "start": 669,
                                                        "end": 670,
                                                        "fullWidth": 1,
                                                        "width": 1,
                                                        "text": "7",
                                                        "value": 7,
                                                        "valueText": "7"
                                                    },
                                                    {
                                                        "kind": "CommaToken",
                                                        "fullStart": 670,
                                                        "fullEnd": 671,
                                                        "start": 670,
                                                        "end": 671,
                                                        "fullWidth": 1,
                                                        "width": 1,
                                                        "text": ",",
                                                        "value": ",",
                                                        "valueText": ","
                                                    },
                                                    {
                                                        "kind": "NumericLiteral",
                                                        "fullStart": 671,
                                                        "fullEnd": 672,
                                                        "start": 671,
                                                        "end": 672,
                                                        "fullWidth": 1,
                                                        "width": 1,
                                                        "text": "8",
                                                        "value": 8,
                                                        "valueText": "8"
                                                    },
                                                    {
                                                        "kind": "CommaToken",
                                                        "fullStart": 672,
                                                        "fullEnd": 673,
                                                        "start": 672,
                                                        "end": 673,
                                                        "fullWidth": 1,
                                                        "width": 1,
                                                        "text": ",",
                                                        "value": ",",
                                                        "valueText": ","
                                                    },
                                                    {
                                                        "kind": "NumericLiteral",
                                                        "fullStart": 673,
                                                        "fullEnd": 674,
                                                        "start": 673,
                                                        "end": 674,
                                                        "fullWidth": 1,
                                                        "width": 1,
                                                        "text": "9",
                                                        "value": 9,
                                                        "valueText": "9"
                                                    }
                                                ],
                                                "closeBracketToken": {
                                                    "kind": "CloseBracketToken",
                                                    "fullStart": 674,
                                                    "fullEnd": 675,
                                                    "start": 674,
                                                    "end": 675,
                                                    "fullWidth": 1,
                                                    "width": 1,
                                                    "text": "]",
                                                    "value": "]",
                                                    "valueText": "]"
                                                }
                                            }
                                        }
                                    }
                                ]
                            },
                            "semicolonToken": {
                                "kind": "SemicolonToken",
                                "fullStart": 675,
                                "fullEnd": 678,
                                "start": 675,
                                "end": 676,
                                "fullWidth": 3,
                                "width": 1,
                                "text": ";",
                                "value": ";",
                                "valueText": ";",
                                "hasTrailingTrivia": true,
                                "hasTrailingNewLine": true,
                                "trailingTrivia": [
                                    {
                                        "kind": "NewLineTrivia",
                                        "text": "\r\n"
                                    }
                                ]
                            }
                        },
                        {
                            "kind": "ExpressionStatement",
                            "fullStart": 678,
                            "fullEnd": 696,
                            "start": 680,
                            "end": 694,
                            "fullWidth": 18,
                            "width": 14,
                            "expression": {
                                "kind": "AssignmentExpression",
                                "fullStart": 678,
                                "fullEnd": 693,
                                "start": 680,
                                "end": 693,
                                "fullWidth": 15,
                                "width": 13,
                                "left": {
                                    "kind": "ElementAccessExpression",
                                    "fullStart": 678,
                                    "fullEnd": 689,
                                    "start": 680,
                                    "end": 688,
                                    "fullWidth": 11,
                                    "width": 8,
                                    "expression": {
                                        "kind": "IdentifierName",
                                        "fullStart": 678,
                                        "fullEnd": 683,
                                        "start": 680,
                                        "end": 683,
                                        "fullWidth": 5,
                                        "width": 3,
                                        "text": "arr",
                                        "value": "arr",
                                        "valueText": "arr",
                                        "hasLeadingTrivia": true,
                                        "leadingTrivia": [
                                            {
                                                "kind": "WhitespaceTrivia",
                                                "text": "  "
                                            }
                                        ]
                                    },
                                    "openBracketToken": {
                                        "kind": "OpenBracketToken",
                                        "fullStart": 683,
                                        "fullEnd": 684,
                                        "start": 683,
                                        "end": 684,
                                        "fullWidth": 1,
                                        "width": 1,
                                        "text": "[",
                                        "value": "[",
                                        "valueText": "["
                                    },
                                    "argumentExpression": {
                                        "kind": "StringLiteral",
                                        "fullStart": 684,
                                        "fullEnd": 687,
                                        "start": 684,
                                        "end": 687,
                                        "fullWidth": 3,
                                        "width": 3,
                                        "text": "\"i\"",
                                        "value": "i",
                                        "valueText": "i"
                                    },
                                    "closeBracketToken": {
                                        "kind": "CloseBracketToken",
                                        "fullStart": 687,
                                        "fullEnd": 689,
                                        "start": 687,
                                        "end": 688,
                                        "fullWidth": 2,
                                        "width": 1,
                                        "text": "]",
                                        "value": "]",
                                        "valueText": "]",
                                        "hasTrailingTrivia": true,
                                        "trailingTrivia": [
                                            {
                                                "kind": "WhitespaceTrivia",
                                                "text": " "
                                            }
                                        ]
                                    }
                                },
                                "operatorToken": {
                                    "kind": "EqualsToken",
                                    "fullStart": 689,
                                    "fullEnd": 691,
                                    "start": 689,
                                    "end": 690,
                                    "fullWidth": 2,
                                    "width": 1,
                                    "text": "=",
                                    "value": "=",
                                    "valueText": "=",
                                    "hasTrailingTrivia": true,
                                    "trailingTrivia": [
                                        {
                                            "kind": "WhitespaceTrivia",
                                            "text": " "
                                        }
                                    ]
                                },
                                "right": {
                                    "kind": "NumericLiteral",
                                    "fullStart": 691,
                                    "fullEnd": 693,
                                    "start": 691,
                                    "end": 693,
                                    "fullWidth": 2,
                                    "width": 2,
                                    "text": "10",
                                    "value": 10,
                                    "valueText": "10"
                                }
                            },
                            "semicolonToken": {
                                "kind": "SemicolonToken",
                                "fullStart": 693,
                                "fullEnd": 696,
                                "start": 693,
                                "end": 694,
                                "fullWidth": 3,
                                "width": 1,
                                "text": ";",
                                "value": ";",
                                "valueText": ";",
                                "hasTrailingTrivia": true,
                                "hasTrailingNewLine": true,
                                "trailingTrivia": [
                                    {
                                        "kind": "NewLineTrivia",
                                        "text": "\r\n"
                                    }
                                ]
                            }
                        },
                        {
                            "kind": "ExpressionStatement",
                            "fullStart": 696,
                            "fullEnd": 715,
                            "start": 698,
                            "end": 713,
                            "fullWidth": 19,
                            "width": 15,
                            "expression": {
                                "kind": "AssignmentExpression",
                                "fullStart": 696,
                                "fullEnd": 712,
                                "start": 698,
                                "end": 712,
                                "fullWidth": 16,
                                "width": 14,
                                "left": {
                                    "kind": "ElementAccessExpression",
                                    "fullStart": 696,
                                    "fullEnd": 708,
                                    "start": 698,
                                    "end": 707,
                                    "fullWidth": 12,
                                    "width": 9,
                                    "expression": {
                                        "kind": "IdentifierName",
                                        "fullStart": 696,
                                        "fullEnd": 701,
                                        "start": 698,
                                        "end": 701,
                                        "fullWidth": 5,
                                        "width": 3,
                                        "text": "arr",
                                        "value": "arr",
                                        "valueText": "arr",
                                        "hasLeadingTrivia": true,
                                        "leadingTrivia": [
                                            {
                                                "kind": "WhitespaceTrivia",
                                                "text": "  "
                                            }
                                        ]
                                    },
                                    "openBracketToken": {
                                        "kind": "OpenBracketToken",
                                        "fullStart": 701,
                                        "fullEnd": 702,
                                        "start": 701,
                                        "end": 702,
                                        "fullWidth": 1,
                                        "width": 1,
                                        "text": "[",
                                        "value": "[",
                                        "valueText": "["
                                    },
                                    "argumentExpression": {
                                        "kind": "TrueKeyword",
                                        "fullStart": 702,
                                        "fullEnd": 706,
                                        "start": 702,
                                        "end": 706,
                                        "fullWidth": 4,
                                        "width": 4,
                                        "text": "true",
                                        "value": true,
                                        "valueText": "true"
                                    },
                                    "closeBracketToken": {
                                        "kind": "CloseBracketToken",
                                        "fullStart": 706,
                                        "fullEnd": 708,
                                        "start": 706,
                                        "end": 707,
                                        "fullWidth": 2,
                                        "width": 1,
                                        "text": "]",
                                        "value": "]",
                                        "valueText": "]",
                                        "hasTrailingTrivia": true,
                                        "trailingTrivia": [
                                            {
                                                "kind": "WhitespaceTrivia",
                                                "text": " "
                                            }
                                        ]
                                    }
                                },
                                "operatorToken": {
                                    "kind": "EqualsToken",
                                    "fullStart": 708,
                                    "fullEnd": 710,
                                    "start": 708,
                                    "end": 709,
                                    "fullWidth": 2,
                                    "width": 1,
                                    "text": "=",
                                    "value": "=",
                                    "valueText": "=",
                                    "hasTrailingTrivia": true,
                                    "trailingTrivia": [
                                        {
                                            "kind": "WhitespaceTrivia",
                                            "text": " "
                                        }
                                    ]
                                },
                                "right": {
                                    "kind": "NumericLiteral",
                                    "fullStart": 710,
                                    "fullEnd": 712,
                                    "start": 710,
                                    "end": 712,
                                    "fullWidth": 2,
                                    "width": 2,
                                    "text": "11",
                                    "value": 11,
                                    "valueText": "11"
                                }
                            },
                            "semicolonToken": {
                                "kind": "SemicolonToken",
                                "fullStart": 712,
                                "fullEnd": 715,
                                "start": 712,
                                "end": 713,
                                "fullWidth": 3,
                                "width": 1,
                                "text": ";",
                                "value": ";",
                                "valueText": ";",
                                "hasTrailingTrivia": true,
                                "hasTrailingNewLine": true,
                                "trailingTrivia": [
                                    {
                                        "kind": "NewLineTrivia",
                                        "text": "\r\n"
                                    }
                                ]
                            }
                        },
                        {
                            "kind": "IfStatement",
                            "fullStart": 715,
                            "fullEnd": 794,
                            "start": 721,
                            "end": 792,
                            "fullWidth": 79,
                            "width": 71,
                            "ifKeyword": {
                                "kind": "IfKeyword",
                                "fullStart": 715,
                                "fullEnd": 723,
                                "start": 721,
                                "end": 723,
                                "fullWidth": 8,
                                "width": 2,
                                "text": "if",
                                "value": "if",
                                "valueText": "if",
                                "hasLeadingTrivia": true,
                                "hasLeadingNewLine": true,
                                "leadingTrivia": [
                                    {
                                        "kind": "WhitespaceTrivia",
                                        "text": "  "
                                    },
                                    {
                                        "kind": "NewLineTrivia",
                                        "text": "\r\n"
                                    },
                                    {
                                        "kind": "WhitespaceTrivia",
                                        "text": "  "
                                    }
                                ]
                            },
                            "openParenToken": {
                                "kind": "OpenParenToken",
                                "fullStart": 723,
                                "fullEnd": 724,
                                "start": 723,
                                "end": 724,
                                "fullWidth": 1,
                                "width": 1,
                                "text": "(",
                                "value": "(",
                                "valueText": "("
                            },
                            "condition": {
                                "kind": "LogicalAndExpression",
                                "fullStart": 724,
                                "fullEnd": 772,
                                "start": 724,
                                "end": 772,
                                "fullWidth": 48,
                                "width": 48,
                                "left": {
                                    "kind": "EqualsExpression",
                                    "fullStart": 724,
                                    "fullEnd": 755,
                                    "start": 724,
                                    "end": 754,
                                    "fullWidth": 31,
                                    "width": 30,
                                    "left": {
                                        "kind": "InvocationExpression",
                                        "fullStart": 724,
                                        "fullEnd": 745,
                                        "start": 724,
                                        "end": 744,
                                        "fullWidth": 21,
                                        "width": 20,
                                        "expression": {
                                            "kind": "MemberAccessExpression",
                                            "fullStart": 724,
                                            "fullEnd": 732,
                                            "start": 724,
                                            "end": 732,
                                            "fullWidth": 8,
                                            "width": 8,
                                            "expression": {
                                                "kind": "IdentifierName",
                                                "fullStart": 724,
                                                "fullEnd": 727,
                                                "start": 724,
                                                "end": 727,
                                                "fullWidth": 3,
                                                "width": 3,
                                                "text": "arr",
                                                "value": "arr",
                                                "valueText": "arr"
                                            },
                                            "dotToken": {
                                                "kind": "DotToken",
                                                "fullStart": 727,
                                                "fullEnd": 728,
                                                "start": 727,
                                                "end": 728,
                                                "fullWidth": 1,
                                                "width": 1,
                                                "text": ".",
                                                "value": ".",
                                                "valueText": "."
                                            },
                                            "name": {
                                                "kind": "IdentifierName",
                                                "fullStart": 728,
                                                "fullEnd": 732,
                                                "start": 728,
                                                "end": 732,
                                                "fullWidth": 4,
                                                "width": 4,
                                                "text": "some",
                                                "value": "some",
                                                "valueText": "some"
                                            }
                                        },
                                        "argumentList": {
                                            "kind": "ArgumentList",
                                            "fullStart": 732,
                                            "fullEnd": 745,
                                            "start": 732,
                                            "end": 744,
                                            "fullWidth": 13,
                                            "width": 12,
                                            "openParenToken": {
                                                "kind": "OpenParenToken",
                                                "fullStart": 732,
                                                "fullEnd": 733,
                                                "start": 732,
                                                "end": 733,
                                                "fullWidth": 1,
                                                "width": 1,
                                                "text": "(",
                                                "value": "(",
                                                "valueText": "("
                                            },
                                            "arguments": [
                                                {
                                                    "kind": "IdentifierName",
                                                    "fullStart": 733,
                                                    "fullEnd": 743,
                                                    "start": 733,
                                                    "end": 743,
                                                    "fullWidth": 10,
                                                    "width": 10,
                                                    "text": "callbackfn",
                                                    "value": "callbackfn",
                                                    "valueText": "callbackfn"
                                                }
                                            ],
                                            "closeParenToken": {
                                                "kind": "CloseParenToken",
                                                "fullStart": 743,
                                                "fullEnd": 745,
                                                "start": 743,
                                                "end": 744,
                                                "fullWidth": 2,
                                                "width": 1,
                                                "text": ")",
                                                "value": ")",
                                                "valueText": ")",
                                                "hasTrailingTrivia": true,
                                                "trailingTrivia": [
                                                    {
                                                        "kind": "WhitespaceTrivia",
                                                        "text": " "
                                                    }
                                                ]
                                            }
                                        }
                                    },
                                    "operatorToken": {
                                        "kind": "EqualsEqualsEqualsToken",
                                        "fullStart": 745,
                                        "fullEnd": 749,
                                        "start": 745,
                                        "end": 748,
                                        "fullWidth": 4,
                                        "width": 3,
                                        "text": "===",
                                        "value": "===",
                                        "valueText": "===",
                                        "hasTrailingTrivia": true,
                                        "trailingTrivia": [
                                            {
                                                "kind": "WhitespaceTrivia",
                                                "text": " "
                                            }
                                        ]
                                    },
                                    "right": {
                                        "kind": "FalseKeyword",
                                        "fullStart": 749,
                                        "fullEnd": 755,
                                        "start": 749,
                                        "end": 754,
                                        "fullWidth": 6,
                                        "width": 5,
                                        "text": "false",
                                        "value": false,
                                        "valueText": "false",
                                        "hasTrailingTrivia": true,
                                        "trailingTrivia": [
                                            {
                                                "kind": "WhitespaceTrivia",
                                                "text": " "
                                            }
                                        ]
                                    }
                                },
                                "operatorToken": {
                                    "kind": "AmpersandAmpersandToken",
                                    "fullStart": 755,
                                    "fullEnd": 758,
                                    "start": 755,
                                    "end": 757,
                                    "fullWidth": 3,
                                    "width": 2,
                                    "text": "&&",
                                    "value": "&&",
                                    "valueText": "&&",
                                    "hasTrailingTrivia": true,
                                    "trailingTrivia": [
                                        {
                                            "kind": "WhitespaceTrivia",
                                            "text": " "
                                        }
                                    ]
                                },
                                "right": {
                                    "kind": "EqualsExpression",
                                    "fullStart": 758,
                                    "fullEnd": 772,
                                    "start": 758,
                                    "end": 772,
                                    "fullWidth": 14,
                                    "width": 14,
                                    "left": {
                                        "kind": "IdentifierName",
                                        "fullStart": 758,
                                        "fullEnd": 766,
                                        "start": 758,
                                        "end": 765,
                                        "fullWidth": 8,
                                        "width": 7,
                                        "text": "callCnt",
                                        "value": "callCnt",
                                        "valueText": "callCnt",
                                        "hasTrailingTrivia": true,
                                        "trailingTrivia": [
                                            {
                                                "kind": "WhitespaceTrivia",
                                                "text": " "
                                            }
                                        ]
                                    },
                                    "operatorToken": {
                                        "kind": "EqualsEqualsEqualsToken",
                                        "fullStart": 766,
                                        "fullEnd": 770,
                                        "start": 766,
                                        "end": 769,
                                        "fullWidth": 4,
                                        "width": 3,
                                        "text": "===",
                                        "value": "===",
                                        "valueText": "===",
                                        "hasTrailingTrivia": true,
                                        "trailingTrivia": [
                                            {
                                                "kind": "WhitespaceTrivia",
                                                "text": " "
                                            }
                                        ]
                                    },
                                    "right": {
                                        "kind": "NumericLiteral",
                                        "fullStart": 770,
                                        "fullEnd": 772,
                                        "start": 770,
                                        "end": 772,
                                        "fullWidth": 2,
                                        "width": 2,
                                        "text": "10",
                                        "value": 10,
                                        "valueText": "10"
                                    }
                                }
                            },
                            "closeParenToken": {
                                "kind": "CloseParenToken",
                                "fullStart": 772,
                                "fullEnd": 776,
                                "start": 772,
                                "end": 773,
                                "fullWidth": 4,
                                "width": 1,
                                "text": ")",
                                "value": ")",
                                "valueText": ")",
                                "hasTrailingTrivia": true,
                                "hasTrailingNewLine": true,
                                "trailingTrivia": [
                                    {
                                        "kind": "WhitespaceTrivia",
                                        "text": " "
                                    },
                                    {
                                        "kind": "NewLineTrivia",
                                        "text": "\r\n"
                                    }
                                ]
                            },
                            "statement": {
                                "kind": "ReturnStatement",
                                "fullStart": 776,
                                "fullEnd": 794,
                                "start": 780,
                                "end": 792,
                                "fullWidth": 18,
                                "width": 12,
                                "returnKeyword": {
                                    "kind": "ReturnKeyword",
                                    "fullStart": 776,
                                    "fullEnd": 787,
                                    "start": 780,
                                    "end": 786,
                                    "fullWidth": 11,
                                    "width": 6,
                                    "text": "return",
                                    "value": "return",
                                    "valueText": "return",
                                    "hasLeadingTrivia": true,
                                    "hasTrailingTrivia": true,
                                    "leadingTrivia": [
                                        {
                                            "kind": "WhitespaceTrivia",
                                            "text": "    "
                                        }
                                    ],
                                    "trailingTrivia": [
                                        {
                                            "kind": "WhitespaceTrivia",
                                            "text": " "
                                        }
                                    ]
                                },
                                "expression": {
                                    "kind": "TrueKeyword",
                                    "fullStart": 787,
                                    "fullEnd": 791,
                                    "start": 787,
                                    "end": 791,
                                    "fullWidth": 4,
                                    "width": 4,
                                    "text": "true",
                                    "value": true,
                                    "valueText": "true"
                                },
                                "semicolonToken": {
                                    "kind": "SemicolonToken",
                                    "fullStart": 791,
                                    "fullEnd": 794,
                                    "start": 791,
                                    "end": 792,
                                    "fullWidth": 3,
                                    "width": 1,
                                    "text": ";",
                                    "value": ";",
                                    "valueText": ";",
                                    "hasTrailingTrivia": true,
                                    "hasTrailingNewLine": true,
                                    "trailingTrivia": [
                                        {
                                            "kind": "NewLineTrivia",
                                            "text": "\r\n"
                                        }
                                    ]
                                }
                            }
                        }
                    ],
                    "closeBraceToken": {
                        "kind": "CloseBraceToken",
                        "fullStart": 794,
                        "fullEnd": 798,
                        "start": 795,
                        "end": 796,
                        "fullWidth": 4,
                        "width": 1,
                        "text": "}",
                        "value": "}",
                        "valueText": "}",
                        "hasLeadingTrivia": true,
                        "hasTrailingTrivia": true,
                        "hasTrailingNewLine": true,
                        "leadingTrivia": [
                            {
                                "kind": "WhitespaceTrivia",
                                "text": " "
                            }
                        ],
                        "trailingTrivia": [
                            {
                                "kind": "NewLineTrivia",
                                "text": "\r\n"
                            }
                        ]
                    }
                }
            },
            {
                "kind": "ExpressionStatement",
                "fullStart": 798,
                "fullEnd": 822,
                "start": 798,
                "end": 820,
                "fullWidth": 24,
                "width": 22,
                "expression": {
                    "kind": "InvocationExpression",
                    "fullStart": 798,
                    "fullEnd": 819,
                    "start": 798,
                    "end": 819,
                    "fullWidth": 21,
                    "width": 21,
                    "expression": {
                        "kind": "IdentifierName",
                        "fullStart": 798,
                        "fullEnd": 809,
                        "start": 798,
                        "end": 809,
                        "fullWidth": 11,
                        "width": 11,
                        "text": "runTestCase",
                        "value": "runTestCase",
                        "valueText": "runTestCase"
                    },
                    "argumentList": {
                        "kind": "ArgumentList",
                        "fullStart": 809,
                        "fullEnd": 819,
                        "start": 809,
                        "end": 819,
                        "fullWidth": 10,
                        "width": 10,
                        "openParenToken": {
                            "kind": "OpenParenToken",
                            "fullStart": 809,
                            "fullEnd": 810,
                            "start": 809,
                            "end": 810,
                            "fullWidth": 1,
                            "width": 1,
                            "text": "(",
                            "value": "(",
                            "valueText": "("
                        },
                        "arguments": [
                            {
                                "kind": "IdentifierName",
                                "fullStart": 810,
                                "fullEnd": 818,
                                "start": 810,
                                "end": 818,
                                "fullWidth": 8,
                                "width": 8,
                                "text": "testcase",
                                "value": "testcase",
                                "valueText": "testcase"
                            }
                        ],
                        "closeParenToken": {
                            "kind": "CloseParenToken",
                            "fullStart": 818,
                            "fullEnd": 819,
                            "start": 818,
                            "end": 819,
                            "fullWidth": 1,
                            "width": 1,
                            "text": ")",
                            "value": ")",
                            "valueText": ")"
                        }
                    }
                },
                "semicolonToken": {
                    "kind": "SemicolonToken",
                    "fullStart": 819,
                    "fullEnd": 822,
                    "start": 819,
                    "end": 820,
                    "fullWidth": 3,
                    "width": 1,
                    "text": ";",
                    "value": ";",
                    "valueText": ";",
                    "hasTrailingTrivia": true,
                    "hasTrailingNewLine": true,
                    "trailingTrivia": [
                        {
                            "kind": "NewLineTrivia",
                            "text": "\r\n"
                        }
                    ]
                }
            }
        ],
        "endOfFileToken": {
            "kind": "EndOfFileToken",
            "fullStart": 822,
            "fullEnd": 822,
            "start": 822,
            "end": 822,
            "fullWidth": 0,
            "width": 0,
            "text": ""
        }
    },
    "lineMap": {
        "lineStarts": [
            0,
            67,
            152,
            232,
            308,
            380,
            385,
            440,
            501,
            506,
            508,
            510,
            534,
            537,
            557,
            595,
            600,
            616,
            635,
            640,
            642,
            678,
            696,
            715,
            719,
            776,
            794,
            798,
            822
        ],
        "length": 822
    }
}<|MERGE_RESOLUTION|>--- conflicted
+++ resolved
@@ -258,12 +258,8 @@
                                         "start": 543,
                                         "end": 554,
                                         "fullWidth": 11,
-<<<<<<< HEAD
                                         "width": 11,
-                                        "identifier": {
-=======
                                         "propertyName": {
->>>>>>> 85e84683
                                             "kind": "IdentifierName",
                                             "fullStart": 543,
                                             "fullEnd": 551,
@@ -807,12 +803,8 @@
                                         "start": 648,
                                         "end": 675,
                                         "fullWidth": 27,
-<<<<<<< HEAD
                                         "width": 27,
-                                        "identifier": {
-=======
                                         "propertyName": {
->>>>>>> 85e84683
                                             "kind": "IdentifierName",
                                             "fullStart": 648,
                                             "fullEnd": 652,
