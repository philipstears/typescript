--- conflicted
+++ resolved
@@ -882,12 +882,8 @@
                                         "start": 770,
                                         "end": 789,
                                         "fullWidth": 19,
-<<<<<<< HEAD
                                         "width": 19,
-                                        "identifier": {
-=======
                                         "propertyName": {
->>>>>>> 85e84683
                                             "kind": "IdentifierName",
                                             "fullStart": 770,
                                             "fullEnd": 774,
@@ -1110,12 +1106,8 @@
                                         "start": 804,
                                         "end": 822,
                                         "fullWidth": 18,
-<<<<<<< HEAD
                                         "width": 18,
-                                        "identifier": {
-=======
                                         "propertyName": {
->>>>>>> 85e84683
                                             "kind": "IdentifierName",
                                             "fullStart": 804,
                                             "fullEnd": 818,
