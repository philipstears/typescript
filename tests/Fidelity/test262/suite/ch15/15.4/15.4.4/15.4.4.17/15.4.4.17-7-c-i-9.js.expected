--- conflicted
+++ resolved
@@ -252,12 +252,8 @@
                                         "start": 602,
                                         "end": 616,
                                         "fullWidth": 14,
-<<<<<<< HEAD
                                         "width": 14,
-                                        "identifier": {
-=======
                                         "propertyName": {
->>>>>>> 85e84683
                                             "kind": "IdentifierName",
                                             "fullStart": 602,
                                             "fullEnd": 609,
@@ -1026,12 +1022,8 @@
                                         "start": 805,
                                         "end": 825,
                                         "fullWidth": 20,
-<<<<<<< HEAD
                                         "width": 20,
-                                        "identifier": {
-=======
                                         "propertyName": {
->>>>>>> 85e84683
                                             "kind": "IdentifierName",
                                             "fullStart": 805,
                                             "fullEnd": 809,
