--- conflicted
+++ resolved
@@ -557,11 +557,8 @@
                                             "start": 678,
                                             "end": 681,
                                             "fullWidth": 3,
-<<<<<<< HEAD
                                             "width": 3,
-=======
                                             "modifiers": [],
->>>>>>> e3c38734
                                             "identifier": {
                                                 "kind": "IdentifierName",
                                                 "fullStart": 678,
@@ -601,11 +598,8 @@
                                             "start": 683,
                                             "end": 686,
                                             "fullWidth": 3,
-<<<<<<< HEAD
                                             "width": 3,
-=======
                                             "modifiers": [],
->>>>>>> e3c38734
                                             "identifier": {
                                                 "kind": "IdentifierName",
                                                 "fullStart": 683,
@@ -645,11 +639,8 @@
                                             "start": 688,
                                             "end": 691,
                                             "fullWidth": 3,
-<<<<<<< HEAD
                                             "width": 3,
-=======
                                             "modifiers": [],
->>>>>>> e3c38734
                                             "identifier": {
                                                 "kind": "IdentifierName",
                                                 "fullStart": 688,
