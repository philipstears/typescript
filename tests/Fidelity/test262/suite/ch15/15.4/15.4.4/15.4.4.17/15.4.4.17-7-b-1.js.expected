--- conflicted
+++ resolved
@@ -254,12 +254,8 @@
                                         "start": 583,
                                         "end": 594,
                                         "fullWidth": 11,
-<<<<<<< HEAD
                                         "width": 11,
-                                        "identifier": {
-=======
                                         "propertyName": {
->>>>>>> 85e84683
                                             "kind": "IdentifierName",
                                             "fullStart": 583,
                                             "fullEnd": 591,
@@ -807,12 +803,8 @@
                                         "start": 689,
                                         "end": 708,
                                         "fullWidth": 19,
-<<<<<<< HEAD
                                         "width": 19,
-                                        "identifier": {
-=======
                                         "propertyName": {
->>>>>>> 85e84683
                                             "kind": "IdentifierName",
                                             "fullStart": 689,
                                             "fullEnd": 693,
