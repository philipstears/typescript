{
    "isDeclaration": false,
    "languageVersion": "EcmaScript5",
    "parseOptions": {
        "allowAutomaticSemicolonInsertion": true
    },
    "sourceUnit": {
        "kind": "SourceUnit",
        "fullStart": 0,
        "fullEnd": 1180,
        "start": 623,
        "end": 1180,
        "fullWidth": 1180,
        "width": 557,
        "isIncrementallyUnusable": true,
        "moduleElements": [
            {
                "kind": "FunctionDeclaration",
                "fullStart": 0,
                "fullEnd": 1156,
                "start": 623,
                "end": 1154,
                "fullWidth": 1156,
                "width": 531,
                "isIncrementallyUnusable": true,
                "modifiers": [],
                "functionKeyword": {
                    "kind": "FunctionKeyword",
                    "fullStart": 0,
                    "fullEnd": 632,
                    "start": 623,
                    "end": 631,
                    "fullWidth": 632,
                    "width": 8,
                    "text": "function",
                    "value": "function",
                    "valueText": "function",
                    "hasLeadingTrivia": true,
                    "hasLeadingComment": true,
                    "hasLeadingNewLine": true,
                    "hasTrailingTrivia": true,
                    "leadingTrivia": [
                        {
                            "kind": "SingleLineCommentTrivia",
                            "text": "/// Copyright (c) 2012 Ecma International.  All rights reserved. "
                        },
                        {
                            "kind": "NewLineTrivia",
                            "text": "\r\n"
                        },
                        {
                            "kind": "SingleLineCommentTrivia",
                            "text": "/// Ecma International makes this code available under the terms and conditions set"
                        },
                        {
                            "kind": "NewLineTrivia",
                            "text": "\r\n"
                        },
                        {
                            "kind": "SingleLineCommentTrivia",
                            "text": "/// forth on http://hg.ecmascript.org/tests/test262/raw-file/tip/LICENSE (the "
                        },
                        {
                            "kind": "NewLineTrivia",
                            "text": "\r\n"
                        },
                        {
                            "kind": "SingleLineCommentTrivia",
                            "text": "/// \"Use Terms\").   Any redistribution of this code must retain the above "
                        },
                        {
                            "kind": "NewLineTrivia",
                            "text": "\r\n"
                        },
                        {
                            "kind": "SingleLineCommentTrivia",
                            "text": "/// copyright and this notice and otherwise comply with the Use Terms."
                        },
                        {
                            "kind": "NewLineTrivia",
                            "text": "\r\n"
                        },
                        {
                            "kind": "MultiLineCommentTrivia",
                            "text": "/**\r\n * @path ch15/15.4/15.4.4/15.4.4.17/15.4.4.17-7-c-i-20.js\r\n * @description Array.prototype.some - element to be retrieved is own accessor property without a get function that overrides an inherited accessor property on an Array\r\n */"
                        },
                        {
                            "kind": "NewLineTrivia",
                            "text": "\r\n"
                        },
                        {
                            "kind": "NewLineTrivia",
                            "text": "\r\n"
                        },
                        {
                            "kind": "NewLineTrivia",
                            "text": "\r\n"
                        }
                    ],
                    "trailingTrivia": [
                        {
                            "kind": "WhitespaceTrivia",
                            "text": " "
                        }
                    ]
                },
                "identifier": {
                    "kind": "IdentifierName",
                    "fullStart": 632,
                    "fullEnd": 640,
                    "start": 632,
                    "end": 640,
                    "fullWidth": 8,
                    "width": 8,
                    "text": "testcase",
                    "value": "testcase",
                    "valueText": "testcase"
                },
                "callSignature": {
                    "kind": "CallSignature",
                    "fullStart": 640,
                    "fullEnd": 643,
                    "start": 640,
                    "end": 642,
                    "fullWidth": 3,
                    "width": 2,
                    "parameterList": {
                        "kind": "ParameterList",
                        "fullStart": 640,
                        "fullEnd": 643,
                        "start": 640,
                        "end": 642,
                        "fullWidth": 3,
                        "width": 2,
                        "openParenToken": {
                            "kind": "OpenParenToken",
                            "fullStart": 640,
                            "fullEnd": 641,
                            "start": 640,
                            "end": 641,
                            "fullWidth": 1,
                            "width": 1,
                            "text": "(",
                            "value": "(",
                            "valueText": "("
                        },
                        "parameters": [],
                        "closeParenToken": {
                            "kind": "CloseParenToken",
                            "fullStart": 641,
                            "fullEnd": 643,
                            "start": 641,
                            "end": 642,
                            "fullWidth": 2,
                            "width": 1,
                            "text": ")",
                            "value": ")",
                            "valueText": ")",
                            "hasTrailingTrivia": true,
                            "trailingTrivia": [
                                {
                                    "kind": "WhitespaceTrivia",
                                    "text": " "
                                }
                            ]
                        }
                    }
                },
                "block": {
                    "kind": "Block",
                    "fullStart": 643,
                    "fullEnd": 1156,
                    "start": 643,
                    "end": 1154,
                    "fullWidth": 513,
                    "width": 511,
                    "isIncrementallyUnusable": true,
                    "openBraceToken": {
                        "kind": "OpenBraceToken",
                        "fullStart": 643,
                        "fullEnd": 646,
                        "start": 643,
                        "end": 644,
                        "fullWidth": 3,
                        "width": 1,
                        "text": "{",
                        "value": "{",
                        "valueText": "{",
                        "hasTrailingTrivia": true,
                        "hasTrailingNewLine": true,
                        "trailingTrivia": [
                            {
                                "kind": "NewLineTrivia",
                                "text": "\r\n"
                            }
                        ]
                    },
                    "statements": [
                        {
                            "kind": "FunctionDeclaration",
                            "fullStart": 646,
                            "fullEnd": 829,
                            "start": 656,
                            "end": 827,
                            "fullWidth": 183,
                            "width": 171,
                            "modifiers": [],
                            "functionKeyword": {
                                "kind": "FunctionKeyword",
                                "fullStart": 646,
                                "fullEnd": 665,
                                "start": 656,
                                "end": 664,
                                "fullWidth": 19,
                                "width": 8,
                                "text": "function",
                                "value": "function",
                                "valueText": "function",
                                "hasLeadingTrivia": true,
                                "hasLeadingNewLine": true,
                                "hasTrailingTrivia": true,
                                "leadingTrivia": [
                                    {
                                        "kind": "NewLineTrivia",
                                        "text": "\r\n"
                                    },
                                    {
                                        "kind": "WhitespaceTrivia",
                                        "text": "        "
                                    }
                                ],
                                "trailingTrivia": [
                                    {
                                        "kind": "WhitespaceTrivia",
                                        "text": " "
                                    }
                                ]
                            },
                            "identifier": {
                                "kind": "IdentifierName",
                                "fullStart": 665,
                                "fullEnd": 675,
                                "start": 665,
                                "end": 675,
                                "fullWidth": 10,
                                "width": 10,
                                "text": "callbackfn",
                                "value": "callbackfn",
                                "valueText": "callbackfn"
                            },
                            "callSignature": {
                                "kind": "CallSignature",
                                "fullStart": 675,
                                "fullEnd": 691,
                                "start": 675,
                                "end": 690,
                                "fullWidth": 16,
                                "width": 15,
                                "parameterList": {
                                    "kind": "ParameterList",
                                    "fullStart": 675,
                                    "fullEnd": 691,
                                    "start": 675,
                                    "end": 690,
                                    "fullWidth": 16,
                                    "width": 15,
                                    "openParenToken": {
                                        "kind": "OpenParenToken",
                                        "fullStart": 675,
                                        "fullEnd": 676,
                                        "start": 675,
                                        "end": 676,
                                        "fullWidth": 1,
                                        "width": 1,
                                        "text": "(",
                                        "value": "(",
                                        "valueText": "("
                                    },
                                    "parameters": [
                                        {
                                            "kind": "Parameter",
                                            "fullStart": 676,
                                            "fullEnd": 679,
                                            "start": 676,
                                            "end": 679,
                                            "fullWidth": 3,
                                            "width": 3,
                                            "modifiers": [],
                                            "identifier": {
                                                "kind": "IdentifierName",
                                                "fullStart": 676,
                                                "fullEnd": 679,
                                                "start": 676,
                                                "end": 679,
                                                "fullWidth": 3,
                                                "width": 3,
                                                "text": "val",
                                                "value": "val",
                                                "valueText": "val"
                                            }
                                        },
                                        {
                                            "kind": "CommaToken",
                                            "fullStart": 679,
                                            "fullEnd": 681,
                                            "start": 679,
                                            "end": 680,
                                            "fullWidth": 2,
                                            "width": 1,
                                            "text": ",",
                                            "value": ",",
                                            "valueText": ",",
                                            "hasTrailingTrivia": true,
                                            "trailingTrivia": [
                                                {
                                                    "kind": "WhitespaceTrivia",
                                                    "text": " "
                                                }
                                            ]
                                        },
                                        {
                                            "kind": "Parameter",
                                            "fullStart": 681,
                                            "fullEnd": 684,
                                            "start": 681,
                                            "end": 684,
                                            "fullWidth": 3,
                                            "width": 3,
                                            "modifiers": [],
                                            "identifier": {
                                                "kind": "IdentifierName",
                                                "fullStart": 681,
                                                "fullEnd": 684,
                                                "start": 681,
                                                "end": 684,
                                                "fullWidth": 3,
                                                "width": 3,
                                                "text": "idx",
                                                "value": "idx",
                                                "valueText": "idx"
                                            }
                                        },
                                        {
                                            "kind": "CommaToken",
                                            "fullStart": 684,
                                            "fullEnd": 686,
                                            "start": 684,
                                            "end": 685,
                                            "fullWidth": 2,
                                            "width": 1,
                                            "text": ",",
                                            "value": ",",
                                            "valueText": ",",
                                            "hasTrailingTrivia": true,
                                            "trailingTrivia": [
                                                {
                                                    "kind": "WhitespaceTrivia",
                                                    "text": " "
                                                }
                                            ]
                                        },
                                        {
                                            "kind": "Parameter",
                                            "fullStart": 686,
                                            "fullEnd": 689,
                                            "start": 686,
                                            "end": 689,
                                            "fullWidth": 3,
                                            "width": 3,
                                            "modifiers": [],
                                            "identifier": {
                                                "kind": "IdentifierName",
                                                "fullStart": 686,
                                                "fullEnd": 689,
                                                "start": 686,
                                                "end": 689,
                                                "fullWidth": 3,
                                                "width": 3,
                                                "text": "obj",
                                                "value": "obj",
                                                "valueText": "obj"
                                            }
                                        }
                                    ],
                                    "closeParenToken": {
                                        "kind": "CloseParenToken",
                                        "fullStart": 689,
                                        "fullEnd": 691,
                                        "start": 689,
                                        "end": 690,
                                        "fullWidth": 2,
                                        "width": 1,
                                        "text": ")",
                                        "value": ")",
                                        "valueText": ")",
                                        "hasTrailingTrivia": true,
                                        "trailingTrivia": [
                                            {
                                                "kind": "WhitespaceTrivia",
                                                "text": " "
                                            }
                                        ]
                                    }
                                }
                            },
                            "block": {
                                "kind": "Block",
                                "fullStart": 691,
                                "fullEnd": 829,
                                "start": 691,
                                "end": 827,
                                "fullWidth": 138,
                                "width": 136,
                                "openBraceToken": {
                                    "kind": "OpenBraceToken",
                                    "fullStart": 691,
                                    "fullEnd": 694,
                                    "start": 691,
                                    "end": 692,
                                    "fullWidth": 3,
                                    "width": 1,
                                    "text": "{",
                                    "value": "{",
                                    "valueText": "{",
                                    "hasTrailingTrivia": true,
                                    "hasTrailingNewLine": true,
                                    "trailingTrivia": [
                                        {
                                            "kind": "NewLineTrivia",
                                            "text": "\r\n"
                                        }
                                    ]
                                },
                                "statements": [
                                    {
                                        "kind": "IfStatement",
                                        "fullStart": 694,
                                        "fullEnd": 791,
                                        "start": 706,
                                        "end": 789,
                                        "fullWidth": 97,
                                        "width": 83,
                                        "ifKeyword": {
                                            "kind": "IfKeyword",
                                            "fullStart": 694,
                                            "fullEnd": 709,
                                            "start": 706,
                                            "end": 708,
                                            "fullWidth": 15,
                                            "width": 2,
                                            "text": "if",
                                            "value": "if",
                                            "valueText": "if",
                                            "hasLeadingTrivia": true,
                                            "hasTrailingTrivia": true,
                                            "leadingTrivia": [
                                                {
                                                    "kind": "WhitespaceTrivia",
                                                    "text": "            "
                                                }
                                            ],
                                            "trailingTrivia": [
                                                {
                                                    "kind": "WhitespaceTrivia",
                                                    "text": " "
                                                }
                                            ]
                                        },
                                        "openParenToken": {
                                            "kind": "OpenParenToken",
                                            "fullStart": 709,
                                            "fullEnd": 710,
                                            "start": 709,
                                            "end": 710,
                                            "fullWidth": 1,
                                            "width": 1,
                                            "text": "(",
                                            "value": "(",
                                            "valueText": "("
                                        },
                                        "condition": {
                                            "kind": "EqualsExpression",
                                            "fullStart": 710,
                                            "fullEnd": 719,
                                            "start": 710,
                                            "end": 719,
                                            "fullWidth": 9,
                                            "width": 9,
                                            "left": {
                                                "kind": "IdentifierName",
                                                "fullStart": 710,
                                                "fullEnd": 714,
                                                "start": 710,
                                                "end": 713,
                                                "fullWidth": 4,
                                                "width": 3,
                                                "text": "idx",
                                                "value": "idx",
                                                "valueText": "idx",
                                                "hasTrailingTrivia": true,
                                                "trailingTrivia": [
                                                    {
                                                        "kind": "WhitespaceTrivia",
                                                        "text": " "
                                                    }
                                                ]
                                            },
                                            "operatorToken": {
                                                "kind": "EqualsEqualsEqualsToken",
                                                "fullStart": 714,
                                                "fullEnd": 718,
                                                "start": 714,
                                                "end": 717,
                                                "fullWidth": 4,
                                                "width": 3,
                                                "text": "===",
                                                "value": "===",
                                                "valueText": "===",
                                                "hasTrailingTrivia": true,
                                                "trailingTrivia": [
                                                    {
                                                        "kind": "WhitespaceTrivia",
                                                        "text": " "
                                                    }
                                                ]
                                            },
                                            "right": {
                                                "kind": "NumericLiteral",
                                                "fullStart": 718,
                                                "fullEnd": 719,
                                                "start": 718,
                                                "end": 719,
                                                "fullWidth": 1,
                                                "width": 1,
                                                "text": "0",
                                                "value": 0,
                                                "valueText": "0"
                                            }
                                        },
                                        "closeParenToken": {
                                            "kind": "CloseParenToken",
                                            "fullStart": 719,
                                            "fullEnd": 721,
                                            "start": 719,
                                            "end": 720,
                                            "fullWidth": 2,
                                            "width": 1,
                                            "text": ")",
                                            "value": ")",
                                            "valueText": ")",
                                            "hasTrailingTrivia": true,
                                            "trailingTrivia": [
                                                {
                                                    "kind": "WhitespaceTrivia",
                                                    "text": " "
                                                }
                                            ]
                                        },
                                        "statement": {
                                            "kind": "Block",
                                            "fullStart": 721,
                                            "fullEnd": 791,
                                            "start": 721,
                                            "end": 789,
                                            "fullWidth": 70,
                                            "width": 68,
                                            "openBraceToken": {
                                                "kind": "OpenBraceToken",
                                                "fullStart": 721,
                                                "fullEnd": 724,
                                                "start": 721,
                                                "end": 722,
                                                "fullWidth": 3,
                                                "width": 1,
                                                "text": "{",
                                                "value": "{",
                                                "valueText": "{",
                                                "hasTrailingTrivia": true,
                                                "hasTrailingNewLine": true,
                                                "trailingTrivia": [
                                                    {
                                                        "kind": "NewLineTrivia",
                                                        "text": "\r\n"
                                                    }
                                                ]
                                            },
                                            "statements": [
                                                {
                                                    "kind": "ReturnStatement",
                                                    "fullStart": 724,
                                                    "fullEnd": 776,
                                                    "start": 740,
                                                    "end": 774,
                                                    "fullWidth": 52,
                                                    "width": 34,
                                                    "returnKeyword": {
                                                        "kind": "ReturnKeyword",
                                                        "fullStart": 724,
                                                        "fullEnd": 747,
                                                        "start": 740,
                                                        "end": 746,
                                                        "fullWidth": 23,
                                                        "width": 6,
                                                        "text": "return",
                                                        "value": "return",
                                                        "valueText": "return",
                                                        "hasLeadingTrivia": true,
                                                        "hasTrailingTrivia": true,
                                                        "leadingTrivia": [
                                                            {
                                                                "kind": "WhitespaceTrivia",
                                                                "text": "                "
                                                            }
                                                        ],
                                                        "trailingTrivia": [
                                                            {
                                                                "kind": "WhitespaceTrivia",
                                                                "text": " "
                                                            }
                                                        ]
                                                    },
                                                    "expression": {
                                                        "kind": "EqualsExpression",
                                                        "fullStart": 747,
                                                        "fullEnd": 773,
                                                        "start": 747,
                                                        "end": 773,
                                                        "fullWidth": 26,
                                                        "width": 26,
                                                        "left": {
                                                            "kind": "TypeOfExpression",
                                                            "fullStart": 747,
                                                            "fullEnd": 758,
                                                            "start": 747,
                                                            "end": 757,
                                                            "fullWidth": 11,
                                                            "width": 10,
                                                            "typeOfKeyword": {
                                                                "kind": "TypeOfKeyword",
                                                                "fullStart": 747,
                                                                "fullEnd": 754,
                                                                "start": 747,
                                                                "end": 753,
                                                                "fullWidth": 7,
                                                                "width": 6,
                                                                "text": "typeof",
                                                                "value": "typeof",
                                                                "valueText": "typeof",
                                                                "hasTrailingTrivia": true,
                                                                "trailingTrivia": [
                                                                    {
                                                                        "kind": "WhitespaceTrivia",
                                                                        "text": " "
                                                                    }
                                                                ]
                                                            },
                                                            "expression": {
                                                                "kind": "IdentifierName",
                                                                "fullStart": 754,
                                                                "fullEnd": 758,
                                                                "start": 754,
                                                                "end": 757,
                                                                "fullWidth": 4,
                                                                "width": 3,
                                                                "text": "val",
                                                                "value": "val",
                                                                "valueText": "val",
                                                                "hasTrailingTrivia": true,
                                                                "trailingTrivia": [
                                                                    {
                                                                        "kind": "WhitespaceTrivia",
                                                                        "text": " "
                                                                    }
                                                                ]
                                                            }
                                                        },
                                                        "operatorToken": {
                                                            "kind": "EqualsEqualsEqualsToken",
                                                            "fullStart": 758,
                                                            "fullEnd": 762,
                                                            "start": 758,
                                                            "end": 761,
                                                            "fullWidth": 4,
                                                            "width": 3,
                                                            "text": "===",
                                                            "value": "===",
                                                            "valueText": "===",
                                                            "hasTrailingTrivia": true,
                                                            "trailingTrivia": [
                                                                {
                                                                    "kind": "WhitespaceTrivia",
                                                                    "text": " "
                                                                }
                                                            ]
                                                        },
                                                        "right": {
                                                            "kind": "StringLiteral",
                                                            "fullStart": 762,
                                                            "fullEnd": 773,
                                                            "start": 762,
                                                            "end": 773,
                                                            "fullWidth": 11,
                                                            "width": 11,
                                                            "text": "\"undefined\"",
                                                            "value": "undefined",
                                                            "valueText": "undefined"
                                                        }
                                                    },
                                                    "semicolonToken": {
                                                        "kind": "SemicolonToken",
                                                        "fullStart": 773,
                                                        "fullEnd": 776,
                                                        "start": 773,
                                                        "end": 774,
                                                        "fullWidth": 3,
                                                        "width": 1,
                                                        "text": ";",
                                                        "value": ";",
                                                        "valueText": ";",
                                                        "hasTrailingTrivia": true,
                                                        "hasTrailingNewLine": true,
                                                        "trailingTrivia": [
                                                            {
                                                                "kind": "NewLineTrivia",
                                                                "text": "\r\n"
                                                            }
                                                        ]
                                                    }
                                                }
                                            ],
                                            "closeBraceToken": {
                                                "kind": "CloseBraceToken",
                                                "fullStart": 776,
                                                "fullEnd": 791,
                                                "start": 788,
                                                "end": 789,
                                                "fullWidth": 15,
                                                "width": 1,
                                                "text": "}",
                                                "value": "}",
                                                "valueText": "}",
                                                "hasLeadingTrivia": true,
                                                "hasTrailingTrivia": true,
                                                "hasTrailingNewLine": true,
                                                "leadingTrivia": [
                                                    {
                                                        "kind": "WhitespaceTrivia",
                                                        "text": "            "
                                                    }
                                                ],
                                                "trailingTrivia": [
                                                    {
                                                        "kind": "NewLineTrivia",
                                                        "text": "\r\n"
                                                    }
                                                ]
                                            }
                                        }
                                    },
                                    {
                                        "kind": "ReturnStatement",
                                        "fullStart": 791,
                                        "fullEnd": 818,
                                        "start": 803,
                                        "end": 816,
                                        "fullWidth": 27,
                                        "width": 13,
                                        "returnKeyword": {
                                            "kind": "ReturnKeyword",
                                            "fullStart": 791,
                                            "fullEnd": 810,
                                            "start": 803,
                                            "end": 809,
                                            "fullWidth": 19,
                                            "width": 6,
                                            "text": "return",
                                            "value": "return",
                                            "valueText": "return",
                                            "hasLeadingTrivia": true,
                                            "hasTrailingTrivia": true,
                                            "leadingTrivia": [
                                                {
                                                    "kind": "WhitespaceTrivia",
                                                    "text": "            "
                                                }
                                            ],
                                            "trailingTrivia": [
                                                {
                                                    "kind": "WhitespaceTrivia",
                                                    "text": " "
                                                }
                                            ]
                                        },
                                        "expression": {
                                            "kind": "FalseKeyword",
                                            "fullStart": 810,
                                            "fullEnd": 815,
                                            "start": 810,
                                            "end": 815,
                                            "fullWidth": 5,
                                            "width": 5,
                                            "text": "false",
                                            "value": false,
                                            "valueText": "false"
                                        },
                                        "semicolonToken": {
                                            "kind": "SemicolonToken",
                                            "fullStart": 815,
                                            "fullEnd": 818,
                                            "start": 815,
                                            "end": 816,
                                            "fullWidth": 3,
                                            "width": 1,
                                            "text": ";",
                                            "value": ";",
                                            "valueText": ";",
                                            "hasTrailingTrivia": true,
                                            "hasTrailingNewLine": true,
                                            "trailingTrivia": [
                                                {
                                                    "kind": "NewLineTrivia",
                                                    "text": "\r\n"
                                                }
                                            ]
                                        }
                                    }
                                ],
                                "closeBraceToken": {
                                    "kind": "CloseBraceToken",
                                    "fullStart": 818,
                                    "fullEnd": 829,
                                    "start": 826,
                                    "end": 827,
                                    "fullWidth": 11,
                                    "width": 1,
                                    "text": "}",
                                    "value": "}",
                                    "valueText": "}",
                                    "hasLeadingTrivia": true,
                                    "hasTrailingTrivia": true,
                                    "hasTrailingNewLine": true,
                                    "leadingTrivia": [
                                        {
                                            "kind": "WhitespaceTrivia",
                                            "text": "        "
                                        }
                                    ],
                                    "trailingTrivia": [
                                        {
                                            "kind": "NewLineTrivia",
                                            "text": "\r\n"
                                        }
                                    ]
                                }
                            }
                        },
                        {
                            "kind": "VariableStatement",
                            "fullStart": 829,
                            "fullEnd": 854,
                            "start": 839,
                            "end": 852,
                            "fullWidth": 25,
                            "width": 13,
                            "modifiers": [],
                            "variableDeclaration": {
                                "kind": "VariableDeclaration",
                                "fullStart": 829,
                                "fullEnd": 851,
                                "start": 839,
                                "end": 851,
                                "fullWidth": 22,
                                "width": 12,
                                "varKeyword": {
                                    "kind": "VarKeyword",
                                    "fullStart": 829,
                                    "fullEnd": 843,
                                    "start": 839,
                                    "end": 842,
                                    "fullWidth": 14,
                                    "width": 3,
                                    "text": "var",
                                    "value": "var",
                                    "valueText": "var",
                                    "hasLeadingTrivia": true,
                                    "hasLeadingNewLine": true,
                                    "hasTrailingTrivia": true,
                                    "leadingTrivia": [
                                        {
                                            "kind": "NewLineTrivia",
                                            "text": "\r\n"
                                        },
                                        {
                                            "kind": "WhitespaceTrivia",
                                            "text": "        "
                                        }
                                    ],
                                    "trailingTrivia": [
                                        {
                                            "kind": "WhitespaceTrivia",
                                            "text": " "
                                        }
                                    ]
                                },
                                "variableDeclarators": [
                                    {
                                        "kind": "VariableDeclarator",
                                        "fullStart": 843,
                                        "fullEnd": 851,
                                        "start": 843,
                                        "end": 851,
                                        "fullWidth": 8,
<<<<<<< HEAD
                                        "width": 8,
                                        "identifier": {
=======
                                        "propertyName": {
>>>>>>> 85e84683
                                            "kind": "IdentifierName",
                                            "fullStart": 843,
                                            "fullEnd": 847,
                                            "start": 843,
                                            "end": 846,
                                            "fullWidth": 4,
                                            "width": 3,
                                            "text": "arr",
                                            "value": "arr",
                                            "valueText": "arr",
                                            "hasTrailingTrivia": true,
                                            "trailingTrivia": [
                                                {
                                                    "kind": "WhitespaceTrivia",
                                                    "text": " "
                                                }
                                            ]
                                        },
                                        "equalsValueClause": {
                                            "kind": "EqualsValueClause",
                                            "fullStart": 847,
                                            "fullEnd": 851,
                                            "start": 847,
                                            "end": 851,
                                            "fullWidth": 4,
                                            "width": 4,
                                            "equalsToken": {
                                                "kind": "EqualsToken",
                                                "fullStart": 847,
                                                "fullEnd": 849,
                                                "start": 847,
                                                "end": 848,
                                                "fullWidth": 2,
                                                "width": 1,
                                                "text": "=",
                                                "value": "=",
                                                "valueText": "=",
                                                "hasTrailingTrivia": true,
                                                "trailingTrivia": [
                                                    {
                                                        "kind": "WhitespaceTrivia",
                                                        "text": " "
                                                    }
                                                ]
                                            },
                                            "value": {
                                                "kind": "ArrayLiteralExpression",
                                                "fullStart": 849,
                                                "fullEnd": 851,
                                                "start": 849,
                                                "end": 851,
                                                "fullWidth": 2,
                                                "width": 2,
                                                "openBracketToken": {
                                                    "kind": "OpenBracketToken",
                                                    "fullStart": 849,
                                                    "fullEnd": 850,
                                                    "start": 849,
                                                    "end": 850,
                                                    "fullWidth": 1,
                                                    "width": 1,
                                                    "text": "[",
                                                    "value": "[",
                                                    "valueText": "["
                                                },
                                                "expressions": [],
                                                "closeBracketToken": {
                                                    "kind": "CloseBracketToken",
                                                    "fullStart": 850,
                                                    "fullEnd": 851,
                                                    "start": 850,
                                                    "end": 851,
                                                    "fullWidth": 1,
                                                    "width": 1,
                                                    "text": "]",
                                                    "value": "]",
                                                    "valueText": "]"
                                                }
                                            }
                                        }
                                    }
                                ]
                            },
                            "semicolonToken": {
                                "kind": "SemicolonToken",
                                "fullStart": 851,
                                "fullEnd": 854,
                                "start": 851,
                                "end": 852,
                                "fullWidth": 3,
                                "width": 1,
                                "text": ";",
                                "value": ";",
                                "valueText": ";",
                                "hasTrailingTrivia": true,
                                "hasTrailingNewLine": true,
                                "trailingTrivia": [
                                    {
                                        "kind": "NewLineTrivia",
                                        "text": "\r\n"
                                    }
                                ]
                            }
                        },
                        {
                            "kind": "ExpressionStatement",
                            "fullStart": 854,
                            "fullEnd": 979,
                            "start": 864,
                            "end": 977,
                            "fullWidth": 125,
                            "width": 113,
                            "isIncrementallyUnusable": true,
                            "expression": {
                                "kind": "InvocationExpression",
                                "fullStart": 854,
                                "fullEnd": 976,
                                "start": 864,
                                "end": 976,
                                "fullWidth": 122,
                                "width": 112,
                                "isIncrementallyUnusable": true,
                                "expression": {
                                    "kind": "MemberAccessExpression",
                                    "fullStart": 854,
                                    "fullEnd": 885,
                                    "start": 864,
                                    "end": 885,
                                    "fullWidth": 31,
                                    "width": 21,
                                    "expression": {
                                        "kind": "IdentifierName",
                                        "fullStart": 854,
                                        "fullEnd": 870,
                                        "start": 864,
                                        "end": 870,
                                        "fullWidth": 16,
                                        "width": 6,
                                        "text": "Object",
                                        "value": "Object",
                                        "valueText": "Object",
                                        "hasLeadingTrivia": true,
                                        "hasLeadingNewLine": true,
                                        "leadingTrivia": [
                                            {
                                                "kind": "NewLineTrivia",
                                                "text": "\r\n"
                                            },
                                            {
                                                "kind": "WhitespaceTrivia",
                                                "text": "        "
                                            }
                                        ]
                                    },
                                    "dotToken": {
                                        "kind": "DotToken",
                                        "fullStart": 870,
                                        "fullEnd": 871,
                                        "start": 870,
                                        "end": 871,
                                        "fullWidth": 1,
                                        "width": 1,
                                        "text": ".",
                                        "value": ".",
                                        "valueText": "."
                                    },
                                    "name": {
                                        "kind": "IdentifierName",
                                        "fullStart": 871,
                                        "fullEnd": 885,
                                        "start": 871,
                                        "end": 885,
                                        "fullWidth": 14,
                                        "width": 14,
                                        "text": "defineProperty",
                                        "value": "defineProperty",
                                        "valueText": "defineProperty"
                                    }
                                },
                                "argumentList": {
                                    "kind": "ArgumentList",
                                    "fullStart": 885,
                                    "fullEnd": 976,
                                    "start": 885,
                                    "end": 976,
                                    "fullWidth": 91,
                                    "width": 91,
                                    "isIncrementallyUnusable": true,
                                    "openParenToken": {
                                        "kind": "OpenParenToken",
                                        "fullStart": 885,
                                        "fullEnd": 886,
                                        "start": 885,
                                        "end": 886,
                                        "fullWidth": 1,
                                        "width": 1,
                                        "text": "(",
                                        "value": "(",
                                        "valueText": "("
                                    },
                                    "arguments": [
                                        {
                                            "kind": "IdentifierName",
                                            "fullStart": 886,
                                            "fullEnd": 889,
                                            "start": 886,
                                            "end": 889,
                                            "fullWidth": 3,
                                            "width": 3,
                                            "text": "arr",
                                            "value": "arr",
                                            "valueText": "arr"
                                        },
                                        {
                                            "kind": "CommaToken",
                                            "fullStart": 889,
                                            "fullEnd": 891,
                                            "start": 889,
                                            "end": 890,
                                            "fullWidth": 2,
                                            "width": 1,
                                            "text": ",",
                                            "value": ",",
                                            "valueText": ",",
                                            "hasTrailingTrivia": true,
                                            "trailingTrivia": [
                                                {
                                                    "kind": "WhitespaceTrivia",
                                                    "text": " "
                                                }
                                            ]
                                        },
                                        {
                                            "kind": "StringLiteral",
                                            "fullStart": 891,
                                            "fullEnd": 894,
                                            "start": 891,
                                            "end": 894,
                                            "fullWidth": 3,
                                            "width": 3,
                                            "text": "\"0\"",
                                            "value": "0",
                                            "valueText": "0"
                                        },
                                        {
                                            "kind": "CommaToken",
                                            "fullStart": 894,
                                            "fullEnd": 896,
                                            "start": 894,
                                            "end": 895,
                                            "fullWidth": 2,
                                            "width": 1,
                                            "text": ",",
                                            "value": ",",
                                            "valueText": ",",
                                            "hasTrailingTrivia": true,
                                            "trailingTrivia": [
                                                {
                                                    "kind": "WhitespaceTrivia",
                                                    "text": " "
                                                }
                                            ]
                                        },
                                        {
                                            "kind": "ObjectLiteralExpression",
                                            "fullStart": 896,
                                            "fullEnd": 975,
                                            "start": 896,
                                            "end": 975,
                                            "fullWidth": 79,
                                            "width": 79,
                                            "isIncrementallyUnusable": true,
                                            "openBraceToken": {
                                                "kind": "OpenBraceToken",
                                                "fullStart": 896,
                                                "fullEnd": 899,
                                                "start": 896,
                                                "end": 897,
                                                "fullWidth": 3,
                                                "width": 1,
                                                "text": "{",
                                                "value": "{",
                                                "valueText": "{",
                                                "hasTrailingTrivia": true,
                                                "hasTrailingNewLine": true,
                                                "trailingTrivia": [
                                                    {
                                                        "kind": "NewLineTrivia",
                                                        "text": "\r\n"
                                                    }
                                                ]
                                            },
                                            "propertyAssignments": [
                                                {
                                                    "kind": "SimplePropertyAssignment",
                                                    "fullStart": 899,
                                                    "fullEnd": 931,
                                                    "start": 911,
                                                    "end": 931,
                                                    "fullWidth": 32,
                                                    "width": 20,
                                                    "isIncrementallyUnusable": true,
                                                    "propertyName": {
                                                        "kind": "IdentifierName",
                                                        "fullStart": 899,
                                                        "fullEnd": 914,
                                                        "start": 911,
                                                        "end": 914,
                                                        "fullWidth": 15,
                                                        "width": 3,
                                                        "text": "set",
                                                        "value": "set",
                                                        "valueText": "set",
                                                        "hasLeadingTrivia": true,
                                                        "leadingTrivia": [
                                                            {
                                                                "kind": "WhitespaceTrivia",
                                                                "text": "            "
                                                            }
                                                        ]
                                                    },
                                                    "colonToken": {
                                                        "kind": "ColonToken",
                                                        "fullStart": 914,
                                                        "fullEnd": 916,
                                                        "start": 914,
                                                        "end": 915,
                                                        "fullWidth": 2,
                                                        "width": 1,
                                                        "text": ":",
                                                        "value": ":",
                                                        "valueText": ":",
                                                        "hasTrailingTrivia": true,
                                                        "trailingTrivia": [
                                                            {
                                                                "kind": "WhitespaceTrivia",
                                                                "text": " "
                                                            }
                                                        ]
                                                    },
                                                    "expression": {
                                                        "kind": "FunctionExpression",
                                                        "fullStart": 916,
                                                        "fullEnd": 931,
                                                        "start": 916,
                                                        "end": 931,
                                                        "fullWidth": 15,
                                                        "width": 15,
                                                        "functionKeyword": {
                                                            "kind": "FunctionKeyword",
                                                            "fullStart": 916,
                                                            "fullEnd": 925,
                                                            "start": 916,
                                                            "end": 924,
                                                            "fullWidth": 9,
                                                            "width": 8,
                                                            "text": "function",
                                                            "value": "function",
                                                            "valueText": "function",
                                                            "hasTrailingTrivia": true,
                                                            "trailingTrivia": [
                                                                {
                                                                    "kind": "WhitespaceTrivia",
                                                                    "text": " "
                                                                }
                                                            ]
                                                        },
                                                        "callSignature": {
                                                            "kind": "CallSignature",
                                                            "fullStart": 925,
                                                            "fullEnd": 928,
                                                            "start": 925,
                                                            "end": 927,
                                                            "fullWidth": 3,
                                                            "width": 2,
                                                            "parameterList": {
                                                                "kind": "ParameterList",
                                                                "fullStart": 925,
                                                                "fullEnd": 928,
                                                                "start": 925,
                                                                "end": 927,
                                                                "fullWidth": 3,
                                                                "width": 2,
                                                                "openParenToken": {
                                                                    "kind": "OpenParenToken",
                                                                    "fullStart": 925,
                                                                    "fullEnd": 926,
                                                                    "start": 925,
                                                                    "end": 926,
                                                                    "fullWidth": 1,
                                                                    "width": 1,
                                                                    "text": "(",
                                                                    "value": "(",
                                                                    "valueText": "("
                                                                },
                                                                "parameters": [],
                                                                "closeParenToken": {
                                                                    "kind": "CloseParenToken",
                                                                    "fullStart": 926,
                                                                    "fullEnd": 928,
                                                                    "start": 926,
                                                                    "end": 927,
                                                                    "fullWidth": 2,
                                                                    "width": 1,
                                                                    "text": ")",
                                                                    "value": ")",
                                                                    "valueText": ")",
                                                                    "hasTrailingTrivia": true,
                                                                    "trailingTrivia": [
                                                                        {
                                                                            "kind": "WhitespaceTrivia",
                                                                            "text": " "
                                                                        }
                                                                    ]
                                                                }
                                                            }
                                                        },
                                                        "block": {
                                                            "kind": "Block",
                                                            "fullStart": 928,
                                                            "fullEnd": 931,
                                                            "start": 928,
                                                            "end": 931,
                                                            "fullWidth": 3,
                                                            "width": 3,
                                                            "openBraceToken": {
                                                                "kind": "OpenBraceToken",
                                                                "fullStart": 928,
                                                                "fullEnd": 930,
                                                                "start": 928,
                                                                "end": 929,
                                                                "fullWidth": 2,
                                                                "width": 1,
                                                                "text": "{",
                                                                "value": "{",
                                                                "valueText": "{",
                                                                "hasTrailingTrivia": true,
                                                                "trailingTrivia": [
                                                                    {
                                                                        "kind": "WhitespaceTrivia",
                                                                        "text": " "
                                                                    }
                                                                ]
                                                            },
                                                            "statements": [],
                                                            "closeBraceToken": {
                                                                "kind": "CloseBraceToken",
                                                                "fullStart": 930,
                                                                "fullEnd": 931,
                                                                "start": 930,
                                                                "end": 931,
                                                                "fullWidth": 1,
                                                                "width": 1,
                                                                "text": "}",
                                                                "value": "}",
                                                                "valueText": "}"
                                                            }
                                                        }
                                                    }
                                                },
                                                {
                                                    "kind": "CommaToken",
                                                    "fullStart": 931,
                                                    "fullEnd": 934,
                                                    "start": 931,
                                                    "end": 932,
                                                    "fullWidth": 3,
                                                    "width": 1,
                                                    "text": ",",
                                                    "value": ",",
                                                    "valueText": ",",
                                                    "hasTrailingTrivia": true,
                                                    "hasTrailingNewLine": true,
                                                    "trailingTrivia": [
                                                        {
                                                            "kind": "NewLineTrivia",
                                                            "text": "\r\n"
                                                        }
                                                    ]
                                                },
                                                {
                                                    "kind": "SimplePropertyAssignment",
                                                    "fullStart": 934,
                                                    "fullEnd": 966,
                                                    "start": 946,
                                                    "end": 964,
                                                    "fullWidth": 32,
                                                    "width": 18,
                                                    "propertyName": {
                                                        "kind": "IdentifierName",
                                                        "fullStart": 934,
                                                        "fullEnd": 958,
                                                        "start": 946,
                                                        "end": 958,
                                                        "fullWidth": 24,
                                                        "width": 12,
                                                        "text": "configurable",
                                                        "value": "configurable",
                                                        "valueText": "configurable",
                                                        "hasLeadingTrivia": true,
                                                        "leadingTrivia": [
                                                            {
                                                                "kind": "WhitespaceTrivia",
                                                                "text": "            "
                                                            }
                                                        ]
                                                    },
                                                    "colonToken": {
                                                        "kind": "ColonToken",
                                                        "fullStart": 958,
                                                        "fullEnd": 960,
                                                        "start": 958,
                                                        "end": 959,
                                                        "fullWidth": 2,
                                                        "width": 1,
                                                        "text": ":",
                                                        "value": ":",
                                                        "valueText": ":",
                                                        "hasTrailingTrivia": true,
                                                        "trailingTrivia": [
                                                            {
                                                                "kind": "WhitespaceTrivia",
                                                                "text": " "
                                                            }
                                                        ]
                                                    },
                                                    "expression": {
                                                        "kind": "TrueKeyword",
                                                        "fullStart": 960,
                                                        "fullEnd": 966,
                                                        "start": 960,
                                                        "end": 964,
                                                        "fullWidth": 6,
                                                        "width": 4,
                                                        "text": "true",
                                                        "value": true,
                                                        "valueText": "true",
                                                        "hasTrailingTrivia": true,
                                                        "hasTrailingNewLine": true,
                                                        "trailingTrivia": [
                                                            {
                                                                "kind": "NewLineTrivia",
                                                                "text": "\r\n"
                                                            }
                                                        ]
                                                    }
                                                }
                                            ],
                                            "closeBraceToken": {
                                                "kind": "CloseBraceToken",
                                                "fullStart": 966,
                                                "fullEnd": 975,
                                                "start": 974,
                                                "end": 975,
                                                "fullWidth": 9,
                                                "width": 1,
                                                "text": "}",
                                                "value": "}",
                                                "valueText": "}",
                                                "hasLeadingTrivia": true,
                                                "leadingTrivia": [
                                                    {
                                                        "kind": "WhitespaceTrivia",
                                                        "text": "        "
                                                    }
                                                ]
                                            }
                                        }
                                    ],
                                    "closeParenToken": {
                                        "kind": "CloseParenToken",
                                        "fullStart": 975,
                                        "fullEnd": 976,
                                        "start": 975,
                                        "end": 976,
                                        "fullWidth": 1,
                                        "width": 1,
                                        "text": ")",
                                        "value": ")",
                                        "valueText": ")"
                                    }
                                }
                            },
                            "semicolonToken": {
                                "kind": "SemicolonToken",
                                "fullStart": 976,
                                "fullEnd": 979,
                                "start": 976,
                                "end": 977,
                                "fullWidth": 3,
                                "width": 1,
                                "text": ";",
                                "value": ";",
                                "valueText": ";",
                                "hasTrailingTrivia": true,
                                "hasTrailingNewLine": true,
                                "trailingTrivia": [
                                    {
                                        "kind": "NewLineTrivia",
                                        "text": "\r\n"
                                    }
                                ]
                            }
                        },
                        {
                            "kind": "TryStatement",
                            "fullStart": 979,
                            "fullEnd": 1149,
                            "start": 989,
                            "end": 1147,
                            "fullWidth": 170,
                            "width": 158,
                            "tryKeyword": {
                                "kind": "TryKeyword",
                                "fullStart": 979,
                                "fullEnd": 993,
                                "start": 989,
                                "end": 992,
                                "fullWidth": 14,
                                "width": 3,
                                "text": "try",
                                "value": "try",
                                "valueText": "try",
                                "hasLeadingTrivia": true,
                                "hasLeadingNewLine": true,
                                "hasTrailingTrivia": true,
                                "leadingTrivia": [
                                    {
                                        "kind": "NewLineTrivia",
                                        "text": "\r\n"
                                    },
                                    {
                                        "kind": "WhitespaceTrivia",
                                        "text": "        "
                                    }
                                ],
                                "trailingTrivia": [
                                    {
                                        "kind": "WhitespaceTrivia",
                                        "text": " "
                                    }
                                ]
                            },
                            "block": {
                                "kind": "Block",
                                "fullStart": 993,
                                "fullEnd": 1087,
                                "start": 993,
                                "end": 1086,
                                "fullWidth": 94,
                                "width": 93,
                                "openBraceToken": {
                                    "kind": "OpenBraceToken",
                                    "fullStart": 993,
                                    "fullEnd": 996,
                                    "start": 993,
                                    "end": 994,
                                    "fullWidth": 3,
                                    "width": 1,
                                    "text": "{",
                                    "value": "{",
                                    "valueText": "{",
                                    "hasTrailingTrivia": true,
                                    "hasTrailingNewLine": true,
                                    "trailingTrivia": [
                                        {
                                            "kind": "NewLineTrivia",
                                            "text": "\r\n"
                                        }
                                    ]
                                },
                                "statements": [
                                    {
                                        "kind": "ExpressionStatement",
                                        "fullStart": 996,
                                        "fullEnd": 1035,
                                        "start": 1008,
                                        "end": 1033,
                                        "fullWidth": 39,
                                        "width": 25,
                                        "expression": {
                                            "kind": "AssignmentExpression",
                                            "fullStart": 996,
                                            "fullEnd": 1032,
                                            "start": 1008,
                                            "end": 1032,
                                            "fullWidth": 36,
                                            "width": 24,
                                            "left": {
                                                "kind": "ElementAccessExpression",
                                                "fullStart": 996,
                                                "fullEnd": 1027,
                                                "start": 1008,
                                                "end": 1026,
                                                "fullWidth": 31,
                                                "width": 18,
                                                "expression": {
                                                    "kind": "MemberAccessExpression",
                                                    "fullStart": 996,
                                                    "fullEnd": 1023,
                                                    "start": 1008,
                                                    "end": 1023,
                                                    "fullWidth": 27,
                                                    "width": 15,
                                                    "expression": {
                                                        "kind": "IdentifierName",
                                                        "fullStart": 996,
                                                        "fullEnd": 1013,
                                                        "start": 1008,
                                                        "end": 1013,
                                                        "fullWidth": 17,
                                                        "width": 5,
                                                        "text": "Array",
                                                        "value": "Array",
                                                        "valueText": "Array",
                                                        "hasLeadingTrivia": true,
                                                        "leadingTrivia": [
                                                            {
                                                                "kind": "WhitespaceTrivia",
                                                                "text": "            "
                                                            }
                                                        ]
                                                    },
                                                    "dotToken": {
                                                        "kind": "DotToken",
                                                        "fullStart": 1013,
                                                        "fullEnd": 1014,
                                                        "start": 1013,
                                                        "end": 1014,
                                                        "fullWidth": 1,
                                                        "width": 1,
                                                        "text": ".",
                                                        "value": ".",
                                                        "valueText": "."
                                                    },
                                                    "name": {
                                                        "kind": "IdentifierName",
                                                        "fullStart": 1014,
                                                        "fullEnd": 1023,
                                                        "start": 1014,
                                                        "end": 1023,
                                                        "fullWidth": 9,
                                                        "width": 9,
                                                        "text": "prototype",
                                                        "value": "prototype",
                                                        "valueText": "prototype"
                                                    }
                                                },
                                                "openBracketToken": {
                                                    "kind": "OpenBracketToken",
                                                    "fullStart": 1023,
                                                    "fullEnd": 1024,
                                                    "start": 1023,
                                                    "end": 1024,
                                                    "fullWidth": 1,
                                                    "width": 1,
                                                    "text": "[",
                                                    "value": "[",
                                                    "valueText": "["
                                                },
                                                "argumentExpression": {
                                                    "kind": "NumericLiteral",
                                                    "fullStart": 1024,
                                                    "fullEnd": 1025,
                                                    "start": 1024,
                                                    "end": 1025,
                                                    "fullWidth": 1,
                                                    "width": 1,
                                                    "text": "0",
                                                    "value": 0,
                                                    "valueText": "0"
                                                },
                                                "closeBracketToken": {
                                                    "kind": "CloseBracketToken",
                                                    "fullStart": 1025,
                                                    "fullEnd": 1027,
                                                    "start": 1025,
                                                    "end": 1026,
                                                    "fullWidth": 2,
                                                    "width": 1,
                                                    "text": "]",
                                                    "value": "]",
                                                    "valueText": "]",
                                                    "hasTrailingTrivia": true,
                                                    "trailingTrivia": [
                                                        {
                                                            "kind": "WhitespaceTrivia",
                                                            "text": " "
                                                        }
                                                    ]
                                                }
                                            },
                                            "operatorToken": {
                                                "kind": "EqualsToken",
                                                "fullStart": 1027,
                                                "fullEnd": 1029,
                                                "start": 1027,
                                                "end": 1028,
                                                "fullWidth": 2,
                                                "width": 1,
                                                "text": "=",
                                                "value": "=",
                                                "valueText": "=",
                                                "hasTrailingTrivia": true,
                                                "trailingTrivia": [
                                                    {
                                                        "kind": "WhitespaceTrivia",
                                                        "text": " "
                                                    }
                                                ]
                                            },
                                            "right": {
                                                "kind": "NumericLiteral",
                                                "fullStart": 1029,
                                                "fullEnd": 1032,
                                                "start": 1029,
                                                "end": 1032,
                                                "fullWidth": 3,
                                                "width": 3,
                                                "text": "100",
                                                "value": 100,
                                                "valueText": "100"
                                            }
                                        },
                                        "semicolonToken": {
                                            "kind": "SemicolonToken",
                                            "fullStart": 1032,
                                            "fullEnd": 1035,
                                            "start": 1032,
                                            "end": 1033,
                                            "fullWidth": 3,
                                            "width": 1,
                                            "text": ";",
                                            "value": ";",
                                            "valueText": ";",
                                            "hasTrailingTrivia": true,
                                            "hasTrailingNewLine": true,
                                            "trailingTrivia": [
                                                {
                                                    "kind": "NewLineTrivia",
                                                    "text": "\r\n"
                                                }
                                            ]
                                        }
                                    },
                                    {
                                        "kind": "ReturnStatement",
                                        "fullStart": 1035,
                                        "fullEnd": 1077,
                                        "start": 1047,
                                        "end": 1075,
                                        "fullWidth": 42,
                                        "width": 28,
                                        "returnKeyword": {
                                            "kind": "ReturnKeyword",
                                            "fullStart": 1035,
                                            "fullEnd": 1054,
                                            "start": 1047,
                                            "end": 1053,
                                            "fullWidth": 19,
                                            "width": 6,
                                            "text": "return",
                                            "value": "return",
                                            "valueText": "return",
                                            "hasLeadingTrivia": true,
                                            "hasTrailingTrivia": true,
                                            "leadingTrivia": [
                                                {
                                                    "kind": "WhitespaceTrivia",
                                                    "text": "            "
                                                }
                                            ],
                                            "trailingTrivia": [
                                                {
                                                    "kind": "WhitespaceTrivia",
                                                    "text": " "
                                                }
                                            ]
                                        },
                                        "expression": {
                                            "kind": "InvocationExpression",
                                            "fullStart": 1054,
                                            "fullEnd": 1074,
                                            "start": 1054,
                                            "end": 1074,
                                            "fullWidth": 20,
                                            "width": 20,
                                            "expression": {
                                                "kind": "MemberAccessExpression",
                                                "fullStart": 1054,
                                                "fullEnd": 1062,
                                                "start": 1054,
                                                "end": 1062,
                                                "fullWidth": 8,
                                                "width": 8,
                                                "expression": {
                                                    "kind": "IdentifierName",
                                                    "fullStart": 1054,
                                                    "fullEnd": 1057,
                                                    "start": 1054,
                                                    "end": 1057,
                                                    "fullWidth": 3,
                                                    "width": 3,
                                                    "text": "arr",
                                                    "value": "arr",
                                                    "valueText": "arr"
                                                },
                                                "dotToken": {
                                                    "kind": "DotToken",
                                                    "fullStart": 1057,
                                                    "fullEnd": 1058,
                                                    "start": 1057,
                                                    "end": 1058,
                                                    "fullWidth": 1,
                                                    "width": 1,
                                                    "text": ".",
                                                    "value": ".",
                                                    "valueText": "."
                                                },
                                                "name": {
                                                    "kind": "IdentifierName",
                                                    "fullStart": 1058,
                                                    "fullEnd": 1062,
                                                    "start": 1058,
                                                    "end": 1062,
                                                    "fullWidth": 4,
                                                    "width": 4,
                                                    "text": "some",
                                                    "value": "some",
                                                    "valueText": "some"
                                                }
                                            },
                                            "argumentList": {
                                                "kind": "ArgumentList",
                                                "fullStart": 1062,
                                                "fullEnd": 1074,
                                                "start": 1062,
                                                "end": 1074,
                                                "fullWidth": 12,
                                                "width": 12,
                                                "openParenToken": {
                                                    "kind": "OpenParenToken",
                                                    "fullStart": 1062,
                                                    "fullEnd": 1063,
                                                    "start": 1062,
                                                    "end": 1063,
                                                    "fullWidth": 1,
                                                    "width": 1,
                                                    "text": "(",
                                                    "value": "(",
                                                    "valueText": "("
                                                },
                                                "arguments": [
                                                    {
                                                        "kind": "IdentifierName",
                                                        "fullStart": 1063,
                                                        "fullEnd": 1073,
                                                        "start": 1063,
                                                        "end": 1073,
                                                        "fullWidth": 10,
                                                        "width": 10,
                                                        "text": "callbackfn",
                                                        "value": "callbackfn",
                                                        "valueText": "callbackfn"
                                                    }
                                                ],
                                                "closeParenToken": {
                                                    "kind": "CloseParenToken",
                                                    "fullStart": 1073,
                                                    "fullEnd": 1074,
                                                    "start": 1073,
                                                    "end": 1074,
                                                    "fullWidth": 1,
                                                    "width": 1,
                                                    "text": ")",
                                                    "value": ")",
                                                    "valueText": ")"
                                                }
                                            }
                                        },
                                        "semicolonToken": {
                                            "kind": "SemicolonToken",
                                            "fullStart": 1074,
                                            "fullEnd": 1077,
                                            "start": 1074,
                                            "end": 1075,
                                            "fullWidth": 3,
                                            "width": 1,
                                            "text": ";",
                                            "value": ";",
                                            "valueText": ";",
                                            "hasTrailingTrivia": true,
                                            "hasTrailingNewLine": true,
                                            "trailingTrivia": [
                                                {
                                                    "kind": "NewLineTrivia",
                                                    "text": "\r\n"
                                                }
                                            ]
                                        }
                                    }
                                ],
                                "closeBraceToken": {
                                    "kind": "CloseBraceToken",
                                    "fullStart": 1077,
                                    "fullEnd": 1087,
                                    "start": 1085,
                                    "end": 1086,
                                    "fullWidth": 10,
                                    "width": 1,
                                    "text": "}",
                                    "value": "}",
                                    "valueText": "}",
                                    "hasLeadingTrivia": true,
                                    "hasTrailingTrivia": true,
                                    "leadingTrivia": [
                                        {
                                            "kind": "WhitespaceTrivia",
                                            "text": "        "
                                        }
                                    ],
                                    "trailingTrivia": [
                                        {
                                            "kind": "WhitespaceTrivia",
                                            "text": " "
                                        }
                                    ]
                                }
                            },
                            "finallyClause": {
                                "kind": "FinallyClause",
                                "fullStart": 1087,
                                "fullEnd": 1149,
                                "start": 1087,
                                "end": 1147,
                                "fullWidth": 62,
                                "width": 60,
                                "finallyKeyword": {
                                    "kind": "FinallyKeyword",
                                    "fullStart": 1087,
                                    "fullEnd": 1095,
                                    "start": 1087,
                                    "end": 1094,
                                    "fullWidth": 8,
                                    "width": 7,
                                    "text": "finally",
                                    "value": "finally",
                                    "valueText": "finally",
                                    "hasTrailingTrivia": true,
                                    "trailingTrivia": [
                                        {
                                            "kind": "WhitespaceTrivia",
                                            "text": " "
                                        }
                                    ]
                                },
                                "block": {
                                    "kind": "Block",
                                    "fullStart": 1095,
                                    "fullEnd": 1149,
                                    "start": 1095,
                                    "end": 1147,
                                    "fullWidth": 54,
                                    "width": 52,
                                    "openBraceToken": {
                                        "kind": "OpenBraceToken",
                                        "fullStart": 1095,
                                        "fullEnd": 1098,
                                        "start": 1095,
                                        "end": 1096,
                                        "fullWidth": 3,
                                        "width": 1,
                                        "text": "{",
                                        "value": "{",
                                        "valueText": "{",
                                        "hasTrailingTrivia": true,
                                        "hasTrailingNewLine": true,
                                        "trailingTrivia": [
                                            {
                                                "kind": "NewLineTrivia",
                                                "text": "\r\n"
                                            }
                                        ]
                                    },
                                    "statements": [
                                        {
                                            "kind": "ExpressionStatement",
                                            "fullStart": 1098,
                                            "fullEnd": 1138,
                                            "start": 1110,
                                            "end": 1136,
                                            "fullWidth": 40,
                                            "width": 26,
                                            "expression": {
                                                "kind": "DeleteExpression",
                                                "fullStart": 1098,
                                                "fullEnd": 1135,
                                                "start": 1110,
                                                "end": 1135,
                                                "fullWidth": 37,
                                                "width": 25,
                                                "deleteKeyword": {
                                                    "kind": "DeleteKeyword",
                                                    "fullStart": 1098,
                                                    "fullEnd": 1117,
                                                    "start": 1110,
                                                    "end": 1116,
                                                    "fullWidth": 19,
                                                    "width": 6,
                                                    "text": "delete",
                                                    "value": "delete",
                                                    "valueText": "delete",
                                                    "hasLeadingTrivia": true,
                                                    "hasTrailingTrivia": true,
                                                    "leadingTrivia": [
                                                        {
                                                            "kind": "WhitespaceTrivia",
                                                            "text": "            "
                                                        }
                                                    ],
                                                    "trailingTrivia": [
                                                        {
                                                            "kind": "WhitespaceTrivia",
                                                            "text": " "
                                                        }
                                                    ]
                                                },
                                                "expression": {
                                                    "kind": "ElementAccessExpression",
                                                    "fullStart": 1117,
                                                    "fullEnd": 1135,
                                                    "start": 1117,
                                                    "end": 1135,
                                                    "fullWidth": 18,
                                                    "width": 18,
                                                    "expression": {
                                                        "kind": "MemberAccessExpression",
                                                        "fullStart": 1117,
                                                        "fullEnd": 1132,
                                                        "start": 1117,
                                                        "end": 1132,
                                                        "fullWidth": 15,
                                                        "width": 15,
                                                        "expression": {
                                                            "kind": "IdentifierName",
                                                            "fullStart": 1117,
                                                            "fullEnd": 1122,
                                                            "start": 1117,
                                                            "end": 1122,
                                                            "fullWidth": 5,
                                                            "width": 5,
                                                            "text": "Array",
                                                            "value": "Array",
                                                            "valueText": "Array"
                                                        },
                                                        "dotToken": {
                                                            "kind": "DotToken",
                                                            "fullStart": 1122,
                                                            "fullEnd": 1123,
                                                            "start": 1122,
                                                            "end": 1123,
                                                            "fullWidth": 1,
                                                            "width": 1,
                                                            "text": ".",
                                                            "value": ".",
                                                            "valueText": "."
                                                        },
                                                        "name": {
                                                            "kind": "IdentifierName",
                                                            "fullStart": 1123,
                                                            "fullEnd": 1132,
                                                            "start": 1123,
                                                            "end": 1132,
                                                            "fullWidth": 9,
                                                            "width": 9,
                                                            "text": "prototype",
                                                            "value": "prototype",
                                                            "valueText": "prototype"
                                                        }
                                                    },
                                                    "openBracketToken": {
                                                        "kind": "OpenBracketToken",
                                                        "fullStart": 1132,
                                                        "fullEnd": 1133,
                                                        "start": 1132,
                                                        "end": 1133,
                                                        "fullWidth": 1,
                                                        "width": 1,
                                                        "text": "[",
                                                        "value": "[",
                                                        "valueText": "["
                                                    },
                                                    "argumentExpression": {
                                                        "kind": "NumericLiteral",
                                                        "fullStart": 1133,
                                                        "fullEnd": 1134,
                                                        "start": 1133,
                                                        "end": 1134,
                                                        "fullWidth": 1,
                                                        "width": 1,
                                                        "text": "0",
                                                        "value": 0,
                                                        "valueText": "0"
                                                    },
                                                    "closeBracketToken": {
                                                        "kind": "CloseBracketToken",
                                                        "fullStart": 1134,
                                                        "fullEnd": 1135,
                                                        "start": 1134,
                                                        "end": 1135,
                                                        "fullWidth": 1,
                                                        "width": 1,
                                                        "text": "]",
                                                        "value": "]",
                                                        "valueText": "]"
                                                    }
                                                }
                                            },
                                            "semicolonToken": {
                                                "kind": "SemicolonToken",
                                                "fullStart": 1135,
                                                "fullEnd": 1138,
                                                "start": 1135,
                                                "end": 1136,
                                                "fullWidth": 3,
                                                "width": 1,
                                                "text": ";",
                                                "value": ";",
                                                "valueText": ";",
                                                "hasTrailingTrivia": true,
                                                "hasTrailingNewLine": true,
                                                "trailingTrivia": [
                                                    {
                                                        "kind": "NewLineTrivia",
                                                        "text": "\r\n"
                                                    }
                                                ]
                                            }
                                        }
                                    ],
                                    "closeBraceToken": {
                                        "kind": "CloseBraceToken",
                                        "fullStart": 1138,
                                        "fullEnd": 1149,
                                        "start": 1146,
                                        "end": 1147,
                                        "fullWidth": 11,
                                        "width": 1,
                                        "text": "}",
                                        "value": "}",
                                        "valueText": "}",
                                        "hasLeadingTrivia": true,
                                        "hasTrailingTrivia": true,
                                        "hasTrailingNewLine": true,
                                        "leadingTrivia": [
                                            {
                                                "kind": "WhitespaceTrivia",
                                                "text": "        "
                                            }
                                        ],
                                        "trailingTrivia": [
                                            {
                                                "kind": "NewLineTrivia",
                                                "text": "\r\n"
                                            }
                                        ]
                                    }
                                }
                            }
                        }
                    ],
                    "closeBraceToken": {
                        "kind": "CloseBraceToken",
                        "fullStart": 1149,
                        "fullEnd": 1156,
                        "start": 1153,
                        "end": 1154,
                        "fullWidth": 7,
                        "width": 1,
                        "text": "}",
                        "value": "}",
                        "valueText": "}",
                        "hasLeadingTrivia": true,
                        "hasTrailingTrivia": true,
                        "hasTrailingNewLine": true,
                        "leadingTrivia": [
                            {
                                "kind": "WhitespaceTrivia",
                                "text": "    "
                            }
                        ],
                        "trailingTrivia": [
                            {
                                "kind": "NewLineTrivia",
                                "text": "\r\n"
                            }
                        ]
                    }
                }
            },
            {
                "kind": "ExpressionStatement",
                "fullStart": 1156,
                "fullEnd": 1180,
                "start": 1156,
                "end": 1178,
                "fullWidth": 24,
                "width": 22,
                "expression": {
                    "kind": "InvocationExpression",
                    "fullStart": 1156,
                    "fullEnd": 1177,
                    "start": 1156,
                    "end": 1177,
                    "fullWidth": 21,
                    "width": 21,
                    "expression": {
                        "kind": "IdentifierName",
                        "fullStart": 1156,
                        "fullEnd": 1167,
                        "start": 1156,
                        "end": 1167,
                        "fullWidth": 11,
                        "width": 11,
                        "text": "runTestCase",
                        "value": "runTestCase",
                        "valueText": "runTestCase"
                    },
                    "argumentList": {
                        "kind": "ArgumentList",
                        "fullStart": 1167,
                        "fullEnd": 1177,
                        "start": 1167,
                        "end": 1177,
                        "fullWidth": 10,
                        "width": 10,
                        "openParenToken": {
                            "kind": "OpenParenToken",
                            "fullStart": 1167,
                            "fullEnd": 1168,
                            "start": 1167,
                            "end": 1168,
                            "fullWidth": 1,
                            "width": 1,
                            "text": "(",
                            "value": "(",
                            "valueText": "("
                        },
                        "arguments": [
                            {
                                "kind": "IdentifierName",
                                "fullStart": 1168,
                                "fullEnd": 1176,
                                "start": 1168,
                                "end": 1176,
                                "fullWidth": 8,
                                "width": 8,
                                "text": "testcase",
                                "value": "testcase",
                                "valueText": "testcase"
                            }
                        ],
                        "closeParenToken": {
                            "kind": "CloseParenToken",
                            "fullStart": 1176,
                            "fullEnd": 1177,
                            "start": 1176,
                            "end": 1177,
                            "fullWidth": 1,
                            "width": 1,
                            "text": ")",
                            "value": ")",
                            "valueText": ")"
                        }
                    }
                },
                "semicolonToken": {
                    "kind": "SemicolonToken",
                    "fullStart": 1177,
                    "fullEnd": 1180,
                    "start": 1177,
                    "end": 1178,
                    "fullWidth": 3,
                    "width": 1,
                    "text": ";",
                    "value": ";",
                    "valueText": ";",
                    "hasTrailingTrivia": true,
                    "hasTrailingNewLine": true,
                    "trailingTrivia": [
                        {
                            "kind": "NewLineTrivia",
                            "text": "\r\n"
                        }
                    ]
                }
            }
        ],
        "endOfFileToken": {
            "kind": "EndOfFileToken",
            "fullStart": 1180,
            "fullEnd": 1180,
            "start": 1180,
            "end": 1180,
            "fullWidth": 0,
            "width": 0,
            "text": ""
        }
    },
    "lineMap": {
        "lineStarts": [
            0,
            67,
            152,
            232,
            308,
            380,
            385,
            444,
            614,
            619,
            621,
            623,
            646,
            648,
            694,
            724,
            776,
            791,
            818,
            829,
            831,
            854,
            856,
            899,
            934,
            966,
            979,
            981,
            996,
            1035,
            1077,
            1098,
            1138,
            1149,
            1156,
            1180
        ],
        "length": 1180
    }
}<|MERGE_RESOLUTION|>--- conflicted
+++ resolved
@@ -910,12 +910,8 @@
                                         "start": 843,
                                         "end": 851,
                                         "fullWidth": 8,
-<<<<<<< HEAD
                                         "width": 8,
-                                        "identifier": {
-=======
                                         "propertyName": {
->>>>>>> 85e84683
                                             "kind": "IdentifierName",
                                             "fullStart": 843,
                                             "fullEnd": 847,
