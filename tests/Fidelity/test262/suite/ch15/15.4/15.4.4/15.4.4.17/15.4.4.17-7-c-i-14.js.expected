{
    "isDeclaration": false,
    "languageVersion": "EcmaScript5",
    "parseOptions": {
        "allowAutomaticSemicolonInsertion": true
    },
    "sourceUnit": {
        "kind": "SourceUnit",
        "fullStart": 0,
        "fullEnd": 1383,
        "start": 601,
        "end": 1383,
        "fullWidth": 1383,
        "width": 782,
        "isIncrementallyUnusable": true,
        "moduleElements": [
            {
                "kind": "FunctionDeclaration",
                "fullStart": 0,
                "fullEnd": 1359,
                "start": 601,
                "end": 1357,
                "fullWidth": 1359,
                "width": 756,
                "isIncrementallyUnusable": true,
                "modifiers": [],
                "functionKeyword": {
                    "kind": "FunctionKeyword",
                    "fullStart": 0,
                    "fullEnd": 610,
                    "start": 601,
                    "end": 609,
                    "fullWidth": 610,
                    "width": 8,
                    "text": "function",
                    "value": "function",
                    "valueText": "function",
                    "hasLeadingTrivia": true,
                    "hasLeadingComment": true,
                    "hasLeadingNewLine": true,
                    "hasTrailingTrivia": true,
                    "leadingTrivia": [
                        {
                            "kind": "SingleLineCommentTrivia",
                            "text": "/// Copyright (c) 2012 Ecma International.  All rights reserved. "
                        },
                        {
                            "kind": "NewLineTrivia",
                            "text": "\r\n"
                        },
                        {
                            "kind": "SingleLineCommentTrivia",
                            "text": "/// Ecma International makes this code available under the terms and conditions set"
                        },
                        {
                            "kind": "NewLineTrivia",
                            "text": "\r\n"
                        },
                        {
                            "kind": "SingleLineCommentTrivia",
                            "text": "/// forth on http://hg.ecmascript.org/tests/test262/raw-file/tip/LICENSE (the "
                        },
                        {
                            "kind": "NewLineTrivia",
                            "text": "\r\n"
                        },
                        {
                            "kind": "SingleLineCommentTrivia",
                            "text": "/// \"Use Terms\").   Any redistribution of this code must retain the above "
                        },
                        {
                            "kind": "NewLineTrivia",
                            "text": "\r\n"
                        },
                        {
                            "kind": "SingleLineCommentTrivia",
                            "text": "/// copyright and this notice and otherwise comply with the Use Terms."
                        },
                        {
                            "kind": "NewLineTrivia",
                            "text": "\r\n"
                        },
                        {
                            "kind": "MultiLineCommentTrivia",
                            "text": "/**\r\n * @path ch15/15.4/15.4.4/15.4.4.17/15.4.4.17-7-c-i-14.js\r\n * @description  Array.prototype.some - element to be retrieved is own accessor property that overrides an inherited accessor property on an Array\r\n */"
                        },
                        {
                            "kind": "NewLineTrivia",
                            "text": "\r\n"
                        },
                        {
                            "kind": "NewLineTrivia",
                            "text": "\r\n"
                        },
                        {
                            "kind": "NewLineTrivia",
                            "text": "\r\n"
                        }
                    ],
                    "trailingTrivia": [
                        {
                            "kind": "WhitespaceTrivia",
                            "text": " "
                        }
                    ]
                },
                "identifier": {
                    "kind": "IdentifierName",
                    "fullStart": 610,
                    "fullEnd": 618,
                    "start": 610,
                    "end": 618,
                    "fullWidth": 8,
                    "width": 8,
                    "text": "testcase",
                    "value": "testcase",
                    "valueText": "testcase"
                },
                "callSignature": {
                    "kind": "CallSignature",
                    "fullStart": 618,
                    "fullEnd": 621,
                    "start": 618,
                    "end": 620,
                    "fullWidth": 3,
                    "width": 2,
                    "parameterList": {
                        "kind": "ParameterList",
                        "fullStart": 618,
                        "fullEnd": 621,
                        "start": 618,
                        "end": 620,
                        "fullWidth": 3,
                        "width": 2,
                        "openParenToken": {
                            "kind": "OpenParenToken",
                            "fullStart": 618,
                            "fullEnd": 619,
                            "start": 618,
                            "end": 619,
                            "fullWidth": 1,
                            "width": 1,
                            "text": "(",
                            "value": "(",
                            "valueText": "("
                        },
                        "parameters": [],
                        "closeParenToken": {
                            "kind": "CloseParenToken",
                            "fullStart": 619,
                            "fullEnd": 621,
                            "start": 619,
                            "end": 620,
                            "fullWidth": 2,
                            "width": 1,
                            "text": ")",
                            "value": ")",
                            "valueText": ")",
                            "hasTrailingTrivia": true,
                            "trailingTrivia": [
                                {
                                    "kind": "WhitespaceTrivia",
                                    "text": " "
                                }
                            ]
                        }
                    }
                },
                "block": {
                    "kind": "Block",
                    "fullStart": 621,
                    "fullEnd": 1359,
                    "start": 621,
                    "end": 1357,
                    "fullWidth": 738,
                    "width": 736,
                    "isIncrementallyUnusable": true,
                    "openBraceToken": {
                        "kind": "OpenBraceToken",
                        "fullStart": 621,
                        "fullEnd": 624,
                        "start": 621,
                        "end": 622,
                        "fullWidth": 3,
                        "width": 1,
                        "text": "{",
                        "value": "{",
                        "valueText": "{",
                        "hasTrailingTrivia": true,
                        "hasTrailingNewLine": true,
                        "trailingTrivia": [
                            {
                                "kind": "NewLineTrivia",
                                "text": "\r\n"
                            }
                        ]
                    },
                    "statements": [
                        {
                            "kind": "VariableStatement",
                            "fullStart": 624,
                            "fullEnd": 655,
                            "start": 634,
                            "end": 653,
                            "fullWidth": 31,
                            "width": 19,
                            "modifiers": [],
                            "variableDeclaration": {
                                "kind": "VariableDeclaration",
                                "fullStart": 624,
                                "fullEnd": 652,
                                "start": 634,
                                "end": 652,
                                "fullWidth": 28,
                                "width": 18,
                                "varKeyword": {
                                    "kind": "VarKeyword",
                                    "fullStart": 624,
                                    "fullEnd": 638,
                                    "start": 634,
                                    "end": 637,
                                    "fullWidth": 14,
                                    "width": 3,
                                    "text": "var",
                                    "value": "var",
                                    "valueText": "var",
                                    "hasLeadingTrivia": true,
                                    "hasLeadingNewLine": true,
                                    "hasTrailingTrivia": true,
                                    "leadingTrivia": [
                                        {
                                            "kind": "NewLineTrivia",
                                            "text": "\r\n"
                                        },
                                        {
                                            "kind": "WhitespaceTrivia",
                                            "text": "        "
                                        }
                                    ],
                                    "trailingTrivia": [
                                        {
                                            "kind": "WhitespaceTrivia",
                                            "text": " "
                                        }
                                    ]
                                },
                                "variableDeclarators": [
                                    {
                                        "kind": "VariableDeclarator",
                                        "fullStart": 638,
                                        "fullEnd": 652,
                                        "start": 638,
                                        "end": 652,
                                        "fullWidth": 14,
<<<<<<< HEAD
                                        "width": 14,
                                        "identifier": {
=======
                                        "propertyName": {
>>>>>>> 85e84683
                                            "kind": "IdentifierName",
                                            "fullStart": 638,
                                            "fullEnd": 645,
                                            "start": 638,
                                            "end": 644,
                                            "fullWidth": 7,
                                            "width": 6,
                                            "text": "kValue",
                                            "value": "kValue",
                                            "valueText": "kValue",
                                            "hasTrailingTrivia": true,
                                            "trailingTrivia": [
                                                {
                                                    "kind": "WhitespaceTrivia",
                                                    "text": " "
                                                }
                                            ]
                                        },
                                        "equalsValueClause": {
                                            "kind": "EqualsValueClause",
                                            "fullStart": 645,
                                            "fullEnd": 652,
                                            "start": 645,
                                            "end": 652,
                                            "fullWidth": 7,
                                            "width": 7,
                                            "equalsToken": {
                                                "kind": "EqualsToken",
                                                "fullStart": 645,
                                                "fullEnd": 647,
                                                "start": 645,
                                                "end": 646,
                                                "fullWidth": 2,
                                                "width": 1,
                                                "text": "=",
                                                "value": "=",
                                                "valueText": "=",
                                                "hasTrailingTrivia": true,
                                                "trailingTrivia": [
                                                    {
                                                        "kind": "WhitespaceTrivia",
                                                        "text": " "
                                                    }
                                                ]
                                            },
                                            "value": {
                                                "kind": "StringLiteral",
                                                "fullStart": 647,
                                                "fullEnd": 652,
                                                "start": 647,
                                                "end": 652,
                                                "fullWidth": 5,
                                                "width": 5,
                                                "text": "\"abc\"",
                                                "value": "abc",
                                                "valueText": "abc"
                                            }
                                        }
                                    }
                                ]
                            },
                            "semicolonToken": {
                                "kind": "SemicolonToken",
                                "fullStart": 652,
                                "fullEnd": 655,
                                "start": 652,
                                "end": 653,
                                "fullWidth": 3,
                                "width": 1,
                                "text": ";",
                                "value": ";",
                                "valueText": ";",
                                "hasTrailingTrivia": true,
                                "hasTrailingNewLine": true,
                                "trailingTrivia": [
                                    {
                                        "kind": "NewLineTrivia",
                                        "text": "\r\n"
                                    }
                                ]
                            }
                        },
                        {
                            "kind": "FunctionDeclaration",
                            "fullStart": 655,
                            "fullEnd": 826,
                            "start": 665,
                            "end": 824,
                            "fullWidth": 171,
                            "width": 159,
                            "modifiers": [],
                            "functionKeyword": {
                                "kind": "FunctionKeyword",
                                "fullStart": 655,
                                "fullEnd": 674,
                                "start": 665,
                                "end": 673,
                                "fullWidth": 19,
                                "width": 8,
                                "text": "function",
                                "value": "function",
                                "valueText": "function",
                                "hasLeadingTrivia": true,
                                "hasLeadingNewLine": true,
                                "hasTrailingTrivia": true,
                                "leadingTrivia": [
                                    {
                                        "kind": "NewLineTrivia",
                                        "text": "\r\n"
                                    },
                                    {
                                        "kind": "WhitespaceTrivia",
                                        "text": "        "
                                    }
                                ],
                                "trailingTrivia": [
                                    {
                                        "kind": "WhitespaceTrivia",
                                        "text": " "
                                    }
                                ]
                            },
                            "identifier": {
                                "kind": "IdentifierName",
                                "fullStart": 674,
                                "fullEnd": 684,
                                "start": 674,
                                "end": 684,
                                "fullWidth": 10,
                                "width": 10,
                                "text": "callbackfn",
                                "value": "callbackfn",
                                "valueText": "callbackfn"
                            },
                            "callSignature": {
                                "kind": "CallSignature",
                                "fullStart": 684,
                                "fullEnd": 700,
                                "start": 684,
                                "end": 699,
                                "fullWidth": 16,
                                "width": 15,
                                "parameterList": {
                                    "kind": "ParameterList",
                                    "fullStart": 684,
                                    "fullEnd": 700,
                                    "start": 684,
                                    "end": 699,
                                    "fullWidth": 16,
                                    "width": 15,
                                    "openParenToken": {
                                        "kind": "OpenParenToken",
                                        "fullStart": 684,
                                        "fullEnd": 685,
                                        "start": 684,
                                        "end": 685,
                                        "fullWidth": 1,
                                        "width": 1,
                                        "text": "(",
                                        "value": "(",
                                        "valueText": "("
                                    },
                                    "parameters": [
                                        {
                                            "kind": "Parameter",
                                            "fullStart": 685,
                                            "fullEnd": 688,
                                            "start": 685,
                                            "end": 688,
                                            "fullWidth": 3,
                                            "width": 3,
                                            "modifiers": [],
                                            "identifier": {
                                                "kind": "IdentifierName",
                                                "fullStart": 685,
                                                "fullEnd": 688,
                                                "start": 685,
                                                "end": 688,
                                                "fullWidth": 3,
                                                "width": 3,
                                                "text": "val",
                                                "value": "val",
                                                "valueText": "val"
                                            }
                                        },
                                        {
                                            "kind": "CommaToken",
                                            "fullStart": 688,
                                            "fullEnd": 690,
                                            "start": 688,
                                            "end": 689,
                                            "fullWidth": 2,
                                            "width": 1,
                                            "text": ",",
                                            "value": ",",
                                            "valueText": ",",
                                            "hasTrailingTrivia": true,
                                            "trailingTrivia": [
                                                {
                                                    "kind": "WhitespaceTrivia",
                                                    "text": " "
                                                }
                                            ]
                                        },
                                        {
                                            "kind": "Parameter",
                                            "fullStart": 690,
                                            "fullEnd": 693,
                                            "start": 690,
                                            "end": 693,
                                            "fullWidth": 3,
                                            "width": 3,
                                            "modifiers": [],
                                            "identifier": {
                                                "kind": "IdentifierName",
                                                "fullStart": 690,
                                                "fullEnd": 693,
                                                "start": 690,
                                                "end": 693,
                                                "fullWidth": 3,
                                                "width": 3,
                                                "text": "idx",
                                                "value": "idx",
                                                "valueText": "idx"
                                            }
                                        },
                                        {
                                            "kind": "CommaToken",
                                            "fullStart": 693,
                                            "fullEnd": 695,
                                            "start": 693,
                                            "end": 694,
                                            "fullWidth": 2,
                                            "width": 1,
                                            "text": ",",
                                            "value": ",",
                                            "valueText": ",",
                                            "hasTrailingTrivia": true,
                                            "trailingTrivia": [
                                                {
                                                    "kind": "WhitespaceTrivia",
                                                    "text": " "
                                                }
                                            ]
                                        },
                                        {
                                            "kind": "Parameter",
                                            "fullStart": 695,
                                            "fullEnd": 698,
                                            "start": 695,
                                            "end": 698,
                                            "fullWidth": 3,
                                            "width": 3,
                                            "modifiers": [],
                                            "identifier": {
                                                "kind": "IdentifierName",
                                                "fullStart": 695,
                                                "fullEnd": 698,
                                                "start": 695,
                                                "end": 698,
                                                "fullWidth": 3,
                                                "width": 3,
                                                "text": "obj",
                                                "value": "obj",
                                                "valueText": "obj"
                                            }
                                        }
                                    ],
                                    "closeParenToken": {
                                        "kind": "CloseParenToken",
                                        "fullStart": 698,
                                        "fullEnd": 700,
                                        "start": 698,
                                        "end": 699,
                                        "fullWidth": 2,
                                        "width": 1,
                                        "text": ")",
                                        "value": ")",
                                        "valueText": ")",
                                        "hasTrailingTrivia": true,
                                        "trailingTrivia": [
                                            {
                                                "kind": "WhitespaceTrivia",
                                                "text": " "
                                            }
                                        ]
                                    }
                                }
                            },
                            "block": {
                                "kind": "Block",
                                "fullStart": 700,
                                "fullEnd": 826,
                                "start": 700,
                                "end": 824,
                                "fullWidth": 126,
                                "width": 124,
                                "openBraceToken": {
                                    "kind": "OpenBraceToken",
                                    "fullStart": 700,
                                    "fullEnd": 703,
                                    "start": 700,
                                    "end": 701,
                                    "fullWidth": 3,
                                    "width": 1,
                                    "text": "{",
                                    "value": "{",
                                    "valueText": "{",
                                    "hasTrailingTrivia": true,
                                    "hasTrailingNewLine": true,
                                    "trailingTrivia": [
                                        {
                                            "kind": "NewLineTrivia",
                                            "text": "\r\n"
                                        }
                                    ]
                                },
                                "statements": [
                                    {
                                        "kind": "IfStatement",
                                        "fullStart": 703,
                                        "fullEnd": 788,
                                        "start": 715,
                                        "end": 786,
                                        "fullWidth": 85,
                                        "width": 71,
                                        "ifKeyword": {
                                            "kind": "IfKeyword",
                                            "fullStart": 703,
                                            "fullEnd": 718,
                                            "start": 715,
                                            "end": 717,
                                            "fullWidth": 15,
                                            "width": 2,
                                            "text": "if",
                                            "value": "if",
                                            "valueText": "if",
                                            "hasLeadingTrivia": true,
                                            "hasTrailingTrivia": true,
                                            "leadingTrivia": [
                                                {
                                                    "kind": "WhitespaceTrivia",
                                                    "text": "            "
                                                }
                                            ],
                                            "trailingTrivia": [
                                                {
                                                    "kind": "WhitespaceTrivia",
                                                    "text": " "
                                                }
                                            ]
                                        },
                                        "openParenToken": {
                                            "kind": "OpenParenToken",
                                            "fullStart": 718,
                                            "fullEnd": 719,
                                            "start": 718,
                                            "end": 719,
                                            "fullWidth": 1,
                                            "width": 1,
                                            "text": "(",
                                            "value": "(",
                                            "valueText": "("
                                        },
                                        "condition": {
                                            "kind": "EqualsExpression",
                                            "fullStart": 719,
                                            "fullEnd": 728,
                                            "start": 719,
                                            "end": 728,
                                            "fullWidth": 9,
                                            "width": 9,
                                            "left": {
                                                "kind": "IdentifierName",
                                                "fullStart": 719,
                                                "fullEnd": 723,
                                                "start": 719,
                                                "end": 722,
                                                "fullWidth": 4,
                                                "width": 3,
                                                "text": "idx",
                                                "value": "idx",
                                                "valueText": "idx",
                                                "hasTrailingTrivia": true,
                                                "trailingTrivia": [
                                                    {
                                                        "kind": "WhitespaceTrivia",
                                                        "text": " "
                                                    }
                                                ]
                                            },
                                            "operatorToken": {
                                                "kind": "EqualsEqualsEqualsToken",
                                                "fullStart": 723,
                                                "fullEnd": 727,
                                                "start": 723,
                                                "end": 726,
                                                "fullWidth": 4,
                                                "width": 3,
                                                "text": "===",
                                                "value": "===",
                                                "valueText": "===",
                                                "hasTrailingTrivia": true,
                                                "trailingTrivia": [
                                                    {
                                                        "kind": "WhitespaceTrivia",
                                                        "text": " "
                                                    }
                                                ]
                                            },
                                            "right": {
                                                "kind": "NumericLiteral",
                                                "fullStart": 727,
                                                "fullEnd": 728,
                                                "start": 727,
                                                "end": 728,
                                                "fullWidth": 1,
                                                "width": 1,
                                                "text": "1",
                                                "value": 1,
                                                "valueText": "1"
                                            }
                                        },
                                        "closeParenToken": {
                                            "kind": "CloseParenToken",
                                            "fullStart": 728,
                                            "fullEnd": 730,
                                            "start": 728,
                                            "end": 729,
                                            "fullWidth": 2,
                                            "width": 1,
                                            "text": ")",
                                            "value": ")",
                                            "valueText": ")",
                                            "hasTrailingTrivia": true,
                                            "trailingTrivia": [
                                                {
                                                    "kind": "WhitespaceTrivia",
                                                    "text": " "
                                                }
                                            ]
                                        },
                                        "statement": {
                                            "kind": "Block",
                                            "fullStart": 730,
                                            "fullEnd": 788,
                                            "start": 730,
                                            "end": 786,
                                            "fullWidth": 58,
                                            "width": 56,
                                            "openBraceToken": {
                                                "kind": "OpenBraceToken",
                                                "fullStart": 730,
                                                "fullEnd": 733,
                                                "start": 730,
                                                "end": 731,
                                                "fullWidth": 3,
                                                "width": 1,
                                                "text": "{",
                                                "value": "{",
                                                "valueText": "{",
                                                "hasTrailingTrivia": true,
                                                "hasTrailingNewLine": true,
                                                "trailingTrivia": [
                                                    {
                                                        "kind": "NewLineTrivia",
                                                        "text": "\r\n"
                                                    }
                                                ]
                                            },
                                            "statements": [
                                                {
                                                    "kind": "ReturnStatement",
                                                    "fullStart": 733,
                                                    "fullEnd": 773,
                                                    "start": 749,
                                                    "end": 771,
                                                    "fullWidth": 40,
                                                    "width": 22,
                                                    "returnKeyword": {
                                                        "kind": "ReturnKeyword",
                                                        "fullStart": 733,
                                                        "fullEnd": 756,
                                                        "start": 749,
                                                        "end": 755,
                                                        "fullWidth": 23,
                                                        "width": 6,
                                                        "text": "return",
                                                        "value": "return",
                                                        "valueText": "return",
                                                        "hasLeadingTrivia": true,
                                                        "hasTrailingTrivia": true,
                                                        "leadingTrivia": [
                                                            {
                                                                "kind": "WhitespaceTrivia",
                                                                "text": "                "
                                                            }
                                                        ],
                                                        "trailingTrivia": [
                                                            {
                                                                "kind": "WhitespaceTrivia",
                                                                "text": " "
                                                            }
                                                        ]
                                                    },
                                                    "expression": {
                                                        "kind": "EqualsExpression",
                                                        "fullStart": 756,
                                                        "fullEnd": 770,
                                                        "start": 756,
                                                        "end": 770,
                                                        "fullWidth": 14,
                                                        "width": 14,
                                                        "left": {
                                                            "kind": "IdentifierName",
                                                            "fullStart": 756,
                                                            "fullEnd": 760,
                                                            "start": 756,
                                                            "end": 759,
                                                            "fullWidth": 4,
                                                            "width": 3,
                                                            "text": "val",
                                                            "value": "val",
                                                            "valueText": "val",
                                                            "hasTrailingTrivia": true,
                                                            "trailingTrivia": [
                                                                {
                                                                    "kind": "WhitespaceTrivia",
                                                                    "text": " "
                                                                }
                                                            ]
                                                        },
                                                        "operatorToken": {
                                                            "kind": "EqualsEqualsEqualsToken",
                                                            "fullStart": 760,
                                                            "fullEnd": 764,
                                                            "start": 760,
                                                            "end": 763,
                                                            "fullWidth": 4,
                                                            "width": 3,
                                                            "text": "===",
                                                            "value": "===",
                                                            "valueText": "===",
                                                            "hasTrailingTrivia": true,
                                                            "trailingTrivia": [
                                                                {
                                                                    "kind": "WhitespaceTrivia",
                                                                    "text": " "
                                                                }
                                                            ]
                                                        },
                                                        "right": {
                                                            "kind": "IdentifierName",
                                                            "fullStart": 764,
                                                            "fullEnd": 770,
                                                            "start": 764,
                                                            "end": 770,
                                                            "fullWidth": 6,
                                                            "width": 6,
                                                            "text": "kValue",
                                                            "value": "kValue",
                                                            "valueText": "kValue"
                                                        }
                                                    },
                                                    "semicolonToken": {
                                                        "kind": "SemicolonToken",
                                                        "fullStart": 770,
                                                        "fullEnd": 773,
                                                        "start": 770,
                                                        "end": 771,
                                                        "fullWidth": 3,
                                                        "width": 1,
                                                        "text": ";",
                                                        "value": ";",
                                                        "valueText": ";",
                                                        "hasTrailingTrivia": true,
                                                        "hasTrailingNewLine": true,
                                                        "trailingTrivia": [
                                                            {
                                                                "kind": "NewLineTrivia",
                                                                "text": "\r\n"
                                                            }
                                                        ]
                                                    }
                                                }
                                            ],
                                            "closeBraceToken": {
                                                "kind": "CloseBraceToken",
                                                "fullStart": 773,
                                                "fullEnd": 788,
                                                "start": 785,
                                                "end": 786,
                                                "fullWidth": 15,
                                                "width": 1,
                                                "text": "}",
                                                "value": "}",
                                                "valueText": "}",
                                                "hasLeadingTrivia": true,
                                                "hasTrailingTrivia": true,
                                                "hasTrailingNewLine": true,
                                                "leadingTrivia": [
                                                    {
                                                        "kind": "WhitespaceTrivia",
                                                        "text": "            "
                                                    }
                                                ],
                                                "trailingTrivia": [
                                                    {
                                                        "kind": "NewLineTrivia",
                                                        "text": "\r\n"
                                                    }
                                                ]
                                            }
                                        }
                                    },
                                    {
                                        "kind": "ReturnStatement",
                                        "fullStart": 788,
                                        "fullEnd": 815,
                                        "start": 800,
                                        "end": 813,
                                        "fullWidth": 27,
                                        "width": 13,
                                        "returnKeyword": {
                                            "kind": "ReturnKeyword",
                                            "fullStart": 788,
                                            "fullEnd": 807,
                                            "start": 800,
                                            "end": 806,
                                            "fullWidth": 19,
                                            "width": 6,
                                            "text": "return",
                                            "value": "return",
                                            "valueText": "return",
                                            "hasLeadingTrivia": true,
                                            "hasTrailingTrivia": true,
                                            "leadingTrivia": [
                                                {
                                                    "kind": "WhitespaceTrivia",
                                                    "text": "            "
                                                }
                                            ],
                                            "trailingTrivia": [
                                                {
                                                    "kind": "WhitespaceTrivia",
                                                    "text": " "
                                                }
                                            ]
                                        },
                                        "expression": {
                                            "kind": "FalseKeyword",
                                            "fullStart": 807,
                                            "fullEnd": 812,
                                            "start": 807,
                                            "end": 812,
                                            "fullWidth": 5,
                                            "width": 5,
                                            "text": "false",
                                            "value": false,
                                            "valueText": "false"
                                        },
                                        "semicolonToken": {
                                            "kind": "SemicolonToken",
                                            "fullStart": 812,
                                            "fullEnd": 815,
                                            "start": 812,
                                            "end": 813,
                                            "fullWidth": 3,
                                            "width": 1,
                                            "text": ";",
                                            "value": ";",
                                            "valueText": ";",
                                            "hasTrailingTrivia": true,
                                            "hasTrailingNewLine": true,
                                            "trailingTrivia": [
                                                {
                                                    "kind": "NewLineTrivia",
                                                    "text": "\r\n"
                                                }
                                            ]
                                        }
                                    }
                                ],
                                "closeBraceToken": {
                                    "kind": "CloseBraceToken",
                                    "fullStart": 815,
                                    "fullEnd": 826,
                                    "start": 823,
                                    "end": 824,
                                    "fullWidth": 11,
                                    "width": 1,
                                    "text": "}",
                                    "value": "}",
                                    "valueText": "}",
                                    "hasLeadingTrivia": true,
                                    "hasTrailingTrivia": true,
                                    "hasTrailingNewLine": true,
                                    "leadingTrivia": [
                                        {
                                            "kind": "WhitespaceTrivia",
                                            "text": "        "
                                        }
                                    ],
                                    "trailingTrivia": [
                                        {
                                            "kind": "NewLineTrivia",
                                            "text": "\r\n"
                                        }
                                    ]
                                }
                            }
                        },
                        {
                            "kind": "VariableStatement",
                            "fullStart": 826,
                            "fullEnd": 851,
                            "start": 836,
                            "end": 849,
                            "fullWidth": 25,
                            "width": 13,
                            "modifiers": [],
                            "variableDeclaration": {
                                "kind": "VariableDeclaration",
                                "fullStart": 826,
                                "fullEnd": 848,
                                "start": 836,
                                "end": 848,
                                "fullWidth": 22,
                                "width": 12,
                                "varKeyword": {
                                    "kind": "VarKeyword",
                                    "fullStart": 826,
                                    "fullEnd": 840,
                                    "start": 836,
                                    "end": 839,
                                    "fullWidth": 14,
                                    "width": 3,
                                    "text": "var",
                                    "value": "var",
                                    "valueText": "var",
                                    "hasLeadingTrivia": true,
                                    "hasLeadingNewLine": true,
                                    "hasTrailingTrivia": true,
                                    "leadingTrivia": [
                                        {
                                            "kind": "NewLineTrivia",
                                            "text": "\r\n"
                                        },
                                        {
                                            "kind": "WhitespaceTrivia",
                                            "text": "        "
                                        }
                                    ],
                                    "trailingTrivia": [
                                        {
                                            "kind": "WhitespaceTrivia",
                                            "text": " "
                                        }
                                    ]
                                },
                                "variableDeclarators": [
                                    {
                                        "kind": "VariableDeclarator",
                                        "fullStart": 840,
                                        "fullEnd": 848,
                                        "start": 840,
                                        "end": 848,
                                        "fullWidth": 8,
<<<<<<< HEAD
                                        "width": 8,
                                        "identifier": {
=======
                                        "propertyName": {
>>>>>>> 85e84683
                                            "kind": "IdentifierName",
                                            "fullStart": 840,
                                            "fullEnd": 844,
                                            "start": 840,
                                            "end": 843,
                                            "fullWidth": 4,
                                            "width": 3,
                                            "text": "arr",
                                            "value": "arr",
                                            "valueText": "arr",
                                            "hasTrailingTrivia": true,
                                            "trailingTrivia": [
                                                {
                                                    "kind": "WhitespaceTrivia",
                                                    "text": " "
                                                }
                                            ]
                                        },
                                        "equalsValueClause": {
                                            "kind": "EqualsValueClause",
                                            "fullStart": 844,
                                            "fullEnd": 848,
                                            "start": 844,
                                            "end": 848,
                                            "fullWidth": 4,
                                            "width": 4,
                                            "equalsToken": {
                                                "kind": "EqualsToken",
                                                "fullStart": 844,
                                                "fullEnd": 846,
                                                "start": 844,
                                                "end": 845,
                                                "fullWidth": 2,
                                                "width": 1,
                                                "text": "=",
                                                "value": "=",
                                                "valueText": "=",
                                                "hasTrailingTrivia": true,
                                                "trailingTrivia": [
                                                    {
                                                        "kind": "WhitespaceTrivia",
                                                        "text": " "
                                                    }
                                                ]
                                            },
                                            "value": {
                                                "kind": "ArrayLiteralExpression",
                                                "fullStart": 846,
                                                "fullEnd": 848,
                                                "start": 846,
                                                "end": 848,
                                                "fullWidth": 2,
                                                "width": 2,
                                                "openBracketToken": {
                                                    "kind": "OpenBracketToken",
                                                    "fullStart": 846,
                                                    "fullEnd": 847,
                                                    "start": 846,
                                                    "end": 847,
                                                    "fullWidth": 1,
                                                    "width": 1,
                                                    "text": "[",
                                                    "value": "[",
                                                    "valueText": "["
                                                },
                                                "expressions": [],
                                                "closeBracketToken": {
                                                    "kind": "CloseBracketToken",
                                                    "fullStart": 847,
                                                    "fullEnd": 848,
                                                    "start": 847,
                                                    "end": 848,
                                                    "fullWidth": 1,
                                                    "width": 1,
                                                    "text": "]",
                                                    "value": "]",
                                                    "valueText": "]"
                                                }
                                            }
                                        }
                                    }
                                ]
                            },
                            "semicolonToken": {
                                "kind": "SemicolonToken",
                                "fullStart": 848,
                                "fullEnd": 851,
                                "start": 848,
                                "end": 849,
                                "fullWidth": 3,
                                "width": 1,
                                "text": ";",
                                "value": ";",
                                "valueText": ";",
                                "hasTrailingTrivia": true,
                                "hasTrailingNewLine": true,
                                "trailingTrivia": [
                                    {
                                        "kind": "NewLineTrivia",
                                        "text": "\r\n"
                                    }
                                ]
                            }
                        },
                        {
                            "kind": "ExpressionStatement",
                            "fullStart": 851,
                            "fullEnd": 1019,
                            "start": 859,
                            "end": 1017,
                            "fullWidth": 168,
                            "width": 158,
                            "isIncrementallyUnusable": true,
                            "expression": {
                                "kind": "InvocationExpression",
                                "fullStart": 851,
                                "fullEnd": 1016,
                                "start": 859,
                                "end": 1016,
                                "fullWidth": 165,
                                "width": 157,
                                "isIncrementallyUnusable": true,
                                "expression": {
                                    "kind": "MemberAccessExpression",
                                    "fullStart": 851,
                                    "fullEnd": 880,
                                    "start": 859,
                                    "end": 880,
                                    "fullWidth": 29,
                                    "width": 21,
                                    "expression": {
                                        "kind": "IdentifierName",
                                        "fullStart": 851,
                                        "fullEnd": 865,
                                        "start": 859,
                                        "end": 865,
                                        "fullWidth": 14,
                                        "width": 6,
                                        "text": "Object",
                                        "value": "Object",
                                        "valueText": "Object",
                                        "hasLeadingTrivia": true,
                                        "leadingTrivia": [
                                            {
                                                "kind": "WhitespaceTrivia",
                                                "text": "        "
                                            }
                                        ]
                                    },
                                    "dotToken": {
                                        "kind": "DotToken",
                                        "fullStart": 865,
                                        "fullEnd": 866,
                                        "start": 865,
                                        "end": 866,
                                        "fullWidth": 1,
                                        "width": 1,
                                        "text": ".",
                                        "value": ".",
                                        "valueText": "."
                                    },
                                    "name": {
                                        "kind": "IdentifierName",
                                        "fullStart": 866,
                                        "fullEnd": 880,
                                        "start": 866,
                                        "end": 880,
                                        "fullWidth": 14,
                                        "width": 14,
                                        "text": "defineProperty",
                                        "value": "defineProperty",
                                        "valueText": "defineProperty"
                                    }
                                },
                                "argumentList": {
                                    "kind": "ArgumentList",
                                    "fullStart": 880,
                                    "fullEnd": 1016,
                                    "start": 880,
                                    "end": 1016,
                                    "fullWidth": 136,
                                    "width": 136,
                                    "isIncrementallyUnusable": true,
                                    "openParenToken": {
                                        "kind": "OpenParenToken",
                                        "fullStart": 880,
                                        "fullEnd": 881,
                                        "start": 880,
                                        "end": 881,
                                        "fullWidth": 1,
                                        "width": 1,
                                        "text": "(",
                                        "value": "(",
                                        "valueText": "("
                                    },
                                    "arguments": [
                                        {
                                            "kind": "IdentifierName",
                                            "fullStart": 881,
                                            "fullEnd": 884,
                                            "start": 881,
                                            "end": 884,
                                            "fullWidth": 3,
                                            "width": 3,
                                            "text": "arr",
                                            "value": "arr",
                                            "valueText": "arr"
                                        },
                                        {
                                            "kind": "CommaToken",
                                            "fullStart": 884,
                                            "fullEnd": 886,
                                            "start": 884,
                                            "end": 885,
                                            "fullWidth": 2,
                                            "width": 1,
                                            "text": ",",
                                            "value": ",",
                                            "valueText": ",",
                                            "hasTrailingTrivia": true,
                                            "trailingTrivia": [
                                                {
                                                    "kind": "WhitespaceTrivia",
                                                    "text": " "
                                                }
                                            ]
                                        },
                                        {
                                            "kind": "StringLiteral",
                                            "fullStart": 886,
                                            "fullEnd": 889,
                                            "start": 886,
                                            "end": 889,
                                            "fullWidth": 3,
                                            "width": 3,
                                            "text": "\"1\"",
                                            "value": "1",
                                            "valueText": "1"
                                        },
                                        {
                                            "kind": "CommaToken",
                                            "fullStart": 889,
                                            "fullEnd": 891,
                                            "start": 889,
                                            "end": 890,
                                            "fullWidth": 2,
                                            "width": 1,
                                            "text": ",",
                                            "value": ",",
                                            "valueText": ",",
                                            "hasTrailingTrivia": true,
                                            "trailingTrivia": [
                                                {
                                                    "kind": "WhitespaceTrivia",
                                                    "text": " "
                                                }
                                            ]
                                        },
                                        {
                                            "kind": "ObjectLiteralExpression",
                                            "fullStart": 891,
                                            "fullEnd": 1015,
                                            "start": 891,
                                            "end": 1015,
                                            "fullWidth": 124,
                                            "width": 124,
                                            "isIncrementallyUnusable": true,
                                            "openBraceToken": {
                                                "kind": "OpenBraceToken",
                                                "fullStart": 891,
                                                "fullEnd": 894,
                                                "start": 891,
                                                "end": 892,
                                                "fullWidth": 3,
                                                "width": 1,
                                                "text": "{",
                                                "value": "{",
                                                "valueText": "{",
                                                "hasTrailingTrivia": true,
                                                "hasTrailingNewLine": true,
                                                "trailingTrivia": [
                                                    {
                                                        "kind": "NewLineTrivia",
                                                        "text": "\r\n"
                                                    }
                                                ]
                                            },
                                            "propertyAssignments": [
                                                {
                                                    "kind": "SimplePropertyAssignment",
                                                    "fullStart": 894,
                                                    "fullEnd": 971,
                                                    "start": 906,
                                                    "end": 971,
                                                    "fullWidth": 77,
                                                    "width": 65,
                                                    "isIncrementallyUnusable": true,
                                                    "propertyName": {
                                                        "kind": "IdentifierName",
                                                        "fullStart": 894,
                                                        "fullEnd": 909,
                                                        "start": 906,
                                                        "end": 909,
                                                        "fullWidth": 15,
                                                        "width": 3,
                                                        "text": "get",
                                                        "value": "get",
                                                        "valueText": "get",
                                                        "hasLeadingTrivia": true,
                                                        "leadingTrivia": [
                                                            {
                                                                "kind": "WhitespaceTrivia",
                                                                "text": "            "
                                                            }
                                                        ]
                                                    },
                                                    "colonToken": {
                                                        "kind": "ColonToken",
                                                        "fullStart": 909,
                                                        "fullEnd": 911,
                                                        "start": 909,
                                                        "end": 910,
                                                        "fullWidth": 2,
                                                        "width": 1,
                                                        "text": ":",
                                                        "value": ":",
                                                        "valueText": ":",
                                                        "hasTrailingTrivia": true,
                                                        "trailingTrivia": [
                                                            {
                                                                "kind": "WhitespaceTrivia",
                                                                "text": " "
                                                            }
                                                        ]
                                                    },
                                                    "expression": {
                                                        "kind": "FunctionExpression",
                                                        "fullStart": 911,
                                                        "fullEnd": 971,
                                                        "start": 911,
                                                        "end": 971,
                                                        "fullWidth": 60,
                                                        "width": 60,
                                                        "functionKeyword": {
                                                            "kind": "FunctionKeyword",
                                                            "fullStart": 911,
                                                            "fullEnd": 920,
                                                            "start": 911,
                                                            "end": 919,
                                                            "fullWidth": 9,
                                                            "width": 8,
                                                            "text": "function",
                                                            "value": "function",
                                                            "valueText": "function",
                                                            "hasTrailingTrivia": true,
                                                            "trailingTrivia": [
                                                                {
                                                                    "kind": "WhitespaceTrivia",
                                                                    "text": " "
                                                                }
                                                            ]
                                                        },
                                                        "callSignature": {
                                                            "kind": "CallSignature",
                                                            "fullStart": 920,
                                                            "fullEnd": 923,
                                                            "start": 920,
                                                            "end": 922,
                                                            "fullWidth": 3,
                                                            "width": 2,
                                                            "parameterList": {
                                                                "kind": "ParameterList",
                                                                "fullStart": 920,
                                                                "fullEnd": 923,
                                                                "start": 920,
                                                                "end": 922,
                                                                "fullWidth": 3,
                                                                "width": 2,
                                                                "openParenToken": {
                                                                    "kind": "OpenParenToken",
                                                                    "fullStart": 920,
                                                                    "fullEnd": 921,
                                                                    "start": 920,
                                                                    "end": 921,
                                                                    "fullWidth": 1,
                                                                    "width": 1,
                                                                    "text": "(",
                                                                    "value": "(",
                                                                    "valueText": "("
                                                                },
                                                                "parameters": [],
                                                                "closeParenToken": {
                                                                    "kind": "CloseParenToken",
                                                                    "fullStart": 921,
                                                                    "fullEnd": 923,
                                                                    "start": 921,
                                                                    "end": 922,
                                                                    "fullWidth": 2,
                                                                    "width": 1,
                                                                    "text": ")",
                                                                    "value": ")",
                                                                    "valueText": ")",
                                                                    "hasTrailingTrivia": true,
                                                                    "trailingTrivia": [
                                                                        {
                                                                            "kind": "WhitespaceTrivia",
                                                                            "text": " "
                                                                        }
                                                                    ]
                                                                }
                                                            }
                                                        },
                                                        "block": {
                                                            "kind": "Block",
                                                            "fullStart": 923,
                                                            "fullEnd": 971,
                                                            "start": 923,
                                                            "end": 971,
                                                            "fullWidth": 48,
                                                            "width": 48,
                                                            "openBraceToken": {
                                                                "kind": "OpenBraceToken",
                                                                "fullStart": 923,
                                                                "fullEnd": 926,
                                                                "start": 923,
                                                                "end": 924,
                                                                "fullWidth": 3,
                                                                "width": 1,
                                                                "text": "{",
                                                                "value": "{",
                                                                "valueText": "{",
                                                                "hasTrailingTrivia": true,
                                                                "hasTrailingNewLine": true,
                                                                "trailingTrivia": [
                                                                    {
                                                                        "kind": "NewLineTrivia",
                                                                        "text": "\r\n"
                                                                    }
                                                                ]
                                                            },
                                                            "statements": [
                                                                {
                                                                    "kind": "ReturnStatement",
                                                                    "fullStart": 926,
                                                                    "fullEnd": 958,
                                                                    "start": 942,
                                                                    "end": 956,
                                                                    "fullWidth": 32,
                                                                    "width": 14,
                                                                    "returnKeyword": {
                                                                        "kind": "ReturnKeyword",
                                                                        "fullStart": 926,
                                                                        "fullEnd": 949,
                                                                        "start": 942,
                                                                        "end": 948,
                                                                        "fullWidth": 23,
                                                                        "width": 6,
                                                                        "text": "return",
                                                                        "value": "return",
                                                                        "valueText": "return",
                                                                        "hasLeadingTrivia": true,
                                                                        "hasTrailingTrivia": true,
                                                                        "leadingTrivia": [
                                                                            {
                                                                                "kind": "WhitespaceTrivia",
                                                                                "text": "                "
                                                                            }
                                                                        ],
                                                                        "trailingTrivia": [
                                                                            {
                                                                                "kind": "WhitespaceTrivia",
                                                                                "text": " "
                                                                            }
                                                                        ]
                                                                    },
                                                                    "expression": {
                                                                        "kind": "IdentifierName",
                                                                        "fullStart": 949,
                                                                        "fullEnd": 955,
                                                                        "start": 949,
                                                                        "end": 955,
                                                                        "fullWidth": 6,
                                                                        "width": 6,
                                                                        "text": "kValue",
                                                                        "value": "kValue",
                                                                        "valueText": "kValue"
                                                                    },
                                                                    "semicolonToken": {
                                                                        "kind": "SemicolonToken",
                                                                        "fullStart": 955,
                                                                        "fullEnd": 958,
                                                                        "start": 955,
                                                                        "end": 956,
                                                                        "fullWidth": 3,
                                                                        "width": 1,
                                                                        "text": ";",
                                                                        "value": ";",
                                                                        "valueText": ";",
                                                                        "hasTrailingTrivia": true,
                                                                        "hasTrailingNewLine": true,
                                                                        "trailingTrivia": [
                                                                            {
                                                                                "kind": "NewLineTrivia",
                                                                                "text": "\r\n"
                                                                            }
                                                                        ]
                                                                    }
                                                                }
                                                            ],
                                                            "closeBraceToken": {
                                                                "kind": "CloseBraceToken",
                                                                "fullStart": 958,
                                                                "fullEnd": 971,
                                                                "start": 970,
                                                                "end": 971,
                                                                "fullWidth": 13,
                                                                "width": 1,
                                                                "text": "}",
                                                                "value": "}",
                                                                "valueText": "}",
                                                                "hasLeadingTrivia": true,
                                                                "leadingTrivia": [
                                                                    {
                                                                        "kind": "WhitespaceTrivia",
                                                                        "text": "            "
                                                                    }
                                                                ]
                                                            }
                                                        }
                                                    }
                                                },
                                                {
                                                    "kind": "CommaToken",
                                                    "fullStart": 971,
                                                    "fullEnd": 974,
                                                    "start": 971,
                                                    "end": 972,
                                                    "fullWidth": 3,
                                                    "width": 1,
                                                    "text": ",",
                                                    "value": ",",
                                                    "valueText": ",",
                                                    "hasTrailingTrivia": true,
                                                    "hasTrailingNewLine": true,
                                                    "trailingTrivia": [
                                                        {
                                                            "kind": "NewLineTrivia",
                                                            "text": "\r\n"
                                                        }
                                                    ]
                                                },
                                                {
                                                    "kind": "SimplePropertyAssignment",
                                                    "fullStart": 974,
                                                    "fullEnd": 1006,
                                                    "start": 986,
                                                    "end": 1004,
                                                    "fullWidth": 32,
                                                    "width": 18,
                                                    "propertyName": {
                                                        "kind": "IdentifierName",
                                                        "fullStart": 974,
                                                        "fullEnd": 998,
                                                        "start": 986,
                                                        "end": 998,
                                                        "fullWidth": 24,
                                                        "width": 12,
                                                        "text": "configurable",
                                                        "value": "configurable",
                                                        "valueText": "configurable",
                                                        "hasLeadingTrivia": true,
                                                        "leadingTrivia": [
                                                            {
                                                                "kind": "WhitespaceTrivia",
                                                                "text": "            "
                                                            }
                                                        ]
                                                    },
                                                    "colonToken": {
                                                        "kind": "ColonToken",
                                                        "fullStart": 998,
                                                        "fullEnd": 1000,
                                                        "start": 998,
                                                        "end": 999,
                                                        "fullWidth": 2,
                                                        "width": 1,
                                                        "text": ":",
                                                        "value": ":",
                                                        "valueText": ":",
                                                        "hasTrailingTrivia": true,
                                                        "trailingTrivia": [
                                                            {
                                                                "kind": "WhitespaceTrivia",
                                                                "text": " "
                                                            }
                                                        ]
                                                    },
                                                    "expression": {
                                                        "kind": "TrueKeyword",
                                                        "fullStart": 1000,
                                                        "fullEnd": 1006,
                                                        "start": 1000,
                                                        "end": 1004,
                                                        "fullWidth": 6,
                                                        "width": 4,
                                                        "text": "true",
                                                        "value": true,
                                                        "valueText": "true",
                                                        "hasTrailingTrivia": true,
                                                        "hasTrailingNewLine": true,
                                                        "trailingTrivia": [
                                                            {
                                                                "kind": "NewLineTrivia",
                                                                "text": "\r\n"
                                                            }
                                                        ]
                                                    }
                                                }
                                            ],
                                            "closeBraceToken": {
                                                "kind": "CloseBraceToken",
                                                "fullStart": 1006,
                                                "fullEnd": 1015,
                                                "start": 1014,
                                                "end": 1015,
                                                "fullWidth": 9,
                                                "width": 1,
                                                "text": "}",
                                                "value": "}",
                                                "valueText": "}",
                                                "hasLeadingTrivia": true,
                                                "leadingTrivia": [
                                                    {
                                                        "kind": "WhitespaceTrivia",
                                                        "text": "        "
                                                    }
                                                ]
                                            }
                                        }
                                    ],
                                    "closeParenToken": {
                                        "kind": "CloseParenToken",
                                        "fullStart": 1015,
                                        "fullEnd": 1016,
                                        "start": 1015,
                                        "end": 1016,
                                        "fullWidth": 1,
                                        "width": 1,
                                        "text": ")",
                                        "value": ")",
                                        "valueText": ")"
                                    }
                                }
                            },
                            "semicolonToken": {
                                "kind": "SemicolonToken",
                                "fullStart": 1016,
                                "fullEnd": 1019,
                                "start": 1016,
                                "end": 1017,
                                "fullWidth": 3,
                                "width": 1,
                                "text": ";",
                                "value": ";",
                                "valueText": ";",
                                "hasTrailingTrivia": true,
                                "hasTrailingNewLine": true,
                                "trailingTrivia": [
                                    {
                                        "kind": "NewLineTrivia",
                                        "text": "\r\n"
                                    }
                                ]
                            }
                        },
                        {
                            "kind": "TryStatement",
                            "fullStart": 1019,
                            "fullEnd": 1352,
                            "start": 1029,
                            "end": 1350,
                            "fullWidth": 333,
                            "width": 321,
                            "isIncrementallyUnusable": true,
                            "tryKeyword": {
                                "kind": "TryKeyword",
                                "fullStart": 1019,
                                "fullEnd": 1033,
                                "start": 1029,
                                "end": 1032,
                                "fullWidth": 14,
                                "width": 3,
                                "text": "try",
                                "value": "try",
                                "valueText": "try",
                                "hasLeadingTrivia": true,
                                "hasLeadingNewLine": true,
                                "hasTrailingTrivia": true,
                                "leadingTrivia": [
                                    {
                                        "kind": "NewLineTrivia",
                                        "text": "\r\n"
                                    },
                                    {
                                        "kind": "WhitespaceTrivia",
                                        "text": "        "
                                    }
                                ],
                                "trailingTrivia": [
                                    {
                                        "kind": "WhitespaceTrivia",
                                        "text": " "
                                    }
                                ]
                            },
                            "block": {
                                "kind": "Block",
                                "fullStart": 1033,
                                "fullEnd": 1290,
                                "start": 1033,
                                "end": 1289,
                                "fullWidth": 257,
                                "width": 256,
                                "isIncrementallyUnusable": true,
                                "openBraceToken": {
                                    "kind": "OpenBraceToken",
                                    "fullStart": 1033,
                                    "fullEnd": 1036,
                                    "start": 1033,
                                    "end": 1034,
                                    "fullWidth": 3,
                                    "width": 1,
                                    "text": "{",
                                    "value": "{",
                                    "valueText": "{",
                                    "hasTrailingTrivia": true,
                                    "hasTrailingNewLine": true,
                                    "trailingTrivia": [
                                        {
                                            "kind": "NewLineTrivia",
                                            "text": "\r\n"
                                        }
                                    ]
                                },
                                "statements": [
                                    {
                                        "kind": "ExpressionStatement",
                                        "fullStart": 1036,
                                        "fullEnd": 1236,
                                        "start": 1048,
                                        "end": 1234,
                                        "fullWidth": 200,
                                        "width": 186,
                                        "isIncrementallyUnusable": true,
                                        "expression": {
                                            "kind": "InvocationExpression",
                                            "fullStart": 1036,
                                            "fullEnd": 1233,
                                            "start": 1048,
                                            "end": 1233,
                                            "fullWidth": 197,
                                            "width": 185,
                                            "isIncrementallyUnusable": true,
                                            "expression": {
                                                "kind": "MemberAccessExpression",
                                                "fullStart": 1036,
                                                "fullEnd": 1069,
                                                "start": 1048,
                                                "end": 1069,
                                                "fullWidth": 33,
                                                "width": 21,
                                                "expression": {
                                                    "kind": "IdentifierName",
                                                    "fullStart": 1036,
                                                    "fullEnd": 1054,
                                                    "start": 1048,
                                                    "end": 1054,
                                                    "fullWidth": 18,
                                                    "width": 6,
                                                    "text": "Object",
                                                    "value": "Object",
                                                    "valueText": "Object",
                                                    "hasLeadingTrivia": true,
                                                    "leadingTrivia": [
                                                        {
                                                            "kind": "WhitespaceTrivia",
                                                            "text": "            "
                                                        }
                                                    ]
                                                },
                                                "dotToken": {
                                                    "kind": "DotToken",
                                                    "fullStart": 1054,
                                                    "fullEnd": 1055,
                                                    "start": 1054,
                                                    "end": 1055,
                                                    "fullWidth": 1,
                                                    "width": 1,
                                                    "text": ".",
                                                    "value": ".",
                                                    "valueText": "."
                                                },
                                                "name": {
                                                    "kind": "IdentifierName",
                                                    "fullStart": 1055,
                                                    "fullEnd": 1069,
                                                    "start": 1055,
                                                    "end": 1069,
                                                    "fullWidth": 14,
                                                    "width": 14,
                                                    "text": "defineProperty",
                                                    "value": "defineProperty",
                                                    "valueText": "defineProperty"
                                                }
                                            },
                                            "argumentList": {
                                                "kind": "ArgumentList",
                                                "fullStart": 1069,
                                                "fullEnd": 1233,
                                                "start": 1069,
                                                "end": 1233,
                                                "fullWidth": 164,
                                                "width": 164,
                                                "isIncrementallyUnusable": true,
                                                "openParenToken": {
                                                    "kind": "OpenParenToken",
                                                    "fullStart": 1069,
                                                    "fullEnd": 1070,
                                                    "start": 1069,
                                                    "end": 1070,
                                                    "fullWidth": 1,
                                                    "width": 1,
                                                    "text": "(",
                                                    "value": "(",
                                                    "valueText": "("
                                                },
                                                "arguments": [
                                                    {
                                                        "kind": "MemberAccessExpression",
                                                        "fullStart": 1070,
                                                        "fullEnd": 1085,
                                                        "start": 1070,
                                                        "end": 1085,
                                                        "fullWidth": 15,
                                                        "width": 15,
                                                        "expression": {
                                                            "kind": "IdentifierName",
                                                            "fullStart": 1070,
                                                            "fullEnd": 1075,
                                                            "start": 1070,
                                                            "end": 1075,
                                                            "fullWidth": 5,
                                                            "width": 5,
                                                            "text": "Array",
                                                            "value": "Array",
                                                            "valueText": "Array"
                                                        },
                                                        "dotToken": {
                                                            "kind": "DotToken",
                                                            "fullStart": 1075,
                                                            "fullEnd": 1076,
                                                            "start": 1075,
                                                            "end": 1076,
                                                            "fullWidth": 1,
                                                            "width": 1,
                                                            "text": ".",
                                                            "value": ".",
                                                            "valueText": "."
                                                        },
                                                        "name": {
                                                            "kind": "IdentifierName",
                                                            "fullStart": 1076,
                                                            "fullEnd": 1085,
                                                            "start": 1076,
                                                            "end": 1085,
                                                            "fullWidth": 9,
                                                            "width": 9,
                                                            "text": "prototype",
                                                            "value": "prototype",
                                                            "valueText": "prototype"
                                                        }
                                                    },
                                                    {
                                                        "kind": "CommaToken",
                                                        "fullStart": 1085,
                                                        "fullEnd": 1087,
                                                        "start": 1085,
                                                        "end": 1086,
                                                        "fullWidth": 2,
                                                        "width": 1,
                                                        "text": ",",
                                                        "value": ",",
                                                        "valueText": ",",
                                                        "hasTrailingTrivia": true,
                                                        "trailingTrivia": [
                                                            {
                                                                "kind": "WhitespaceTrivia",
                                                                "text": " "
                                                            }
                                                        ]
                                                    },
                                                    {
                                                        "kind": "StringLiteral",
                                                        "fullStart": 1087,
                                                        "fullEnd": 1090,
                                                        "start": 1087,
                                                        "end": 1090,
                                                        "fullWidth": 3,
                                                        "width": 3,
                                                        "text": "\"1\"",
                                                        "value": "1",
                                                        "valueText": "1"
                                                    },
                                                    {
                                                        "kind": "CommaToken",
                                                        "fullStart": 1090,
                                                        "fullEnd": 1092,
                                                        "start": 1090,
                                                        "end": 1091,
                                                        "fullWidth": 2,
                                                        "width": 1,
                                                        "text": ",",
                                                        "value": ",",
                                                        "valueText": ",",
                                                        "hasTrailingTrivia": true,
                                                        "trailingTrivia": [
                                                            {
                                                                "kind": "WhitespaceTrivia",
                                                                "text": " "
                                                            }
                                                        ]
                                                    },
                                                    {
                                                        "kind": "ObjectLiteralExpression",
                                                        "fullStart": 1092,
                                                        "fullEnd": 1232,
                                                        "start": 1092,
                                                        "end": 1232,
                                                        "fullWidth": 140,
                                                        "width": 140,
                                                        "isIncrementallyUnusable": true,
                                                        "openBraceToken": {
                                                            "kind": "OpenBraceToken",
                                                            "fullStart": 1092,
                                                            "fullEnd": 1095,
                                                            "start": 1092,
                                                            "end": 1093,
                                                            "fullWidth": 3,
                                                            "width": 1,
                                                            "text": "{",
                                                            "value": "{",
                                                            "valueText": "{",
                                                            "hasTrailingTrivia": true,
                                                            "hasTrailingNewLine": true,
                                                            "trailingTrivia": [
                                                                {
                                                                    "kind": "NewLineTrivia",
                                                                    "text": "\r\n"
                                                                }
                                                            ]
                                                        },
                                                        "propertyAssignments": [
                                                            {
                                                                "kind": "SimplePropertyAssignment",
                                                                "fullStart": 1095,
                                                                "fullEnd": 1180,
                                                                "start": 1111,
                                                                "end": 1180,
                                                                "fullWidth": 85,
                                                                "width": 69,
                                                                "isIncrementallyUnusable": true,
                                                                "propertyName": {
                                                                    "kind": "IdentifierName",
                                                                    "fullStart": 1095,
                                                                    "fullEnd": 1114,
                                                                    "start": 1111,
                                                                    "end": 1114,
                                                                    "fullWidth": 19,
                                                                    "width": 3,
                                                                    "text": "get",
                                                                    "value": "get",
                                                                    "valueText": "get",
                                                                    "hasLeadingTrivia": true,
                                                                    "leadingTrivia": [
                                                                        {
                                                                            "kind": "WhitespaceTrivia",
                                                                            "text": "                "
                                                                        }
                                                                    ]
                                                                },
                                                                "colonToken": {
                                                                    "kind": "ColonToken",
                                                                    "fullStart": 1114,
                                                                    "fullEnd": 1116,
                                                                    "start": 1114,
                                                                    "end": 1115,
                                                                    "fullWidth": 2,
                                                                    "width": 1,
                                                                    "text": ":",
                                                                    "value": ":",
                                                                    "valueText": ":",
                                                                    "hasTrailingTrivia": true,
                                                                    "trailingTrivia": [
                                                                        {
                                                                            "kind": "WhitespaceTrivia",
                                                                            "text": " "
                                                                        }
                                                                    ]
                                                                },
                                                                "expression": {
                                                                    "kind": "FunctionExpression",
                                                                    "fullStart": 1116,
                                                                    "fullEnd": 1180,
                                                                    "start": 1116,
                                                                    "end": 1180,
                                                                    "fullWidth": 64,
                                                                    "width": 64,
                                                                    "functionKeyword": {
                                                                        "kind": "FunctionKeyword",
                                                                        "fullStart": 1116,
                                                                        "fullEnd": 1125,
                                                                        "start": 1116,
                                                                        "end": 1124,
                                                                        "fullWidth": 9,
                                                                        "width": 8,
                                                                        "text": "function",
                                                                        "value": "function",
                                                                        "valueText": "function",
                                                                        "hasTrailingTrivia": true,
                                                                        "trailingTrivia": [
                                                                            {
                                                                                "kind": "WhitespaceTrivia",
                                                                                "text": " "
                                                                            }
                                                                        ]
                                                                    },
                                                                    "callSignature": {
                                                                        "kind": "CallSignature",
                                                                        "fullStart": 1125,
                                                                        "fullEnd": 1128,
                                                                        "start": 1125,
                                                                        "end": 1127,
                                                                        "fullWidth": 3,
                                                                        "width": 2,
                                                                        "parameterList": {
                                                                            "kind": "ParameterList",
                                                                            "fullStart": 1125,
                                                                            "fullEnd": 1128,
                                                                            "start": 1125,
                                                                            "end": 1127,
                                                                            "fullWidth": 3,
                                                                            "width": 2,
                                                                            "openParenToken": {
                                                                                "kind": "OpenParenToken",
                                                                                "fullStart": 1125,
                                                                                "fullEnd": 1126,
                                                                                "start": 1125,
                                                                                "end": 1126,
                                                                                "fullWidth": 1,
                                                                                "width": 1,
                                                                                "text": "(",
                                                                                "value": "(",
                                                                                "valueText": "("
                                                                            },
                                                                            "parameters": [],
                                                                            "closeParenToken": {
                                                                                "kind": "CloseParenToken",
                                                                                "fullStart": 1126,
                                                                                "fullEnd": 1128,
                                                                                "start": 1126,
                                                                                "end": 1127,
                                                                                "fullWidth": 2,
                                                                                "width": 1,
                                                                                "text": ")",
                                                                                "value": ")",
                                                                                "valueText": ")",
                                                                                "hasTrailingTrivia": true,
                                                                                "trailingTrivia": [
                                                                                    {
                                                                                        "kind": "WhitespaceTrivia",
                                                                                        "text": " "
                                                                                    }
                                                                                ]
                                                                            }
                                                                        }
                                                                    },
                                                                    "block": {
                                                                        "kind": "Block",
                                                                        "fullStart": 1128,
                                                                        "fullEnd": 1180,
                                                                        "start": 1128,
                                                                        "end": 1180,
                                                                        "fullWidth": 52,
                                                                        "width": 52,
                                                                        "openBraceToken": {
                                                                            "kind": "OpenBraceToken",
                                                                            "fullStart": 1128,
                                                                            "fullEnd": 1131,
                                                                            "start": 1128,
                                                                            "end": 1129,
                                                                            "fullWidth": 3,
                                                                            "width": 1,
                                                                            "text": "{",
                                                                            "value": "{",
                                                                            "valueText": "{",
                                                                            "hasTrailingTrivia": true,
                                                                            "hasTrailingNewLine": true,
                                                                            "trailingTrivia": [
                                                                                {
                                                                                    "kind": "NewLineTrivia",
                                                                                    "text": "\r\n"
                                                                                }
                                                                            ]
                                                                        },
                                                                        "statements": [
                                                                            {
                                                                                "kind": "ReturnStatement",
                                                                                "fullStart": 1131,
                                                                                "fullEnd": 1163,
                                                                                "start": 1151,
                                                                                "end": 1161,
                                                                                "fullWidth": 32,
                                                                                "width": 10,
                                                                                "returnKeyword": {
                                                                                    "kind": "ReturnKeyword",
                                                                                    "fullStart": 1131,
                                                                                    "fullEnd": 1158,
                                                                                    "start": 1151,
                                                                                    "end": 1157,
                                                                                    "fullWidth": 27,
                                                                                    "width": 6,
                                                                                    "text": "return",
                                                                                    "value": "return",
                                                                                    "valueText": "return",
                                                                                    "hasLeadingTrivia": true,
                                                                                    "hasTrailingTrivia": true,
                                                                                    "leadingTrivia": [
                                                                                        {
                                                                                            "kind": "WhitespaceTrivia",
                                                                                            "text": "                    "
                                                                                        }
                                                                                    ],
                                                                                    "trailingTrivia": [
                                                                                        {
                                                                                            "kind": "WhitespaceTrivia",
                                                                                            "text": " "
                                                                                        }
                                                                                    ]
                                                                                },
                                                                                "expression": {
                                                                                    "kind": "NumericLiteral",
                                                                                    "fullStart": 1158,
                                                                                    "fullEnd": 1160,
                                                                                    "start": 1158,
                                                                                    "end": 1160,
                                                                                    "fullWidth": 2,
                                                                                    "width": 2,
                                                                                    "text": "10",
                                                                                    "value": 10,
                                                                                    "valueText": "10"
                                                                                },
                                                                                "semicolonToken": {
                                                                                    "kind": "SemicolonToken",
                                                                                    "fullStart": 1160,
                                                                                    "fullEnd": 1163,
                                                                                    "start": 1160,
                                                                                    "end": 1161,
                                                                                    "fullWidth": 3,
                                                                                    "width": 1,
                                                                                    "text": ";",
                                                                                    "value": ";",
                                                                                    "valueText": ";",
                                                                                    "hasTrailingTrivia": true,
                                                                                    "hasTrailingNewLine": true,
                                                                                    "trailingTrivia": [
                                                                                        {
                                                                                            "kind": "NewLineTrivia",
                                                                                            "text": "\r\n"
                                                                                        }
                                                                                    ]
                                                                                }
                                                                            }
                                                                        ],
                                                                        "closeBraceToken": {
                                                                            "kind": "CloseBraceToken",
                                                                            "fullStart": 1163,
                                                                            "fullEnd": 1180,
                                                                            "start": 1179,
                                                                            "end": 1180,
                                                                            "fullWidth": 17,
                                                                            "width": 1,
                                                                            "text": "}",
                                                                            "value": "}",
                                                                            "valueText": "}",
                                                                            "hasLeadingTrivia": true,
                                                                            "leadingTrivia": [
                                                                                {
                                                                                    "kind": "WhitespaceTrivia",
                                                                                    "text": "                "
                                                                                }
                                                                            ]
                                                                        }
                                                                    }
                                                                }
                                                            },
                                                            {
                                                                "kind": "CommaToken",
                                                                "fullStart": 1180,
                                                                "fullEnd": 1183,
                                                                "start": 1180,
                                                                "end": 1181,
                                                                "fullWidth": 3,
                                                                "width": 1,
                                                                "text": ",",
                                                                "value": ",",
                                                                "valueText": ",",
                                                                "hasTrailingTrivia": true,
                                                                "hasTrailingNewLine": true,
                                                                "trailingTrivia": [
                                                                    {
                                                                        "kind": "NewLineTrivia",
                                                                        "text": "\r\n"
                                                                    }
                                                                ]
                                                            },
                                                            {
                                                                "kind": "SimplePropertyAssignment",
                                                                "fullStart": 1183,
                                                                "fullEnd": 1219,
                                                                "start": 1199,
                                                                "end": 1217,
                                                                "fullWidth": 36,
                                                                "width": 18,
                                                                "propertyName": {
                                                                    "kind": "IdentifierName",
                                                                    "fullStart": 1183,
                                                                    "fullEnd": 1211,
                                                                    "start": 1199,
                                                                    "end": 1211,
                                                                    "fullWidth": 28,
                                                                    "width": 12,
                                                                    "text": "configurable",
                                                                    "value": "configurable",
                                                                    "valueText": "configurable",
                                                                    "hasLeadingTrivia": true,
                                                                    "leadingTrivia": [
                                                                        {
                                                                            "kind": "WhitespaceTrivia",
                                                                            "text": "                "
                                                                        }
                                                                    ]
                                                                },
                                                                "colonToken": {
                                                                    "kind": "ColonToken",
                                                                    "fullStart": 1211,
                                                                    "fullEnd": 1213,
                                                                    "start": 1211,
                                                                    "end": 1212,
                                                                    "fullWidth": 2,
                                                                    "width": 1,
                                                                    "text": ":",
                                                                    "value": ":",
                                                                    "valueText": ":",
                                                                    "hasTrailingTrivia": true,
                                                                    "trailingTrivia": [
                                                                        {
                                                                            "kind": "WhitespaceTrivia",
                                                                            "text": " "
                                                                        }
                                                                    ]
                                                                },
                                                                "expression": {
                                                                    "kind": "TrueKeyword",
                                                                    "fullStart": 1213,
                                                                    "fullEnd": 1219,
                                                                    "start": 1213,
                                                                    "end": 1217,
                                                                    "fullWidth": 6,
                                                                    "width": 4,
                                                                    "text": "true",
                                                                    "value": true,
                                                                    "valueText": "true",
                                                                    "hasTrailingTrivia": true,
                                                                    "hasTrailingNewLine": true,
                                                                    "trailingTrivia": [
                                                                        {
                                                                            "kind": "NewLineTrivia",
                                                                            "text": "\r\n"
                                                                        }
                                                                    ]
                                                                }
                                                            }
                                                        ],
                                                        "closeBraceToken": {
                                                            "kind": "CloseBraceToken",
                                                            "fullStart": 1219,
                                                            "fullEnd": 1232,
                                                            "start": 1231,
                                                            "end": 1232,
                                                            "fullWidth": 13,
                                                            "width": 1,
                                                            "text": "}",
                                                            "value": "}",
                                                            "valueText": "}",
                                                            "hasLeadingTrivia": true,
                                                            "leadingTrivia": [
                                                                {
                                                                    "kind": "WhitespaceTrivia",
                                                                    "text": "            "
                                                                }
                                                            ]
                                                        }
                                                    }
                                                ],
                                                "closeParenToken": {
                                                    "kind": "CloseParenToken",
                                                    "fullStart": 1232,
                                                    "fullEnd": 1233,
                                                    "start": 1232,
                                                    "end": 1233,
                                                    "fullWidth": 1,
                                                    "width": 1,
                                                    "text": ")",
                                                    "value": ")",
                                                    "valueText": ")"
                                                }
                                            }
                                        },
                                        "semicolonToken": {
                                            "kind": "SemicolonToken",
                                            "fullStart": 1233,
                                            "fullEnd": 1236,
                                            "start": 1233,
                                            "end": 1234,
                                            "fullWidth": 3,
                                            "width": 1,
                                            "text": ";",
                                            "value": ";",
                                            "valueText": ";",
                                            "hasTrailingTrivia": true,
                                            "hasTrailingNewLine": true,
                                            "trailingTrivia": [
                                                {
                                                    "kind": "NewLineTrivia",
                                                    "text": "\r\n"
                                                }
                                            ]
                                        }
                                    },
                                    {
                                        "kind": "ReturnStatement",
                                        "fullStart": 1236,
                                        "fullEnd": 1280,
                                        "start": 1250,
                                        "end": 1278,
                                        "fullWidth": 44,
                                        "width": 28,
                                        "returnKeyword": {
                                            "kind": "ReturnKeyword",
                                            "fullStart": 1236,
                                            "fullEnd": 1257,
                                            "start": 1250,
                                            "end": 1256,
                                            "fullWidth": 21,
                                            "width": 6,
                                            "text": "return",
                                            "value": "return",
                                            "valueText": "return",
                                            "hasLeadingTrivia": true,
                                            "hasLeadingNewLine": true,
                                            "hasTrailingTrivia": true,
                                            "leadingTrivia": [
                                                {
                                                    "kind": "NewLineTrivia",
                                                    "text": "\r\n"
                                                },
                                                {
                                                    "kind": "WhitespaceTrivia",
                                                    "text": "            "
                                                }
                                            ],
                                            "trailingTrivia": [
                                                {
                                                    "kind": "WhitespaceTrivia",
                                                    "text": " "
                                                }
                                            ]
                                        },
                                        "expression": {
                                            "kind": "InvocationExpression",
                                            "fullStart": 1257,
                                            "fullEnd": 1277,
                                            "start": 1257,
                                            "end": 1277,
                                            "fullWidth": 20,
                                            "width": 20,
                                            "expression": {
                                                "kind": "MemberAccessExpression",
                                                "fullStart": 1257,
                                                "fullEnd": 1265,
                                                "start": 1257,
                                                "end": 1265,
                                                "fullWidth": 8,
                                                "width": 8,
                                                "expression": {
                                                    "kind": "IdentifierName",
                                                    "fullStart": 1257,
                                                    "fullEnd": 1260,
                                                    "start": 1257,
                                                    "end": 1260,
                                                    "fullWidth": 3,
                                                    "width": 3,
                                                    "text": "arr",
                                                    "value": "arr",
                                                    "valueText": "arr"
                                                },
                                                "dotToken": {
                                                    "kind": "DotToken",
                                                    "fullStart": 1260,
                                                    "fullEnd": 1261,
                                                    "start": 1260,
                                                    "end": 1261,
                                                    "fullWidth": 1,
                                                    "width": 1,
                                                    "text": ".",
                                                    "value": ".",
                                                    "valueText": "."
                                                },
                                                "name": {
                                                    "kind": "IdentifierName",
                                                    "fullStart": 1261,
                                                    "fullEnd": 1265,
                                                    "start": 1261,
                                                    "end": 1265,
                                                    "fullWidth": 4,
                                                    "width": 4,
                                                    "text": "some",
                                                    "value": "some",
                                                    "valueText": "some"
                                                }
                                            },
                                            "argumentList": {
                                                "kind": "ArgumentList",
                                                "fullStart": 1265,
                                                "fullEnd": 1277,
                                                "start": 1265,
                                                "end": 1277,
                                                "fullWidth": 12,
                                                "width": 12,
                                                "openParenToken": {
                                                    "kind": "OpenParenToken",
                                                    "fullStart": 1265,
                                                    "fullEnd": 1266,
                                                    "start": 1265,
                                                    "end": 1266,
                                                    "fullWidth": 1,
                                                    "width": 1,
                                                    "text": "(",
                                                    "value": "(",
                                                    "valueText": "("
                                                },
                                                "arguments": [
                                                    {
                                                        "kind": "IdentifierName",
                                                        "fullStart": 1266,
                                                        "fullEnd": 1276,
                                                        "start": 1266,
                                                        "end": 1276,
                                                        "fullWidth": 10,
                                                        "width": 10,
                                                        "text": "callbackfn",
                                                        "value": "callbackfn",
                                                        "valueText": "callbackfn"
                                                    }
                                                ],
                                                "closeParenToken": {
                                                    "kind": "CloseParenToken",
                                                    "fullStart": 1276,
                                                    "fullEnd": 1277,
                                                    "start": 1276,
                                                    "end": 1277,
                                                    "fullWidth": 1,
                                                    "width": 1,
                                                    "text": ")",
                                                    "value": ")",
                                                    "valueText": ")"
                                                }
                                            }
                                        },
                                        "semicolonToken": {
                                            "kind": "SemicolonToken",
                                            "fullStart": 1277,
                                            "fullEnd": 1280,
                                            "start": 1277,
                                            "end": 1278,
                                            "fullWidth": 3,
                                            "width": 1,
                                            "text": ";",
                                            "value": ";",
                                            "valueText": ";",
                                            "hasTrailingTrivia": true,
                                            "hasTrailingNewLine": true,
                                            "trailingTrivia": [
                                                {
                                                    "kind": "NewLineTrivia",
                                                    "text": "\r\n"
                                                }
                                            ]
                                        }
                                    }
                                ],
                                "closeBraceToken": {
                                    "kind": "CloseBraceToken",
                                    "fullStart": 1280,
                                    "fullEnd": 1290,
                                    "start": 1288,
                                    "end": 1289,
                                    "fullWidth": 10,
                                    "width": 1,
                                    "text": "}",
                                    "value": "}",
                                    "valueText": "}",
                                    "hasLeadingTrivia": true,
                                    "hasTrailingTrivia": true,
                                    "leadingTrivia": [
                                        {
                                            "kind": "WhitespaceTrivia",
                                            "text": "        "
                                        }
                                    ],
                                    "trailingTrivia": [
                                        {
                                            "kind": "WhitespaceTrivia",
                                            "text": " "
                                        }
                                    ]
                                }
                            },
                            "finallyClause": {
                                "kind": "FinallyClause",
                                "fullStart": 1290,
                                "fullEnd": 1352,
                                "start": 1290,
                                "end": 1350,
                                "fullWidth": 62,
                                "width": 60,
                                "finallyKeyword": {
                                    "kind": "FinallyKeyword",
                                    "fullStart": 1290,
                                    "fullEnd": 1298,
                                    "start": 1290,
                                    "end": 1297,
                                    "fullWidth": 8,
                                    "width": 7,
                                    "text": "finally",
                                    "value": "finally",
                                    "valueText": "finally",
                                    "hasTrailingTrivia": true,
                                    "trailingTrivia": [
                                        {
                                            "kind": "WhitespaceTrivia",
                                            "text": " "
                                        }
                                    ]
                                },
                                "block": {
                                    "kind": "Block",
                                    "fullStart": 1298,
                                    "fullEnd": 1352,
                                    "start": 1298,
                                    "end": 1350,
                                    "fullWidth": 54,
                                    "width": 52,
                                    "openBraceToken": {
                                        "kind": "OpenBraceToken",
                                        "fullStart": 1298,
                                        "fullEnd": 1301,
                                        "start": 1298,
                                        "end": 1299,
                                        "fullWidth": 3,
                                        "width": 1,
                                        "text": "{",
                                        "value": "{",
                                        "valueText": "{",
                                        "hasTrailingTrivia": true,
                                        "hasTrailingNewLine": true,
                                        "trailingTrivia": [
                                            {
                                                "kind": "NewLineTrivia",
                                                "text": "\r\n"
                                            }
                                        ]
                                    },
                                    "statements": [
                                        {
                                            "kind": "ExpressionStatement",
                                            "fullStart": 1301,
                                            "fullEnd": 1341,
                                            "start": 1313,
                                            "end": 1339,
                                            "fullWidth": 40,
                                            "width": 26,
                                            "expression": {
                                                "kind": "DeleteExpression",
                                                "fullStart": 1301,
                                                "fullEnd": 1338,
                                                "start": 1313,
                                                "end": 1338,
                                                "fullWidth": 37,
                                                "width": 25,
                                                "deleteKeyword": {
                                                    "kind": "DeleteKeyword",
                                                    "fullStart": 1301,
                                                    "fullEnd": 1320,
                                                    "start": 1313,
                                                    "end": 1319,
                                                    "fullWidth": 19,
                                                    "width": 6,
                                                    "text": "delete",
                                                    "value": "delete",
                                                    "valueText": "delete",
                                                    "hasLeadingTrivia": true,
                                                    "hasTrailingTrivia": true,
                                                    "leadingTrivia": [
                                                        {
                                                            "kind": "WhitespaceTrivia",
                                                            "text": "            "
                                                        }
                                                    ],
                                                    "trailingTrivia": [
                                                        {
                                                            "kind": "WhitespaceTrivia",
                                                            "text": " "
                                                        }
                                                    ]
                                                },
                                                "expression": {
                                                    "kind": "ElementAccessExpression",
                                                    "fullStart": 1320,
                                                    "fullEnd": 1338,
                                                    "start": 1320,
                                                    "end": 1338,
                                                    "fullWidth": 18,
                                                    "width": 18,
                                                    "expression": {
                                                        "kind": "MemberAccessExpression",
                                                        "fullStart": 1320,
                                                        "fullEnd": 1335,
                                                        "start": 1320,
                                                        "end": 1335,
                                                        "fullWidth": 15,
                                                        "width": 15,
                                                        "expression": {
                                                            "kind": "IdentifierName",
                                                            "fullStart": 1320,
                                                            "fullEnd": 1325,
                                                            "start": 1320,
                                                            "end": 1325,
                                                            "fullWidth": 5,
                                                            "width": 5,
                                                            "text": "Array",
                                                            "value": "Array",
                                                            "valueText": "Array"
                                                        },
                                                        "dotToken": {
                                                            "kind": "DotToken",
                                                            "fullStart": 1325,
                                                            "fullEnd": 1326,
                                                            "start": 1325,
                                                            "end": 1326,
                                                            "fullWidth": 1,
                                                            "width": 1,
                                                            "text": ".",
                                                            "value": ".",
                                                            "valueText": "."
                                                        },
                                                        "name": {
                                                            "kind": "IdentifierName",
                                                            "fullStart": 1326,
                                                            "fullEnd": 1335,
                                                            "start": 1326,
                                                            "end": 1335,
                                                            "fullWidth": 9,
                                                            "width": 9,
                                                            "text": "prototype",
                                                            "value": "prototype",
                                                            "valueText": "prototype"
                                                        }
                                                    },
                                                    "openBracketToken": {
                                                        "kind": "OpenBracketToken",
                                                        "fullStart": 1335,
                                                        "fullEnd": 1336,
                                                        "start": 1335,
                                                        "end": 1336,
                                                        "fullWidth": 1,
                                                        "width": 1,
                                                        "text": "[",
                                                        "value": "[",
                                                        "valueText": "["
                                                    },
                                                    "argumentExpression": {
                                                        "kind": "NumericLiteral",
                                                        "fullStart": 1336,
                                                        "fullEnd": 1337,
                                                        "start": 1336,
                                                        "end": 1337,
                                                        "fullWidth": 1,
                                                        "width": 1,
                                                        "text": "1",
                                                        "value": 1,
                                                        "valueText": "1"
                                                    },
                                                    "closeBracketToken": {
                                                        "kind": "CloseBracketToken",
                                                        "fullStart": 1337,
                                                        "fullEnd": 1338,
                                                        "start": 1337,
                                                        "end": 1338,
                                                        "fullWidth": 1,
                                                        "width": 1,
                                                        "text": "]",
                                                        "value": "]",
                                                        "valueText": "]"
                                                    }
                                                }
                                            },
                                            "semicolonToken": {
                                                "kind": "SemicolonToken",
                                                "fullStart": 1338,
                                                "fullEnd": 1341,
                                                "start": 1338,
                                                "end": 1339,
                                                "fullWidth": 3,
                                                "width": 1,
                                                "text": ";",
                                                "value": ";",
                                                "valueText": ";",
                                                "hasTrailingTrivia": true,
                                                "hasTrailingNewLine": true,
                                                "trailingTrivia": [
                                                    {
                                                        "kind": "NewLineTrivia",
                                                        "text": "\r\n"
                                                    }
                                                ]
                                            }
                                        }
                                    ],
                                    "closeBraceToken": {
                                        "kind": "CloseBraceToken",
                                        "fullStart": 1341,
                                        "fullEnd": 1352,
                                        "start": 1349,
                                        "end": 1350,
                                        "fullWidth": 11,
                                        "width": 1,
                                        "text": "}",
                                        "value": "}",
                                        "valueText": "}",
                                        "hasLeadingTrivia": true,
                                        "hasTrailingTrivia": true,
                                        "hasTrailingNewLine": true,
                                        "leadingTrivia": [
                                            {
                                                "kind": "WhitespaceTrivia",
                                                "text": "        "
                                            }
                                        ],
                                        "trailingTrivia": [
                                            {
                                                "kind": "NewLineTrivia",
                                                "text": "\r\n"
                                            }
                                        ]
                                    }
                                }
                            }
                        }
                    ],
                    "closeBraceToken": {
                        "kind": "CloseBraceToken",
                        "fullStart": 1352,
                        "fullEnd": 1359,
                        "start": 1356,
                        "end": 1357,
                        "fullWidth": 7,
                        "width": 1,
                        "text": "}",
                        "value": "}",
                        "valueText": "}",
                        "hasLeadingTrivia": true,
                        "hasTrailingTrivia": true,
                        "hasTrailingNewLine": true,
                        "leadingTrivia": [
                            {
                                "kind": "WhitespaceTrivia",
                                "text": "    "
                            }
                        ],
                        "trailingTrivia": [
                            {
                                "kind": "NewLineTrivia",
                                "text": "\r\n"
                            }
                        ]
                    }
                }
            },
            {
                "kind": "ExpressionStatement",
                "fullStart": 1359,
                "fullEnd": 1383,
                "start": 1359,
                "end": 1381,
                "fullWidth": 24,
                "width": 22,
                "expression": {
                    "kind": "InvocationExpression",
                    "fullStart": 1359,
                    "fullEnd": 1380,
                    "start": 1359,
                    "end": 1380,
                    "fullWidth": 21,
                    "width": 21,
                    "expression": {
                        "kind": "IdentifierName",
                        "fullStart": 1359,
                        "fullEnd": 1370,
                        "start": 1359,
                        "end": 1370,
                        "fullWidth": 11,
                        "width": 11,
                        "text": "runTestCase",
                        "value": "runTestCase",
                        "valueText": "runTestCase"
                    },
                    "argumentList": {
                        "kind": "ArgumentList",
                        "fullStart": 1370,
                        "fullEnd": 1380,
                        "start": 1370,
                        "end": 1380,
                        "fullWidth": 10,
                        "width": 10,
                        "openParenToken": {
                            "kind": "OpenParenToken",
                            "fullStart": 1370,
                            "fullEnd": 1371,
                            "start": 1370,
                            "end": 1371,
                            "fullWidth": 1,
                            "width": 1,
                            "text": "(",
                            "value": "(",
                            "valueText": "("
                        },
                        "arguments": [
                            {
                                "kind": "IdentifierName",
                                "fullStart": 1371,
                                "fullEnd": 1379,
                                "start": 1371,
                                "end": 1379,
                                "fullWidth": 8,
                                "width": 8,
                                "text": "testcase",
                                "value": "testcase",
                                "valueText": "testcase"
                            }
                        ],
                        "closeParenToken": {
                            "kind": "CloseParenToken",
                            "fullStart": 1379,
                            "fullEnd": 1380,
                            "start": 1379,
                            "end": 1380,
                            "fullWidth": 1,
                            "width": 1,
                            "text": ")",
                            "value": ")",
                            "valueText": ")"
                        }
                    }
                },
                "semicolonToken": {
                    "kind": "SemicolonToken",
                    "fullStart": 1380,
                    "fullEnd": 1383,
                    "start": 1380,
                    "end": 1381,
                    "fullWidth": 3,
                    "width": 1,
                    "text": ";",
                    "value": ";",
                    "valueText": ";",
                    "hasTrailingTrivia": true,
                    "hasTrailingNewLine": true,
                    "trailingTrivia": [
                        {
                            "kind": "NewLineTrivia",
                            "text": "\r\n"
                        }
                    ]
                }
            }
        ],
        "endOfFileToken": {
            "kind": "EndOfFileToken",
            "fullStart": 1383,
            "fullEnd": 1383,
            "start": 1383,
            "end": 1383,
            "fullWidth": 0,
            "width": 0,
            "text": ""
        }
    },
    "lineMap": {
        "lineStarts": [
            0,
            67,
            152,
            232,
            308,
            380,
            385,
            444,
            592,
            597,
            599,
            601,
            624,
            626,
            655,
            657,
            703,
            733,
            773,
            788,
            815,
            826,
            828,
            851,
            894,
            926,
            958,
            974,
            1006,
            1019,
            1021,
            1036,
            1095,
            1131,
            1163,
            1183,
            1219,
            1236,
            1238,
            1280,
            1301,
            1341,
            1352,
            1359,
            1383
        ],
        "length": 1383
    }
}<|MERGE_RESOLUTION|>--- conflicted
+++ resolved
@@ -252,12 +252,8 @@
                                         "start": 638,
                                         "end": 652,
                                         "fullWidth": 14,
-<<<<<<< HEAD
                                         "width": 14,
-                                        "identifier": {
-=======
                                         "propertyName": {
->>>>>>> 85e84683
                                             "kind": "IdentifierName",
                                             "fullStart": 638,
                                             "fullEnd": 645,
@@ -1026,12 +1022,8 @@
                                         "start": 840,
                                         "end": 848,
                                         "fullWidth": 8,
-<<<<<<< HEAD
                                         "width": 8,
-                                        "identifier": {
-=======
                                         "propertyName": {
->>>>>>> 85e84683
                                             "kind": "IdentifierName",
                                             "fullStart": 840,
                                             "fullEnd": 844,
