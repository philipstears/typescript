--- conflicted
+++ resolved
@@ -422,11 +422,8 @@
                                             "start": 605,
                                             "end": 608,
                                             "fullWidth": 3,
-<<<<<<< HEAD
                                             "width": 3,
-=======
                                             "modifiers": [],
->>>>>>> e3c38734
                                             "identifier": {
                                                 "kind": "IdentifierName",
                                                 "fullStart": 605,
@@ -466,11 +463,8 @@
                                             "start": 610,
                                             "end": 613,
                                             "fullWidth": 3,
-<<<<<<< HEAD
                                             "width": 3,
-=======
                                             "modifiers": [],
->>>>>>> e3c38734
                                             "identifier": {
                                                 "kind": "IdentifierName",
                                                 "fullStart": 610,
@@ -510,11 +504,8 @@
                                             "start": 615,
                                             "end": 618,
                                             "fullWidth": 3,
-<<<<<<< HEAD
                                             "width": 3,
-=======
                                             "modifiers": [],
->>>>>>> e3c38734
                                             "identifier": {
                                                 "kind": "IdentifierName",
                                                 "fullStart": 615,
