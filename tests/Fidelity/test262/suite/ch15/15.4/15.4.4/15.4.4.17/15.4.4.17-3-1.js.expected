--- conflicted
+++ resolved
@@ -250,12 +250,8 @@
                                         "start": 556,
                                         "end": 572,
                                         "fullWidth": 16,
-<<<<<<< HEAD
                                         "width": 16,
-                                        "identifier": {
-=======
                                         "propertyName": {
->>>>>>> 85e84683
                                             "kind": "IdentifierName",
                                             "fullStart": 556,
                                             "fullEnd": 565,
@@ -869,12 +865,8 @@
                                         "start": 708,
                                         "end": 742,
                                         "fullWidth": 34,
-<<<<<<< HEAD
                                         "width": 34,
-                                        "identifier": {
-=======
                                         "propertyName": {
->>>>>>> 85e84683
                                             "kind": "IdentifierName",
                                             "fullStart": 708,
                                             "fullEnd": 712,
