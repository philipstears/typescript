{
    "isDeclaration": false,
    "languageVersion": "EcmaScript5",
    "parseOptions": {
        "allowAutomaticSemicolonInsertion": true
    },
    "sourceUnit": {
        "kind": "SourceUnit",
        "fullStart": 0,
        "fullEnd": 1118,
        "start": 603,
        "end": 1118,
        "fullWidth": 1118,
        "width": 515,
        "isIncrementallyUnusable": true,
        "moduleElements": [
            {
                "kind": "FunctionDeclaration",
                "fullStart": 0,
                "fullEnd": 1094,
                "start": 603,
                "end": 1092,
                "fullWidth": 1094,
                "width": 489,
                "modifiers": [],
                "functionKeyword": {
                    "kind": "FunctionKeyword",
                    "fullStart": 0,
                    "fullEnd": 612,
                    "start": 603,
                    "end": 611,
                    "fullWidth": 612,
                    "width": 8,
                    "text": "function",
                    "value": "function",
                    "valueText": "function",
                    "hasLeadingTrivia": true,
                    "hasLeadingComment": true,
                    "hasLeadingNewLine": true,
                    "hasTrailingTrivia": true,
                    "leadingTrivia": [
                        {
                            "kind": "SingleLineCommentTrivia",
                            "text": "/// Copyright (c) 2012 Ecma International.  All rights reserved. "
                        },
                        {
                            "kind": "NewLineTrivia",
                            "text": "\r\n"
                        },
                        {
                            "kind": "SingleLineCommentTrivia",
                            "text": "/// Ecma International makes this code available under the terms and conditions set"
                        },
                        {
                            "kind": "NewLineTrivia",
                            "text": "\r\n"
                        },
                        {
                            "kind": "SingleLineCommentTrivia",
                            "text": "/// forth on http://hg.ecmascript.org/tests/test262/raw-file/tip/LICENSE (the "
                        },
                        {
                            "kind": "NewLineTrivia",
                            "text": "\r\n"
                        },
                        {
                            "kind": "SingleLineCommentTrivia",
                            "text": "/// \"Use Terms\").   Any redistribution of this code must retain the above "
                        },
                        {
                            "kind": "NewLineTrivia",
                            "text": "\r\n"
                        },
                        {
                            "kind": "SingleLineCommentTrivia",
                            "text": "/// copyright and this notice and otherwise comply with the Use Terms."
                        },
                        {
                            "kind": "NewLineTrivia",
                            "text": "\r\n"
                        },
                        {
                            "kind": "MultiLineCommentTrivia",
                            "text": "/**\r\n * @path ch15/15.4/15.4.4/15.4.4.17/15.4.4.17-7-c-i-3.js\r\n * @description Array.prototype.some - element to be retrieved is own data property that overrides an inherited data property on an Array-like object\r\n */"
                        },
                        {
                            "kind": "NewLineTrivia",
                            "text": "\r\n"
                        },
                        {
                            "kind": "NewLineTrivia",
                            "text": "\r\n"
                        },
                        {
                            "kind": "NewLineTrivia",
                            "text": "\r\n"
                        }
                    ],
                    "trailingTrivia": [
                        {
                            "kind": "WhitespaceTrivia",
                            "text": " "
                        }
                    ]
                },
                "identifier": {
                    "kind": "IdentifierName",
                    "fullStart": 612,
                    "fullEnd": 620,
                    "start": 612,
                    "end": 620,
                    "fullWidth": 8,
                    "width": 8,
                    "text": "testcase",
                    "value": "testcase",
                    "valueText": "testcase"
                },
                "callSignature": {
                    "kind": "CallSignature",
                    "fullStart": 620,
                    "fullEnd": 623,
                    "start": 620,
                    "end": 622,
                    "fullWidth": 3,
                    "width": 2,
                    "parameterList": {
                        "kind": "ParameterList",
                        "fullStart": 620,
                        "fullEnd": 623,
                        "start": 620,
                        "end": 622,
                        "fullWidth": 3,
                        "width": 2,
                        "openParenToken": {
                            "kind": "OpenParenToken",
                            "fullStart": 620,
                            "fullEnd": 621,
                            "start": 620,
                            "end": 621,
                            "fullWidth": 1,
                            "width": 1,
                            "text": "(",
                            "value": "(",
                            "valueText": "("
                        },
                        "parameters": [],
                        "closeParenToken": {
                            "kind": "CloseParenToken",
                            "fullStart": 621,
                            "fullEnd": 623,
                            "start": 621,
                            "end": 622,
                            "fullWidth": 2,
                            "width": 1,
                            "text": ")",
                            "value": ")",
                            "valueText": ")",
                            "hasTrailingTrivia": true,
                            "trailingTrivia": [
                                {
                                    "kind": "WhitespaceTrivia",
                                    "text": " "
                                }
                            ]
                        }
                    }
                },
                "block": {
                    "kind": "Block",
                    "fullStart": 623,
                    "fullEnd": 1094,
                    "start": 623,
                    "end": 1092,
                    "fullWidth": 471,
                    "width": 469,
                    "openBraceToken": {
                        "kind": "OpenBraceToken",
                        "fullStart": 623,
                        "fullEnd": 626,
                        "start": 623,
                        "end": 624,
                        "fullWidth": 3,
                        "width": 1,
                        "text": "{",
                        "value": "{",
                        "valueText": "{",
                        "hasTrailingTrivia": true,
                        "hasTrailingNewLine": true,
                        "trailingTrivia": [
                            {
                                "kind": "NewLineTrivia",
                                "text": "\r\n"
                            }
                        ]
                    },
                    "statements": [
                        {
                            "kind": "VariableStatement",
                            "fullStart": 626,
                            "fullEnd": 657,
                            "start": 636,
                            "end": 655,
                            "fullWidth": 31,
                            "width": 19,
                            "modifiers": [],
                            "variableDeclaration": {
                                "kind": "VariableDeclaration",
                                "fullStart": 626,
                                "fullEnd": 654,
                                "start": 636,
                                "end": 654,
                                "fullWidth": 28,
                                "width": 18,
                                "varKeyword": {
                                    "kind": "VarKeyword",
                                    "fullStart": 626,
                                    "fullEnd": 640,
                                    "start": 636,
                                    "end": 639,
                                    "fullWidth": 14,
                                    "width": 3,
                                    "text": "var",
                                    "value": "var",
                                    "valueText": "var",
                                    "hasLeadingTrivia": true,
                                    "hasLeadingNewLine": true,
                                    "hasTrailingTrivia": true,
                                    "leadingTrivia": [
                                        {
                                            "kind": "NewLineTrivia",
                                            "text": "\r\n"
                                        },
                                        {
                                            "kind": "WhitespaceTrivia",
                                            "text": "        "
                                        }
                                    ],
                                    "trailingTrivia": [
                                        {
                                            "kind": "WhitespaceTrivia",
                                            "text": " "
                                        }
                                    ]
                                },
                                "variableDeclarators": [
                                    {
                                        "kind": "VariableDeclarator",
                                        "fullStart": 640,
                                        "fullEnd": 654,
                                        "start": 640,
                                        "end": 654,
                                        "fullWidth": 14,
<<<<<<< HEAD
                                        "width": 14,
                                        "identifier": {
=======
                                        "propertyName": {
>>>>>>> 85e84683
                                            "kind": "IdentifierName",
                                            "fullStart": 640,
                                            "fullEnd": 647,
                                            "start": 640,
                                            "end": 646,
                                            "fullWidth": 7,
                                            "width": 6,
                                            "text": "kValue",
                                            "value": "kValue",
                                            "valueText": "kValue",
                                            "hasTrailingTrivia": true,
                                            "trailingTrivia": [
                                                {
                                                    "kind": "WhitespaceTrivia",
                                                    "text": " "
                                                }
                                            ]
                                        },
                                        "equalsValueClause": {
                                            "kind": "EqualsValueClause",
                                            "fullStart": 647,
                                            "fullEnd": 654,
                                            "start": 647,
                                            "end": 654,
                                            "fullWidth": 7,
                                            "width": 7,
                                            "equalsToken": {
                                                "kind": "EqualsToken",
                                                "fullStart": 647,
                                                "fullEnd": 649,
                                                "start": 647,
                                                "end": 648,
                                                "fullWidth": 2,
                                                "width": 1,
                                                "text": "=",
                                                "value": "=",
                                                "valueText": "=",
                                                "hasTrailingTrivia": true,
                                                "trailingTrivia": [
                                                    {
                                                        "kind": "WhitespaceTrivia",
                                                        "text": " "
                                                    }
                                                ]
                                            },
                                            "value": {
                                                "kind": "StringLiteral",
                                                "fullStart": 649,
                                                "fullEnd": 654,
                                                "start": 649,
                                                "end": 654,
                                                "fullWidth": 5,
                                                "width": 5,
                                                "text": "\"abc\"",
                                                "value": "abc",
                                                "valueText": "abc"
                                            }
                                        }
                                    }
                                ]
                            },
                            "semicolonToken": {
                                "kind": "SemicolonToken",
                                "fullStart": 654,
                                "fullEnd": 657,
                                "start": 654,
                                "end": 655,
                                "fullWidth": 3,
                                "width": 1,
                                "text": ";",
                                "value": ";",
                                "valueText": ";",
                                "hasTrailingTrivia": true,
                                "hasTrailingNewLine": true,
                                "trailingTrivia": [
                                    {
                                        "kind": "NewLineTrivia",
                                        "text": "\r\n"
                                    }
                                ]
                            }
                        },
                        {
                            "kind": "FunctionDeclaration",
                            "fullStart": 657,
                            "fullEnd": 828,
                            "start": 667,
                            "end": 826,
                            "fullWidth": 171,
                            "width": 159,
                            "modifiers": [],
                            "functionKeyword": {
                                "kind": "FunctionKeyword",
                                "fullStart": 657,
                                "fullEnd": 676,
                                "start": 667,
                                "end": 675,
                                "fullWidth": 19,
                                "width": 8,
                                "text": "function",
                                "value": "function",
                                "valueText": "function",
                                "hasLeadingTrivia": true,
                                "hasLeadingNewLine": true,
                                "hasTrailingTrivia": true,
                                "leadingTrivia": [
                                    {
                                        "kind": "NewLineTrivia",
                                        "text": "\r\n"
                                    },
                                    {
                                        "kind": "WhitespaceTrivia",
                                        "text": "        "
                                    }
                                ],
                                "trailingTrivia": [
                                    {
                                        "kind": "WhitespaceTrivia",
                                        "text": " "
                                    }
                                ]
                            },
                            "identifier": {
                                "kind": "IdentifierName",
                                "fullStart": 676,
                                "fullEnd": 686,
                                "start": 676,
                                "end": 686,
                                "fullWidth": 10,
                                "width": 10,
                                "text": "callbackfn",
                                "value": "callbackfn",
                                "valueText": "callbackfn"
                            },
                            "callSignature": {
                                "kind": "CallSignature",
                                "fullStart": 686,
                                "fullEnd": 702,
                                "start": 686,
                                "end": 701,
                                "fullWidth": 16,
                                "width": 15,
                                "parameterList": {
                                    "kind": "ParameterList",
                                    "fullStart": 686,
                                    "fullEnd": 702,
                                    "start": 686,
                                    "end": 701,
                                    "fullWidth": 16,
                                    "width": 15,
                                    "openParenToken": {
                                        "kind": "OpenParenToken",
                                        "fullStart": 686,
                                        "fullEnd": 687,
                                        "start": 686,
                                        "end": 687,
                                        "fullWidth": 1,
                                        "width": 1,
                                        "text": "(",
                                        "value": "(",
                                        "valueText": "("
                                    },
                                    "parameters": [
                                        {
                                            "kind": "Parameter",
                                            "fullStart": 687,
                                            "fullEnd": 690,
                                            "start": 687,
                                            "end": 690,
                                            "fullWidth": 3,
                                            "width": 3,
                                            "modifiers": [],
                                            "identifier": {
                                                "kind": "IdentifierName",
                                                "fullStart": 687,
                                                "fullEnd": 690,
                                                "start": 687,
                                                "end": 690,
                                                "fullWidth": 3,
                                                "width": 3,
                                                "text": "val",
                                                "value": "val",
                                                "valueText": "val"
                                            }
                                        },
                                        {
                                            "kind": "CommaToken",
                                            "fullStart": 690,
                                            "fullEnd": 692,
                                            "start": 690,
                                            "end": 691,
                                            "fullWidth": 2,
                                            "width": 1,
                                            "text": ",",
                                            "value": ",",
                                            "valueText": ",",
                                            "hasTrailingTrivia": true,
                                            "trailingTrivia": [
                                                {
                                                    "kind": "WhitespaceTrivia",
                                                    "text": " "
                                                }
                                            ]
                                        },
                                        {
                                            "kind": "Parameter",
                                            "fullStart": 692,
                                            "fullEnd": 695,
                                            "start": 692,
                                            "end": 695,
                                            "fullWidth": 3,
                                            "width": 3,
                                            "modifiers": [],
                                            "identifier": {
                                                "kind": "IdentifierName",
                                                "fullStart": 692,
                                                "fullEnd": 695,
                                                "start": 692,
                                                "end": 695,
                                                "fullWidth": 3,
                                                "width": 3,
                                                "text": "idx",
                                                "value": "idx",
                                                "valueText": "idx"
                                            }
                                        },
                                        {
                                            "kind": "CommaToken",
                                            "fullStart": 695,
                                            "fullEnd": 697,
                                            "start": 695,
                                            "end": 696,
                                            "fullWidth": 2,
                                            "width": 1,
                                            "text": ",",
                                            "value": ",",
                                            "valueText": ",",
                                            "hasTrailingTrivia": true,
                                            "trailingTrivia": [
                                                {
                                                    "kind": "WhitespaceTrivia",
                                                    "text": " "
                                                }
                                            ]
                                        },
                                        {
                                            "kind": "Parameter",
                                            "fullStart": 697,
                                            "fullEnd": 700,
                                            "start": 697,
                                            "end": 700,
                                            "fullWidth": 3,
                                            "width": 3,
                                            "modifiers": [],
                                            "identifier": {
                                                "kind": "IdentifierName",
                                                "fullStart": 697,
                                                "fullEnd": 700,
                                                "start": 697,
                                                "end": 700,
                                                "fullWidth": 3,
                                                "width": 3,
                                                "text": "obj",
                                                "value": "obj",
                                                "valueText": "obj"
                                            }
                                        }
                                    ],
                                    "closeParenToken": {
                                        "kind": "CloseParenToken",
                                        "fullStart": 700,
                                        "fullEnd": 702,
                                        "start": 700,
                                        "end": 701,
                                        "fullWidth": 2,
                                        "width": 1,
                                        "text": ")",
                                        "value": ")",
                                        "valueText": ")",
                                        "hasTrailingTrivia": true,
                                        "trailingTrivia": [
                                            {
                                                "kind": "WhitespaceTrivia",
                                                "text": " "
                                            }
                                        ]
                                    }
                                }
                            },
                            "block": {
                                "kind": "Block",
                                "fullStart": 702,
                                "fullEnd": 828,
                                "start": 702,
                                "end": 826,
                                "fullWidth": 126,
                                "width": 124,
                                "openBraceToken": {
                                    "kind": "OpenBraceToken",
                                    "fullStart": 702,
                                    "fullEnd": 705,
                                    "start": 702,
                                    "end": 703,
                                    "fullWidth": 3,
                                    "width": 1,
                                    "text": "{",
                                    "value": "{",
                                    "valueText": "{",
                                    "hasTrailingTrivia": true,
                                    "hasTrailingNewLine": true,
                                    "trailingTrivia": [
                                        {
                                            "kind": "NewLineTrivia",
                                            "text": "\r\n"
                                        }
                                    ]
                                },
                                "statements": [
                                    {
                                        "kind": "IfStatement",
                                        "fullStart": 705,
                                        "fullEnd": 790,
                                        "start": 717,
                                        "end": 788,
                                        "fullWidth": 85,
                                        "width": 71,
                                        "ifKeyword": {
                                            "kind": "IfKeyword",
                                            "fullStart": 705,
                                            "fullEnd": 720,
                                            "start": 717,
                                            "end": 719,
                                            "fullWidth": 15,
                                            "width": 2,
                                            "text": "if",
                                            "value": "if",
                                            "valueText": "if",
                                            "hasLeadingTrivia": true,
                                            "hasTrailingTrivia": true,
                                            "leadingTrivia": [
                                                {
                                                    "kind": "WhitespaceTrivia",
                                                    "text": "            "
                                                }
                                            ],
                                            "trailingTrivia": [
                                                {
                                                    "kind": "WhitespaceTrivia",
                                                    "text": " "
                                                }
                                            ]
                                        },
                                        "openParenToken": {
                                            "kind": "OpenParenToken",
                                            "fullStart": 720,
                                            "fullEnd": 721,
                                            "start": 720,
                                            "end": 721,
                                            "fullWidth": 1,
                                            "width": 1,
                                            "text": "(",
                                            "value": "(",
                                            "valueText": "("
                                        },
                                        "condition": {
                                            "kind": "EqualsExpression",
                                            "fullStart": 721,
                                            "fullEnd": 730,
                                            "start": 721,
                                            "end": 730,
                                            "fullWidth": 9,
                                            "width": 9,
                                            "left": {
                                                "kind": "IdentifierName",
                                                "fullStart": 721,
                                                "fullEnd": 725,
                                                "start": 721,
                                                "end": 724,
                                                "fullWidth": 4,
                                                "width": 3,
                                                "text": "idx",
                                                "value": "idx",
                                                "valueText": "idx",
                                                "hasTrailingTrivia": true,
                                                "trailingTrivia": [
                                                    {
                                                        "kind": "WhitespaceTrivia",
                                                        "text": " "
                                                    }
                                                ]
                                            },
                                            "operatorToken": {
                                                "kind": "EqualsEqualsEqualsToken",
                                                "fullStart": 725,
                                                "fullEnd": 729,
                                                "start": 725,
                                                "end": 728,
                                                "fullWidth": 4,
                                                "width": 3,
                                                "text": "===",
                                                "value": "===",
                                                "valueText": "===",
                                                "hasTrailingTrivia": true,
                                                "trailingTrivia": [
                                                    {
                                                        "kind": "WhitespaceTrivia",
                                                        "text": " "
                                                    }
                                                ]
                                            },
                                            "right": {
                                                "kind": "NumericLiteral",
                                                "fullStart": 729,
                                                "fullEnd": 730,
                                                "start": 729,
                                                "end": 730,
                                                "fullWidth": 1,
                                                "width": 1,
                                                "text": "5",
                                                "value": 5,
                                                "valueText": "5"
                                            }
                                        },
                                        "closeParenToken": {
                                            "kind": "CloseParenToken",
                                            "fullStart": 730,
                                            "fullEnd": 732,
                                            "start": 730,
                                            "end": 731,
                                            "fullWidth": 2,
                                            "width": 1,
                                            "text": ")",
                                            "value": ")",
                                            "valueText": ")",
                                            "hasTrailingTrivia": true,
                                            "trailingTrivia": [
                                                {
                                                    "kind": "WhitespaceTrivia",
                                                    "text": " "
                                                }
                                            ]
                                        },
                                        "statement": {
                                            "kind": "Block",
                                            "fullStart": 732,
                                            "fullEnd": 790,
                                            "start": 732,
                                            "end": 788,
                                            "fullWidth": 58,
                                            "width": 56,
                                            "openBraceToken": {
                                                "kind": "OpenBraceToken",
                                                "fullStart": 732,
                                                "fullEnd": 735,
                                                "start": 732,
                                                "end": 733,
                                                "fullWidth": 3,
                                                "width": 1,
                                                "text": "{",
                                                "value": "{",
                                                "valueText": "{",
                                                "hasTrailingTrivia": true,
                                                "hasTrailingNewLine": true,
                                                "trailingTrivia": [
                                                    {
                                                        "kind": "NewLineTrivia",
                                                        "text": "\r\n"
                                                    }
                                                ]
                                            },
                                            "statements": [
                                                {
                                                    "kind": "ReturnStatement",
                                                    "fullStart": 735,
                                                    "fullEnd": 775,
                                                    "start": 751,
                                                    "end": 773,
                                                    "fullWidth": 40,
                                                    "width": 22,
                                                    "returnKeyword": {
                                                        "kind": "ReturnKeyword",
                                                        "fullStart": 735,
                                                        "fullEnd": 758,
                                                        "start": 751,
                                                        "end": 757,
                                                        "fullWidth": 23,
                                                        "width": 6,
                                                        "text": "return",
                                                        "value": "return",
                                                        "valueText": "return",
                                                        "hasLeadingTrivia": true,
                                                        "hasTrailingTrivia": true,
                                                        "leadingTrivia": [
                                                            {
                                                                "kind": "WhitespaceTrivia",
                                                                "text": "                "
                                                            }
                                                        ],
                                                        "trailingTrivia": [
                                                            {
                                                                "kind": "WhitespaceTrivia",
                                                                "text": " "
                                                            }
                                                        ]
                                                    },
                                                    "expression": {
                                                        "kind": "EqualsExpression",
                                                        "fullStart": 758,
                                                        "fullEnd": 772,
                                                        "start": 758,
                                                        "end": 772,
                                                        "fullWidth": 14,
                                                        "width": 14,
                                                        "left": {
                                                            "kind": "IdentifierName",
                                                            "fullStart": 758,
                                                            "fullEnd": 762,
                                                            "start": 758,
                                                            "end": 761,
                                                            "fullWidth": 4,
                                                            "width": 3,
                                                            "text": "val",
                                                            "value": "val",
                                                            "valueText": "val",
                                                            "hasTrailingTrivia": true,
                                                            "trailingTrivia": [
                                                                {
                                                                    "kind": "WhitespaceTrivia",
                                                                    "text": " "
                                                                }
                                                            ]
                                                        },
                                                        "operatorToken": {
                                                            "kind": "EqualsEqualsEqualsToken",
                                                            "fullStart": 762,
                                                            "fullEnd": 766,
                                                            "start": 762,
                                                            "end": 765,
                                                            "fullWidth": 4,
                                                            "width": 3,
                                                            "text": "===",
                                                            "value": "===",
                                                            "valueText": "===",
                                                            "hasTrailingTrivia": true,
                                                            "trailingTrivia": [
                                                                {
                                                                    "kind": "WhitespaceTrivia",
                                                                    "text": " "
                                                                }
                                                            ]
                                                        },
                                                        "right": {
                                                            "kind": "IdentifierName",
                                                            "fullStart": 766,
                                                            "fullEnd": 772,
                                                            "start": 766,
                                                            "end": 772,
                                                            "fullWidth": 6,
                                                            "width": 6,
                                                            "text": "kValue",
                                                            "value": "kValue",
                                                            "valueText": "kValue"
                                                        }
                                                    },
                                                    "semicolonToken": {
                                                        "kind": "SemicolonToken",
                                                        "fullStart": 772,
                                                        "fullEnd": 775,
                                                        "start": 772,
                                                        "end": 773,
                                                        "fullWidth": 3,
                                                        "width": 1,
                                                        "text": ";",
                                                        "value": ";",
                                                        "valueText": ";",
                                                        "hasTrailingTrivia": true,
                                                        "hasTrailingNewLine": true,
                                                        "trailingTrivia": [
                                                            {
                                                                "kind": "NewLineTrivia",
                                                                "text": "\r\n"
                                                            }
                                                        ]
                                                    }
                                                }
                                            ],
                                            "closeBraceToken": {
                                                "kind": "CloseBraceToken",
                                                "fullStart": 775,
                                                "fullEnd": 790,
                                                "start": 787,
                                                "end": 788,
                                                "fullWidth": 15,
                                                "width": 1,
                                                "text": "}",
                                                "value": "}",
                                                "valueText": "}",
                                                "hasLeadingTrivia": true,
                                                "hasTrailingTrivia": true,
                                                "hasTrailingNewLine": true,
                                                "leadingTrivia": [
                                                    {
                                                        "kind": "WhitespaceTrivia",
                                                        "text": "            "
                                                    }
                                                ],
                                                "trailingTrivia": [
                                                    {
                                                        "kind": "NewLineTrivia",
                                                        "text": "\r\n"
                                                    }
                                                ]
                                            }
                                        }
                                    },
                                    {
                                        "kind": "ReturnStatement",
                                        "fullStart": 790,
                                        "fullEnd": 817,
                                        "start": 802,
                                        "end": 815,
                                        "fullWidth": 27,
                                        "width": 13,
                                        "returnKeyword": {
                                            "kind": "ReturnKeyword",
                                            "fullStart": 790,
                                            "fullEnd": 809,
                                            "start": 802,
                                            "end": 808,
                                            "fullWidth": 19,
                                            "width": 6,
                                            "text": "return",
                                            "value": "return",
                                            "valueText": "return",
                                            "hasLeadingTrivia": true,
                                            "hasTrailingTrivia": true,
                                            "leadingTrivia": [
                                                {
                                                    "kind": "WhitespaceTrivia",
                                                    "text": "            "
                                                }
                                            ],
                                            "trailingTrivia": [
                                                {
                                                    "kind": "WhitespaceTrivia",
                                                    "text": " "
                                                }
                                            ]
                                        },
                                        "expression": {
                                            "kind": "FalseKeyword",
                                            "fullStart": 809,
                                            "fullEnd": 814,
                                            "start": 809,
                                            "end": 814,
                                            "fullWidth": 5,
                                            "width": 5,
                                            "text": "false",
                                            "value": false,
                                            "valueText": "false"
                                        },
                                        "semicolonToken": {
                                            "kind": "SemicolonToken",
                                            "fullStart": 814,
                                            "fullEnd": 817,
                                            "start": 814,
                                            "end": 815,
                                            "fullWidth": 3,
                                            "width": 1,
                                            "text": ";",
                                            "value": ";",
                                            "valueText": ";",
                                            "hasTrailingTrivia": true,
                                            "hasTrailingNewLine": true,
                                            "trailingTrivia": [
                                                {
                                                    "kind": "NewLineTrivia",
                                                    "text": "\r\n"
                                                }
                                            ]
                                        }
                                    }
                                ],
                                "closeBraceToken": {
                                    "kind": "CloseBraceToken",
                                    "fullStart": 817,
                                    "fullEnd": 828,
                                    "start": 825,
                                    "end": 826,
                                    "fullWidth": 11,
                                    "width": 1,
                                    "text": "}",
                                    "value": "}",
                                    "valueText": "}",
                                    "hasLeadingTrivia": true,
                                    "hasTrailingTrivia": true,
                                    "hasTrailingNewLine": true,
                                    "leadingTrivia": [
                                        {
                                            "kind": "WhitespaceTrivia",
                                            "text": "        "
                                        }
                                    ],
                                    "trailingTrivia": [
                                        {
                                            "kind": "NewLineTrivia",
                                            "text": "\r\n"
                                        }
                                    ]
                                }
                            }
                        },
                        {
                            "kind": "VariableStatement",
                            "fullStart": 828,
                            "fullEnd": 863,
                            "start": 838,
                            "end": 861,
                            "fullWidth": 35,
                            "width": 23,
                            "modifiers": [],
                            "variableDeclaration": {
                                "kind": "VariableDeclaration",
                                "fullStart": 828,
                                "fullEnd": 860,
                                "start": 838,
                                "end": 860,
                                "fullWidth": 32,
                                "width": 22,
                                "varKeyword": {
                                    "kind": "VarKeyword",
                                    "fullStart": 828,
                                    "fullEnd": 842,
                                    "start": 838,
                                    "end": 841,
                                    "fullWidth": 14,
                                    "width": 3,
                                    "text": "var",
                                    "value": "var",
                                    "valueText": "var",
                                    "hasLeadingTrivia": true,
                                    "hasLeadingNewLine": true,
                                    "hasTrailingTrivia": true,
                                    "leadingTrivia": [
                                        {
                                            "kind": "NewLineTrivia",
                                            "text": "\r\n"
                                        },
                                        {
                                            "kind": "WhitespaceTrivia",
                                            "text": "        "
                                        }
                                    ],
                                    "trailingTrivia": [
                                        {
                                            "kind": "WhitespaceTrivia",
                                            "text": " "
                                        }
                                    ]
                                },
                                "variableDeclarators": [
                                    {
                                        "kind": "VariableDeclarator",
                                        "fullStart": 842,
                                        "fullEnd": 860,
                                        "start": 842,
                                        "end": 860,
                                        "fullWidth": 18,
<<<<<<< HEAD
                                        "width": 18,
                                        "identifier": {
=======
                                        "propertyName": {
>>>>>>> 85e84683
                                            "kind": "IdentifierName",
                                            "fullStart": 842,
                                            "fullEnd": 848,
                                            "start": 842,
                                            "end": 847,
                                            "fullWidth": 6,
                                            "width": 5,
                                            "text": "proto",
                                            "value": "proto",
                                            "valueText": "proto",
                                            "hasTrailingTrivia": true,
                                            "trailingTrivia": [
                                                {
                                                    "kind": "WhitespaceTrivia",
                                                    "text": " "
                                                }
                                            ]
                                        },
                                        "equalsValueClause": {
                                            "kind": "EqualsValueClause",
                                            "fullStart": 848,
                                            "fullEnd": 860,
                                            "start": 848,
                                            "end": 860,
                                            "fullWidth": 12,
                                            "width": 12,
                                            "equalsToken": {
                                                "kind": "EqualsToken",
                                                "fullStart": 848,
                                                "fullEnd": 850,
                                                "start": 848,
                                                "end": 849,
                                                "fullWidth": 2,
                                                "width": 1,
                                                "text": "=",
                                                "value": "=",
                                                "valueText": "=",
                                                "hasTrailingTrivia": true,
                                                "trailingTrivia": [
                                                    {
                                                        "kind": "WhitespaceTrivia",
                                                        "text": " "
                                                    }
                                                ]
                                            },
                                            "value": {
                                                "kind": "ObjectLiteralExpression",
                                                "fullStart": 850,
                                                "fullEnd": 860,
                                                "start": 850,
                                                "end": 860,
                                                "fullWidth": 10,
                                                "width": 10,
                                                "openBraceToken": {
                                                    "kind": "OpenBraceToken",
                                                    "fullStart": 850,
                                                    "fullEnd": 852,
                                                    "start": 850,
                                                    "end": 851,
                                                    "fullWidth": 2,
                                                    "width": 1,
                                                    "text": "{",
                                                    "value": "{",
                                                    "valueText": "{",
                                                    "hasTrailingTrivia": true,
                                                    "trailingTrivia": [
                                                        {
                                                            "kind": "WhitespaceTrivia",
                                                            "text": " "
                                                        }
                                                    ]
                                                },
                                                "propertyAssignments": [
                                                    {
                                                        "kind": "SimplePropertyAssignment",
                                                        "fullStart": 852,
                                                        "fullEnd": 859,
                                                        "start": 852,
                                                        "end": 858,
                                                        "fullWidth": 7,
                                                        "width": 6,
                                                        "propertyName": {
                                                            "kind": "NumericLiteral",
                                                            "fullStart": 852,
                                                            "fullEnd": 853,
                                                            "start": 852,
                                                            "end": 853,
                                                            "fullWidth": 1,
                                                            "width": 1,
                                                            "text": "5",
                                                            "value": 5,
                                                            "valueText": "5"
                                                        },
                                                        "colonToken": {
                                                            "kind": "ColonToken",
                                                            "fullStart": 853,
                                                            "fullEnd": 855,
                                                            "start": 853,
                                                            "end": 854,
                                                            "fullWidth": 2,
                                                            "width": 1,
                                                            "text": ":",
                                                            "value": ":",
                                                            "valueText": ":",
                                                            "hasTrailingTrivia": true,
                                                            "trailingTrivia": [
                                                                {
                                                                    "kind": "WhitespaceTrivia",
                                                                    "text": " "
                                                                }
                                                            ]
                                                        },
                                                        "expression": {
                                                            "kind": "NumericLiteral",
                                                            "fullStart": 855,
                                                            "fullEnd": 859,
                                                            "start": 855,
                                                            "end": 858,
                                                            "fullWidth": 4,
                                                            "width": 3,
                                                            "text": "100",
                                                            "value": 100,
                                                            "valueText": "100",
                                                            "hasTrailingTrivia": true,
                                                            "trailingTrivia": [
                                                                {
                                                                    "kind": "WhitespaceTrivia",
                                                                    "text": " "
                                                                }
                                                            ]
                                                        }
                                                    }
                                                ],
                                                "closeBraceToken": {
                                                    "kind": "CloseBraceToken",
                                                    "fullStart": 859,
                                                    "fullEnd": 860,
                                                    "start": 859,
                                                    "end": 860,
                                                    "fullWidth": 1,
                                                    "width": 1,
                                                    "text": "}",
                                                    "value": "}",
                                                    "valueText": "}"
                                                }
                                            }
                                        }
                                    }
                                ]
                            },
                            "semicolonToken": {
                                "kind": "SemicolonToken",
                                "fullStart": 860,
                                "fullEnd": 863,
                                "start": 860,
                                "end": 861,
                                "fullWidth": 3,
                                "width": 1,
                                "text": ";",
                                "value": ";",
                                "valueText": ";",
                                "hasTrailingTrivia": true,
                                "hasTrailingNewLine": true,
                                "trailingTrivia": [
                                    {
                                        "kind": "NewLineTrivia",
                                        "text": "\r\n"
                                    }
                                ]
                            }
                        },
                        {
                            "kind": "VariableStatement",
                            "fullStart": 863,
                            "fullEnd": 901,
                            "start": 873,
                            "end": 899,
                            "fullWidth": 38,
                            "width": 26,
                            "modifiers": [],
                            "variableDeclaration": {
                                "kind": "VariableDeclaration",
                                "fullStart": 863,
                                "fullEnd": 898,
                                "start": 873,
                                "end": 898,
                                "fullWidth": 35,
                                "width": 25,
                                "varKeyword": {
                                    "kind": "VarKeyword",
                                    "fullStart": 863,
                                    "fullEnd": 877,
                                    "start": 873,
                                    "end": 876,
                                    "fullWidth": 14,
                                    "width": 3,
                                    "text": "var",
                                    "value": "var",
                                    "valueText": "var",
                                    "hasLeadingTrivia": true,
                                    "hasLeadingNewLine": true,
                                    "hasTrailingTrivia": true,
                                    "leadingTrivia": [
                                        {
                                            "kind": "NewLineTrivia",
                                            "text": "\r\n"
                                        },
                                        {
                                            "kind": "WhitespaceTrivia",
                                            "text": "        "
                                        }
                                    ],
                                    "trailingTrivia": [
                                        {
                                            "kind": "WhitespaceTrivia",
                                            "text": " "
                                        }
                                    ]
                                },
                                "variableDeclarators": [
                                    {
                                        "kind": "VariableDeclarator",
                                        "fullStart": 877,
                                        "fullEnd": 898,
                                        "start": 877,
                                        "end": 898,
                                        "fullWidth": 21,
<<<<<<< HEAD
                                        "width": 21,
                                        "identifier": {
=======
                                        "propertyName": {
>>>>>>> 85e84683
                                            "kind": "IdentifierName",
                                            "fullStart": 877,
                                            "fullEnd": 881,
                                            "start": 877,
                                            "end": 880,
                                            "fullWidth": 4,
                                            "width": 3,
                                            "text": "Con",
                                            "value": "Con",
                                            "valueText": "Con",
                                            "hasTrailingTrivia": true,
                                            "trailingTrivia": [
                                                {
                                                    "kind": "WhitespaceTrivia",
                                                    "text": " "
                                                }
                                            ]
                                        },
                                        "equalsValueClause": {
                                            "kind": "EqualsValueClause",
                                            "fullStart": 881,
                                            "fullEnd": 898,
                                            "start": 881,
                                            "end": 898,
                                            "fullWidth": 17,
                                            "width": 17,
                                            "equalsToken": {
                                                "kind": "EqualsToken",
                                                "fullStart": 881,
                                                "fullEnd": 883,
                                                "start": 881,
                                                "end": 882,
                                                "fullWidth": 2,
                                                "width": 1,
                                                "text": "=",
                                                "value": "=",
                                                "valueText": "=",
                                                "hasTrailingTrivia": true,
                                                "trailingTrivia": [
                                                    {
                                                        "kind": "WhitespaceTrivia",
                                                        "text": " "
                                                    }
                                                ]
                                            },
                                            "value": {
                                                "kind": "FunctionExpression",
                                                "fullStart": 883,
                                                "fullEnd": 898,
                                                "start": 883,
                                                "end": 898,
                                                "fullWidth": 15,
                                                "width": 15,
                                                "functionKeyword": {
                                                    "kind": "FunctionKeyword",
                                                    "fullStart": 883,
                                                    "fullEnd": 892,
                                                    "start": 883,
                                                    "end": 891,
                                                    "fullWidth": 9,
                                                    "width": 8,
                                                    "text": "function",
                                                    "value": "function",
                                                    "valueText": "function",
                                                    "hasTrailingTrivia": true,
                                                    "trailingTrivia": [
                                                        {
                                                            "kind": "WhitespaceTrivia",
                                                            "text": " "
                                                        }
                                                    ]
                                                },
                                                "callSignature": {
                                                    "kind": "CallSignature",
                                                    "fullStart": 892,
                                                    "fullEnd": 895,
                                                    "start": 892,
                                                    "end": 894,
                                                    "fullWidth": 3,
                                                    "width": 2,
                                                    "parameterList": {
                                                        "kind": "ParameterList",
                                                        "fullStart": 892,
                                                        "fullEnd": 895,
                                                        "start": 892,
                                                        "end": 894,
                                                        "fullWidth": 3,
                                                        "width": 2,
                                                        "openParenToken": {
                                                            "kind": "OpenParenToken",
                                                            "fullStart": 892,
                                                            "fullEnd": 893,
                                                            "start": 892,
                                                            "end": 893,
                                                            "fullWidth": 1,
                                                            "width": 1,
                                                            "text": "(",
                                                            "value": "(",
                                                            "valueText": "("
                                                        },
                                                        "parameters": [],
                                                        "closeParenToken": {
                                                            "kind": "CloseParenToken",
                                                            "fullStart": 893,
                                                            "fullEnd": 895,
                                                            "start": 893,
                                                            "end": 894,
                                                            "fullWidth": 2,
                                                            "width": 1,
                                                            "text": ")",
                                                            "value": ")",
                                                            "valueText": ")",
                                                            "hasTrailingTrivia": true,
                                                            "trailingTrivia": [
                                                                {
                                                                    "kind": "WhitespaceTrivia",
                                                                    "text": " "
                                                                }
                                                            ]
                                                        }
                                                    }
                                                },
                                                "block": {
                                                    "kind": "Block",
                                                    "fullStart": 895,
                                                    "fullEnd": 898,
                                                    "start": 895,
                                                    "end": 898,
                                                    "fullWidth": 3,
                                                    "width": 3,
                                                    "openBraceToken": {
                                                        "kind": "OpenBraceToken",
                                                        "fullStart": 895,
                                                        "fullEnd": 897,
                                                        "start": 895,
                                                        "end": 896,
                                                        "fullWidth": 2,
                                                        "width": 1,
                                                        "text": "{",
                                                        "value": "{",
                                                        "valueText": "{",
                                                        "hasTrailingTrivia": true,
                                                        "trailingTrivia": [
                                                            {
                                                                "kind": "WhitespaceTrivia",
                                                                "text": " "
                                                            }
                                                        ]
                                                    },
                                                    "statements": [],
                                                    "closeBraceToken": {
                                                        "kind": "CloseBraceToken",
                                                        "fullStart": 897,
                                                        "fullEnd": 898,
                                                        "start": 897,
                                                        "end": 898,
                                                        "fullWidth": 1,
                                                        "width": 1,
                                                        "text": "}",
                                                        "value": "}",
                                                        "valueText": "}"
                                                    }
                                                }
                                            }
                                        }
                                    }
                                ]
                            },
                            "semicolonToken": {
                                "kind": "SemicolonToken",
                                "fullStart": 898,
                                "fullEnd": 901,
                                "start": 898,
                                "end": 899,
                                "fullWidth": 3,
                                "width": 1,
                                "text": ";",
                                "value": ";",
                                "valueText": ";",
                                "hasTrailingTrivia": true,
                                "hasTrailingNewLine": true,
                                "trailingTrivia": [
                                    {
                                        "kind": "NewLineTrivia",
                                        "text": "\r\n"
                                    }
                                ]
                            }
                        },
                        {
                            "kind": "ExpressionStatement",
                            "fullStart": 901,
                            "fullEnd": 933,
                            "start": 909,
                            "end": 931,
                            "fullWidth": 32,
                            "width": 22,
                            "expression": {
                                "kind": "AssignmentExpression",
                                "fullStart": 901,
                                "fullEnd": 930,
                                "start": 909,
                                "end": 930,
                                "fullWidth": 29,
                                "width": 21,
                                "left": {
                                    "kind": "MemberAccessExpression",
                                    "fullStart": 901,
                                    "fullEnd": 923,
                                    "start": 909,
                                    "end": 922,
                                    "fullWidth": 22,
                                    "width": 13,
                                    "expression": {
                                        "kind": "IdentifierName",
                                        "fullStart": 901,
                                        "fullEnd": 912,
                                        "start": 909,
                                        "end": 912,
                                        "fullWidth": 11,
                                        "width": 3,
                                        "text": "Con",
                                        "value": "Con",
                                        "valueText": "Con",
                                        "hasLeadingTrivia": true,
                                        "leadingTrivia": [
                                            {
                                                "kind": "WhitespaceTrivia",
                                                "text": "        "
                                            }
                                        ]
                                    },
                                    "dotToken": {
                                        "kind": "DotToken",
                                        "fullStart": 912,
                                        "fullEnd": 913,
                                        "start": 912,
                                        "end": 913,
                                        "fullWidth": 1,
                                        "width": 1,
                                        "text": ".",
                                        "value": ".",
                                        "valueText": "."
                                    },
                                    "name": {
                                        "kind": "IdentifierName",
                                        "fullStart": 913,
                                        "fullEnd": 923,
                                        "start": 913,
                                        "end": 922,
                                        "fullWidth": 10,
                                        "width": 9,
                                        "text": "prototype",
                                        "value": "prototype",
                                        "valueText": "prototype",
                                        "hasTrailingTrivia": true,
                                        "trailingTrivia": [
                                            {
                                                "kind": "WhitespaceTrivia",
                                                "text": " "
                                            }
                                        ]
                                    }
                                },
                                "operatorToken": {
                                    "kind": "EqualsToken",
                                    "fullStart": 923,
                                    "fullEnd": 925,
                                    "start": 923,
                                    "end": 924,
                                    "fullWidth": 2,
                                    "width": 1,
                                    "text": "=",
                                    "value": "=",
                                    "valueText": "=",
                                    "hasTrailingTrivia": true,
                                    "trailingTrivia": [
                                        {
                                            "kind": "WhitespaceTrivia",
                                            "text": " "
                                        }
                                    ]
                                },
                                "right": {
                                    "kind": "IdentifierName",
                                    "fullStart": 925,
                                    "fullEnd": 930,
                                    "start": 925,
                                    "end": 930,
                                    "fullWidth": 5,
                                    "width": 5,
                                    "text": "proto",
                                    "value": "proto",
                                    "valueText": "proto"
                                }
                            },
                            "semicolonToken": {
                                "kind": "SemicolonToken",
                                "fullStart": 930,
                                "fullEnd": 933,
                                "start": 930,
                                "end": 931,
                                "fullWidth": 3,
                                "width": 1,
                                "text": ";",
                                "value": ";",
                                "valueText": ";",
                                "hasTrailingTrivia": true,
                                "hasTrailingNewLine": true,
                                "trailingTrivia": [
                                    {
                                        "kind": "NewLineTrivia",
                                        "text": "\r\n"
                                    }
                                ]
                            }
                        },
                        {
                            "kind": "VariableStatement",
                            "fullStart": 933,
                            "fullEnd": 967,
                            "start": 943,
                            "end": 965,
                            "fullWidth": 34,
                            "width": 22,
                            "modifiers": [],
                            "variableDeclaration": {
                                "kind": "VariableDeclaration",
                                "fullStart": 933,
                                "fullEnd": 964,
                                "start": 943,
                                "end": 964,
                                "fullWidth": 31,
                                "width": 21,
                                "varKeyword": {
                                    "kind": "VarKeyword",
                                    "fullStart": 933,
                                    "fullEnd": 947,
                                    "start": 943,
                                    "end": 946,
                                    "fullWidth": 14,
                                    "width": 3,
                                    "text": "var",
                                    "value": "var",
                                    "valueText": "var",
                                    "hasLeadingTrivia": true,
                                    "hasLeadingNewLine": true,
                                    "hasTrailingTrivia": true,
                                    "leadingTrivia": [
                                        {
                                            "kind": "NewLineTrivia",
                                            "text": "\r\n"
                                        },
                                        {
                                            "kind": "WhitespaceTrivia",
                                            "text": "        "
                                        }
                                    ],
                                    "trailingTrivia": [
                                        {
                                            "kind": "WhitespaceTrivia",
                                            "text": " "
                                        }
                                    ]
                                },
                                "variableDeclarators": [
                                    {
                                        "kind": "VariableDeclarator",
                                        "fullStart": 947,
                                        "fullEnd": 964,
                                        "start": 947,
                                        "end": 964,
                                        "fullWidth": 17,
<<<<<<< HEAD
                                        "width": 17,
                                        "identifier": {
=======
                                        "propertyName": {
>>>>>>> 85e84683
                                            "kind": "IdentifierName",
                                            "fullStart": 947,
                                            "fullEnd": 953,
                                            "start": 947,
                                            "end": 952,
                                            "fullWidth": 6,
                                            "width": 5,
                                            "text": "child",
                                            "value": "child",
                                            "valueText": "child",
                                            "hasTrailingTrivia": true,
                                            "trailingTrivia": [
                                                {
                                                    "kind": "WhitespaceTrivia",
                                                    "text": " "
                                                }
                                            ]
                                        },
                                        "equalsValueClause": {
                                            "kind": "EqualsValueClause",
                                            "fullStart": 953,
                                            "fullEnd": 964,
                                            "start": 953,
                                            "end": 964,
                                            "fullWidth": 11,
                                            "width": 11,
                                            "equalsToken": {
                                                "kind": "EqualsToken",
                                                "fullStart": 953,
                                                "fullEnd": 955,
                                                "start": 953,
                                                "end": 954,
                                                "fullWidth": 2,
                                                "width": 1,
                                                "text": "=",
                                                "value": "=",
                                                "valueText": "=",
                                                "hasTrailingTrivia": true,
                                                "trailingTrivia": [
                                                    {
                                                        "kind": "WhitespaceTrivia",
                                                        "text": " "
                                                    }
                                                ]
                                            },
                                            "value": {
                                                "kind": "ObjectCreationExpression",
                                                "fullStart": 955,
                                                "fullEnd": 964,
                                                "start": 955,
                                                "end": 964,
                                                "fullWidth": 9,
                                                "width": 9,
                                                "newKeyword": {
                                                    "kind": "NewKeyword",
                                                    "fullStart": 955,
                                                    "fullEnd": 959,
                                                    "start": 955,
                                                    "end": 958,
                                                    "fullWidth": 4,
                                                    "width": 3,
                                                    "text": "new",
                                                    "value": "new",
                                                    "valueText": "new",
                                                    "hasTrailingTrivia": true,
                                                    "trailingTrivia": [
                                                        {
                                                            "kind": "WhitespaceTrivia",
                                                            "text": " "
                                                        }
                                                    ]
                                                },
                                                "expression": {
                                                    "kind": "IdentifierName",
                                                    "fullStart": 959,
                                                    "fullEnd": 962,
                                                    "start": 959,
                                                    "end": 962,
                                                    "fullWidth": 3,
                                                    "width": 3,
                                                    "text": "Con",
                                                    "value": "Con",
                                                    "valueText": "Con"
                                                },
                                                "argumentList": {
                                                    "kind": "ArgumentList",
                                                    "fullStart": 962,
                                                    "fullEnd": 964,
                                                    "start": 962,
                                                    "end": 964,
                                                    "fullWidth": 2,
                                                    "width": 2,
                                                    "openParenToken": {
                                                        "kind": "OpenParenToken",
                                                        "fullStart": 962,
                                                        "fullEnd": 963,
                                                        "start": 962,
                                                        "end": 963,
                                                        "fullWidth": 1,
                                                        "width": 1,
                                                        "text": "(",
                                                        "value": "(",
                                                        "valueText": "("
                                                    },
                                                    "arguments": [],
                                                    "closeParenToken": {
                                                        "kind": "CloseParenToken",
                                                        "fullStart": 963,
                                                        "fullEnd": 964,
                                                        "start": 963,
                                                        "end": 964,
                                                        "fullWidth": 1,
                                                        "width": 1,
                                                        "text": ")",
                                                        "value": ")",
                                                        "valueText": ")"
                                                    }
                                                }
                                            }
                                        }
                                    }
                                ]
                            },
                            "semicolonToken": {
                                "kind": "SemicolonToken",
                                "fullStart": 964,
                                "fullEnd": 967,
                                "start": 964,
                                "end": 965,
                                "fullWidth": 3,
                                "width": 1,
                                "text": ";",
                                "value": ";",
                                "valueText": ";",
                                "hasTrailingTrivia": true,
                                "hasTrailingNewLine": true,
                                "trailingTrivia": [
                                    {
                                        "kind": "NewLineTrivia",
                                        "text": "\r\n"
                                    }
                                ]
                            }
                        },
                        {
                            "kind": "ExpressionStatement",
                            "fullStart": 967,
                            "fullEnd": 995,
                            "start": 975,
                            "end": 993,
                            "fullWidth": 28,
                            "width": 18,
                            "expression": {
                                "kind": "AssignmentExpression",
                                "fullStart": 967,
                                "fullEnd": 992,
                                "start": 975,
                                "end": 992,
                                "fullWidth": 25,
                                "width": 17,
                                "left": {
                                    "kind": "ElementAccessExpression",
                                    "fullStart": 967,
                                    "fullEnd": 984,
                                    "start": 975,
                                    "end": 983,
                                    "fullWidth": 17,
                                    "width": 8,
                                    "expression": {
                                        "kind": "IdentifierName",
                                        "fullStart": 967,
                                        "fullEnd": 980,
                                        "start": 975,
                                        "end": 980,
                                        "fullWidth": 13,
                                        "width": 5,
                                        "text": "child",
                                        "value": "child",
                                        "valueText": "child",
                                        "hasLeadingTrivia": true,
                                        "leadingTrivia": [
                                            {
                                                "kind": "WhitespaceTrivia",
                                                "text": "        "
                                            }
                                        ]
                                    },
                                    "openBracketToken": {
                                        "kind": "OpenBracketToken",
                                        "fullStart": 980,
                                        "fullEnd": 981,
                                        "start": 980,
                                        "end": 981,
                                        "fullWidth": 1,
                                        "width": 1,
                                        "text": "[",
                                        "value": "[",
                                        "valueText": "["
                                    },
                                    "argumentExpression": {
                                        "kind": "NumericLiteral",
                                        "fullStart": 981,
                                        "fullEnd": 982,
                                        "start": 981,
                                        "end": 982,
                                        "fullWidth": 1,
                                        "width": 1,
                                        "text": "5",
                                        "value": 5,
                                        "valueText": "5"
                                    },
                                    "closeBracketToken": {
                                        "kind": "CloseBracketToken",
                                        "fullStart": 982,
                                        "fullEnd": 984,
                                        "start": 982,
                                        "end": 983,
                                        "fullWidth": 2,
                                        "width": 1,
                                        "text": "]",
                                        "value": "]",
                                        "valueText": "]",
                                        "hasTrailingTrivia": true,
                                        "trailingTrivia": [
                                            {
                                                "kind": "WhitespaceTrivia",
                                                "text": " "
                                            }
                                        ]
                                    }
                                },
                                "operatorToken": {
                                    "kind": "EqualsToken",
                                    "fullStart": 984,
                                    "fullEnd": 986,
                                    "start": 984,
                                    "end": 985,
                                    "fullWidth": 2,
                                    "width": 1,
                                    "text": "=",
                                    "value": "=",
                                    "valueText": "=",
                                    "hasTrailingTrivia": true,
                                    "trailingTrivia": [
                                        {
                                            "kind": "WhitespaceTrivia",
                                            "text": " "
                                        }
                                    ]
                                },
                                "right": {
                                    "kind": "IdentifierName",
                                    "fullStart": 986,
                                    "fullEnd": 992,
                                    "start": 986,
                                    "end": 992,
                                    "fullWidth": 6,
                                    "width": 6,
                                    "text": "kValue",
                                    "value": "kValue",
                                    "valueText": "kValue"
                                }
                            },
                            "semicolonToken": {
                                "kind": "SemicolonToken",
                                "fullStart": 992,
                                "fullEnd": 995,
                                "start": 992,
                                "end": 993,
                                "fullWidth": 3,
                                "width": 1,
                                "text": ";",
                                "value": ";",
                                "valueText": ";",
                                "hasTrailingTrivia": true,
                                "hasTrailingNewLine": true,
                                "trailingTrivia": [
                                    {
                                        "kind": "NewLineTrivia",
                                        "text": "\r\n"
                                    }
                                ]
                            }
                        },
                        {
                            "kind": "ExpressionStatement",
                            "fullStart": 995,
                            "fullEnd": 1023,
                            "start": 1003,
                            "end": 1021,
                            "fullWidth": 28,
                            "width": 18,
                            "expression": {
                                "kind": "AssignmentExpression",
                                "fullStart": 995,
                                "fullEnd": 1020,
                                "start": 1003,
                                "end": 1020,
                                "fullWidth": 25,
                                "width": 17,
                                "left": {
                                    "kind": "MemberAccessExpression",
                                    "fullStart": 995,
                                    "fullEnd": 1016,
                                    "start": 1003,
                                    "end": 1015,
                                    "fullWidth": 21,
                                    "width": 12,
                                    "expression": {
                                        "kind": "IdentifierName",
                                        "fullStart": 995,
                                        "fullEnd": 1008,
                                        "start": 1003,
                                        "end": 1008,
                                        "fullWidth": 13,
                                        "width": 5,
                                        "text": "child",
                                        "value": "child",
                                        "valueText": "child",
                                        "hasLeadingTrivia": true,
                                        "leadingTrivia": [
                                            {
                                                "kind": "WhitespaceTrivia",
                                                "text": "        "
                                            }
                                        ]
                                    },
                                    "dotToken": {
                                        "kind": "DotToken",
                                        "fullStart": 1008,
                                        "fullEnd": 1009,
                                        "start": 1008,
                                        "end": 1009,
                                        "fullWidth": 1,
                                        "width": 1,
                                        "text": ".",
                                        "value": ".",
                                        "valueText": "."
                                    },
                                    "name": {
                                        "kind": "IdentifierName",
                                        "fullStart": 1009,
                                        "fullEnd": 1016,
                                        "start": 1009,
                                        "end": 1015,
                                        "fullWidth": 7,
                                        "width": 6,
                                        "text": "length",
                                        "value": "length",
                                        "valueText": "length",
                                        "hasTrailingTrivia": true,
                                        "trailingTrivia": [
                                            {
                                                "kind": "WhitespaceTrivia",
                                                "text": " "
                                            }
                                        ]
                                    }
                                },
                                "operatorToken": {
                                    "kind": "EqualsToken",
                                    "fullStart": 1016,
                                    "fullEnd": 1018,
                                    "start": 1016,
                                    "end": 1017,
                                    "fullWidth": 2,
                                    "width": 1,
                                    "text": "=",
                                    "value": "=",
                                    "valueText": "=",
                                    "hasTrailingTrivia": true,
                                    "trailingTrivia": [
                                        {
                                            "kind": "WhitespaceTrivia",
                                            "text": " "
                                        }
                                    ]
                                },
                                "right": {
                                    "kind": "NumericLiteral",
                                    "fullStart": 1018,
                                    "fullEnd": 1020,
                                    "start": 1018,
                                    "end": 1020,
                                    "fullWidth": 2,
                                    "width": 2,
                                    "text": "10",
                                    "value": 10,
                                    "valueText": "10"
                                }
                            },
                            "semicolonToken": {
                                "kind": "SemicolonToken",
                                "fullStart": 1020,
                                "fullEnd": 1023,
                                "start": 1020,
                                "end": 1021,
                                "fullWidth": 3,
                                "width": 1,
                                "text": ";",
                                "value": ";",
                                "valueText": ";",
                                "hasTrailingTrivia": true,
                                "hasTrailingNewLine": true,
                                "trailingTrivia": [
                                    {
                                        "kind": "NewLineTrivia",
                                        "text": "\r\n"
                                    }
                                ]
                            }
                        },
                        {
                            "kind": "ReturnStatement",
                            "fullStart": 1023,
                            "fullEnd": 1087,
                            "start": 1033,
                            "end": 1085,
                            "fullWidth": 64,
                            "width": 52,
                            "returnKeyword": {
                                "kind": "ReturnKeyword",
                                "fullStart": 1023,
                                "fullEnd": 1040,
                                "start": 1033,
                                "end": 1039,
                                "fullWidth": 17,
                                "width": 6,
                                "text": "return",
                                "value": "return",
                                "valueText": "return",
                                "hasLeadingTrivia": true,
                                "hasLeadingNewLine": true,
                                "hasTrailingTrivia": true,
                                "leadingTrivia": [
                                    {
                                        "kind": "NewLineTrivia",
                                        "text": "\r\n"
                                    },
                                    {
                                        "kind": "WhitespaceTrivia",
                                        "text": "        "
                                    }
                                ],
                                "trailingTrivia": [
                                    {
                                        "kind": "WhitespaceTrivia",
                                        "text": " "
                                    }
                                ]
                            },
                            "expression": {
                                "kind": "InvocationExpression",
                                "fullStart": 1040,
                                "fullEnd": 1084,
                                "start": 1040,
                                "end": 1084,
                                "fullWidth": 44,
                                "width": 44,
                                "expression": {
                                    "kind": "MemberAccessExpression",
                                    "fullStart": 1040,
                                    "fullEnd": 1065,
                                    "start": 1040,
                                    "end": 1065,
                                    "fullWidth": 25,
                                    "width": 25,
                                    "expression": {
                                        "kind": "MemberAccessExpression",
                                        "fullStart": 1040,
                                        "fullEnd": 1060,
                                        "start": 1040,
                                        "end": 1060,
                                        "fullWidth": 20,
                                        "width": 20,
                                        "expression": {
                                            "kind": "MemberAccessExpression",
                                            "fullStart": 1040,
                                            "fullEnd": 1055,
                                            "start": 1040,
                                            "end": 1055,
                                            "fullWidth": 15,
                                            "width": 15,
                                            "expression": {
                                                "kind": "IdentifierName",
                                                "fullStart": 1040,
                                                "fullEnd": 1045,
                                                "start": 1040,
                                                "end": 1045,
                                                "fullWidth": 5,
                                                "width": 5,
                                                "text": "Array",
                                                "value": "Array",
                                                "valueText": "Array"
                                            },
                                            "dotToken": {
                                                "kind": "DotToken",
                                                "fullStart": 1045,
                                                "fullEnd": 1046,
                                                "start": 1045,
                                                "end": 1046,
                                                "fullWidth": 1,
                                                "width": 1,
                                                "text": ".",
                                                "value": ".",
                                                "valueText": "."
                                            },
                                            "name": {
                                                "kind": "IdentifierName",
                                                "fullStart": 1046,
                                                "fullEnd": 1055,
                                                "start": 1046,
                                                "end": 1055,
                                                "fullWidth": 9,
                                                "width": 9,
                                                "text": "prototype",
                                                "value": "prototype",
                                                "valueText": "prototype"
                                            }
                                        },
                                        "dotToken": {
                                            "kind": "DotToken",
                                            "fullStart": 1055,
                                            "fullEnd": 1056,
                                            "start": 1055,
                                            "end": 1056,
                                            "fullWidth": 1,
                                            "width": 1,
                                            "text": ".",
                                            "value": ".",
                                            "valueText": "."
                                        },
                                        "name": {
                                            "kind": "IdentifierName",
                                            "fullStart": 1056,
                                            "fullEnd": 1060,
                                            "start": 1056,
                                            "end": 1060,
                                            "fullWidth": 4,
                                            "width": 4,
                                            "text": "some",
                                            "value": "some",
                                            "valueText": "some"
                                        }
                                    },
                                    "dotToken": {
                                        "kind": "DotToken",
                                        "fullStart": 1060,
                                        "fullEnd": 1061,
                                        "start": 1060,
                                        "end": 1061,
                                        "fullWidth": 1,
                                        "width": 1,
                                        "text": ".",
                                        "value": ".",
                                        "valueText": "."
                                    },
                                    "name": {
                                        "kind": "IdentifierName",
                                        "fullStart": 1061,
                                        "fullEnd": 1065,
                                        "start": 1061,
                                        "end": 1065,
                                        "fullWidth": 4,
                                        "width": 4,
                                        "text": "call",
                                        "value": "call",
                                        "valueText": "call"
                                    }
                                },
                                "argumentList": {
                                    "kind": "ArgumentList",
                                    "fullStart": 1065,
                                    "fullEnd": 1084,
                                    "start": 1065,
                                    "end": 1084,
                                    "fullWidth": 19,
                                    "width": 19,
                                    "openParenToken": {
                                        "kind": "OpenParenToken",
                                        "fullStart": 1065,
                                        "fullEnd": 1066,
                                        "start": 1065,
                                        "end": 1066,
                                        "fullWidth": 1,
                                        "width": 1,
                                        "text": "(",
                                        "value": "(",
                                        "valueText": "("
                                    },
                                    "arguments": [
                                        {
                                            "kind": "IdentifierName",
                                            "fullStart": 1066,
                                            "fullEnd": 1071,
                                            "start": 1066,
                                            "end": 1071,
                                            "fullWidth": 5,
                                            "width": 5,
                                            "text": "child",
                                            "value": "child",
                                            "valueText": "child"
                                        },
                                        {
                                            "kind": "CommaToken",
                                            "fullStart": 1071,
                                            "fullEnd": 1073,
                                            "start": 1071,
                                            "end": 1072,
                                            "fullWidth": 2,
                                            "width": 1,
                                            "text": ",",
                                            "value": ",",
                                            "valueText": ",",
                                            "hasTrailingTrivia": true,
                                            "trailingTrivia": [
                                                {
                                                    "kind": "WhitespaceTrivia",
                                                    "text": " "
                                                }
                                            ]
                                        },
                                        {
                                            "kind": "IdentifierName",
                                            "fullStart": 1073,
                                            "fullEnd": 1083,
                                            "start": 1073,
                                            "end": 1083,
                                            "fullWidth": 10,
                                            "width": 10,
                                            "text": "callbackfn",
                                            "value": "callbackfn",
                                            "valueText": "callbackfn"
                                        }
                                    ],
                                    "closeParenToken": {
                                        "kind": "CloseParenToken",
                                        "fullStart": 1083,
                                        "fullEnd": 1084,
                                        "start": 1083,
                                        "end": 1084,
                                        "fullWidth": 1,
                                        "width": 1,
                                        "text": ")",
                                        "value": ")",
                                        "valueText": ")"
                                    }
                                }
                            },
                            "semicolonToken": {
                                "kind": "SemicolonToken",
                                "fullStart": 1084,
                                "fullEnd": 1087,
                                "start": 1084,
                                "end": 1085,
                                "fullWidth": 3,
                                "width": 1,
                                "text": ";",
                                "value": ";",
                                "valueText": ";",
                                "hasTrailingTrivia": true,
                                "hasTrailingNewLine": true,
                                "trailingTrivia": [
                                    {
                                        "kind": "NewLineTrivia",
                                        "text": "\r\n"
                                    }
                                ]
                            }
                        }
                    ],
                    "closeBraceToken": {
                        "kind": "CloseBraceToken",
                        "fullStart": 1087,
                        "fullEnd": 1094,
                        "start": 1091,
                        "end": 1092,
                        "fullWidth": 7,
                        "width": 1,
                        "text": "}",
                        "value": "}",
                        "valueText": "}",
                        "hasLeadingTrivia": true,
                        "hasTrailingTrivia": true,
                        "hasTrailingNewLine": true,
                        "leadingTrivia": [
                            {
                                "kind": "WhitespaceTrivia",
                                "text": "    "
                            }
                        ],
                        "trailingTrivia": [
                            {
                                "kind": "NewLineTrivia",
                                "text": "\r\n"
                            }
                        ]
                    }
                }
            },
            {
                "kind": "ExpressionStatement",
                "fullStart": 1094,
                "fullEnd": 1118,
                "start": 1094,
                "end": 1116,
                "fullWidth": 24,
                "width": 22,
                "expression": {
                    "kind": "InvocationExpression",
                    "fullStart": 1094,
                    "fullEnd": 1115,
                    "start": 1094,
                    "end": 1115,
                    "fullWidth": 21,
                    "width": 21,
                    "expression": {
                        "kind": "IdentifierName",
                        "fullStart": 1094,
                        "fullEnd": 1105,
                        "start": 1094,
                        "end": 1105,
                        "fullWidth": 11,
                        "width": 11,
                        "text": "runTestCase",
                        "value": "runTestCase",
                        "valueText": "runTestCase"
                    },
                    "argumentList": {
                        "kind": "ArgumentList",
                        "fullStart": 1105,
                        "fullEnd": 1115,
                        "start": 1105,
                        "end": 1115,
                        "fullWidth": 10,
                        "width": 10,
                        "openParenToken": {
                            "kind": "OpenParenToken",
                            "fullStart": 1105,
                            "fullEnd": 1106,
                            "start": 1105,
                            "end": 1106,
                            "fullWidth": 1,
                            "width": 1,
                            "text": "(",
                            "value": "(",
                            "valueText": "("
                        },
                        "arguments": [
                            {
                                "kind": "IdentifierName",
                                "fullStart": 1106,
                                "fullEnd": 1114,
                                "start": 1106,
                                "end": 1114,
                                "fullWidth": 8,
                                "width": 8,
                                "text": "testcase",
                                "value": "testcase",
                                "valueText": "testcase"
                            }
                        ],
                        "closeParenToken": {
                            "kind": "CloseParenToken",
                            "fullStart": 1114,
                            "fullEnd": 1115,
                            "start": 1114,
                            "end": 1115,
                            "fullWidth": 1,
                            "width": 1,
                            "text": ")",
                            "value": ")",
                            "valueText": ")"
                        }
                    }
                },
                "semicolonToken": {
                    "kind": "SemicolonToken",
                    "fullStart": 1115,
                    "fullEnd": 1118,
                    "start": 1115,
                    "end": 1116,
                    "fullWidth": 3,
                    "width": 1,
                    "text": ";",
                    "value": ";",
                    "valueText": ";",
                    "hasTrailingTrivia": true,
                    "hasTrailingNewLine": true,
                    "trailingTrivia": [
                        {
                            "kind": "NewLineTrivia",
                            "text": "\r\n"
                        }
                    ]
                }
            }
        ],
        "endOfFileToken": {
            "kind": "EndOfFileToken",
            "fullStart": 1118,
            "fullEnd": 1118,
            "start": 1118,
            "end": 1118,
            "fullWidth": 0,
            "width": 0,
            "text": ""
        }
    },
    "lineMap": {
        "lineStarts": [
            0,
            67,
            152,
            232,
            308,
            380,
            385,
            443,
            594,
            599,
            601,
            603,
            626,
            628,
            657,
            659,
            705,
            735,
            775,
            790,
            817,
            828,
            830,
            863,
            865,
            901,
            933,
            935,
            967,
            995,
            1023,
            1025,
            1087,
            1094,
            1118
        ],
        "length": 1118
    }
}<|MERGE_RESOLUTION|>--- conflicted
+++ resolved
@@ -250,12 +250,8 @@
                                         "start": 640,
                                         "end": 654,
                                         "fullWidth": 14,
-<<<<<<< HEAD
                                         "width": 14,
-                                        "identifier": {
-=======
                                         "propertyName": {
->>>>>>> 85e84683
                                             "kind": "IdentifierName",
                                             "fullStart": 640,
                                             "fullEnd": 647,
@@ -1024,12 +1020,8 @@
                                         "start": 842,
                                         "end": 860,
                                         "fullWidth": 18,
-<<<<<<< HEAD
                                         "width": 18,
-                                        "identifier": {
-=======
                                         "propertyName": {
->>>>>>> 85e84683
                                             "kind": "IdentifierName",
                                             "fullStart": 842,
                                             "fullEnd": 848,
@@ -1257,12 +1249,8 @@
                                         "start": 877,
                                         "end": 898,
                                         "fullWidth": 21,
-<<<<<<< HEAD
                                         "width": 21,
-                                        "identifier": {
-=======
                                         "propertyName": {
->>>>>>> 85e84683
                                             "kind": "IdentifierName",
                                             "fullStart": 877,
                                             "fullEnd": 881,
@@ -1636,12 +1624,8 @@
                                         "start": 947,
                                         "end": 964,
                                         "fullWidth": 17,
-<<<<<<< HEAD
                                         "width": 17,
-                                        "identifier": {
-=======
                                         "propertyName": {
->>>>>>> 85e84683
                                             "kind": "IdentifierName",
                                             "fullStart": 947,
                                             "fullEnd": 953,
