--- conflicted
+++ resolved
@@ -279,11 +279,8 @@
                                             "start": 647,
                                             "end": 650,
                                             "fullWidth": 3,
-<<<<<<< HEAD
                                             "width": 3,
-=======
                                             "modifiers": [],
->>>>>>> e3c38734
                                             "identifier": {
                                                 "kind": "IdentifierName",
                                                 "fullStart": 647,
@@ -323,11 +320,8 @@
                                             "start": 652,
                                             "end": 655,
                                             "fullWidth": 3,
-<<<<<<< HEAD
                                             "width": 3,
-=======
                                             "modifiers": [],
->>>>>>> e3c38734
                                             "identifier": {
                                                 "kind": "IdentifierName",
                                                 "fullStart": 652,
@@ -367,11 +361,8 @@
                                             "start": 657,
                                             "end": 660,
                                             "fullWidth": 3,
-<<<<<<< HEAD
                                             "width": 3,
-=======
                                             "modifiers": [],
->>>>>>> e3c38734
                                             "identifier": {
                                                 "kind": "IdentifierName",
                                                 "fullStart": 657,
@@ -668,11 +659,8 @@
                                             "start": 737,
                                             "end": 740,
                                             "fullWidth": 3,
-<<<<<<< HEAD
                                             "width": 3,
-=======
                                             "modifiers": [],
->>>>>>> e3c38734
                                             "identifier": {
                                                 "kind": "IdentifierName",
                                                 "fullStart": 737,
@@ -712,11 +700,8 @@
                                             "start": 742,
                                             "end": 745,
                                             "fullWidth": 3,
-<<<<<<< HEAD
                                             "width": 3,
-=======
                                             "modifiers": [],
->>>>>>> e3c38734
                                             "identifier": {
                                                 "kind": "IdentifierName",
                                                 "fullStart": 742,
@@ -756,11 +741,8 @@
                                             "start": 747,
                                             "end": 750,
                                             "fullWidth": 3,
-<<<<<<< HEAD
                                             "width": 3,
-=======
                                             "modifiers": [],
->>>>>>> e3c38734
                                             "identifier": {
                                                 "kind": "IdentifierName",
                                                 "fullStart": 747,
