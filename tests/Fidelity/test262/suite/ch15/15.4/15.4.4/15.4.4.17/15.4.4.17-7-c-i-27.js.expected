--- conflicted
+++ resolved
@@ -692,11 +692,8 @@
                                             "start": 791,
                                             "end": 794,
                                             "fullWidth": 3,
-<<<<<<< HEAD
                                             "width": 3,
-=======
                                             "modifiers": [],
->>>>>>> e3c38734
                                             "identifier": {
                                                 "kind": "IdentifierName",
                                                 "fullStart": 791,
@@ -736,11 +733,8 @@
                                             "start": 796,
                                             "end": 799,
                                             "fullWidth": 3,
-<<<<<<< HEAD
                                             "width": 3,
-=======
                                             "modifiers": [],
->>>>>>> e3c38734
                                             "identifier": {
                                                 "kind": "IdentifierName",
                                                 "fullStart": 796,
@@ -780,11 +774,8 @@
                                             "start": 801,
                                             "end": 804,
                                             "fullWidth": 3,
-<<<<<<< HEAD
                                             "width": 3,
-=======
                                             "modifiers": [],
->>>>>>> e3c38734
                                             "identifier": {
                                                 "kind": "IdentifierName",
                                                 "fullStart": 801,
@@ -2512,11 +2503,8 @@
                                                                 "start": 1250,
                                                                 "end": 1251,
                                                                 "fullWidth": 1,
-<<<<<<< HEAD
                                                                 "width": 1,
-=======
                                                                 "modifiers": [],
->>>>>>> e3c38734
                                                                 "identifier": {
                                                                     "kind": "IdentifierName",
                                                                     "fullStart": 1250,
@@ -2556,11 +2544,8 @@
                                                                 "start": 1253,
                                                                 "end": 1254,
                                                                 "fullWidth": 1,
-<<<<<<< HEAD
                                                                 "width": 1,
-=======
                                                                 "modifiers": [],
->>>>>>> e3c38734
                                                                 "identifier": {
                                                                     "kind": "IdentifierName",
                                                                     "fullStart": 1253,
