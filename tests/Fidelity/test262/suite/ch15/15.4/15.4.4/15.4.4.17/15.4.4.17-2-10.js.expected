--- conflicted
+++ resolved
@@ -1007,12 +1007,8 @@
                                         "start": 771,
                                         "end": 781,
                                         "fullWidth": 10,
-<<<<<<< HEAD
                                         "width": 10,
-                                        "identifier": {
-=======
                                         "propertyName": {
->>>>>>> 85e84683
                                             "kind": "IdentifierName",
                                             "fullStart": 771,
                                             "fullEnd": 777,
@@ -1749,12 +1745,8 @@
                                         "start": 970,
                                         "end": 991,
                                         "fullWidth": 21,
-<<<<<<< HEAD
                                         "width": 21,
-                                        "identifier": {
-=======
                                         "propertyName": {
->>>>>>> 85e84683
                                             "kind": "IdentifierName",
                                             "fullStart": 970,
                                             "fullEnd": 974,
@@ -2128,12 +2120,8 @@
                                         "start": 1040,
                                         "end": 1057,
                                         "fullWidth": 17,
-<<<<<<< HEAD
                                         "width": 17,
-                                        "identifier": {
-=======
                                         "propertyName": {
->>>>>>> 85e84683
                                             "kind": "IdentifierName",
                                             "fullStart": 1040,
                                             "fullEnd": 1046,
