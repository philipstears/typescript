{
    "isDeclaration": false,
    "languageVersion": "EcmaScript5",
    "parseOptions": {
        "allowAutomaticSemicolonInsertion": true
    },
    "sourceUnit": {
        "kind": "SourceUnit",
        "fullStart": 0,
        "fullEnd": 1290,
        "start": 556,
        "end": 1290,
        "fullWidth": 1290,
        "width": 734,
        "isIncrementallyUnusable": true,
        "moduleElements": [
            {
                "kind": "FunctionDeclaration",
                "fullStart": 0,
                "fullEnd": 1266,
                "start": 556,
                "end": 1264,
                "fullWidth": 1266,
                "width": 708,
                "isIncrementallyUnusable": true,
                "modifiers": [],
                "functionKeyword": {
                    "kind": "FunctionKeyword",
                    "fullStart": 0,
                    "fullEnd": 565,
                    "start": 556,
                    "end": 564,
                    "fullWidth": 565,
                    "width": 8,
                    "text": "function",
                    "value": "function",
                    "valueText": "function",
                    "hasLeadingTrivia": true,
                    "hasLeadingComment": true,
                    "hasLeadingNewLine": true,
                    "hasTrailingTrivia": true,
                    "leadingTrivia": [
                        {
                            "kind": "SingleLineCommentTrivia",
                            "text": "/// Copyright (c) 2012 Ecma International.  All rights reserved. "
                        },
                        {
                            "kind": "NewLineTrivia",
                            "text": "\r\n"
                        },
                        {
                            "kind": "SingleLineCommentTrivia",
                            "text": "/// Ecma International makes this code available under the terms and conditions set"
                        },
                        {
                            "kind": "NewLineTrivia",
                            "text": "\r\n"
                        },
                        {
                            "kind": "SingleLineCommentTrivia",
                            "text": "/// forth on http://hg.ecmascript.org/tests/test262/raw-file/tip/LICENSE (the "
                        },
                        {
                            "kind": "NewLineTrivia",
                            "text": "\r\n"
                        },
                        {
                            "kind": "SingleLineCommentTrivia",
                            "text": "/// \"Use Terms\").   Any redistribution of this code must retain the above "
                        },
                        {
                            "kind": "NewLineTrivia",
                            "text": "\r\n"
                        },
                        {
                            "kind": "SingleLineCommentTrivia",
                            "text": "/// copyright and this notice and otherwise comply with the Use Terms."
                        },
                        {
                            "kind": "NewLineTrivia",
                            "text": "\r\n"
                        },
                        {
                            "kind": "MultiLineCommentTrivia",
                            "text": "/**\r\n * @path ch15/15.4/15.4.4/15.4.4.17/15.4.4.17-2-10.js\r\n * @description Array.prototype.some - 'length' is an inherited accessor property on an Array-like object\r\n */"
                        },
                        {
                            "kind": "NewLineTrivia",
                            "text": "\r\n"
                        },
                        {
                            "kind": "NewLineTrivia",
                            "text": "\r\n"
                        },
                        {
                            "kind": "NewLineTrivia",
                            "text": "\r\n"
                        }
                    ],
                    "trailingTrivia": [
                        {
                            "kind": "WhitespaceTrivia",
                            "text": " "
                        }
                    ]
                },
                "identifier": {
                    "kind": "IdentifierName",
                    "fullStart": 565,
                    "fullEnd": 573,
                    "start": 565,
                    "end": 573,
                    "fullWidth": 8,
                    "width": 8,
                    "text": "testcase",
                    "value": "testcase",
                    "valueText": "testcase"
                },
                "callSignature": {
                    "kind": "CallSignature",
                    "fullStart": 573,
                    "fullEnd": 576,
                    "start": 573,
                    "end": 575,
                    "fullWidth": 3,
                    "width": 2,
                    "parameterList": {
                        "kind": "ParameterList",
                        "fullStart": 573,
                        "fullEnd": 576,
                        "start": 573,
                        "end": 575,
                        "fullWidth": 3,
                        "width": 2,
                        "openParenToken": {
                            "kind": "OpenParenToken",
                            "fullStart": 573,
                            "fullEnd": 574,
                            "start": 573,
                            "end": 574,
                            "fullWidth": 1,
                            "width": 1,
                            "text": "(",
                            "value": "(",
                            "valueText": "("
                        },
                        "parameters": [],
                        "closeParenToken": {
                            "kind": "CloseParenToken",
                            "fullStart": 574,
                            "fullEnd": 576,
                            "start": 574,
                            "end": 575,
                            "fullWidth": 2,
                            "width": 1,
                            "text": ")",
                            "value": ")",
                            "valueText": ")",
                            "hasTrailingTrivia": true,
                            "trailingTrivia": [
                                {
                                    "kind": "WhitespaceTrivia",
                                    "text": " "
                                }
                            ]
                        }
                    }
                },
                "block": {
                    "kind": "Block",
                    "fullStart": 576,
                    "fullEnd": 1266,
                    "start": 576,
                    "end": 1264,
                    "fullWidth": 690,
                    "width": 688,
                    "isIncrementallyUnusable": true,
                    "openBraceToken": {
                        "kind": "OpenBraceToken",
                        "fullStart": 576,
                        "fullEnd": 579,
                        "start": 576,
                        "end": 577,
                        "fullWidth": 3,
                        "width": 1,
                        "text": "{",
                        "value": "{",
                        "valueText": "{",
                        "hasTrailingTrivia": true,
                        "hasTrailingNewLine": true,
                        "trailingTrivia": [
                            {
                                "kind": "NewLineTrivia",
                                "text": "\r\n"
                            }
                        ]
                    },
                    "statements": [
                        {
                            "kind": "FunctionDeclaration",
                            "fullStart": 579,
                            "fullEnd": 667,
                            "start": 587,
                            "end": 665,
                            "fullWidth": 88,
                            "width": 78,
                            "modifiers": [],
                            "functionKeyword": {
                                "kind": "FunctionKeyword",
                                "fullStart": 579,
                                "fullEnd": 596,
                                "start": 587,
                                "end": 595,
                                "fullWidth": 17,
                                "width": 8,
                                "text": "function",
                                "value": "function",
                                "valueText": "function",
                                "hasLeadingTrivia": true,
                                "hasTrailingTrivia": true,
                                "leadingTrivia": [
                                    {
                                        "kind": "WhitespaceTrivia",
                                        "text": "        "
                                    }
                                ],
                                "trailingTrivia": [
                                    {
                                        "kind": "WhitespaceTrivia",
                                        "text": " "
                                    }
                                ]
                            },
                            "identifier": {
                                "kind": "IdentifierName",
                                "fullStart": 596,
                                "fullEnd": 607,
                                "start": 596,
                                "end": 607,
                                "fullWidth": 11,
                                "width": 11,
                                "text": "callbackfn1",
                                "value": "callbackfn1",
                                "valueText": "callbackfn1"
                            },
                            "callSignature": {
                                "kind": "CallSignature",
                                "fullStart": 607,
                                "fullEnd": 623,
                                "start": 607,
                                "end": 622,
                                "fullWidth": 16,
                                "width": 15,
                                "parameterList": {
                                    "kind": "ParameterList",
                                    "fullStart": 607,
                                    "fullEnd": 623,
                                    "start": 607,
                                    "end": 622,
                                    "fullWidth": 16,
                                    "width": 15,
                                    "openParenToken": {
                                        "kind": "OpenParenToken",
                                        "fullStart": 607,
                                        "fullEnd": 608,
                                        "start": 607,
                                        "end": 608,
                                        "fullWidth": 1,
                                        "width": 1,
                                        "text": "(",
                                        "value": "(",
                                        "valueText": "("
                                    },
                                    "parameters": [
                                        {
                                            "kind": "Parameter",
                                            "fullStart": 608,
                                            "fullEnd": 611,
                                            "start": 608,
                                            "end": 611,
                                            "fullWidth": 3,
<<<<<<< HEAD
                                            "width": 3,
=======
                                            "modifiers": [],
>>>>>>> e3c38734
                                            "identifier": {
                                                "kind": "IdentifierName",
                                                "fullStart": 608,
                                                "fullEnd": 611,
                                                "start": 608,
                                                "end": 611,
                                                "fullWidth": 3,
                                                "width": 3,
                                                "text": "val",
                                                "value": "val",
                                                "valueText": "val"
                                            }
                                        },
                                        {
                                            "kind": "CommaToken",
                                            "fullStart": 611,
                                            "fullEnd": 613,
                                            "start": 611,
                                            "end": 612,
                                            "fullWidth": 2,
                                            "width": 1,
                                            "text": ",",
                                            "value": ",",
                                            "valueText": ",",
                                            "hasTrailingTrivia": true,
                                            "trailingTrivia": [
                                                {
                                                    "kind": "WhitespaceTrivia",
                                                    "text": " "
                                                }
                                            ]
                                        },
                                        {
                                            "kind": "Parameter",
                                            "fullStart": 613,
                                            "fullEnd": 616,
                                            "start": 613,
                                            "end": 616,
                                            "fullWidth": 3,
<<<<<<< HEAD
                                            "width": 3,
=======
                                            "modifiers": [],
>>>>>>> e3c38734
                                            "identifier": {
                                                "kind": "IdentifierName",
                                                "fullStart": 613,
                                                "fullEnd": 616,
                                                "start": 613,
                                                "end": 616,
                                                "fullWidth": 3,
                                                "width": 3,
                                                "text": "idx",
                                                "value": "idx",
                                                "valueText": "idx"
                                            }
                                        },
                                        {
                                            "kind": "CommaToken",
                                            "fullStart": 616,
                                            "fullEnd": 618,
                                            "start": 616,
                                            "end": 617,
                                            "fullWidth": 2,
                                            "width": 1,
                                            "text": ",",
                                            "value": ",",
                                            "valueText": ",",
                                            "hasTrailingTrivia": true,
                                            "trailingTrivia": [
                                                {
                                                    "kind": "WhitespaceTrivia",
                                                    "text": " "
                                                }
                                            ]
                                        },
                                        {
                                            "kind": "Parameter",
                                            "fullStart": 618,
                                            "fullEnd": 621,
                                            "start": 618,
                                            "end": 621,
                                            "fullWidth": 3,
<<<<<<< HEAD
                                            "width": 3,
=======
                                            "modifiers": [],
>>>>>>> e3c38734
                                            "identifier": {
                                                "kind": "IdentifierName",
                                                "fullStart": 618,
                                                "fullEnd": 621,
                                                "start": 618,
                                                "end": 621,
                                                "fullWidth": 3,
                                                "width": 3,
                                                "text": "obj",
                                                "value": "obj",
                                                "valueText": "obj"
                                            }
                                        }
                                    ],
                                    "closeParenToken": {
                                        "kind": "CloseParenToken",
                                        "fullStart": 621,
                                        "fullEnd": 623,
                                        "start": 621,
                                        "end": 622,
                                        "fullWidth": 2,
                                        "width": 1,
                                        "text": ")",
                                        "value": ")",
                                        "valueText": ")",
                                        "hasTrailingTrivia": true,
                                        "trailingTrivia": [
                                            {
                                                "kind": "WhitespaceTrivia",
                                                "text": " "
                                            }
                                        ]
                                    }
                                }
                            },
                            "block": {
                                "kind": "Block",
                                "fullStart": 623,
                                "fullEnd": 667,
                                "start": 623,
                                "end": 665,
                                "fullWidth": 44,
                                "width": 42,
                                "openBraceToken": {
                                    "kind": "OpenBraceToken",
                                    "fullStart": 623,
                                    "fullEnd": 626,
                                    "start": 623,
                                    "end": 624,
                                    "fullWidth": 3,
                                    "width": 1,
                                    "text": "{",
                                    "value": "{",
                                    "valueText": "{",
                                    "hasTrailingTrivia": true,
                                    "hasTrailingNewLine": true,
                                    "trailingTrivia": [
                                        {
                                            "kind": "NewLineTrivia",
                                            "text": "\r\n"
                                        }
                                    ]
                                },
                                "statements": [
                                    {
                                        "kind": "ReturnStatement",
                                        "fullStart": 626,
                                        "fullEnd": 656,
                                        "start": 638,
                                        "end": 654,
                                        "fullWidth": 30,
                                        "width": 16,
                                        "returnKeyword": {
                                            "kind": "ReturnKeyword",
                                            "fullStart": 626,
                                            "fullEnd": 645,
                                            "start": 638,
                                            "end": 644,
                                            "fullWidth": 19,
                                            "width": 6,
                                            "text": "return",
                                            "value": "return",
                                            "valueText": "return",
                                            "hasLeadingTrivia": true,
                                            "hasTrailingTrivia": true,
                                            "leadingTrivia": [
                                                {
                                                    "kind": "WhitespaceTrivia",
                                                    "text": "            "
                                                }
                                            ],
                                            "trailingTrivia": [
                                                {
                                                    "kind": "WhitespaceTrivia",
                                                    "text": " "
                                                }
                                            ]
                                        },
                                        "expression": {
                                            "kind": "GreaterThanExpression",
                                            "fullStart": 645,
                                            "fullEnd": 653,
                                            "start": 645,
                                            "end": 653,
                                            "fullWidth": 8,
                                            "width": 8,
                                            "left": {
                                                "kind": "IdentifierName",
                                                "fullStart": 645,
                                                "fullEnd": 649,
                                                "start": 645,
                                                "end": 648,
                                                "fullWidth": 4,
                                                "width": 3,
                                                "text": "val",
                                                "value": "val",
                                                "valueText": "val",
                                                "hasTrailingTrivia": true,
                                                "trailingTrivia": [
                                                    {
                                                        "kind": "WhitespaceTrivia",
                                                        "text": " "
                                                    }
                                                ]
                                            },
                                            "operatorToken": {
                                                "kind": "GreaterThanToken",
                                                "fullStart": 649,
                                                "fullEnd": 651,
                                                "start": 649,
                                                "end": 650,
                                                "fullWidth": 2,
                                                "width": 1,
                                                "text": ">",
                                                "value": ">",
                                                "valueText": ">",
                                                "hasTrailingTrivia": true,
                                                "trailingTrivia": [
                                                    {
                                                        "kind": "WhitespaceTrivia",
                                                        "text": " "
                                                    }
                                                ]
                                            },
                                            "right": {
                                                "kind": "NumericLiteral",
                                                "fullStart": 651,
                                                "fullEnd": 653,
                                                "start": 651,
                                                "end": 653,
                                                "fullWidth": 2,
                                                "width": 2,
                                                "text": "10",
                                                "value": 10,
                                                "valueText": "10"
                                            }
                                        },
                                        "semicolonToken": {
                                            "kind": "SemicolonToken",
                                            "fullStart": 653,
                                            "fullEnd": 656,
                                            "start": 653,
                                            "end": 654,
                                            "fullWidth": 3,
                                            "width": 1,
                                            "text": ";",
                                            "value": ";",
                                            "valueText": ";",
                                            "hasTrailingTrivia": true,
                                            "hasTrailingNewLine": true,
                                            "trailingTrivia": [
                                                {
                                                    "kind": "NewLineTrivia",
                                                    "text": "\r\n"
                                                }
                                            ]
                                        }
                                    }
                                ],
                                "closeBraceToken": {
                                    "kind": "CloseBraceToken",
                                    "fullStart": 656,
                                    "fullEnd": 667,
                                    "start": 664,
                                    "end": 665,
                                    "fullWidth": 11,
                                    "width": 1,
                                    "text": "}",
                                    "value": "}",
                                    "valueText": "}",
                                    "hasLeadingTrivia": true,
                                    "hasTrailingTrivia": true,
                                    "hasTrailingNewLine": true,
                                    "leadingTrivia": [
                                        {
                                            "kind": "WhitespaceTrivia",
                                            "text": "        "
                                        }
                                    ],
                                    "trailingTrivia": [
                                        {
                                            "kind": "NewLineTrivia",
                                            "text": "\r\n"
                                        }
                                    ]
                                }
                            }
                        },
                        {
                            "kind": "FunctionDeclaration",
                            "fullStart": 667,
                            "fullEnd": 757,
                            "start": 677,
                            "end": 755,
                            "fullWidth": 90,
                            "width": 78,
                            "modifiers": [],
                            "functionKeyword": {
                                "kind": "FunctionKeyword",
                                "fullStart": 667,
                                "fullEnd": 686,
                                "start": 677,
                                "end": 685,
                                "fullWidth": 19,
                                "width": 8,
                                "text": "function",
                                "value": "function",
                                "valueText": "function",
                                "hasLeadingTrivia": true,
                                "hasLeadingNewLine": true,
                                "hasTrailingTrivia": true,
                                "leadingTrivia": [
                                    {
                                        "kind": "NewLineTrivia",
                                        "text": "\r\n"
                                    },
                                    {
                                        "kind": "WhitespaceTrivia",
                                        "text": "        "
                                    }
                                ],
                                "trailingTrivia": [
                                    {
                                        "kind": "WhitespaceTrivia",
                                        "text": " "
                                    }
                                ]
                            },
                            "identifier": {
                                "kind": "IdentifierName",
                                "fullStart": 686,
                                "fullEnd": 697,
                                "start": 686,
                                "end": 697,
                                "fullWidth": 11,
                                "width": 11,
                                "text": "callbackfn2",
                                "value": "callbackfn2",
                                "valueText": "callbackfn2"
                            },
                            "callSignature": {
                                "kind": "CallSignature",
                                "fullStart": 697,
                                "fullEnd": 713,
                                "start": 697,
                                "end": 712,
                                "fullWidth": 16,
                                "width": 15,
                                "parameterList": {
                                    "kind": "ParameterList",
                                    "fullStart": 697,
                                    "fullEnd": 713,
                                    "start": 697,
                                    "end": 712,
                                    "fullWidth": 16,
                                    "width": 15,
                                    "openParenToken": {
                                        "kind": "OpenParenToken",
                                        "fullStart": 697,
                                        "fullEnd": 698,
                                        "start": 697,
                                        "end": 698,
                                        "fullWidth": 1,
                                        "width": 1,
                                        "text": "(",
                                        "value": "(",
                                        "valueText": "("
                                    },
                                    "parameters": [
                                        {
                                            "kind": "Parameter",
                                            "fullStart": 698,
                                            "fullEnd": 701,
                                            "start": 698,
                                            "end": 701,
                                            "fullWidth": 3,
<<<<<<< HEAD
                                            "width": 3,
=======
                                            "modifiers": [],
>>>>>>> e3c38734
                                            "identifier": {
                                                "kind": "IdentifierName",
                                                "fullStart": 698,
                                                "fullEnd": 701,
                                                "start": 698,
                                                "end": 701,
                                                "fullWidth": 3,
                                                "width": 3,
                                                "text": "val",
                                                "value": "val",
                                                "valueText": "val"
                                            }
                                        },
                                        {
                                            "kind": "CommaToken",
                                            "fullStart": 701,
                                            "fullEnd": 703,
                                            "start": 701,
                                            "end": 702,
                                            "fullWidth": 2,
                                            "width": 1,
                                            "text": ",",
                                            "value": ",",
                                            "valueText": ",",
                                            "hasTrailingTrivia": true,
                                            "trailingTrivia": [
                                                {
                                                    "kind": "WhitespaceTrivia",
                                                    "text": " "
                                                }
                                            ]
                                        },
                                        {
                                            "kind": "Parameter",
                                            "fullStart": 703,
                                            "fullEnd": 706,
                                            "start": 703,
                                            "end": 706,
                                            "fullWidth": 3,
<<<<<<< HEAD
                                            "width": 3,
=======
                                            "modifiers": [],
>>>>>>> e3c38734
                                            "identifier": {
                                                "kind": "IdentifierName",
                                                "fullStart": 703,
                                                "fullEnd": 706,
                                                "start": 703,
                                                "end": 706,
                                                "fullWidth": 3,
                                                "width": 3,
                                                "text": "idx",
                                                "value": "idx",
                                                "valueText": "idx"
                                            }
                                        },
                                        {
                                            "kind": "CommaToken",
                                            "fullStart": 706,
                                            "fullEnd": 708,
                                            "start": 706,
                                            "end": 707,
                                            "fullWidth": 2,
                                            "width": 1,
                                            "text": ",",
                                            "value": ",",
                                            "valueText": ",",
                                            "hasTrailingTrivia": true,
                                            "trailingTrivia": [
                                                {
                                                    "kind": "WhitespaceTrivia",
                                                    "text": " "
                                                }
                                            ]
                                        },
                                        {
                                            "kind": "Parameter",
                                            "fullStart": 708,
                                            "fullEnd": 711,
                                            "start": 708,
                                            "end": 711,
                                            "fullWidth": 3,
<<<<<<< HEAD
                                            "width": 3,
=======
                                            "modifiers": [],
>>>>>>> e3c38734
                                            "identifier": {
                                                "kind": "IdentifierName",
                                                "fullStart": 708,
                                                "fullEnd": 711,
                                                "start": 708,
                                                "end": 711,
                                                "fullWidth": 3,
                                                "width": 3,
                                                "text": "obj",
                                                "value": "obj",
                                                "valueText": "obj"
                                            }
                                        }
                                    ],
                                    "closeParenToken": {
                                        "kind": "CloseParenToken",
                                        "fullStart": 711,
                                        "fullEnd": 713,
                                        "start": 711,
                                        "end": 712,
                                        "fullWidth": 2,
                                        "width": 1,
                                        "text": ")",
                                        "value": ")",
                                        "valueText": ")",
                                        "hasTrailingTrivia": true,
                                        "trailingTrivia": [
                                            {
                                                "kind": "WhitespaceTrivia",
                                                "text": " "
                                            }
                                        ]
                                    }
                                }
                            },
                            "block": {
                                "kind": "Block",
                                "fullStart": 713,
                                "fullEnd": 757,
                                "start": 713,
                                "end": 755,
                                "fullWidth": 44,
                                "width": 42,
                                "openBraceToken": {
                                    "kind": "OpenBraceToken",
                                    "fullStart": 713,
                                    "fullEnd": 716,
                                    "start": 713,
                                    "end": 714,
                                    "fullWidth": 3,
                                    "width": 1,
                                    "text": "{",
                                    "value": "{",
                                    "valueText": "{",
                                    "hasTrailingTrivia": true,
                                    "hasTrailingNewLine": true,
                                    "trailingTrivia": [
                                        {
                                            "kind": "NewLineTrivia",
                                            "text": "\r\n"
                                        }
                                    ]
                                },
                                "statements": [
                                    {
                                        "kind": "ReturnStatement",
                                        "fullStart": 716,
                                        "fullEnd": 746,
                                        "start": 728,
                                        "end": 744,
                                        "fullWidth": 30,
                                        "width": 16,
                                        "returnKeyword": {
                                            "kind": "ReturnKeyword",
                                            "fullStart": 716,
                                            "fullEnd": 735,
                                            "start": 728,
                                            "end": 734,
                                            "fullWidth": 19,
                                            "width": 6,
                                            "text": "return",
                                            "value": "return",
                                            "valueText": "return",
                                            "hasLeadingTrivia": true,
                                            "hasTrailingTrivia": true,
                                            "leadingTrivia": [
                                                {
                                                    "kind": "WhitespaceTrivia",
                                                    "text": "            "
                                                }
                                            ],
                                            "trailingTrivia": [
                                                {
                                                    "kind": "WhitespaceTrivia",
                                                    "text": " "
                                                }
                                            ]
                                        },
                                        "expression": {
                                            "kind": "GreaterThanExpression",
                                            "fullStart": 735,
                                            "fullEnd": 743,
                                            "start": 735,
                                            "end": 743,
                                            "fullWidth": 8,
                                            "width": 8,
                                            "left": {
                                                "kind": "IdentifierName",
                                                "fullStart": 735,
                                                "fullEnd": 739,
                                                "start": 735,
                                                "end": 738,
                                                "fullWidth": 4,
                                                "width": 3,
                                                "text": "val",
                                                "value": "val",
                                                "valueText": "val",
                                                "hasTrailingTrivia": true,
                                                "trailingTrivia": [
                                                    {
                                                        "kind": "WhitespaceTrivia",
                                                        "text": " "
                                                    }
                                                ]
                                            },
                                            "operatorToken": {
                                                "kind": "GreaterThanToken",
                                                "fullStart": 739,
                                                "fullEnd": 741,
                                                "start": 739,
                                                "end": 740,
                                                "fullWidth": 2,
                                                "width": 1,
                                                "text": ">",
                                                "value": ">",
                                                "valueText": ">",
                                                "hasTrailingTrivia": true,
                                                "trailingTrivia": [
                                                    {
                                                        "kind": "WhitespaceTrivia",
                                                        "text": " "
                                                    }
                                                ]
                                            },
                                            "right": {
                                                "kind": "NumericLiteral",
                                                "fullStart": 741,
                                                "fullEnd": 743,
                                                "start": 741,
                                                "end": 743,
                                                "fullWidth": 2,
                                                "width": 2,
                                                "text": "11",
                                                "value": 11,
                                                "valueText": "11"
                                            }
                                        },
                                        "semicolonToken": {
                                            "kind": "SemicolonToken",
                                            "fullStart": 743,
                                            "fullEnd": 746,
                                            "start": 743,
                                            "end": 744,
                                            "fullWidth": 3,
                                            "width": 1,
                                            "text": ";",
                                            "value": ";",
                                            "valueText": ";",
                                            "hasTrailingTrivia": true,
                                            "hasTrailingNewLine": true,
                                            "trailingTrivia": [
                                                {
                                                    "kind": "NewLineTrivia",
                                                    "text": "\r\n"
                                                }
                                            ]
                                        }
                                    }
                                ],
                                "closeBraceToken": {
                                    "kind": "CloseBraceToken",
                                    "fullStart": 746,
                                    "fullEnd": 757,
                                    "start": 754,
                                    "end": 755,
                                    "fullWidth": 11,
                                    "width": 1,
                                    "text": "}",
                                    "value": "}",
                                    "valueText": "}",
                                    "hasLeadingTrivia": true,
                                    "hasTrailingTrivia": true,
                                    "hasTrailingNewLine": true,
                                    "leadingTrivia": [
                                        {
                                            "kind": "WhitespaceTrivia",
                                            "text": "        "
                                        }
                                    ],
                                    "trailingTrivia": [
                                        {
                                            "kind": "NewLineTrivia",
                                            "text": "\r\n"
                                        }
                                    ]
                                }
                            }
                        },
                        {
                            "kind": "VariableStatement",
                            "fullStart": 757,
                            "fullEnd": 784,
                            "start": 767,
                            "end": 782,
                            "fullWidth": 27,
                            "width": 15,
                            "modifiers": [],
                            "variableDeclaration": {
                                "kind": "VariableDeclaration",
                                "fullStart": 757,
                                "fullEnd": 781,
                                "start": 767,
                                "end": 781,
                                "fullWidth": 24,
                                "width": 14,
                                "varKeyword": {
                                    "kind": "VarKeyword",
                                    "fullStart": 757,
                                    "fullEnd": 771,
                                    "start": 767,
                                    "end": 770,
                                    "fullWidth": 14,
                                    "width": 3,
                                    "text": "var",
                                    "value": "var",
                                    "valueText": "var",
                                    "hasLeadingTrivia": true,
                                    "hasLeadingNewLine": true,
                                    "hasTrailingTrivia": true,
                                    "leadingTrivia": [
                                        {
                                            "kind": "NewLineTrivia",
                                            "text": "\r\n"
                                        },
                                        {
                                            "kind": "WhitespaceTrivia",
                                            "text": "        "
                                        }
                                    ],
                                    "trailingTrivia": [
                                        {
                                            "kind": "WhitespaceTrivia",
                                            "text": " "
                                        }
                                    ]
                                },
                                "variableDeclarators": [
                                    {
                                        "kind": "VariableDeclarator",
                                        "fullStart": 771,
                                        "fullEnd": 781,
                                        "start": 771,
                                        "end": 781,
                                        "fullWidth": 10,
                                        "width": 10,
                                        "identifier": {
                                            "kind": "IdentifierName",
                                            "fullStart": 771,
                                            "fullEnd": 777,
                                            "start": 771,
                                            "end": 776,
                                            "fullWidth": 6,
                                            "width": 5,
                                            "text": "proto",
                                            "value": "proto",
                                            "valueText": "proto",
                                            "hasTrailingTrivia": true,
                                            "trailingTrivia": [
                                                {
                                                    "kind": "WhitespaceTrivia",
                                                    "text": " "
                                                }
                                            ]
                                        },
                                        "equalsValueClause": {
                                            "kind": "EqualsValueClause",
                                            "fullStart": 777,
                                            "fullEnd": 781,
                                            "start": 777,
                                            "end": 781,
                                            "fullWidth": 4,
                                            "width": 4,
                                            "equalsToken": {
                                                "kind": "EqualsToken",
                                                "fullStart": 777,
                                                "fullEnd": 779,
                                                "start": 777,
                                                "end": 778,
                                                "fullWidth": 2,
                                                "width": 1,
                                                "text": "=",
                                                "value": "=",
                                                "valueText": "=",
                                                "hasTrailingTrivia": true,
                                                "trailingTrivia": [
                                                    {
                                                        "kind": "WhitespaceTrivia",
                                                        "text": " "
                                                    }
                                                ]
                                            },
                                            "value": {
                                                "kind": "ObjectLiteralExpression",
                                                "fullStart": 779,
                                                "fullEnd": 781,
                                                "start": 779,
                                                "end": 781,
                                                "fullWidth": 2,
                                                "width": 2,
                                                "openBraceToken": {
                                                    "kind": "OpenBraceToken",
                                                    "fullStart": 779,
                                                    "fullEnd": 780,
                                                    "start": 779,
                                                    "end": 780,
                                                    "fullWidth": 1,
                                                    "width": 1,
                                                    "text": "{",
                                                    "value": "{",
                                                    "valueText": "{"
                                                },
                                                "propertyAssignments": [],
                                                "closeBraceToken": {
                                                    "kind": "CloseBraceToken",
                                                    "fullStart": 780,
                                                    "fullEnd": 781,
                                                    "start": 780,
                                                    "end": 781,
                                                    "fullWidth": 1,
                                                    "width": 1,
                                                    "text": "}",
                                                    "value": "}",
                                                    "valueText": "}"
                                                }
                                            }
                                        }
                                    }
                                ]
                            },
                            "semicolonToken": {
                                "kind": "SemicolonToken",
                                "fullStart": 781,
                                "fullEnd": 784,
                                "start": 781,
                                "end": 782,
                                "fullWidth": 3,
                                "width": 1,
                                "text": ";",
                                "value": ";",
                                "valueText": ";",
                                "hasTrailingTrivia": true,
                                "hasTrailingNewLine": true,
                                "trailingTrivia": [
                                    {
                                        "kind": "NewLineTrivia",
                                        "text": "\r\n"
                                    }
                                ]
                            }
                        },
                        {
                            "kind": "ExpressionStatement",
                            "fullStart": 784,
                            "fullEnd": 956,
                            "start": 794,
                            "end": 954,
                            "fullWidth": 172,
                            "width": 160,
                            "isIncrementallyUnusable": true,
                            "expression": {
                                "kind": "InvocationExpression",
                                "fullStart": 784,
                                "fullEnd": 953,
                                "start": 794,
                                "end": 953,
                                "fullWidth": 169,
                                "width": 159,
                                "isIncrementallyUnusable": true,
                                "expression": {
                                    "kind": "MemberAccessExpression",
                                    "fullStart": 784,
                                    "fullEnd": 815,
                                    "start": 794,
                                    "end": 815,
                                    "fullWidth": 31,
                                    "width": 21,
                                    "expression": {
                                        "kind": "IdentifierName",
                                        "fullStart": 784,
                                        "fullEnd": 800,
                                        "start": 794,
                                        "end": 800,
                                        "fullWidth": 16,
                                        "width": 6,
                                        "text": "Object",
                                        "value": "Object",
                                        "valueText": "Object",
                                        "hasLeadingTrivia": true,
                                        "hasLeadingNewLine": true,
                                        "leadingTrivia": [
                                            {
                                                "kind": "NewLineTrivia",
                                                "text": "\r\n"
                                            },
                                            {
                                                "kind": "WhitespaceTrivia",
                                                "text": "        "
                                            }
                                        ]
                                    },
                                    "dotToken": {
                                        "kind": "DotToken",
                                        "fullStart": 800,
                                        "fullEnd": 801,
                                        "start": 800,
                                        "end": 801,
                                        "fullWidth": 1,
                                        "width": 1,
                                        "text": ".",
                                        "value": ".",
                                        "valueText": "."
                                    },
                                    "name": {
                                        "kind": "IdentifierName",
                                        "fullStart": 801,
                                        "fullEnd": 815,
                                        "start": 801,
                                        "end": 815,
                                        "fullWidth": 14,
                                        "width": 14,
                                        "text": "defineProperty",
                                        "value": "defineProperty",
                                        "valueText": "defineProperty"
                                    }
                                },
                                "argumentList": {
                                    "kind": "ArgumentList",
                                    "fullStart": 815,
                                    "fullEnd": 953,
                                    "start": 815,
                                    "end": 953,
                                    "fullWidth": 138,
                                    "width": 138,
                                    "isIncrementallyUnusable": true,
                                    "openParenToken": {
                                        "kind": "OpenParenToken",
                                        "fullStart": 815,
                                        "fullEnd": 816,
                                        "start": 815,
                                        "end": 816,
                                        "fullWidth": 1,
                                        "width": 1,
                                        "text": "(",
                                        "value": "(",
                                        "valueText": "("
                                    },
                                    "arguments": [
                                        {
                                            "kind": "IdentifierName",
                                            "fullStart": 816,
                                            "fullEnd": 821,
                                            "start": 816,
                                            "end": 821,
                                            "fullWidth": 5,
                                            "width": 5,
                                            "text": "proto",
                                            "value": "proto",
                                            "valueText": "proto"
                                        },
                                        {
                                            "kind": "CommaToken",
                                            "fullStart": 821,
                                            "fullEnd": 823,
                                            "start": 821,
                                            "end": 822,
                                            "fullWidth": 2,
                                            "width": 1,
                                            "text": ",",
                                            "value": ",",
                                            "valueText": ",",
                                            "hasTrailingTrivia": true,
                                            "trailingTrivia": [
                                                {
                                                    "kind": "WhitespaceTrivia",
                                                    "text": " "
                                                }
                                            ]
                                        },
                                        {
                                            "kind": "StringLiteral",
                                            "fullStart": 823,
                                            "fullEnd": 831,
                                            "start": 823,
                                            "end": 831,
                                            "fullWidth": 8,
                                            "width": 8,
                                            "text": "\"length\"",
                                            "value": "length",
                                            "valueText": "length"
                                        },
                                        {
                                            "kind": "CommaToken",
                                            "fullStart": 831,
                                            "fullEnd": 833,
                                            "start": 831,
                                            "end": 832,
                                            "fullWidth": 2,
                                            "width": 1,
                                            "text": ",",
                                            "value": ",",
                                            "valueText": ",",
                                            "hasTrailingTrivia": true,
                                            "trailingTrivia": [
                                                {
                                                    "kind": "WhitespaceTrivia",
                                                    "text": " "
                                                }
                                            ]
                                        },
                                        {
                                            "kind": "ObjectLiteralExpression",
                                            "fullStart": 833,
                                            "fullEnd": 952,
                                            "start": 833,
                                            "end": 952,
                                            "fullWidth": 119,
                                            "width": 119,
                                            "isIncrementallyUnusable": true,
                                            "openBraceToken": {
                                                "kind": "OpenBraceToken",
                                                "fullStart": 833,
                                                "fullEnd": 836,
                                                "start": 833,
                                                "end": 834,
                                                "fullWidth": 3,
                                                "width": 1,
                                                "text": "{",
                                                "value": "{",
                                                "valueText": "{",
                                                "hasTrailingTrivia": true,
                                                "hasTrailingNewLine": true,
                                                "trailingTrivia": [
                                                    {
                                                        "kind": "NewLineTrivia",
                                                        "text": "\r\n"
                                                    }
                                                ]
                                            },
                                            "propertyAssignments": [
                                                {
                                                    "kind": "SimplePropertyAssignment",
                                                    "fullStart": 836,
                                                    "fullEnd": 908,
                                                    "start": 848,
                                                    "end": 908,
                                                    "fullWidth": 72,
                                                    "width": 60,
                                                    "isIncrementallyUnusable": true,
                                                    "propertyName": {
                                                        "kind": "IdentifierName",
                                                        "fullStart": 836,
                                                        "fullEnd": 851,
                                                        "start": 848,
                                                        "end": 851,
                                                        "fullWidth": 15,
                                                        "width": 3,
                                                        "text": "get",
                                                        "value": "get",
                                                        "valueText": "get",
                                                        "hasLeadingTrivia": true,
                                                        "leadingTrivia": [
                                                            {
                                                                "kind": "WhitespaceTrivia",
                                                                "text": "            "
                                                            }
                                                        ]
                                                    },
                                                    "colonToken": {
                                                        "kind": "ColonToken",
                                                        "fullStart": 851,
                                                        "fullEnd": 853,
                                                        "start": 851,
                                                        "end": 852,
                                                        "fullWidth": 2,
                                                        "width": 1,
                                                        "text": ":",
                                                        "value": ":",
                                                        "valueText": ":",
                                                        "hasTrailingTrivia": true,
                                                        "trailingTrivia": [
                                                            {
                                                                "kind": "WhitespaceTrivia",
                                                                "text": " "
                                                            }
                                                        ]
                                                    },
                                                    "expression": {
                                                        "kind": "FunctionExpression",
                                                        "fullStart": 853,
                                                        "fullEnd": 908,
                                                        "start": 853,
                                                        "end": 908,
                                                        "fullWidth": 55,
                                                        "width": 55,
                                                        "functionKeyword": {
                                                            "kind": "FunctionKeyword",
                                                            "fullStart": 853,
                                                            "fullEnd": 862,
                                                            "start": 853,
                                                            "end": 861,
                                                            "fullWidth": 9,
                                                            "width": 8,
                                                            "text": "function",
                                                            "value": "function",
                                                            "valueText": "function",
                                                            "hasTrailingTrivia": true,
                                                            "trailingTrivia": [
                                                                {
                                                                    "kind": "WhitespaceTrivia",
                                                                    "text": " "
                                                                }
                                                            ]
                                                        },
                                                        "callSignature": {
                                                            "kind": "CallSignature",
                                                            "fullStart": 862,
                                                            "fullEnd": 865,
                                                            "start": 862,
                                                            "end": 864,
                                                            "fullWidth": 3,
                                                            "width": 2,
                                                            "parameterList": {
                                                                "kind": "ParameterList",
                                                                "fullStart": 862,
                                                                "fullEnd": 865,
                                                                "start": 862,
                                                                "end": 864,
                                                                "fullWidth": 3,
                                                                "width": 2,
                                                                "openParenToken": {
                                                                    "kind": "OpenParenToken",
                                                                    "fullStart": 862,
                                                                    "fullEnd": 863,
                                                                    "start": 862,
                                                                    "end": 863,
                                                                    "fullWidth": 1,
                                                                    "width": 1,
                                                                    "text": "(",
                                                                    "value": "(",
                                                                    "valueText": "("
                                                                },
                                                                "parameters": [],
                                                                "closeParenToken": {
                                                                    "kind": "CloseParenToken",
                                                                    "fullStart": 863,
                                                                    "fullEnd": 865,
                                                                    "start": 863,
                                                                    "end": 864,
                                                                    "fullWidth": 2,
                                                                    "width": 1,
                                                                    "text": ")",
                                                                    "value": ")",
                                                                    "valueText": ")",
                                                                    "hasTrailingTrivia": true,
                                                                    "trailingTrivia": [
                                                                        {
                                                                            "kind": "WhitespaceTrivia",
                                                                            "text": " "
                                                                        }
                                                                    ]
                                                                }
                                                            }
                                                        },
                                                        "block": {
                                                            "kind": "Block",
                                                            "fullStart": 865,
                                                            "fullEnd": 908,
                                                            "start": 865,
                                                            "end": 908,
                                                            "fullWidth": 43,
                                                            "width": 43,
                                                            "openBraceToken": {
                                                                "kind": "OpenBraceToken",
                                                                "fullStart": 865,
                                                                "fullEnd": 868,
                                                                "start": 865,
                                                                "end": 866,
                                                                "fullWidth": 3,
                                                                "width": 1,
                                                                "text": "{",
                                                                "value": "{",
                                                                "valueText": "{",
                                                                "hasTrailingTrivia": true,
                                                                "hasTrailingNewLine": true,
                                                                "trailingTrivia": [
                                                                    {
                                                                        "kind": "NewLineTrivia",
                                                                        "text": "\r\n"
                                                                    }
                                                                ]
                                                            },
                                                            "statements": [
                                                                {
                                                                    "kind": "ReturnStatement",
                                                                    "fullStart": 868,
                                                                    "fullEnd": 895,
                                                                    "start": 884,
                                                                    "end": 893,
                                                                    "fullWidth": 27,
                                                                    "width": 9,
                                                                    "returnKeyword": {
                                                                        "kind": "ReturnKeyword",
                                                                        "fullStart": 868,
                                                                        "fullEnd": 891,
                                                                        "start": 884,
                                                                        "end": 890,
                                                                        "fullWidth": 23,
                                                                        "width": 6,
                                                                        "text": "return",
                                                                        "value": "return",
                                                                        "valueText": "return",
                                                                        "hasLeadingTrivia": true,
                                                                        "hasTrailingTrivia": true,
                                                                        "leadingTrivia": [
                                                                            {
                                                                                "kind": "WhitespaceTrivia",
                                                                                "text": "                "
                                                                            }
                                                                        ],
                                                                        "trailingTrivia": [
                                                                            {
                                                                                "kind": "WhitespaceTrivia",
                                                                                "text": " "
                                                                            }
                                                                        ]
                                                                    },
                                                                    "expression": {
                                                                        "kind": "NumericLiteral",
                                                                        "fullStart": 891,
                                                                        "fullEnd": 892,
                                                                        "start": 891,
                                                                        "end": 892,
                                                                        "fullWidth": 1,
                                                                        "width": 1,
                                                                        "text": "2",
                                                                        "value": 2,
                                                                        "valueText": "2"
                                                                    },
                                                                    "semicolonToken": {
                                                                        "kind": "SemicolonToken",
                                                                        "fullStart": 892,
                                                                        "fullEnd": 895,
                                                                        "start": 892,
                                                                        "end": 893,
                                                                        "fullWidth": 3,
                                                                        "width": 1,
                                                                        "text": ";",
                                                                        "value": ";",
                                                                        "valueText": ";",
                                                                        "hasTrailingTrivia": true,
                                                                        "hasTrailingNewLine": true,
                                                                        "trailingTrivia": [
                                                                            {
                                                                                "kind": "NewLineTrivia",
                                                                                "text": "\r\n"
                                                                            }
                                                                        ]
                                                                    }
                                                                }
                                                            ],
                                                            "closeBraceToken": {
                                                                "kind": "CloseBraceToken",
                                                                "fullStart": 895,
                                                                "fullEnd": 908,
                                                                "start": 907,
                                                                "end": 908,
                                                                "fullWidth": 13,
                                                                "width": 1,
                                                                "text": "}",
                                                                "value": "}",
                                                                "valueText": "}",
                                                                "hasLeadingTrivia": true,
                                                                "leadingTrivia": [
                                                                    {
                                                                        "kind": "WhitespaceTrivia",
                                                                        "text": "            "
                                                                    }
                                                                ]
                                                            }
                                                        }
                                                    }
                                                },
                                                {
                                                    "kind": "CommaToken",
                                                    "fullStart": 908,
                                                    "fullEnd": 911,
                                                    "start": 908,
                                                    "end": 909,
                                                    "fullWidth": 3,
                                                    "width": 1,
                                                    "text": ",",
                                                    "value": ",",
                                                    "valueText": ",",
                                                    "hasTrailingTrivia": true,
                                                    "hasTrailingNewLine": true,
                                                    "trailingTrivia": [
                                                        {
                                                            "kind": "NewLineTrivia",
                                                            "text": "\r\n"
                                                        }
                                                    ]
                                                },
                                                {
                                                    "kind": "SimplePropertyAssignment",
                                                    "fullStart": 911,
                                                    "fullEnd": 943,
                                                    "start": 923,
                                                    "end": 941,
                                                    "fullWidth": 32,
                                                    "width": 18,
                                                    "propertyName": {
                                                        "kind": "IdentifierName",
                                                        "fullStart": 911,
                                                        "fullEnd": 935,
                                                        "start": 923,
                                                        "end": 935,
                                                        "fullWidth": 24,
                                                        "width": 12,
                                                        "text": "configurable",
                                                        "value": "configurable",
                                                        "valueText": "configurable",
                                                        "hasLeadingTrivia": true,
                                                        "leadingTrivia": [
                                                            {
                                                                "kind": "WhitespaceTrivia",
                                                                "text": "            "
                                                            }
                                                        ]
                                                    },
                                                    "colonToken": {
                                                        "kind": "ColonToken",
                                                        "fullStart": 935,
                                                        "fullEnd": 937,
                                                        "start": 935,
                                                        "end": 936,
                                                        "fullWidth": 2,
                                                        "width": 1,
                                                        "text": ":",
                                                        "value": ":",
                                                        "valueText": ":",
                                                        "hasTrailingTrivia": true,
                                                        "trailingTrivia": [
                                                            {
                                                                "kind": "WhitespaceTrivia",
                                                                "text": " "
                                                            }
                                                        ]
                                                    },
                                                    "expression": {
                                                        "kind": "TrueKeyword",
                                                        "fullStart": 937,
                                                        "fullEnd": 943,
                                                        "start": 937,
                                                        "end": 941,
                                                        "fullWidth": 6,
                                                        "width": 4,
                                                        "text": "true",
                                                        "value": true,
                                                        "valueText": "true",
                                                        "hasTrailingTrivia": true,
                                                        "hasTrailingNewLine": true,
                                                        "trailingTrivia": [
                                                            {
                                                                "kind": "NewLineTrivia",
                                                                "text": "\r\n"
                                                            }
                                                        ]
                                                    }
                                                }
                                            ],
                                            "closeBraceToken": {
                                                "kind": "CloseBraceToken",
                                                "fullStart": 943,
                                                "fullEnd": 952,
                                                "start": 951,
                                                "end": 952,
                                                "fullWidth": 9,
                                                "width": 1,
                                                "text": "}",
                                                "value": "}",
                                                "valueText": "}",
                                                "hasLeadingTrivia": true,
                                                "leadingTrivia": [
                                                    {
                                                        "kind": "WhitespaceTrivia",
                                                        "text": "        "
                                                    }
                                                ]
                                            }
                                        }
                                    ],
                                    "closeParenToken": {
                                        "kind": "CloseParenToken",
                                        "fullStart": 952,
                                        "fullEnd": 953,
                                        "start": 952,
                                        "end": 953,
                                        "fullWidth": 1,
                                        "width": 1,
                                        "text": ")",
                                        "value": ")",
                                        "valueText": ")"
                                    }
                                }
                            },
                            "semicolonToken": {
                                "kind": "SemicolonToken",
                                "fullStart": 953,
                                "fullEnd": 956,
                                "start": 953,
                                "end": 954,
                                "fullWidth": 3,
                                "width": 1,
                                "text": ";",
                                "value": ";",
                                "valueText": ";",
                                "hasTrailingTrivia": true,
                                "hasTrailingNewLine": true,
                                "trailingTrivia": [
                                    {
                                        "kind": "NewLineTrivia",
                                        "text": "\r\n"
                                    }
                                ]
                            }
                        },
                        {
                            "kind": "VariableStatement",
                            "fullStart": 956,
                            "fullEnd": 994,
                            "start": 966,
                            "end": 992,
                            "fullWidth": 38,
                            "width": 26,
                            "modifiers": [],
                            "variableDeclaration": {
                                "kind": "VariableDeclaration",
                                "fullStart": 956,
                                "fullEnd": 991,
                                "start": 966,
                                "end": 991,
                                "fullWidth": 35,
                                "width": 25,
                                "varKeyword": {
                                    "kind": "VarKeyword",
                                    "fullStart": 956,
                                    "fullEnd": 970,
                                    "start": 966,
                                    "end": 969,
                                    "fullWidth": 14,
                                    "width": 3,
                                    "text": "var",
                                    "value": "var",
                                    "valueText": "var",
                                    "hasLeadingTrivia": true,
                                    "hasLeadingNewLine": true,
                                    "hasTrailingTrivia": true,
                                    "leadingTrivia": [
                                        {
                                            "kind": "NewLineTrivia",
                                            "text": "\r\n"
                                        },
                                        {
                                            "kind": "WhitespaceTrivia",
                                            "text": "        "
                                        }
                                    ],
                                    "trailingTrivia": [
                                        {
                                            "kind": "WhitespaceTrivia",
                                            "text": " "
                                        }
                                    ]
                                },
                                "variableDeclarators": [
                                    {
                                        "kind": "VariableDeclarator",
                                        "fullStart": 970,
                                        "fullEnd": 991,
                                        "start": 970,
                                        "end": 991,
                                        "fullWidth": 21,
                                        "width": 21,
                                        "identifier": {
                                            "kind": "IdentifierName",
                                            "fullStart": 970,
                                            "fullEnd": 974,
                                            "start": 970,
                                            "end": 973,
                                            "fullWidth": 4,
                                            "width": 3,
                                            "text": "Con",
                                            "value": "Con",
                                            "valueText": "Con",
                                            "hasTrailingTrivia": true,
                                            "trailingTrivia": [
                                                {
                                                    "kind": "WhitespaceTrivia",
                                                    "text": " "
                                                }
                                            ]
                                        },
                                        "equalsValueClause": {
                                            "kind": "EqualsValueClause",
                                            "fullStart": 974,
                                            "fullEnd": 991,
                                            "start": 974,
                                            "end": 991,
                                            "fullWidth": 17,
                                            "width": 17,
                                            "equalsToken": {
                                                "kind": "EqualsToken",
                                                "fullStart": 974,
                                                "fullEnd": 976,
                                                "start": 974,
                                                "end": 975,
                                                "fullWidth": 2,
                                                "width": 1,
                                                "text": "=",
                                                "value": "=",
                                                "valueText": "=",
                                                "hasTrailingTrivia": true,
                                                "trailingTrivia": [
                                                    {
                                                        "kind": "WhitespaceTrivia",
                                                        "text": " "
                                                    }
                                                ]
                                            },
                                            "value": {
                                                "kind": "FunctionExpression",
                                                "fullStart": 976,
                                                "fullEnd": 991,
                                                "start": 976,
                                                "end": 991,
                                                "fullWidth": 15,
                                                "width": 15,
                                                "functionKeyword": {
                                                    "kind": "FunctionKeyword",
                                                    "fullStart": 976,
                                                    "fullEnd": 985,
                                                    "start": 976,
                                                    "end": 984,
                                                    "fullWidth": 9,
                                                    "width": 8,
                                                    "text": "function",
                                                    "value": "function",
                                                    "valueText": "function",
                                                    "hasTrailingTrivia": true,
                                                    "trailingTrivia": [
                                                        {
                                                            "kind": "WhitespaceTrivia",
                                                            "text": " "
                                                        }
                                                    ]
                                                },
                                                "callSignature": {
                                                    "kind": "CallSignature",
                                                    "fullStart": 985,
                                                    "fullEnd": 988,
                                                    "start": 985,
                                                    "end": 987,
                                                    "fullWidth": 3,
                                                    "width": 2,
                                                    "parameterList": {
                                                        "kind": "ParameterList",
                                                        "fullStart": 985,
                                                        "fullEnd": 988,
                                                        "start": 985,
                                                        "end": 987,
                                                        "fullWidth": 3,
                                                        "width": 2,
                                                        "openParenToken": {
                                                            "kind": "OpenParenToken",
                                                            "fullStart": 985,
                                                            "fullEnd": 986,
                                                            "start": 985,
                                                            "end": 986,
                                                            "fullWidth": 1,
                                                            "width": 1,
                                                            "text": "(",
                                                            "value": "(",
                                                            "valueText": "("
                                                        },
                                                        "parameters": [],
                                                        "closeParenToken": {
                                                            "kind": "CloseParenToken",
                                                            "fullStart": 986,
                                                            "fullEnd": 988,
                                                            "start": 986,
                                                            "end": 987,
                                                            "fullWidth": 2,
                                                            "width": 1,
                                                            "text": ")",
                                                            "value": ")",
                                                            "valueText": ")",
                                                            "hasTrailingTrivia": true,
                                                            "trailingTrivia": [
                                                                {
                                                                    "kind": "WhitespaceTrivia",
                                                                    "text": " "
                                                                }
                                                            ]
                                                        }
                                                    }
                                                },
                                                "block": {
                                                    "kind": "Block",
                                                    "fullStart": 988,
                                                    "fullEnd": 991,
                                                    "start": 988,
                                                    "end": 991,
                                                    "fullWidth": 3,
                                                    "width": 3,
                                                    "openBraceToken": {
                                                        "kind": "OpenBraceToken",
                                                        "fullStart": 988,
                                                        "fullEnd": 990,
                                                        "start": 988,
                                                        "end": 989,
                                                        "fullWidth": 2,
                                                        "width": 1,
                                                        "text": "{",
                                                        "value": "{",
                                                        "valueText": "{",
                                                        "hasTrailingTrivia": true,
                                                        "trailingTrivia": [
                                                            {
                                                                "kind": "WhitespaceTrivia",
                                                                "text": " "
                                                            }
                                                        ]
                                                    },
                                                    "statements": [],
                                                    "closeBraceToken": {
                                                        "kind": "CloseBraceToken",
                                                        "fullStart": 990,
                                                        "fullEnd": 991,
                                                        "start": 990,
                                                        "end": 991,
                                                        "fullWidth": 1,
                                                        "width": 1,
                                                        "text": "}",
                                                        "value": "}",
                                                        "valueText": "}"
                                                    }
                                                }
                                            }
                                        }
                                    }
                                ]
                            },
                            "semicolonToken": {
                                "kind": "SemicolonToken",
                                "fullStart": 991,
                                "fullEnd": 994,
                                "start": 991,
                                "end": 992,
                                "fullWidth": 3,
                                "width": 1,
                                "text": ";",
                                "value": ";",
                                "valueText": ";",
                                "hasTrailingTrivia": true,
                                "hasTrailingNewLine": true,
                                "trailingTrivia": [
                                    {
                                        "kind": "NewLineTrivia",
                                        "text": "\r\n"
                                    }
                                ]
                            }
                        },
                        {
                            "kind": "ExpressionStatement",
                            "fullStart": 994,
                            "fullEnd": 1026,
                            "start": 1002,
                            "end": 1024,
                            "fullWidth": 32,
                            "width": 22,
                            "expression": {
                                "kind": "AssignmentExpression",
                                "fullStart": 994,
                                "fullEnd": 1023,
                                "start": 1002,
                                "end": 1023,
                                "fullWidth": 29,
                                "width": 21,
                                "left": {
                                    "kind": "MemberAccessExpression",
                                    "fullStart": 994,
                                    "fullEnd": 1016,
                                    "start": 1002,
                                    "end": 1015,
                                    "fullWidth": 22,
                                    "width": 13,
                                    "expression": {
                                        "kind": "IdentifierName",
                                        "fullStart": 994,
                                        "fullEnd": 1005,
                                        "start": 1002,
                                        "end": 1005,
                                        "fullWidth": 11,
                                        "width": 3,
                                        "text": "Con",
                                        "value": "Con",
                                        "valueText": "Con",
                                        "hasLeadingTrivia": true,
                                        "leadingTrivia": [
                                            {
                                                "kind": "WhitespaceTrivia",
                                                "text": "        "
                                            }
                                        ]
                                    },
                                    "dotToken": {
                                        "kind": "DotToken",
                                        "fullStart": 1005,
                                        "fullEnd": 1006,
                                        "start": 1005,
                                        "end": 1006,
                                        "fullWidth": 1,
                                        "width": 1,
                                        "text": ".",
                                        "value": ".",
                                        "valueText": "."
                                    },
                                    "name": {
                                        "kind": "IdentifierName",
                                        "fullStart": 1006,
                                        "fullEnd": 1016,
                                        "start": 1006,
                                        "end": 1015,
                                        "fullWidth": 10,
                                        "width": 9,
                                        "text": "prototype",
                                        "value": "prototype",
                                        "valueText": "prototype",
                                        "hasTrailingTrivia": true,
                                        "trailingTrivia": [
                                            {
                                                "kind": "WhitespaceTrivia",
                                                "text": " "
                                            }
                                        ]
                                    }
                                },
                                "operatorToken": {
                                    "kind": "EqualsToken",
                                    "fullStart": 1016,
                                    "fullEnd": 1018,
                                    "start": 1016,
                                    "end": 1017,
                                    "fullWidth": 2,
                                    "width": 1,
                                    "text": "=",
                                    "value": "=",
                                    "valueText": "=",
                                    "hasTrailingTrivia": true,
                                    "trailingTrivia": [
                                        {
                                            "kind": "WhitespaceTrivia",
                                            "text": " "
                                        }
                                    ]
                                },
                                "right": {
                                    "kind": "IdentifierName",
                                    "fullStart": 1018,
                                    "fullEnd": 1023,
                                    "start": 1018,
                                    "end": 1023,
                                    "fullWidth": 5,
                                    "width": 5,
                                    "text": "proto",
                                    "value": "proto",
                                    "valueText": "proto"
                                }
                            },
                            "semicolonToken": {
                                "kind": "SemicolonToken",
                                "fullStart": 1023,
                                "fullEnd": 1026,
                                "start": 1023,
                                "end": 1024,
                                "fullWidth": 3,
                                "width": 1,
                                "text": ";",
                                "value": ";",
                                "valueText": ";",
                                "hasTrailingTrivia": true,
                                "hasTrailingNewLine": true,
                                "trailingTrivia": [
                                    {
                                        "kind": "NewLineTrivia",
                                        "text": "\r\n"
                                    }
                                ]
                            }
                        },
                        {
                            "kind": "VariableStatement",
                            "fullStart": 1026,
                            "fullEnd": 1060,
                            "start": 1036,
                            "end": 1058,
                            "fullWidth": 34,
                            "width": 22,
                            "modifiers": [],
                            "variableDeclaration": {
                                "kind": "VariableDeclaration",
                                "fullStart": 1026,
                                "fullEnd": 1057,
                                "start": 1036,
                                "end": 1057,
                                "fullWidth": 31,
                                "width": 21,
                                "varKeyword": {
                                    "kind": "VarKeyword",
                                    "fullStart": 1026,
                                    "fullEnd": 1040,
                                    "start": 1036,
                                    "end": 1039,
                                    "fullWidth": 14,
                                    "width": 3,
                                    "text": "var",
                                    "value": "var",
                                    "valueText": "var",
                                    "hasLeadingTrivia": true,
                                    "hasLeadingNewLine": true,
                                    "hasTrailingTrivia": true,
                                    "leadingTrivia": [
                                        {
                                            "kind": "NewLineTrivia",
                                            "text": "\r\n"
                                        },
                                        {
                                            "kind": "WhitespaceTrivia",
                                            "text": "        "
                                        }
                                    ],
                                    "trailingTrivia": [
                                        {
                                            "kind": "WhitespaceTrivia",
                                            "text": " "
                                        }
                                    ]
                                },
                                "variableDeclarators": [
                                    {
                                        "kind": "VariableDeclarator",
                                        "fullStart": 1040,
                                        "fullEnd": 1057,
                                        "start": 1040,
                                        "end": 1057,
                                        "fullWidth": 17,
                                        "width": 17,
                                        "identifier": {
                                            "kind": "IdentifierName",
                                            "fullStart": 1040,
                                            "fullEnd": 1046,
                                            "start": 1040,
                                            "end": 1045,
                                            "fullWidth": 6,
                                            "width": 5,
                                            "text": "child",
                                            "value": "child",
                                            "valueText": "child",
                                            "hasTrailingTrivia": true,
                                            "trailingTrivia": [
                                                {
                                                    "kind": "WhitespaceTrivia",
                                                    "text": " "
                                                }
                                            ]
                                        },
                                        "equalsValueClause": {
                                            "kind": "EqualsValueClause",
                                            "fullStart": 1046,
                                            "fullEnd": 1057,
                                            "start": 1046,
                                            "end": 1057,
                                            "fullWidth": 11,
                                            "width": 11,
                                            "equalsToken": {
                                                "kind": "EqualsToken",
                                                "fullStart": 1046,
                                                "fullEnd": 1048,
                                                "start": 1046,
                                                "end": 1047,
                                                "fullWidth": 2,
                                                "width": 1,
                                                "text": "=",
                                                "value": "=",
                                                "valueText": "=",
                                                "hasTrailingTrivia": true,
                                                "trailingTrivia": [
                                                    {
                                                        "kind": "WhitespaceTrivia",
                                                        "text": " "
                                                    }
                                                ]
                                            },
                                            "value": {
                                                "kind": "ObjectCreationExpression",
                                                "fullStart": 1048,
                                                "fullEnd": 1057,
                                                "start": 1048,
                                                "end": 1057,
                                                "fullWidth": 9,
                                                "width": 9,
                                                "newKeyword": {
                                                    "kind": "NewKeyword",
                                                    "fullStart": 1048,
                                                    "fullEnd": 1052,
                                                    "start": 1048,
                                                    "end": 1051,
                                                    "fullWidth": 4,
                                                    "width": 3,
                                                    "text": "new",
                                                    "value": "new",
                                                    "valueText": "new",
                                                    "hasTrailingTrivia": true,
                                                    "trailingTrivia": [
                                                        {
                                                            "kind": "WhitespaceTrivia",
                                                            "text": " "
                                                        }
                                                    ]
                                                },
                                                "expression": {
                                                    "kind": "IdentifierName",
                                                    "fullStart": 1052,
                                                    "fullEnd": 1055,
                                                    "start": 1052,
                                                    "end": 1055,
                                                    "fullWidth": 3,
                                                    "width": 3,
                                                    "text": "Con",
                                                    "value": "Con",
                                                    "valueText": "Con"
                                                },
                                                "argumentList": {
                                                    "kind": "ArgumentList",
                                                    "fullStart": 1055,
                                                    "fullEnd": 1057,
                                                    "start": 1055,
                                                    "end": 1057,
                                                    "fullWidth": 2,
                                                    "width": 2,
                                                    "openParenToken": {
                                                        "kind": "OpenParenToken",
                                                        "fullStart": 1055,
                                                        "fullEnd": 1056,
                                                        "start": 1055,
                                                        "end": 1056,
                                                        "fullWidth": 1,
                                                        "width": 1,
                                                        "text": "(",
                                                        "value": "(",
                                                        "valueText": "("
                                                    },
                                                    "arguments": [],
                                                    "closeParenToken": {
                                                        "kind": "CloseParenToken",
                                                        "fullStart": 1056,
                                                        "fullEnd": 1057,
                                                        "start": 1056,
                                                        "end": 1057,
                                                        "fullWidth": 1,
                                                        "width": 1,
                                                        "text": ")",
                                                        "value": ")",
                                                        "valueText": ")"
                                                    }
                                                }
                                            }
                                        }
                                    }
                                ]
                            },
                            "semicolonToken": {
                                "kind": "SemicolonToken",
                                "fullStart": 1057,
                                "fullEnd": 1060,
                                "start": 1057,
                                "end": 1058,
                                "fullWidth": 3,
                                "width": 1,
                                "text": ";",
                                "value": ";",
                                "valueText": ";",
                                "hasTrailingTrivia": true,
                                "hasTrailingNewLine": true,
                                "trailingTrivia": [
                                    {
                                        "kind": "NewLineTrivia",
                                        "text": "\r\n"
                                    }
                                ]
                            }
                        },
                        {
                            "kind": "ExpressionStatement",
                            "fullStart": 1060,
                            "fullEnd": 1083,
                            "start": 1068,
                            "end": 1081,
                            "fullWidth": 23,
                            "width": 13,
                            "expression": {
                                "kind": "AssignmentExpression",
                                "fullStart": 1060,
                                "fullEnd": 1080,
                                "start": 1068,
                                "end": 1080,
                                "fullWidth": 20,
                                "width": 12,
                                "left": {
                                    "kind": "ElementAccessExpression",
                                    "fullStart": 1060,
                                    "fullEnd": 1077,
                                    "start": 1068,
                                    "end": 1076,
                                    "fullWidth": 17,
                                    "width": 8,
                                    "expression": {
                                        "kind": "IdentifierName",
                                        "fullStart": 1060,
                                        "fullEnd": 1073,
                                        "start": 1068,
                                        "end": 1073,
                                        "fullWidth": 13,
                                        "width": 5,
                                        "text": "child",
                                        "value": "child",
                                        "valueText": "child",
                                        "hasLeadingTrivia": true,
                                        "leadingTrivia": [
                                            {
                                                "kind": "WhitespaceTrivia",
                                                "text": "        "
                                            }
                                        ]
                                    },
                                    "openBracketToken": {
                                        "kind": "OpenBracketToken",
                                        "fullStart": 1073,
                                        "fullEnd": 1074,
                                        "start": 1073,
                                        "end": 1074,
                                        "fullWidth": 1,
                                        "width": 1,
                                        "text": "[",
                                        "value": "[",
                                        "valueText": "["
                                    },
                                    "argumentExpression": {
                                        "kind": "NumericLiteral",
                                        "fullStart": 1074,
                                        "fullEnd": 1075,
                                        "start": 1074,
                                        "end": 1075,
                                        "fullWidth": 1,
                                        "width": 1,
                                        "text": "0",
                                        "value": 0,
                                        "valueText": "0"
                                    },
                                    "closeBracketToken": {
                                        "kind": "CloseBracketToken",
                                        "fullStart": 1075,
                                        "fullEnd": 1077,
                                        "start": 1075,
                                        "end": 1076,
                                        "fullWidth": 2,
                                        "width": 1,
                                        "text": "]",
                                        "value": "]",
                                        "valueText": "]",
                                        "hasTrailingTrivia": true,
                                        "trailingTrivia": [
                                            {
                                                "kind": "WhitespaceTrivia",
                                                "text": " "
                                            }
                                        ]
                                    }
                                },
                                "operatorToken": {
                                    "kind": "EqualsToken",
                                    "fullStart": 1077,
                                    "fullEnd": 1079,
                                    "start": 1077,
                                    "end": 1078,
                                    "fullWidth": 2,
                                    "width": 1,
                                    "text": "=",
                                    "value": "=",
                                    "valueText": "=",
                                    "hasTrailingTrivia": true,
                                    "trailingTrivia": [
                                        {
                                            "kind": "WhitespaceTrivia",
                                            "text": " "
                                        }
                                    ]
                                },
                                "right": {
                                    "kind": "NumericLiteral",
                                    "fullStart": 1079,
                                    "fullEnd": 1080,
                                    "start": 1079,
                                    "end": 1080,
                                    "fullWidth": 1,
                                    "width": 1,
                                    "text": "9",
                                    "value": 9,
                                    "valueText": "9"
                                }
                            },
                            "semicolonToken": {
                                "kind": "SemicolonToken",
                                "fullStart": 1080,
                                "fullEnd": 1083,
                                "start": 1080,
                                "end": 1081,
                                "fullWidth": 3,
                                "width": 1,
                                "text": ";",
                                "value": ";",
                                "valueText": ";",
                                "hasTrailingTrivia": true,
                                "hasTrailingNewLine": true,
                                "trailingTrivia": [
                                    {
                                        "kind": "NewLineTrivia",
                                        "text": "\r\n"
                                    }
                                ]
                            }
                        },
                        {
                            "kind": "ExpressionStatement",
                            "fullStart": 1083,
                            "fullEnd": 1107,
                            "start": 1091,
                            "end": 1105,
                            "fullWidth": 24,
                            "width": 14,
                            "expression": {
                                "kind": "AssignmentExpression",
                                "fullStart": 1083,
                                "fullEnd": 1104,
                                "start": 1091,
                                "end": 1104,
                                "fullWidth": 21,
                                "width": 13,
                                "left": {
                                    "kind": "ElementAccessExpression",
                                    "fullStart": 1083,
                                    "fullEnd": 1100,
                                    "start": 1091,
                                    "end": 1099,
                                    "fullWidth": 17,
                                    "width": 8,
                                    "expression": {
                                        "kind": "IdentifierName",
                                        "fullStart": 1083,
                                        "fullEnd": 1096,
                                        "start": 1091,
                                        "end": 1096,
                                        "fullWidth": 13,
                                        "width": 5,
                                        "text": "child",
                                        "value": "child",
                                        "valueText": "child",
                                        "hasLeadingTrivia": true,
                                        "leadingTrivia": [
                                            {
                                                "kind": "WhitespaceTrivia",
                                                "text": "        "
                                            }
                                        ]
                                    },
                                    "openBracketToken": {
                                        "kind": "OpenBracketToken",
                                        "fullStart": 1096,
                                        "fullEnd": 1097,
                                        "start": 1096,
                                        "end": 1097,
                                        "fullWidth": 1,
                                        "width": 1,
                                        "text": "[",
                                        "value": "[",
                                        "valueText": "["
                                    },
                                    "argumentExpression": {
                                        "kind": "NumericLiteral",
                                        "fullStart": 1097,
                                        "fullEnd": 1098,
                                        "start": 1097,
                                        "end": 1098,
                                        "fullWidth": 1,
                                        "width": 1,
                                        "text": "1",
                                        "value": 1,
                                        "valueText": "1"
                                    },
                                    "closeBracketToken": {
                                        "kind": "CloseBracketToken",
                                        "fullStart": 1098,
                                        "fullEnd": 1100,
                                        "start": 1098,
                                        "end": 1099,
                                        "fullWidth": 2,
                                        "width": 1,
                                        "text": "]",
                                        "value": "]",
                                        "valueText": "]",
                                        "hasTrailingTrivia": true,
                                        "trailingTrivia": [
                                            {
                                                "kind": "WhitespaceTrivia",
                                                "text": " "
                                            }
                                        ]
                                    }
                                },
                                "operatorToken": {
                                    "kind": "EqualsToken",
                                    "fullStart": 1100,
                                    "fullEnd": 1102,
                                    "start": 1100,
                                    "end": 1101,
                                    "fullWidth": 2,
                                    "width": 1,
                                    "text": "=",
                                    "value": "=",
                                    "valueText": "=",
                                    "hasTrailingTrivia": true,
                                    "trailingTrivia": [
                                        {
                                            "kind": "WhitespaceTrivia",
                                            "text": " "
                                        }
                                    ]
                                },
                                "right": {
                                    "kind": "NumericLiteral",
                                    "fullStart": 1102,
                                    "fullEnd": 1104,
                                    "start": 1102,
                                    "end": 1104,
                                    "fullWidth": 2,
                                    "width": 2,
                                    "text": "11",
                                    "value": 11,
                                    "valueText": "11"
                                }
                            },
                            "semicolonToken": {
                                "kind": "SemicolonToken",
                                "fullStart": 1104,
                                "fullEnd": 1107,
                                "start": 1104,
                                "end": 1105,
                                "fullWidth": 3,
                                "width": 1,
                                "text": ";",
                                "value": ";",
                                "valueText": ";",
                                "hasTrailingTrivia": true,
                                "hasTrailingNewLine": true,
                                "trailingTrivia": [
                                    {
                                        "kind": "NewLineTrivia",
                                        "text": "\r\n"
                                    }
                                ]
                            }
                        },
                        {
                            "kind": "ExpressionStatement",
                            "fullStart": 1107,
                            "fullEnd": 1131,
                            "start": 1115,
                            "end": 1129,
                            "fullWidth": 24,
                            "width": 14,
                            "expression": {
                                "kind": "AssignmentExpression",
                                "fullStart": 1107,
                                "fullEnd": 1128,
                                "start": 1115,
                                "end": 1128,
                                "fullWidth": 21,
                                "width": 13,
                                "left": {
                                    "kind": "ElementAccessExpression",
                                    "fullStart": 1107,
                                    "fullEnd": 1124,
                                    "start": 1115,
                                    "end": 1123,
                                    "fullWidth": 17,
                                    "width": 8,
                                    "expression": {
                                        "kind": "IdentifierName",
                                        "fullStart": 1107,
                                        "fullEnd": 1120,
                                        "start": 1115,
                                        "end": 1120,
                                        "fullWidth": 13,
                                        "width": 5,
                                        "text": "child",
                                        "value": "child",
                                        "valueText": "child",
                                        "hasLeadingTrivia": true,
                                        "leadingTrivia": [
                                            {
                                                "kind": "WhitespaceTrivia",
                                                "text": "        "
                                            }
                                        ]
                                    },
                                    "openBracketToken": {
                                        "kind": "OpenBracketToken",
                                        "fullStart": 1120,
                                        "fullEnd": 1121,
                                        "start": 1120,
                                        "end": 1121,
                                        "fullWidth": 1,
                                        "width": 1,
                                        "text": "[",
                                        "value": "[",
                                        "valueText": "["
                                    },
                                    "argumentExpression": {
                                        "kind": "NumericLiteral",
                                        "fullStart": 1121,
                                        "fullEnd": 1122,
                                        "start": 1121,
                                        "end": 1122,
                                        "fullWidth": 1,
                                        "width": 1,
                                        "text": "2",
                                        "value": 2,
                                        "valueText": "2"
                                    },
                                    "closeBracketToken": {
                                        "kind": "CloseBracketToken",
                                        "fullStart": 1122,
                                        "fullEnd": 1124,
                                        "start": 1122,
                                        "end": 1123,
                                        "fullWidth": 2,
                                        "width": 1,
                                        "text": "]",
                                        "value": "]",
                                        "valueText": "]",
                                        "hasTrailingTrivia": true,
                                        "trailingTrivia": [
                                            {
                                                "kind": "WhitespaceTrivia",
                                                "text": " "
                                            }
                                        ]
                                    }
                                },
                                "operatorToken": {
                                    "kind": "EqualsToken",
                                    "fullStart": 1124,
                                    "fullEnd": 1126,
                                    "start": 1124,
                                    "end": 1125,
                                    "fullWidth": 2,
                                    "width": 1,
                                    "text": "=",
                                    "value": "=",
                                    "valueText": "=",
                                    "hasTrailingTrivia": true,
                                    "trailingTrivia": [
                                        {
                                            "kind": "WhitespaceTrivia",
                                            "text": " "
                                        }
                                    ]
                                },
                                "right": {
                                    "kind": "NumericLiteral",
                                    "fullStart": 1126,
                                    "fullEnd": 1128,
                                    "start": 1126,
                                    "end": 1128,
                                    "fullWidth": 2,
                                    "width": 2,
                                    "text": "12",
                                    "value": 12,
                                    "valueText": "12"
                                }
                            },
                            "semicolonToken": {
                                "kind": "SemicolonToken",
                                "fullStart": 1128,
                                "fullEnd": 1131,
                                "start": 1128,
                                "end": 1129,
                                "fullWidth": 3,
                                "width": 1,
                                "text": ";",
                                "value": ";",
                                "valueText": ";",
                                "hasTrailingTrivia": true,
                                "hasTrailingNewLine": true,
                                "trailingTrivia": [
                                    {
                                        "kind": "NewLineTrivia",
                                        "text": "\r\n"
                                    }
                                ]
                            }
                        },
                        {
                            "kind": "ReturnStatement",
                            "fullStart": 1131,
                            "fullEnd": 1259,
                            "start": 1141,
                            "end": 1257,
                            "fullWidth": 128,
                            "width": 116,
                            "returnKeyword": {
                                "kind": "ReturnKeyword",
                                "fullStart": 1131,
                                "fullEnd": 1148,
                                "start": 1141,
                                "end": 1147,
                                "fullWidth": 17,
                                "width": 6,
                                "text": "return",
                                "value": "return",
                                "valueText": "return",
                                "hasLeadingTrivia": true,
                                "hasLeadingNewLine": true,
                                "hasTrailingTrivia": true,
                                "leadingTrivia": [
                                    {
                                        "kind": "NewLineTrivia",
                                        "text": "\r\n"
                                    },
                                    {
                                        "kind": "WhitespaceTrivia",
                                        "text": "        "
                                    }
                                ],
                                "trailingTrivia": [
                                    {
                                        "kind": "WhitespaceTrivia",
                                        "text": " "
                                    }
                                ]
                            },
                            "expression": {
                                "kind": "LogicalAndExpression",
                                "fullStart": 1148,
                                "fullEnd": 1256,
                                "start": 1148,
                                "end": 1256,
                                "fullWidth": 108,
                                "width": 108,
                                "left": {
                                    "kind": "InvocationExpression",
                                    "fullStart": 1148,
                                    "fullEnd": 1194,
                                    "start": 1148,
                                    "end": 1193,
                                    "fullWidth": 46,
                                    "width": 45,
                                    "expression": {
                                        "kind": "MemberAccessExpression",
                                        "fullStart": 1148,
                                        "fullEnd": 1173,
                                        "start": 1148,
                                        "end": 1173,
                                        "fullWidth": 25,
                                        "width": 25,
                                        "expression": {
                                            "kind": "MemberAccessExpression",
                                            "fullStart": 1148,
                                            "fullEnd": 1168,
                                            "start": 1148,
                                            "end": 1168,
                                            "fullWidth": 20,
                                            "width": 20,
                                            "expression": {
                                                "kind": "MemberAccessExpression",
                                                "fullStart": 1148,
                                                "fullEnd": 1163,
                                                "start": 1148,
                                                "end": 1163,
                                                "fullWidth": 15,
                                                "width": 15,
                                                "expression": {
                                                    "kind": "IdentifierName",
                                                    "fullStart": 1148,
                                                    "fullEnd": 1153,
                                                    "start": 1148,
                                                    "end": 1153,
                                                    "fullWidth": 5,
                                                    "width": 5,
                                                    "text": "Array",
                                                    "value": "Array",
                                                    "valueText": "Array"
                                                },
                                                "dotToken": {
                                                    "kind": "DotToken",
                                                    "fullStart": 1153,
                                                    "fullEnd": 1154,
                                                    "start": 1153,
                                                    "end": 1154,
                                                    "fullWidth": 1,
                                                    "width": 1,
                                                    "text": ".",
                                                    "value": ".",
                                                    "valueText": "."
                                                },
                                                "name": {
                                                    "kind": "IdentifierName",
                                                    "fullStart": 1154,
                                                    "fullEnd": 1163,
                                                    "start": 1154,
                                                    "end": 1163,
                                                    "fullWidth": 9,
                                                    "width": 9,
                                                    "text": "prototype",
                                                    "value": "prototype",
                                                    "valueText": "prototype"
                                                }
                                            },
                                            "dotToken": {
                                                "kind": "DotToken",
                                                "fullStart": 1163,
                                                "fullEnd": 1164,
                                                "start": 1163,
                                                "end": 1164,
                                                "fullWidth": 1,
                                                "width": 1,
                                                "text": ".",
                                                "value": ".",
                                                "valueText": "."
                                            },
                                            "name": {
                                                "kind": "IdentifierName",
                                                "fullStart": 1164,
                                                "fullEnd": 1168,
                                                "start": 1164,
                                                "end": 1168,
                                                "fullWidth": 4,
                                                "width": 4,
                                                "text": "some",
                                                "value": "some",
                                                "valueText": "some"
                                            }
                                        },
                                        "dotToken": {
                                            "kind": "DotToken",
                                            "fullStart": 1168,
                                            "fullEnd": 1169,
                                            "start": 1168,
                                            "end": 1169,
                                            "fullWidth": 1,
                                            "width": 1,
                                            "text": ".",
                                            "value": ".",
                                            "valueText": "."
                                        },
                                        "name": {
                                            "kind": "IdentifierName",
                                            "fullStart": 1169,
                                            "fullEnd": 1173,
                                            "start": 1169,
                                            "end": 1173,
                                            "fullWidth": 4,
                                            "width": 4,
                                            "text": "call",
                                            "value": "call",
                                            "valueText": "call"
                                        }
                                    },
                                    "argumentList": {
                                        "kind": "ArgumentList",
                                        "fullStart": 1173,
                                        "fullEnd": 1194,
                                        "start": 1173,
                                        "end": 1193,
                                        "fullWidth": 21,
                                        "width": 20,
                                        "openParenToken": {
                                            "kind": "OpenParenToken",
                                            "fullStart": 1173,
                                            "fullEnd": 1174,
                                            "start": 1173,
                                            "end": 1174,
                                            "fullWidth": 1,
                                            "width": 1,
                                            "text": "(",
                                            "value": "(",
                                            "valueText": "("
                                        },
                                        "arguments": [
                                            {
                                                "kind": "IdentifierName",
                                                "fullStart": 1174,
                                                "fullEnd": 1179,
                                                "start": 1174,
                                                "end": 1179,
                                                "fullWidth": 5,
                                                "width": 5,
                                                "text": "child",
                                                "value": "child",
                                                "valueText": "child"
                                            },
                                            {
                                                "kind": "CommaToken",
                                                "fullStart": 1179,
                                                "fullEnd": 1181,
                                                "start": 1179,
                                                "end": 1180,
                                                "fullWidth": 2,
                                                "width": 1,
                                                "text": ",",
                                                "value": ",",
                                                "valueText": ",",
                                                "hasTrailingTrivia": true,
                                                "trailingTrivia": [
                                                    {
                                                        "kind": "WhitespaceTrivia",
                                                        "text": " "
                                                    }
                                                ]
                                            },
                                            {
                                                "kind": "IdentifierName",
                                                "fullStart": 1181,
                                                "fullEnd": 1192,
                                                "start": 1181,
                                                "end": 1192,
                                                "fullWidth": 11,
                                                "width": 11,
                                                "text": "callbackfn1",
                                                "value": "callbackfn1",
                                                "valueText": "callbackfn1"
                                            }
                                        ],
                                        "closeParenToken": {
                                            "kind": "CloseParenToken",
                                            "fullStart": 1192,
                                            "fullEnd": 1194,
                                            "start": 1192,
                                            "end": 1193,
                                            "fullWidth": 2,
                                            "width": 1,
                                            "text": ")",
                                            "value": ")",
                                            "valueText": ")",
                                            "hasTrailingTrivia": true,
                                            "trailingTrivia": [
                                                {
                                                    "kind": "WhitespaceTrivia",
                                                    "text": " "
                                                }
                                            ]
                                        }
                                    }
                                },
                                "operatorToken": {
                                    "kind": "AmpersandAmpersandToken",
                                    "fullStart": 1194,
                                    "fullEnd": 1198,
                                    "start": 1194,
                                    "end": 1196,
                                    "fullWidth": 4,
                                    "width": 2,
                                    "text": "&&",
                                    "value": "&&",
                                    "valueText": "&&",
                                    "hasTrailingTrivia": true,
                                    "hasTrailingNewLine": true,
                                    "trailingTrivia": [
                                        {
                                            "kind": "NewLineTrivia",
                                            "text": "\r\n"
                                        }
                                    ]
                                },
                                "right": {
                                    "kind": "LogicalNotExpression",
                                    "fullStart": 1198,
                                    "fullEnd": 1256,
                                    "start": 1210,
                                    "end": 1256,
                                    "fullWidth": 58,
                                    "width": 46,
                                    "operatorToken": {
                                        "kind": "ExclamationToken",
                                        "fullStart": 1198,
                                        "fullEnd": 1211,
                                        "start": 1210,
                                        "end": 1211,
                                        "fullWidth": 13,
                                        "width": 1,
                                        "text": "!",
                                        "value": "!",
                                        "valueText": "!",
                                        "hasLeadingTrivia": true,
                                        "leadingTrivia": [
                                            {
                                                "kind": "WhitespaceTrivia",
                                                "text": "            "
                                            }
                                        ]
                                    },
                                    "operand": {
                                        "kind": "InvocationExpression",
                                        "fullStart": 1211,
                                        "fullEnd": 1256,
                                        "start": 1211,
                                        "end": 1256,
                                        "fullWidth": 45,
                                        "width": 45,
                                        "expression": {
                                            "kind": "MemberAccessExpression",
                                            "fullStart": 1211,
                                            "fullEnd": 1236,
                                            "start": 1211,
                                            "end": 1236,
                                            "fullWidth": 25,
                                            "width": 25,
                                            "expression": {
                                                "kind": "MemberAccessExpression",
                                                "fullStart": 1211,
                                                "fullEnd": 1231,
                                                "start": 1211,
                                                "end": 1231,
                                                "fullWidth": 20,
                                                "width": 20,
                                                "expression": {
                                                    "kind": "MemberAccessExpression",
                                                    "fullStart": 1211,
                                                    "fullEnd": 1226,
                                                    "start": 1211,
                                                    "end": 1226,
                                                    "fullWidth": 15,
                                                    "width": 15,
                                                    "expression": {
                                                        "kind": "IdentifierName",
                                                        "fullStart": 1211,
                                                        "fullEnd": 1216,
                                                        "start": 1211,
                                                        "end": 1216,
                                                        "fullWidth": 5,
                                                        "width": 5,
                                                        "text": "Array",
                                                        "value": "Array",
                                                        "valueText": "Array"
                                                    },
                                                    "dotToken": {
                                                        "kind": "DotToken",
                                                        "fullStart": 1216,
                                                        "fullEnd": 1217,
                                                        "start": 1216,
                                                        "end": 1217,
                                                        "fullWidth": 1,
                                                        "width": 1,
                                                        "text": ".",
                                                        "value": ".",
                                                        "valueText": "."
                                                    },
                                                    "name": {
                                                        "kind": "IdentifierName",
                                                        "fullStart": 1217,
                                                        "fullEnd": 1226,
                                                        "start": 1217,
                                                        "end": 1226,
                                                        "fullWidth": 9,
                                                        "width": 9,
                                                        "text": "prototype",
                                                        "value": "prototype",
                                                        "valueText": "prototype"
                                                    }
                                                },
                                                "dotToken": {
                                                    "kind": "DotToken",
                                                    "fullStart": 1226,
                                                    "fullEnd": 1227,
                                                    "start": 1226,
                                                    "end": 1227,
                                                    "fullWidth": 1,
                                                    "width": 1,
                                                    "text": ".",
                                                    "value": ".",
                                                    "valueText": "."
                                                },
                                                "name": {
                                                    "kind": "IdentifierName",
                                                    "fullStart": 1227,
                                                    "fullEnd": 1231,
                                                    "start": 1227,
                                                    "end": 1231,
                                                    "fullWidth": 4,
                                                    "width": 4,
                                                    "text": "some",
                                                    "value": "some",
                                                    "valueText": "some"
                                                }
                                            },
                                            "dotToken": {
                                                "kind": "DotToken",
                                                "fullStart": 1231,
                                                "fullEnd": 1232,
                                                "start": 1231,
                                                "end": 1232,
                                                "fullWidth": 1,
                                                "width": 1,
                                                "text": ".",
                                                "value": ".",
                                                "valueText": "."
                                            },
                                            "name": {
                                                "kind": "IdentifierName",
                                                "fullStart": 1232,
                                                "fullEnd": 1236,
                                                "start": 1232,
                                                "end": 1236,
                                                "fullWidth": 4,
                                                "width": 4,
                                                "text": "call",
                                                "value": "call",
                                                "valueText": "call"
                                            }
                                        },
                                        "argumentList": {
                                            "kind": "ArgumentList",
                                            "fullStart": 1236,
                                            "fullEnd": 1256,
                                            "start": 1236,
                                            "end": 1256,
                                            "fullWidth": 20,
                                            "width": 20,
                                            "openParenToken": {
                                                "kind": "OpenParenToken",
                                                "fullStart": 1236,
                                                "fullEnd": 1237,
                                                "start": 1236,
                                                "end": 1237,
                                                "fullWidth": 1,
                                                "width": 1,
                                                "text": "(",
                                                "value": "(",
                                                "valueText": "("
                                            },
                                            "arguments": [
                                                {
                                                    "kind": "IdentifierName",
                                                    "fullStart": 1237,
                                                    "fullEnd": 1242,
                                                    "start": 1237,
                                                    "end": 1242,
                                                    "fullWidth": 5,
                                                    "width": 5,
                                                    "text": "child",
                                                    "value": "child",
                                                    "valueText": "child"
                                                },
                                                {
                                                    "kind": "CommaToken",
                                                    "fullStart": 1242,
                                                    "fullEnd": 1244,
                                                    "start": 1242,
                                                    "end": 1243,
                                                    "fullWidth": 2,
                                                    "width": 1,
                                                    "text": ",",
                                                    "value": ",",
                                                    "valueText": ",",
                                                    "hasTrailingTrivia": true,
                                                    "trailingTrivia": [
                                                        {
                                                            "kind": "WhitespaceTrivia",
                                                            "text": " "
                                                        }
                                                    ]
                                                },
                                                {
                                                    "kind": "IdentifierName",
                                                    "fullStart": 1244,
                                                    "fullEnd": 1255,
                                                    "start": 1244,
                                                    "end": 1255,
                                                    "fullWidth": 11,
                                                    "width": 11,
                                                    "text": "callbackfn2",
                                                    "value": "callbackfn2",
                                                    "valueText": "callbackfn2"
                                                }
                                            ],
                                            "closeParenToken": {
                                                "kind": "CloseParenToken",
                                                "fullStart": 1255,
                                                "fullEnd": 1256,
                                                "start": 1255,
                                                "end": 1256,
                                                "fullWidth": 1,
                                                "width": 1,
                                                "text": ")",
                                                "value": ")",
                                                "valueText": ")"
                                            }
                                        }
                                    }
                                }
                            },
                            "semicolonToken": {
                                "kind": "SemicolonToken",
                                "fullStart": 1256,
                                "fullEnd": 1259,
                                "start": 1256,
                                "end": 1257,
                                "fullWidth": 3,
                                "width": 1,
                                "text": ";",
                                "value": ";",
                                "valueText": ";",
                                "hasTrailingTrivia": true,
                                "hasTrailingNewLine": true,
                                "trailingTrivia": [
                                    {
                                        "kind": "NewLineTrivia",
                                        "text": "\r\n"
                                    }
                                ]
                            }
                        }
                    ],
                    "closeBraceToken": {
                        "kind": "CloseBraceToken",
                        "fullStart": 1259,
                        "fullEnd": 1266,
                        "start": 1263,
                        "end": 1264,
                        "fullWidth": 7,
                        "width": 1,
                        "text": "}",
                        "value": "}",
                        "valueText": "}",
                        "hasLeadingTrivia": true,
                        "hasTrailingTrivia": true,
                        "hasTrailingNewLine": true,
                        "leadingTrivia": [
                            {
                                "kind": "WhitespaceTrivia",
                                "text": "    "
                            }
                        ],
                        "trailingTrivia": [
                            {
                                "kind": "NewLineTrivia",
                                "text": "\r\n"
                            }
                        ]
                    }
                }
            },
            {
                "kind": "ExpressionStatement",
                "fullStart": 1266,
                "fullEnd": 1290,
                "start": 1266,
                "end": 1288,
                "fullWidth": 24,
                "width": 22,
                "expression": {
                    "kind": "InvocationExpression",
                    "fullStart": 1266,
                    "fullEnd": 1287,
                    "start": 1266,
                    "end": 1287,
                    "fullWidth": 21,
                    "width": 21,
                    "expression": {
                        "kind": "IdentifierName",
                        "fullStart": 1266,
                        "fullEnd": 1277,
                        "start": 1266,
                        "end": 1277,
                        "fullWidth": 11,
                        "width": 11,
                        "text": "runTestCase",
                        "value": "runTestCase",
                        "valueText": "runTestCase"
                    },
                    "argumentList": {
                        "kind": "ArgumentList",
                        "fullStart": 1277,
                        "fullEnd": 1287,
                        "start": 1277,
                        "end": 1287,
                        "fullWidth": 10,
                        "width": 10,
                        "openParenToken": {
                            "kind": "OpenParenToken",
                            "fullStart": 1277,
                            "fullEnd": 1278,
                            "start": 1277,
                            "end": 1278,
                            "fullWidth": 1,
                            "width": 1,
                            "text": "(",
                            "value": "(",
                            "valueText": "("
                        },
                        "arguments": [
                            {
                                "kind": "IdentifierName",
                                "fullStart": 1278,
                                "fullEnd": 1286,
                                "start": 1278,
                                "end": 1286,
                                "fullWidth": 8,
                                "width": 8,
                                "text": "testcase",
                                "value": "testcase",
                                "valueText": "testcase"
                            }
                        ],
                        "closeParenToken": {
                            "kind": "CloseParenToken",
                            "fullStart": 1286,
                            "fullEnd": 1287,
                            "start": 1286,
                            "end": 1287,
                            "fullWidth": 1,
                            "width": 1,
                            "text": ")",
                            "value": ")",
                            "valueText": ")"
                        }
                    }
                },
                "semicolonToken": {
                    "kind": "SemicolonToken",
                    "fullStart": 1287,
                    "fullEnd": 1290,
                    "start": 1287,
                    "end": 1288,
                    "fullWidth": 3,
                    "width": 1,
                    "text": ";",
                    "value": ";",
                    "valueText": ";",
                    "hasTrailingTrivia": true,
                    "hasTrailingNewLine": true,
                    "trailingTrivia": [
                        {
                            "kind": "NewLineTrivia",
                            "text": "\r\n"
                        }
                    ]
                }
            }
        ],
        "endOfFileToken": {
            "kind": "EndOfFileToken",
            "fullStart": 1290,
            "fullEnd": 1290,
            "start": 1290,
            "end": 1290,
            "fullWidth": 0,
            "width": 0,
            "text": ""
        }
    },
    "lineMap": {
        "lineStarts": [
            0,
            67,
            152,
            232,
            308,
            380,
            385,
            440,
            547,
            552,
            554,
            556,
            579,
            626,
            656,
            667,
            669,
            716,
            746,
            757,
            759,
            784,
            786,
            836,
            868,
            895,
            911,
            943,
            956,
            958,
            994,
            1026,
            1028,
            1060,
            1083,
            1107,
            1131,
            1133,
            1198,
            1259,
            1266,
            1290
        ],
        "length": 1290
    }
}<|MERGE_RESOLUTION|>--- conflicted
+++ resolved
@@ -279,11 +279,8 @@
                                             "start": 608,
                                             "end": 611,
                                             "fullWidth": 3,
-<<<<<<< HEAD
                                             "width": 3,
-=======
                                             "modifiers": [],
->>>>>>> e3c38734
                                             "identifier": {
                                                 "kind": "IdentifierName",
                                                 "fullStart": 608,
@@ -323,11 +320,8 @@
                                             "start": 613,
                                             "end": 616,
                                             "fullWidth": 3,
-<<<<<<< HEAD
                                             "width": 3,
-=======
                                             "modifiers": [],
->>>>>>> e3c38734
                                             "identifier": {
                                                 "kind": "IdentifierName",
                                                 "fullStart": 613,
@@ -367,11 +361,8 @@
                                             "start": 618,
                                             "end": 621,
                                             "fullWidth": 3,
-<<<<<<< HEAD
                                             "width": 3,
-=======
                                             "modifiers": [],
->>>>>>> e3c38734
                                             "identifier": {
                                                 "kind": "IdentifierName",
                                                 "fullStart": 618,
@@ -668,11 +659,8 @@
                                             "start": 698,
                                             "end": 701,
                                             "fullWidth": 3,
-<<<<<<< HEAD
                                             "width": 3,
-=======
                                             "modifiers": [],
->>>>>>> e3c38734
                                             "identifier": {
                                                 "kind": "IdentifierName",
                                                 "fullStart": 698,
@@ -712,11 +700,8 @@
                                             "start": 703,
                                             "end": 706,
                                             "fullWidth": 3,
-<<<<<<< HEAD
                                             "width": 3,
-=======
                                             "modifiers": [],
->>>>>>> e3c38734
                                             "identifier": {
                                                 "kind": "IdentifierName",
                                                 "fullStart": 703,
@@ -756,11 +741,8 @@
                                             "start": 708,
                                             "end": 711,
                                             "fullWidth": 3,
-<<<<<<< HEAD
                                             "width": 3,
-=======
                                             "modifiers": [],
->>>>>>> e3c38734
                                             "identifier": {
                                                 "kind": "IdentifierName",
                                                 "fullStart": 708,
