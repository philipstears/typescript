{
    "isDeclaration": false,
    "languageVersion": "EcmaScript5",
    "parseOptions": {
        "allowAutomaticSemicolonInsertion": true
    },
    "sourceUnit": {
        "kind": "SourceUnit",
        "fullStart": 0,
        "fullEnd": 1124,
        "start": 551,
        "end": 1124,
        "fullWidth": 1124,
        "width": 573,
        "isIncrementallyUnusable": true,
        "moduleElements": [
            {
                "kind": "FunctionDeclaration",
                "fullStart": 0,
                "fullEnd": 1100,
                "start": 551,
                "end": 1098,
                "fullWidth": 1100,
                "width": 547,
                "modifiers": [],
                "functionKeyword": {
                    "kind": "FunctionKeyword",
                    "fullStart": 0,
                    "fullEnd": 560,
                    "start": 551,
                    "end": 559,
                    "fullWidth": 560,
                    "width": 8,
                    "text": "function",
                    "value": "function",
                    "valueText": "function",
                    "hasLeadingTrivia": true,
                    "hasLeadingComment": true,
                    "hasLeadingNewLine": true,
                    "hasTrailingTrivia": true,
                    "leadingTrivia": [
                        {
                            "kind": "SingleLineCommentTrivia",
                            "text": "/// Copyright (c) 2012 Ecma International.  All rights reserved. "
                        },
                        {
                            "kind": "NewLineTrivia",
                            "text": "\r\n"
                        },
                        {
                            "kind": "SingleLineCommentTrivia",
                            "text": "/// Ecma International makes this code available under the terms and conditions set"
                        },
                        {
                            "kind": "NewLineTrivia",
                            "text": "\r\n"
                        },
                        {
                            "kind": "SingleLineCommentTrivia",
                            "text": "/// forth on http://hg.ecmascript.org/tests/test262/raw-file/tip/LICENSE (the "
                        },
                        {
                            "kind": "NewLineTrivia",
                            "text": "\r\n"
                        },
                        {
                            "kind": "SingleLineCommentTrivia",
                            "text": "/// \"Use Terms\").   Any redistribution of this code must retain the above "
                        },
                        {
                            "kind": "NewLineTrivia",
                            "text": "\r\n"
                        },
                        {
                            "kind": "SingleLineCommentTrivia",
                            "text": "/// copyright and this notice and otherwise comply with the Use Terms."
                        },
                        {
                            "kind": "NewLineTrivia",
                            "text": "\r\n"
                        },
                        {
                            "kind": "MultiLineCommentTrivia",
                            "text": "/**\r\n * @path ch15/15.4/15.4.4/15.4.4.17/15.4.4.17-2-6.js\r\n * @description Array.prototype.some - 'length' is an inherited data property on an Array-like object\r\n */"
                        },
                        {
                            "kind": "NewLineTrivia",
                            "text": "\r\n"
                        },
                        {
                            "kind": "NewLineTrivia",
                            "text": "\r\n"
                        },
                        {
                            "kind": "NewLineTrivia",
                            "text": "\r\n"
                        }
                    ],
                    "trailingTrivia": [
                        {
                            "kind": "WhitespaceTrivia",
                            "text": " "
                        }
                    ]
                },
                "identifier": {
                    "kind": "IdentifierName",
                    "fullStart": 560,
                    "fullEnd": 568,
                    "start": 560,
                    "end": 568,
                    "fullWidth": 8,
                    "width": 8,
                    "text": "testcase",
                    "value": "testcase",
                    "valueText": "testcase"
                },
                "callSignature": {
                    "kind": "CallSignature",
                    "fullStart": 568,
                    "fullEnd": 571,
                    "start": 568,
                    "end": 570,
                    "fullWidth": 3,
                    "width": 2,
                    "parameterList": {
                        "kind": "ParameterList",
                        "fullStart": 568,
                        "fullEnd": 571,
                        "start": 568,
                        "end": 570,
                        "fullWidth": 3,
                        "width": 2,
                        "openParenToken": {
                            "kind": "OpenParenToken",
                            "fullStart": 568,
                            "fullEnd": 569,
                            "start": 568,
                            "end": 569,
                            "fullWidth": 1,
                            "width": 1,
                            "text": "(",
                            "value": "(",
                            "valueText": "("
                        },
                        "parameters": [],
                        "closeParenToken": {
                            "kind": "CloseParenToken",
                            "fullStart": 569,
                            "fullEnd": 571,
                            "start": 569,
                            "end": 570,
                            "fullWidth": 2,
                            "width": 1,
                            "text": ")",
                            "value": ")",
                            "valueText": ")",
                            "hasTrailingTrivia": true,
                            "trailingTrivia": [
                                {
                                    "kind": "WhitespaceTrivia",
                                    "text": " "
                                }
                            ]
                        }
                    }
                },
                "block": {
                    "kind": "Block",
                    "fullStart": 571,
                    "fullEnd": 1100,
                    "start": 571,
                    "end": 1098,
                    "fullWidth": 529,
                    "width": 527,
                    "openBraceToken": {
                        "kind": "OpenBraceToken",
                        "fullStart": 571,
                        "fullEnd": 574,
                        "start": 571,
                        "end": 572,
                        "fullWidth": 3,
                        "width": 1,
                        "text": "{",
                        "value": "{",
                        "valueText": "{",
                        "hasTrailingTrivia": true,
                        "hasTrailingNewLine": true,
                        "trailingTrivia": [
                            {
                                "kind": "NewLineTrivia",
                                "text": "\r\n"
                            }
                        ]
                    },
                    "statements": [
                        {
                            "kind": "FunctionDeclaration",
                            "fullStart": 574,
                            "fullEnd": 662,
                            "start": 582,
                            "end": 660,
                            "fullWidth": 88,
                            "width": 78,
                            "modifiers": [],
                            "functionKeyword": {
                                "kind": "FunctionKeyword",
                                "fullStart": 574,
                                "fullEnd": 591,
                                "start": 582,
                                "end": 590,
                                "fullWidth": 17,
                                "width": 8,
                                "text": "function",
                                "value": "function",
                                "valueText": "function",
                                "hasLeadingTrivia": true,
                                "hasTrailingTrivia": true,
                                "leadingTrivia": [
                                    {
                                        "kind": "WhitespaceTrivia",
                                        "text": "        "
                                    }
                                ],
                                "trailingTrivia": [
                                    {
                                        "kind": "WhitespaceTrivia",
                                        "text": " "
                                    }
                                ]
                            },
                            "identifier": {
                                "kind": "IdentifierName",
                                "fullStart": 591,
                                "fullEnd": 602,
                                "start": 591,
                                "end": 602,
                                "fullWidth": 11,
                                "width": 11,
                                "text": "callbackfn1",
                                "value": "callbackfn1",
                                "valueText": "callbackfn1"
                            },
                            "callSignature": {
                                "kind": "CallSignature",
                                "fullStart": 602,
                                "fullEnd": 618,
                                "start": 602,
                                "end": 617,
                                "fullWidth": 16,
                                "width": 15,
                                "parameterList": {
                                    "kind": "ParameterList",
                                    "fullStart": 602,
                                    "fullEnd": 618,
                                    "start": 602,
                                    "end": 617,
                                    "fullWidth": 16,
                                    "width": 15,
                                    "openParenToken": {
                                        "kind": "OpenParenToken",
                                        "fullStart": 602,
                                        "fullEnd": 603,
                                        "start": 602,
                                        "end": 603,
                                        "fullWidth": 1,
                                        "width": 1,
                                        "text": "(",
                                        "value": "(",
                                        "valueText": "("
                                    },
                                    "parameters": [
                                        {
                                            "kind": "Parameter",
                                            "fullStart": 603,
                                            "fullEnd": 606,
                                            "start": 603,
                                            "end": 606,
                                            "fullWidth": 3,
<<<<<<< HEAD
                                            "width": 3,
=======
                                            "modifiers": [],
>>>>>>> e3c38734
                                            "identifier": {
                                                "kind": "IdentifierName",
                                                "fullStart": 603,
                                                "fullEnd": 606,
                                                "start": 603,
                                                "end": 606,
                                                "fullWidth": 3,
                                                "width": 3,
                                                "text": "val",
                                                "value": "val",
                                                "valueText": "val"
                                            }
                                        },
                                        {
                                            "kind": "CommaToken",
                                            "fullStart": 606,
                                            "fullEnd": 608,
                                            "start": 606,
                                            "end": 607,
                                            "fullWidth": 2,
                                            "width": 1,
                                            "text": ",",
                                            "value": ",",
                                            "valueText": ",",
                                            "hasTrailingTrivia": true,
                                            "trailingTrivia": [
                                                {
                                                    "kind": "WhitespaceTrivia",
                                                    "text": " "
                                                }
                                            ]
                                        },
                                        {
                                            "kind": "Parameter",
                                            "fullStart": 608,
                                            "fullEnd": 611,
                                            "start": 608,
                                            "end": 611,
                                            "fullWidth": 3,
<<<<<<< HEAD
                                            "width": 3,
=======
                                            "modifiers": [],
>>>>>>> e3c38734
                                            "identifier": {
                                                "kind": "IdentifierName",
                                                "fullStart": 608,
                                                "fullEnd": 611,
                                                "start": 608,
                                                "end": 611,
                                                "fullWidth": 3,
                                                "width": 3,
                                                "text": "idx",
                                                "value": "idx",
                                                "valueText": "idx"
                                            }
                                        },
                                        {
                                            "kind": "CommaToken",
                                            "fullStart": 611,
                                            "fullEnd": 613,
                                            "start": 611,
                                            "end": 612,
                                            "fullWidth": 2,
                                            "width": 1,
                                            "text": ",",
                                            "value": ",",
                                            "valueText": ",",
                                            "hasTrailingTrivia": true,
                                            "trailingTrivia": [
                                                {
                                                    "kind": "WhitespaceTrivia",
                                                    "text": " "
                                                }
                                            ]
                                        },
                                        {
                                            "kind": "Parameter",
                                            "fullStart": 613,
                                            "fullEnd": 616,
                                            "start": 613,
                                            "end": 616,
                                            "fullWidth": 3,
<<<<<<< HEAD
                                            "width": 3,
=======
                                            "modifiers": [],
>>>>>>> e3c38734
                                            "identifier": {
                                                "kind": "IdentifierName",
                                                "fullStart": 613,
                                                "fullEnd": 616,
                                                "start": 613,
                                                "end": 616,
                                                "fullWidth": 3,
                                                "width": 3,
                                                "text": "obj",
                                                "value": "obj",
                                                "valueText": "obj"
                                            }
                                        }
                                    ],
                                    "closeParenToken": {
                                        "kind": "CloseParenToken",
                                        "fullStart": 616,
                                        "fullEnd": 618,
                                        "start": 616,
                                        "end": 617,
                                        "fullWidth": 2,
                                        "width": 1,
                                        "text": ")",
                                        "value": ")",
                                        "valueText": ")",
                                        "hasTrailingTrivia": true,
                                        "trailingTrivia": [
                                            {
                                                "kind": "WhitespaceTrivia",
                                                "text": " "
                                            }
                                        ]
                                    }
                                }
                            },
                            "block": {
                                "kind": "Block",
                                "fullStart": 618,
                                "fullEnd": 662,
                                "start": 618,
                                "end": 660,
                                "fullWidth": 44,
                                "width": 42,
                                "openBraceToken": {
                                    "kind": "OpenBraceToken",
                                    "fullStart": 618,
                                    "fullEnd": 621,
                                    "start": 618,
                                    "end": 619,
                                    "fullWidth": 3,
                                    "width": 1,
                                    "text": "{",
                                    "value": "{",
                                    "valueText": "{",
                                    "hasTrailingTrivia": true,
                                    "hasTrailingNewLine": true,
                                    "trailingTrivia": [
                                        {
                                            "kind": "NewLineTrivia",
                                            "text": "\r\n"
                                        }
                                    ]
                                },
                                "statements": [
                                    {
                                        "kind": "ReturnStatement",
                                        "fullStart": 621,
                                        "fullEnd": 651,
                                        "start": 633,
                                        "end": 649,
                                        "fullWidth": 30,
                                        "width": 16,
                                        "returnKeyword": {
                                            "kind": "ReturnKeyword",
                                            "fullStart": 621,
                                            "fullEnd": 640,
                                            "start": 633,
                                            "end": 639,
                                            "fullWidth": 19,
                                            "width": 6,
                                            "text": "return",
                                            "value": "return",
                                            "valueText": "return",
                                            "hasLeadingTrivia": true,
                                            "hasTrailingTrivia": true,
                                            "leadingTrivia": [
                                                {
                                                    "kind": "WhitespaceTrivia",
                                                    "text": "            "
                                                }
                                            ],
                                            "trailingTrivia": [
                                                {
                                                    "kind": "WhitespaceTrivia",
                                                    "text": " "
                                                }
                                            ]
                                        },
                                        "expression": {
                                            "kind": "GreaterThanExpression",
                                            "fullStart": 640,
                                            "fullEnd": 648,
                                            "start": 640,
                                            "end": 648,
                                            "fullWidth": 8,
                                            "width": 8,
                                            "left": {
                                                "kind": "IdentifierName",
                                                "fullStart": 640,
                                                "fullEnd": 644,
                                                "start": 640,
                                                "end": 643,
                                                "fullWidth": 4,
                                                "width": 3,
                                                "text": "val",
                                                "value": "val",
                                                "valueText": "val",
                                                "hasTrailingTrivia": true,
                                                "trailingTrivia": [
                                                    {
                                                        "kind": "WhitespaceTrivia",
                                                        "text": " "
                                                    }
                                                ]
                                            },
                                            "operatorToken": {
                                                "kind": "GreaterThanToken",
                                                "fullStart": 644,
                                                "fullEnd": 646,
                                                "start": 644,
                                                "end": 645,
                                                "fullWidth": 2,
                                                "width": 1,
                                                "text": ">",
                                                "value": ">",
                                                "valueText": ">",
                                                "hasTrailingTrivia": true,
                                                "trailingTrivia": [
                                                    {
                                                        "kind": "WhitespaceTrivia",
                                                        "text": " "
                                                    }
                                                ]
                                            },
                                            "right": {
                                                "kind": "NumericLiteral",
                                                "fullStart": 646,
                                                "fullEnd": 648,
                                                "start": 646,
                                                "end": 648,
                                                "fullWidth": 2,
                                                "width": 2,
                                                "text": "10",
                                                "value": 10,
                                                "valueText": "10"
                                            }
                                        },
                                        "semicolonToken": {
                                            "kind": "SemicolonToken",
                                            "fullStart": 648,
                                            "fullEnd": 651,
                                            "start": 648,
                                            "end": 649,
                                            "fullWidth": 3,
                                            "width": 1,
                                            "text": ";",
                                            "value": ";",
                                            "valueText": ";",
                                            "hasTrailingTrivia": true,
                                            "hasTrailingNewLine": true,
                                            "trailingTrivia": [
                                                {
                                                    "kind": "NewLineTrivia",
                                                    "text": "\r\n"
                                                }
                                            ]
                                        }
                                    }
                                ],
                                "closeBraceToken": {
                                    "kind": "CloseBraceToken",
                                    "fullStart": 651,
                                    "fullEnd": 662,
                                    "start": 659,
                                    "end": 660,
                                    "fullWidth": 11,
                                    "width": 1,
                                    "text": "}",
                                    "value": "}",
                                    "valueText": "}",
                                    "hasLeadingTrivia": true,
                                    "hasTrailingTrivia": true,
                                    "hasTrailingNewLine": true,
                                    "leadingTrivia": [
                                        {
                                            "kind": "WhitespaceTrivia",
                                            "text": "        "
                                        }
                                    ],
                                    "trailingTrivia": [
                                        {
                                            "kind": "NewLineTrivia",
                                            "text": "\r\n"
                                        }
                                    ]
                                }
                            }
                        },
                        {
                            "kind": "FunctionDeclaration",
                            "fullStart": 662,
                            "fullEnd": 752,
                            "start": 672,
                            "end": 750,
                            "fullWidth": 90,
                            "width": 78,
                            "modifiers": [],
                            "functionKeyword": {
                                "kind": "FunctionKeyword",
                                "fullStart": 662,
                                "fullEnd": 681,
                                "start": 672,
                                "end": 680,
                                "fullWidth": 19,
                                "width": 8,
                                "text": "function",
                                "value": "function",
                                "valueText": "function",
                                "hasLeadingTrivia": true,
                                "hasLeadingNewLine": true,
                                "hasTrailingTrivia": true,
                                "leadingTrivia": [
                                    {
                                        "kind": "NewLineTrivia",
                                        "text": "\r\n"
                                    },
                                    {
                                        "kind": "WhitespaceTrivia",
                                        "text": "        "
                                    }
                                ],
                                "trailingTrivia": [
                                    {
                                        "kind": "WhitespaceTrivia",
                                        "text": " "
                                    }
                                ]
                            },
                            "identifier": {
                                "kind": "IdentifierName",
                                "fullStart": 681,
                                "fullEnd": 692,
                                "start": 681,
                                "end": 692,
                                "fullWidth": 11,
                                "width": 11,
                                "text": "callbackfn2",
                                "value": "callbackfn2",
                                "valueText": "callbackfn2"
                            },
                            "callSignature": {
                                "kind": "CallSignature",
                                "fullStart": 692,
                                "fullEnd": 708,
                                "start": 692,
                                "end": 707,
                                "fullWidth": 16,
                                "width": 15,
                                "parameterList": {
                                    "kind": "ParameterList",
                                    "fullStart": 692,
                                    "fullEnd": 708,
                                    "start": 692,
                                    "end": 707,
                                    "fullWidth": 16,
                                    "width": 15,
                                    "openParenToken": {
                                        "kind": "OpenParenToken",
                                        "fullStart": 692,
                                        "fullEnd": 693,
                                        "start": 692,
                                        "end": 693,
                                        "fullWidth": 1,
                                        "width": 1,
                                        "text": "(",
                                        "value": "(",
                                        "valueText": "("
                                    },
                                    "parameters": [
                                        {
                                            "kind": "Parameter",
                                            "fullStart": 693,
                                            "fullEnd": 696,
                                            "start": 693,
                                            "end": 696,
                                            "fullWidth": 3,
<<<<<<< HEAD
                                            "width": 3,
=======
                                            "modifiers": [],
>>>>>>> e3c38734
                                            "identifier": {
                                                "kind": "IdentifierName",
                                                "fullStart": 693,
                                                "fullEnd": 696,
                                                "start": 693,
                                                "end": 696,
                                                "fullWidth": 3,
                                                "width": 3,
                                                "text": "val",
                                                "value": "val",
                                                "valueText": "val"
                                            }
                                        },
                                        {
                                            "kind": "CommaToken",
                                            "fullStart": 696,
                                            "fullEnd": 698,
                                            "start": 696,
                                            "end": 697,
                                            "fullWidth": 2,
                                            "width": 1,
                                            "text": ",",
                                            "value": ",",
                                            "valueText": ",",
                                            "hasTrailingTrivia": true,
                                            "trailingTrivia": [
                                                {
                                                    "kind": "WhitespaceTrivia",
                                                    "text": " "
                                                }
                                            ]
                                        },
                                        {
                                            "kind": "Parameter",
                                            "fullStart": 698,
                                            "fullEnd": 701,
                                            "start": 698,
                                            "end": 701,
                                            "fullWidth": 3,
<<<<<<< HEAD
                                            "width": 3,
=======
                                            "modifiers": [],
>>>>>>> e3c38734
                                            "identifier": {
                                                "kind": "IdentifierName",
                                                "fullStart": 698,
                                                "fullEnd": 701,
                                                "start": 698,
                                                "end": 701,
                                                "fullWidth": 3,
                                                "width": 3,
                                                "text": "idx",
                                                "value": "idx",
                                                "valueText": "idx"
                                            }
                                        },
                                        {
                                            "kind": "CommaToken",
                                            "fullStart": 701,
                                            "fullEnd": 703,
                                            "start": 701,
                                            "end": 702,
                                            "fullWidth": 2,
                                            "width": 1,
                                            "text": ",",
                                            "value": ",",
                                            "valueText": ",",
                                            "hasTrailingTrivia": true,
                                            "trailingTrivia": [
                                                {
                                                    "kind": "WhitespaceTrivia",
                                                    "text": " "
                                                }
                                            ]
                                        },
                                        {
                                            "kind": "Parameter",
                                            "fullStart": 703,
                                            "fullEnd": 706,
                                            "start": 703,
                                            "end": 706,
                                            "fullWidth": 3,
<<<<<<< HEAD
                                            "width": 3,
=======
                                            "modifiers": [],
>>>>>>> e3c38734
                                            "identifier": {
                                                "kind": "IdentifierName",
                                                "fullStart": 703,
                                                "fullEnd": 706,
                                                "start": 703,
                                                "end": 706,
                                                "fullWidth": 3,
                                                "width": 3,
                                                "text": "obj",
                                                "value": "obj",
                                                "valueText": "obj"
                                            }
                                        }
                                    ],
                                    "closeParenToken": {
                                        "kind": "CloseParenToken",
                                        "fullStart": 706,
                                        "fullEnd": 708,
                                        "start": 706,
                                        "end": 707,
                                        "fullWidth": 2,
                                        "width": 1,
                                        "text": ")",
                                        "value": ")",
                                        "valueText": ")",
                                        "hasTrailingTrivia": true,
                                        "trailingTrivia": [
                                            {
                                                "kind": "WhitespaceTrivia",
                                                "text": " "
                                            }
                                        ]
                                    }
                                }
                            },
                            "block": {
                                "kind": "Block",
                                "fullStart": 708,
                                "fullEnd": 752,
                                "start": 708,
                                "end": 750,
                                "fullWidth": 44,
                                "width": 42,
                                "openBraceToken": {
                                    "kind": "OpenBraceToken",
                                    "fullStart": 708,
                                    "fullEnd": 711,
                                    "start": 708,
                                    "end": 709,
                                    "fullWidth": 3,
                                    "width": 1,
                                    "text": "{",
                                    "value": "{",
                                    "valueText": "{",
                                    "hasTrailingTrivia": true,
                                    "hasTrailingNewLine": true,
                                    "trailingTrivia": [
                                        {
                                            "kind": "NewLineTrivia",
                                            "text": "\r\n"
                                        }
                                    ]
                                },
                                "statements": [
                                    {
                                        "kind": "ReturnStatement",
                                        "fullStart": 711,
                                        "fullEnd": 741,
                                        "start": 723,
                                        "end": 739,
                                        "fullWidth": 30,
                                        "width": 16,
                                        "returnKeyword": {
                                            "kind": "ReturnKeyword",
                                            "fullStart": 711,
                                            "fullEnd": 730,
                                            "start": 723,
                                            "end": 729,
                                            "fullWidth": 19,
                                            "width": 6,
                                            "text": "return",
                                            "value": "return",
                                            "valueText": "return",
                                            "hasLeadingTrivia": true,
                                            "hasTrailingTrivia": true,
                                            "leadingTrivia": [
                                                {
                                                    "kind": "WhitespaceTrivia",
                                                    "text": "            "
                                                }
                                            ],
                                            "trailingTrivia": [
                                                {
                                                    "kind": "WhitespaceTrivia",
                                                    "text": " "
                                                }
                                            ]
                                        },
                                        "expression": {
                                            "kind": "GreaterThanExpression",
                                            "fullStart": 730,
                                            "fullEnd": 738,
                                            "start": 730,
                                            "end": 738,
                                            "fullWidth": 8,
                                            "width": 8,
                                            "left": {
                                                "kind": "IdentifierName",
                                                "fullStart": 730,
                                                "fullEnd": 734,
                                                "start": 730,
                                                "end": 733,
                                                "fullWidth": 4,
                                                "width": 3,
                                                "text": "val",
                                                "value": "val",
                                                "valueText": "val",
                                                "hasTrailingTrivia": true,
                                                "trailingTrivia": [
                                                    {
                                                        "kind": "WhitespaceTrivia",
                                                        "text": " "
                                                    }
                                                ]
                                            },
                                            "operatorToken": {
                                                "kind": "GreaterThanToken",
                                                "fullStart": 734,
                                                "fullEnd": 736,
                                                "start": 734,
                                                "end": 735,
                                                "fullWidth": 2,
                                                "width": 1,
                                                "text": ">",
                                                "value": ">",
                                                "valueText": ">",
                                                "hasTrailingTrivia": true,
                                                "trailingTrivia": [
                                                    {
                                                        "kind": "WhitespaceTrivia",
                                                        "text": " "
                                                    }
                                                ]
                                            },
                                            "right": {
                                                "kind": "NumericLiteral",
                                                "fullStart": 736,
                                                "fullEnd": 738,
                                                "start": 736,
                                                "end": 738,
                                                "fullWidth": 2,
                                                "width": 2,
                                                "text": "11",
                                                "value": 11,
                                                "valueText": "11"
                                            }
                                        },
                                        "semicolonToken": {
                                            "kind": "SemicolonToken",
                                            "fullStart": 738,
                                            "fullEnd": 741,
                                            "start": 738,
                                            "end": 739,
                                            "fullWidth": 3,
                                            "width": 1,
                                            "text": ";",
                                            "value": ";",
                                            "valueText": ";",
                                            "hasTrailingTrivia": true,
                                            "hasTrailingNewLine": true,
                                            "trailingTrivia": [
                                                {
                                                    "kind": "NewLineTrivia",
                                                    "text": "\r\n"
                                                }
                                            ]
                                        }
                                    }
                                ],
                                "closeBraceToken": {
                                    "kind": "CloseBraceToken",
                                    "fullStart": 741,
                                    "fullEnd": 752,
                                    "start": 749,
                                    "end": 750,
                                    "fullWidth": 11,
                                    "width": 1,
                                    "text": "}",
                                    "value": "}",
                                    "valueText": "}",
                                    "hasLeadingTrivia": true,
                                    "hasTrailingTrivia": true,
                                    "hasTrailingNewLine": true,
                                    "leadingTrivia": [
                                        {
                                            "kind": "WhitespaceTrivia",
                                            "text": "        "
                                        }
                                    ],
                                    "trailingTrivia": [
                                        {
                                            "kind": "NewLineTrivia",
                                            "text": "\r\n"
                                        }
                                    ]
                                }
                            }
                        },
                        {
                            "kind": "VariableStatement",
                            "fullStart": 752,
                            "fullEnd": 790,
                            "start": 762,
                            "end": 788,
                            "fullWidth": 38,
                            "width": 26,
                            "modifiers": [],
                            "variableDeclaration": {
                                "kind": "VariableDeclaration",
                                "fullStart": 752,
                                "fullEnd": 787,
                                "start": 762,
                                "end": 787,
                                "fullWidth": 35,
                                "width": 25,
                                "varKeyword": {
                                    "kind": "VarKeyword",
                                    "fullStart": 752,
                                    "fullEnd": 766,
                                    "start": 762,
                                    "end": 765,
                                    "fullWidth": 14,
                                    "width": 3,
                                    "text": "var",
                                    "value": "var",
                                    "valueText": "var",
                                    "hasLeadingTrivia": true,
                                    "hasLeadingNewLine": true,
                                    "hasTrailingTrivia": true,
                                    "leadingTrivia": [
                                        {
                                            "kind": "NewLineTrivia",
                                            "text": "\r\n"
                                        },
                                        {
                                            "kind": "WhitespaceTrivia",
                                            "text": "        "
                                        }
                                    ],
                                    "trailingTrivia": [
                                        {
                                            "kind": "WhitespaceTrivia",
                                            "text": " "
                                        }
                                    ]
                                },
                                "variableDeclarators": [
                                    {
                                        "kind": "VariableDeclarator",
                                        "fullStart": 766,
                                        "fullEnd": 787,
                                        "start": 766,
                                        "end": 787,
                                        "fullWidth": 21,
                                        "width": 21,
                                        "identifier": {
                                            "kind": "IdentifierName",
                                            "fullStart": 766,
                                            "fullEnd": 772,
                                            "start": 766,
                                            "end": 771,
                                            "fullWidth": 6,
                                            "width": 5,
                                            "text": "proto",
                                            "value": "proto",
                                            "valueText": "proto",
                                            "hasTrailingTrivia": true,
                                            "trailingTrivia": [
                                                {
                                                    "kind": "WhitespaceTrivia",
                                                    "text": " "
                                                }
                                            ]
                                        },
                                        "equalsValueClause": {
                                            "kind": "EqualsValueClause",
                                            "fullStart": 772,
                                            "fullEnd": 787,
                                            "start": 772,
                                            "end": 787,
                                            "fullWidth": 15,
                                            "width": 15,
                                            "equalsToken": {
                                                "kind": "EqualsToken",
                                                "fullStart": 772,
                                                "fullEnd": 774,
                                                "start": 772,
                                                "end": 773,
                                                "fullWidth": 2,
                                                "width": 1,
                                                "text": "=",
                                                "value": "=",
                                                "valueText": "=",
                                                "hasTrailingTrivia": true,
                                                "trailingTrivia": [
                                                    {
                                                        "kind": "WhitespaceTrivia",
                                                        "text": " "
                                                    }
                                                ]
                                            },
                                            "value": {
                                                "kind": "ObjectLiteralExpression",
                                                "fullStart": 774,
                                                "fullEnd": 787,
                                                "start": 774,
                                                "end": 787,
                                                "fullWidth": 13,
                                                "width": 13,
                                                "openBraceToken": {
                                                    "kind": "OpenBraceToken",
                                                    "fullStart": 774,
                                                    "fullEnd": 776,
                                                    "start": 774,
                                                    "end": 775,
                                                    "fullWidth": 2,
                                                    "width": 1,
                                                    "text": "{",
                                                    "value": "{",
                                                    "valueText": "{",
                                                    "hasTrailingTrivia": true,
                                                    "trailingTrivia": [
                                                        {
                                                            "kind": "WhitespaceTrivia",
                                                            "text": " "
                                                        }
                                                    ]
                                                },
                                                "propertyAssignments": [
                                                    {
                                                        "kind": "SimplePropertyAssignment",
                                                        "fullStart": 776,
                                                        "fullEnd": 786,
                                                        "start": 776,
                                                        "end": 785,
                                                        "fullWidth": 10,
                                                        "width": 9,
                                                        "propertyName": {
                                                            "kind": "IdentifierName",
                                                            "fullStart": 776,
                                                            "fullEnd": 782,
                                                            "start": 776,
                                                            "end": 782,
                                                            "fullWidth": 6,
                                                            "width": 6,
                                                            "text": "length",
                                                            "value": "length",
                                                            "valueText": "length"
                                                        },
                                                        "colonToken": {
                                                            "kind": "ColonToken",
                                                            "fullStart": 782,
                                                            "fullEnd": 784,
                                                            "start": 782,
                                                            "end": 783,
                                                            "fullWidth": 2,
                                                            "width": 1,
                                                            "text": ":",
                                                            "value": ":",
                                                            "valueText": ":",
                                                            "hasTrailingTrivia": true,
                                                            "trailingTrivia": [
                                                                {
                                                                    "kind": "WhitespaceTrivia",
                                                                    "text": " "
                                                                }
                                                            ]
                                                        },
                                                        "expression": {
                                                            "kind": "NumericLiteral",
                                                            "fullStart": 784,
                                                            "fullEnd": 786,
                                                            "start": 784,
                                                            "end": 785,
                                                            "fullWidth": 2,
                                                            "width": 1,
                                                            "text": "2",
                                                            "value": 2,
                                                            "valueText": "2",
                                                            "hasTrailingTrivia": true,
                                                            "trailingTrivia": [
                                                                {
                                                                    "kind": "WhitespaceTrivia",
                                                                    "text": " "
                                                                }
                                                            ]
                                                        }
                                                    }
                                                ],
                                                "closeBraceToken": {
                                                    "kind": "CloseBraceToken",
                                                    "fullStart": 786,
                                                    "fullEnd": 787,
                                                    "start": 786,
                                                    "end": 787,
                                                    "fullWidth": 1,
                                                    "width": 1,
                                                    "text": "}",
                                                    "value": "}",
                                                    "valueText": "}"
                                                }
                                            }
                                        }
                                    }
                                ]
                            },
                            "semicolonToken": {
                                "kind": "SemicolonToken",
                                "fullStart": 787,
                                "fullEnd": 790,
                                "start": 787,
                                "end": 788,
                                "fullWidth": 3,
                                "width": 1,
                                "text": ";",
                                "value": ";",
                                "valueText": ";",
                                "hasTrailingTrivia": true,
                                "hasTrailingNewLine": true,
                                "trailingTrivia": [
                                    {
                                        "kind": "NewLineTrivia",
                                        "text": "\r\n"
                                    }
                                ]
                            }
                        },
                        {
                            "kind": "VariableStatement",
                            "fullStart": 790,
                            "fullEnd": 828,
                            "start": 800,
                            "end": 826,
                            "fullWidth": 38,
                            "width": 26,
                            "modifiers": [],
                            "variableDeclaration": {
                                "kind": "VariableDeclaration",
                                "fullStart": 790,
                                "fullEnd": 825,
                                "start": 800,
                                "end": 825,
                                "fullWidth": 35,
                                "width": 25,
                                "varKeyword": {
                                    "kind": "VarKeyword",
                                    "fullStart": 790,
                                    "fullEnd": 804,
                                    "start": 800,
                                    "end": 803,
                                    "fullWidth": 14,
                                    "width": 3,
                                    "text": "var",
                                    "value": "var",
                                    "valueText": "var",
                                    "hasLeadingTrivia": true,
                                    "hasLeadingNewLine": true,
                                    "hasTrailingTrivia": true,
                                    "leadingTrivia": [
                                        {
                                            "kind": "NewLineTrivia",
                                            "text": "\r\n"
                                        },
                                        {
                                            "kind": "WhitespaceTrivia",
                                            "text": "        "
                                        }
                                    ],
                                    "trailingTrivia": [
                                        {
                                            "kind": "WhitespaceTrivia",
                                            "text": " "
                                        }
                                    ]
                                },
                                "variableDeclarators": [
                                    {
                                        "kind": "VariableDeclarator",
                                        "fullStart": 804,
                                        "fullEnd": 825,
                                        "start": 804,
                                        "end": 825,
                                        "fullWidth": 21,
                                        "width": 21,
                                        "identifier": {
                                            "kind": "IdentifierName",
                                            "fullStart": 804,
                                            "fullEnd": 808,
                                            "start": 804,
                                            "end": 807,
                                            "fullWidth": 4,
                                            "width": 3,
                                            "text": "Con",
                                            "value": "Con",
                                            "valueText": "Con",
                                            "hasTrailingTrivia": true,
                                            "trailingTrivia": [
                                                {
                                                    "kind": "WhitespaceTrivia",
                                                    "text": " "
                                                }
                                            ]
                                        },
                                        "equalsValueClause": {
                                            "kind": "EqualsValueClause",
                                            "fullStart": 808,
                                            "fullEnd": 825,
                                            "start": 808,
                                            "end": 825,
                                            "fullWidth": 17,
                                            "width": 17,
                                            "equalsToken": {
                                                "kind": "EqualsToken",
                                                "fullStart": 808,
                                                "fullEnd": 810,
                                                "start": 808,
                                                "end": 809,
                                                "fullWidth": 2,
                                                "width": 1,
                                                "text": "=",
                                                "value": "=",
                                                "valueText": "=",
                                                "hasTrailingTrivia": true,
                                                "trailingTrivia": [
                                                    {
                                                        "kind": "WhitespaceTrivia",
                                                        "text": " "
                                                    }
                                                ]
                                            },
                                            "value": {
                                                "kind": "FunctionExpression",
                                                "fullStart": 810,
                                                "fullEnd": 825,
                                                "start": 810,
                                                "end": 825,
                                                "fullWidth": 15,
                                                "width": 15,
                                                "functionKeyword": {
                                                    "kind": "FunctionKeyword",
                                                    "fullStart": 810,
                                                    "fullEnd": 819,
                                                    "start": 810,
                                                    "end": 818,
                                                    "fullWidth": 9,
                                                    "width": 8,
                                                    "text": "function",
                                                    "value": "function",
                                                    "valueText": "function",
                                                    "hasTrailingTrivia": true,
                                                    "trailingTrivia": [
                                                        {
                                                            "kind": "WhitespaceTrivia",
                                                            "text": " "
                                                        }
                                                    ]
                                                },
                                                "callSignature": {
                                                    "kind": "CallSignature",
                                                    "fullStart": 819,
                                                    "fullEnd": 822,
                                                    "start": 819,
                                                    "end": 821,
                                                    "fullWidth": 3,
                                                    "width": 2,
                                                    "parameterList": {
                                                        "kind": "ParameterList",
                                                        "fullStart": 819,
                                                        "fullEnd": 822,
                                                        "start": 819,
                                                        "end": 821,
                                                        "fullWidth": 3,
                                                        "width": 2,
                                                        "openParenToken": {
                                                            "kind": "OpenParenToken",
                                                            "fullStart": 819,
                                                            "fullEnd": 820,
                                                            "start": 819,
                                                            "end": 820,
                                                            "fullWidth": 1,
                                                            "width": 1,
                                                            "text": "(",
                                                            "value": "(",
                                                            "valueText": "("
                                                        },
                                                        "parameters": [],
                                                        "closeParenToken": {
                                                            "kind": "CloseParenToken",
                                                            "fullStart": 820,
                                                            "fullEnd": 822,
                                                            "start": 820,
                                                            "end": 821,
                                                            "fullWidth": 2,
                                                            "width": 1,
                                                            "text": ")",
                                                            "value": ")",
                                                            "valueText": ")",
                                                            "hasTrailingTrivia": true,
                                                            "trailingTrivia": [
                                                                {
                                                                    "kind": "WhitespaceTrivia",
                                                                    "text": " "
                                                                }
                                                            ]
                                                        }
                                                    }
                                                },
                                                "block": {
                                                    "kind": "Block",
                                                    "fullStart": 822,
                                                    "fullEnd": 825,
                                                    "start": 822,
                                                    "end": 825,
                                                    "fullWidth": 3,
                                                    "width": 3,
                                                    "openBraceToken": {
                                                        "kind": "OpenBraceToken",
                                                        "fullStart": 822,
                                                        "fullEnd": 824,
                                                        "start": 822,
                                                        "end": 823,
                                                        "fullWidth": 2,
                                                        "width": 1,
                                                        "text": "{",
                                                        "value": "{",
                                                        "valueText": "{",
                                                        "hasTrailingTrivia": true,
                                                        "trailingTrivia": [
                                                            {
                                                                "kind": "WhitespaceTrivia",
                                                                "text": " "
                                                            }
                                                        ]
                                                    },
                                                    "statements": [],
                                                    "closeBraceToken": {
                                                        "kind": "CloseBraceToken",
                                                        "fullStart": 824,
                                                        "fullEnd": 825,
                                                        "start": 824,
                                                        "end": 825,
                                                        "fullWidth": 1,
                                                        "width": 1,
                                                        "text": "}",
                                                        "value": "}",
                                                        "valueText": "}"
                                                    }
                                                }
                                            }
                                        }
                                    }
                                ]
                            },
                            "semicolonToken": {
                                "kind": "SemicolonToken",
                                "fullStart": 825,
                                "fullEnd": 828,
                                "start": 825,
                                "end": 826,
                                "fullWidth": 3,
                                "width": 1,
                                "text": ";",
                                "value": ";",
                                "valueText": ";",
                                "hasTrailingTrivia": true,
                                "hasTrailingNewLine": true,
                                "trailingTrivia": [
                                    {
                                        "kind": "NewLineTrivia",
                                        "text": "\r\n"
                                    }
                                ]
                            }
                        },
                        {
                            "kind": "ExpressionStatement",
                            "fullStart": 828,
                            "fullEnd": 860,
                            "start": 836,
                            "end": 858,
                            "fullWidth": 32,
                            "width": 22,
                            "expression": {
                                "kind": "AssignmentExpression",
                                "fullStart": 828,
                                "fullEnd": 857,
                                "start": 836,
                                "end": 857,
                                "fullWidth": 29,
                                "width": 21,
                                "left": {
                                    "kind": "MemberAccessExpression",
                                    "fullStart": 828,
                                    "fullEnd": 850,
                                    "start": 836,
                                    "end": 849,
                                    "fullWidth": 22,
                                    "width": 13,
                                    "expression": {
                                        "kind": "IdentifierName",
                                        "fullStart": 828,
                                        "fullEnd": 839,
                                        "start": 836,
                                        "end": 839,
                                        "fullWidth": 11,
                                        "width": 3,
                                        "text": "Con",
                                        "value": "Con",
                                        "valueText": "Con",
                                        "hasLeadingTrivia": true,
                                        "leadingTrivia": [
                                            {
                                                "kind": "WhitespaceTrivia",
                                                "text": "        "
                                            }
                                        ]
                                    },
                                    "dotToken": {
                                        "kind": "DotToken",
                                        "fullStart": 839,
                                        "fullEnd": 840,
                                        "start": 839,
                                        "end": 840,
                                        "fullWidth": 1,
                                        "width": 1,
                                        "text": ".",
                                        "value": ".",
                                        "valueText": "."
                                    },
                                    "name": {
                                        "kind": "IdentifierName",
                                        "fullStart": 840,
                                        "fullEnd": 850,
                                        "start": 840,
                                        "end": 849,
                                        "fullWidth": 10,
                                        "width": 9,
                                        "text": "prototype",
                                        "value": "prototype",
                                        "valueText": "prototype",
                                        "hasTrailingTrivia": true,
                                        "trailingTrivia": [
                                            {
                                                "kind": "WhitespaceTrivia",
                                                "text": " "
                                            }
                                        ]
                                    }
                                },
                                "operatorToken": {
                                    "kind": "EqualsToken",
                                    "fullStart": 850,
                                    "fullEnd": 852,
                                    "start": 850,
                                    "end": 851,
                                    "fullWidth": 2,
                                    "width": 1,
                                    "text": "=",
                                    "value": "=",
                                    "valueText": "=",
                                    "hasTrailingTrivia": true,
                                    "trailingTrivia": [
                                        {
                                            "kind": "WhitespaceTrivia",
                                            "text": " "
                                        }
                                    ]
                                },
                                "right": {
                                    "kind": "IdentifierName",
                                    "fullStart": 852,
                                    "fullEnd": 857,
                                    "start": 852,
                                    "end": 857,
                                    "fullWidth": 5,
                                    "width": 5,
                                    "text": "proto",
                                    "value": "proto",
                                    "valueText": "proto"
                                }
                            },
                            "semicolonToken": {
                                "kind": "SemicolonToken",
                                "fullStart": 857,
                                "fullEnd": 860,
                                "start": 857,
                                "end": 858,
                                "fullWidth": 3,
                                "width": 1,
                                "text": ";",
                                "value": ";",
                                "valueText": ";",
                                "hasTrailingTrivia": true,
                                "hasTrailingNewLine": true,
                                "trailingTrivia": [
                                    {
                                        "kind": "NewLineTrivia",
                                        "text": "\r\n"
                                    }
                                ]
                            }
                        },
                        {
                            "kind": "VariableStatement",
                            "fullStart": 860,
                            "fullEnd": 894,
                            "start": 870,
                            "end": 892,
                            "fullWidth": 34,
                            "width": 22,
                            "modifiers": [],
                            "variableDeclaration": {
                                "kind": "VariableDeclaration",
                                "fullStart": 860,
                                "fullEnd": 891,
                                "start": 870,
                                "end": 891,
                                "fullWidth": 31,
                                "width": 21,
                                "varKeyword": {
                                    "kind": "VarKeyword",
                                    "fullStart": 860,
                                    "fullEnd": 874,
                                    "start": 870,
                                    "end": 873,
                                    "fullWidth": 14,
                                    "width": 3,
                                    "text": "var",
                                    "value": "var",
                                    "valueText": "var",
                                    "hasLeadingTrivia": true,
                                    "hasLeadingNewLine": true,
                                    "hasTrailingTrivia": true,
                                    "leadingTrivia": [
                                        {
                                            "kind": "NewLineTrivia",
                                            "text": "\r\n"
                                        },
                                        {
                                            "kind": "WhitespaceTrivia",
                                            "text": "        "
                                        }
                                    ],
                                    "trailingTrivia": [
                                        {
                                            "kind": "WhitespaceTrivia",
                                            "text": " "
                                        }
                                    ]
                                },
                                "variableDeclarators": [
                                    {
                                        "kind": "VariableDeclarator",
                                        "fullStart": 874,
                                        "fullEnd": 891,
                                        "start": 874,
                                        "end": 891,
                                        "fullWidth": 17,
                                        "width": 17,
                                        "identifier": {
                                            "kind": "IdentifierName",
                                            "fullStart": 874,
                                            "fullEnd": 880,
                                            "start": 874,
                                            "end": 879,
                                            "fullWidth": 6,
                                            "width": 5,
                                            "text": "child",
                                            "value": "child",
                                            "valueText": "child",
                                            "hasTrailingTrivia": true,
                                            "trailingTrivia": [
                                                {
                                                    "kind": "WhitespaceTrivia",
                                                    "text": " "
                                                }
                                            ]
                                        },
                                        "equalsValueClause": {
                                            "kind": "EqualsValueClause",
                                            "fullStart": 880,
                                            "fullEnd": 891,
                                            "start": 880,
                                            "end": 891,
                                            "fullWidth": 11,
                                            "width": 11,
                                            "equalsToken": {
                                                "kind": "EqualsToken",
                                                "fullStart": 880,
                                                "fullEnd": 882,
                                                "start": 880,
                                                "end": 881,
                                                "fullWidth": 2,
                                                "width": 1,
                                                "text": "=",
                                                "value": "=",
                                                "valueText": "=",
                                                "hasTrailingTrivia": true,
                                                "trailingTrivia": [
                                                    {
                                                        "kind": "WhitespaceTrivia",
                                                        "text": " "
                                                    }
                                                ]
                                            },
                                            "value": {
                                                "kind": "ObjectCreationExpression",
                                                "fullStart": 882,
                                                "fullEnd": 891,
                                                "start": 882,
                                                "end": 891,
                                                "fullWidth": 9,
                                                "width": 9,
                                                "newKeyword": {
                                                    "kind": "NewKeyword",
                                                    "fullStart": 882,
                                                    "fullEnd": 886,
                                                    "start": 882,
                                                    "end": 885,
                                                    "fullWidth": 4,
                                                    "width": 3,
                                                    "text": "new",
                                                    "value": "new",
                                                    "valueText": "new",
                                                    "hasTrailingTrivia": true,
                                                    "trailingTrivia": [
                                                        {
                                                            "kind": "WhitespaceTrivia",
                                                            "text": " "
                                                        }
                                                    ]
                                                },
                                                "expression": {
                                                    "kind": "IdentifierName",
                                                    "fullStart": 886,
                                                    "fullEnd": 889,
                                                    "start": 886,
                                                    "end": 889,
                                                    "fullWidth": 3,
                                                    "width": 3,
                                                    "text": "Con",
                                                    "value": "Con",
                                                    "valueText": "Con"
                                                },
                                                "argumentList": {
                                                    "kind": "ArgumentList",
                                                    "fullStart": 889,
                                                    "fullEnd": 891,
                                                    "start": 889,
                                                    "end": 891,
                                                    "fullWidth": 2,
                                                    "width": 2,
                                                    "openParenToken": {
                                                        "kind": "OpenParenToken",
                                                        "fullStart": 889,
                                                        "fullEnd": 890,
                                                        "start": 889,
                                                        "end": 890,
                                                        "fullWidth": 1,
                                                        "width": 1,
                                                        "text": "(",
                                                        "value": "(",
                                                        "valueText": "("
                                                    },
                                                    "arguments": [],
                                                    "closeParenToken": {
                                                        "kind": "CloseParenToken",
                                                        "fullStart": 890,
                                                        "fullEnd": 891,
                                                        "start": 890,
                                                        "end": 891,
                                                        "fullWidth": 1,
                                                        "width": 1,
                                                        "text": ")",
                                                        "value": ")",
                                                        "valueText": ")"
                                                    }
                                                }
                                            }
                                        }
                                    }
                                ]
                            },
                            "semicolonToken": {
                                "kind": "SemicolonToken",
                                "fullStart": 891,
                                "fullEnd": 894,
                                "start": 891,
                                "end": 892,
                                "fullWidth": 3,
                                "width": 1,
                                "text": ";",
                                "value": ";",
                                "valueText": ";",
                                "hasTrailingTrivia": true,
                                "hasTrailingNewLine": true,
                                "trailingTrivia": [
                                    {
                                        "kind": "NewLineTrivia",
                                        "text": "\r\n"
                                    }
                                ]
                            }
                        },
                        {
                            "kind": "ExpressionStatement",
                            "fullStart": 894,
                            "fullEnd": 917,
                            "start": 902,
                            "end": 915,
                            "fullWidth": 23,
                            "width": 13,
                            "expression": {
                                "kind": "AssignmentExpression",
                                "fullStart": 894,
                                "fullEnd": 914,
                                "start": 902,
                                "end": 914,
                                "fullWidth": 20,
                                "width": 12,
                                "left": {
                                    "kind": "ElementAccessExpression",
                                    "fullStart": 894,
                                    "fullEnd": 911,
                                    "start": 902,
                                    "end": 910,
                                    "fullWidth": 17,
                                    "width": 8,
                                    "expression": {
                                        "kind": "IdentifierName",
                                        "fullStart": 894,
                                        "fullEnd": 907,
                                        "start": 902,
                                        "end": 907,
                                        "fullWidth": 13,
                                        "width": 5,
                                        "text": "child",
                                        "value": "child",
                                        "valueText": "child",
                                        "hasLeadingTrivia": true,
                                        "leadingTrivia": [
                                            {
                                                "kind": "WhitespaceTrivia",
                                                "text": "        "
                                            }
                                        ]
                                    },
                                    "openBracketToken": {
                                        "kind": "OpenBracketToken",
                                        "fullStart": 907,
                                        "fullEnd": 908,
                                        "start": 907,
                                        "end": 908,
                                        "fullWidth": 1,
                                        "width": 1,
                                        "text": "[",
                                        "value": "[",
                                        "valueText": "["
                                    },
                                    "argumentExpression": {
                                        "kind": "NumericLiteral",
                                        "fullStart": 908,
                                        "fullEnd": 909,
                                        "start": 908,
                                        "end": 909,
                                        "fullWidth": 1,
                                        "width": 1,
                                        "text": "0",
                                        "value": 0,
                                        "valueText": "0"
                                    },
                                    "closeBracketToken": {
                                        "kind": "CloseBracketToken",
                                        "fullStart": 909,
                                        "fullEnd": 911,
                                        "start": 909,
                                        "end": 910,
                                        "fullWidth": 2,
                                        "width": 1,
                                        "text": "]",
                                        "value": "]",
                                        "valueText": "]",
                                        "hasTrailingTrivia": true,
                                        "trailingTrivia": [
                                            {
                                                "kind": "WhitespaceTrivia",
                                                "text": " "
                                            }
                                        ]
                                    }
                                },
                                "operatorToken": {
                                    "kind": "EqualsToken",
                                    "fullStart": 911,
                                    "fullEnd": 913,
                                    "start": 911,
                                    "end": 912,
                                    "fullWidth": 2,
                                    "width": 1,
                                    "text": "=",
                                    "value": "=",
                                    "valueText": "=",
                                    "hasTrailingTrivia": true,
                                    "trailingTrivia": [
                                        {
                                            "kind": "WhitespaceTrivia",
                                            "text": " "
                                        }
                                    ]
                                },
                                "right": {
                                    "kind": "NumericLiteral",
                                    "fullStart": 913,
                                    "fullEnd": 914,
                                    "start": 913,
                                    "end": 914,
                                    "fullWidth": 1,
                                    "width": 1,
                                    "text": "9",
                                    "value": 9,
                                    "valueText": "9"
                                }
                            },
                            "semicolonToken": {
                                "kind": "SemicolonToken",
                                "fullStart": 914,
                                "fullEnd": 917,
                                "start": 914,
                                "end": 915,
                                "fullWidth": 3,
                                "width": 1,
                                "text": ";",
                                "value": ";",
                                "valueText": ";",
                                "hasTrailingTrivia": true,
                                "hasTrailingNewLine": true,
                                "trailingTrivia": [
                                    {
                                        "kind": "NewLineTrivia",
                                        "text": "\r\n"
                                    }
                                ]
                            }
                        },
                        {
                            "kind": "ExpressionStatement",
                            "fullStart": 917,
                            "fullEnd": 941,
                            "start": 925,
                            "end": 939,
                            "fullWidth": 24,
                            "width": 14,
                            "expression": {
                                "kind": "AssignmentExpression",
                                "fullStart": 917,
                                "fullEnd": 938,
                                "start": 925,
                                "end": 938,
                                "fullWidth": 21,
                                "width": 13,
                                "left": {
                                    "kind": "ElementAccessExpression",
                                    "fullStart": 917,
                                    "fullEnd": 934,
                                    "start": 925,
                                    "end": 933,
                                    "fullWidth": 17,
                                    "width": 8,
                                    "expression": {
                                        "kind": "IdentifierName",
                                        "fullStart": 917,
                                        "fullEnd": 930,
                                        "start": 925,
                                        "end": 930,
                                        "fullWidth": 13,
                                        "width": 5,
                                        "text": "child",
                                        "value": "child",
                                        "valueText": "child",
                                        "hasLeadingTrivia": true,
                                        "leadingTrivia": [
                                            {
                                                "kind": "WhitespaceTrivia",
                                                "text": "        "
                                            }
                                        ]
                                    },
                                    "openBracketToken": {
                                        "kind": "OpenBracketToken",
                                        "fullStart": 930,
                                        "fullEnd": 931,
                                        "start": 930,
                                        "end": 931,
                                        "fullWidth": 1,
                                        "width": 1,
                                        "text": "[",
                                        "value": "[",
                                        "valueText": "["
                                    },
                                    "argumentExpression": {
                                        "kind": "NumericLiteral",
                                        "fullStart": 931,
                                        "fullEnd": 932,
                                        "start": 931,
                                        "end": 932,
                                        "fullWidth": 1,
                                        "width": 1,
                                        "text": "1",
                                        "value": 1,
                                        "valueText": "1"
                                    },
                                    "closeBracketToken": {
                                        "kind": "CloseBracketToken",
                                        "fullStart": 932,
                                        "fullEnd": 934,
                                        "start": 932,
                                        "end": 933,
                                        "fullWidth": 2,
                                        "width": 1,
                                        "text": "]",
                                        "value": "]",
                                        "valueText": "]",
                                        "hasTrailingTrivia": true,
                                        "trailingTrivia": [
                                            {
                                                "kind": "WhitespaceTrivia",
                                                "text": " "
                                            }
                                        ]
                                    }
                                },
                                "operatorToken": {
                                    "kind": "EqualsToken",
                                    "fullStart": 934,
                                    "fullEnd": 936,
                                    "start": 934,
                                    "end": 935,
                                    "fullWidth": 2,
                                    "width": 1,
                                    "text": "=",
                                    "value": "=",
                                    "valueText": "=",
                                    "hasTrailingTrivia": true,
                                    "trailingTrivia": [
                                        {
                                            "kind": "WhitespaceTrivia",
                                            "text": " "
                                        }
                                    ]
                                },
                                "right": {
                                    "kind": "NumericLiteral",
                                    "fullStart": 936,
                                    "fullEnd": 938,
                                    "start": 936,
                                    "end": 938,
                                    "fullWidth": 2,
                                    "width": 2,
                                    "text": "11",
                                    "value": 11,
                                    "valueText": "11"
                                }
                            },
                            "semicolonToken": {
                                "kind": "SemicolonToken",
                                "fullStart": 938,
                                "fullEnd": 941,
                                "start": 938,
                                "end": 939,
                                "fullWidth": 3,
                                "width": 1,
                                "text": ";",
                                "value": ";",
                                "valueText": ";",
                                "hasTrailingTrivia": true,
                                "hasTrailingNewLine": true,
                                "trailingTrivia": [
                                    {
                                        "kind": "NewLineTrivia",
                                        "text": "\r\n"
                                    }
                                ]
                            }
                        },
                        {
                            "kind": "ExpressionStatement",
                            "fullStart": 941,
                            "fullEnd": 965,
                            "start": 949,
                            "end": 963,
                            "fullWidth": 24,
                            "width": 14,
                            "expression": {
                                "kind": "AssignmentExpression",
                                "fullStart": 941,
                                "fullEnd": 962,
                                "start": 949,
                                "end": 962,
                                "fullWidth": 21,
                                "width": 13,
                                "left": {
                                    "kind": "ElementAccessExpression",
                                    "fullStart": 941,
                                    "fullEnd": 958,
                                    "start": 949,
                                    "end": 957,
                                    "fullWidth": 17,
                                    "width": 8,
                                    "expression": {
                                        "kind": "IdentifierName",
                                        "fullStart": 941,
                                        "fullEnd": 954,
                                        "start": 949,
                                        "end": 954,
                                        "fullWidth": 13,
                                        "width": 5,
                                        "text": "child",
                                        "value": "child",
                                        "valueText": "child",
                                        "hasLeadingTrivia": true,
                                        "leadingTrivia": [
                                            {
                                                "kind": "WhitespaceTrivia",
                                                "text": "        "
                                            }
                                        ]
                                    },
                                    "openBracketToken": {
                                        "kind": "OpenBracketToken",
                                        "fullStart": 954,
                                        "fullEnd": 955,
                                        "start": 954,
                                        "end": 955,
                                        "fullWidth": 1,
                                        "width": 1,
                                        "text": "[",
                                        "value": "[",
                                        "valueText": "["
                                    },
                                    "argumentExpression": {
                                        "kind": "NumericLiteral",
                                        "fullStart": 955,
                                        "fullEnd": 956,
                                        "start": 955,
                                        "end": 956,
                                        "fullWidth": 1,
                                        "width": 1,
                                        "text": "2",
                                        "value": 2,
                                        "valueText": "2"
                                    },
                                    "closeBracketToken": {
                                        "kind": "CloseBracketToken",
                                        "fullStart": 956,
                                        "fullEnd": 958,
                                        "start": 956,
                                        "end": 957,
                                        "fullWidth": 2,
                                        "width": 1,
                                        "text": "]",
                                        "value": "]",
                                        "valueText": "]",
                                        "hasTrailingTrivia": true,
                                        "trailingTrivia": [
                                            {
                                                "kind": "WhitespaceTrivia",
                                                "text": " "
                                            }
                                        ]
                                    }
                                },
                                "operatorToken": {
                                    "kind": "EqualsToken",
                                    "fullStart": 958,
                                    "fullEnd": 960,
                                    "start": 958,
                                    "end": 959,
                                    "fullWidth": 2,
                                    "width": 1,
                                    "text": "=",
                                    "value": "=",
                                    "valueText": "=",
                                    "hasTrailingTrivia": true,
                                    "trailingTrivia": [
                                        {
                                            "kind": "WhitespaceTrivia",
                                            "text": " "
                                        }
                                    ]
                                },
                                "right": {
                                    "kind": "NumericLiteral",
                                    "fullStart": 960,
                                    "fullEnd": 962,
                                    "start": 960,
                                    "end": 962,
                                    "fullWidth": 2,
                                    "width": 2,
                                    "text": "12",
                                    "value": 12,
                                    "valueText": "12"
                                }
                            },
                            "semicolonToken": {
                                "kind": "SemicolonToken",
                                "fullStart": 962,
                                "fullEnd": 965,
                                "start": 962,
                                "end": 963,
                                "fullWidth": 3,
                                "width": 1,
                                "text": ";",
                                "value": ";",
                                "valueText": ";",
                                "hasTrailingTrivia": true,
                                "hasTrailingNewLine": true,
                                "trailingTrivia": [
                                    {
                                        "kind": "NewLineTrivia",
                                        "text": "\r\n"
                                    }
                                ]
                            }
                        },
                        {
                            "kind": "ReturnStatement",
                            "fullStart": 965,
                            "fullEnd": 1093,
                            "start": 975,
                            "end": 1091,
                            "fullWidth": 128,
                            "width": 116,
                            "returnKeyword": {
                                "kind": "ReturnKeyword",
                                "fullStart": 965,
                                "fullEnd": 982,
                                "start": 975,
                                "end": 981,
                                "fullWidth": 17,
                                "width": 6,
                                "text": "return",
                                "value": "return",
                                "valueText": "return",
                                "hasLeadingTrivia": true,
                                "hasLeadingNewLine": true,
                                "hasTrailingTrivia": true,
                                "leadingTrivia": [
                                    {
                                        "kind": "NewLineTrivia",
                                        "text": "\r\n"
                                    },
                                    {
                                        "kind": "WhitespaceTrivia",
                                        "text": "        "
                                    }
                                ],
                                "trailingTrivia": [
                                    {
                                        "kind": "WhitespaceTrivia",
                                        "text": " "
                                    }
                                ]
                            },
                            "expression": {
                                "kind": "LogicalAndExpression",
                                "fullStart": 982,
                                "fullEnd": 1090,
                                "start": 982,
                                "end": 1090,
                                "fullWidth": 108,
                                "width": 108,
                                "left": {
                                    "kind": "InvocationExpression",
                                    "fullStart": 982,
                                    "fullEnd": 1028,
                                    "start": 982,
                                    "end": 1027,
                                    "fullWidth": 46,
                                    "width": 45,
                                    "expression": {
                                        "kind": "MemberAccessExpression",
                                        "fullStart": 982,
                                        "fullEnd": 1007,
                                        "start": 982,
                                        "end": 1007,
                                        "fullWidth": 25,
                                        "width": 25,
                                        "expression": {
                                            "kind": "MemberAccessExpression",
                                            "fullStart": 982,
                                            "fullEnd": 1002,
                                            "start": 982,
                                            "end": 1002,
                                            "fullWidth": 20,
                                            "width": 20,
                                            "expression": {
                                                "kind": "MemberAccessExpression",
                                                "fullStart": 982,
                                                "fullEnd": 997,
                                                "start": 982,
                                                "end": 997,
                                                "fullWidth": 15,
                                                "width": 15,
                                                "expression": {
                                                    "kind": "IdentifierName",
                                                    "fullStart": 982,
                                                    "fullEnd": 987,
                                                    "start": 982,
                                                    "end": 987,
                                                    "fullWidth": 5,
                                                    "width": 5,
                                                    "text": "Array",
                                                    "value": "Array",
                                                    "valueText": "Array"
                                                },
                                                "dotToken": {
                                                    "kind": "DotToken",
                                                    "fullStart": 987,
                                                    "fullEnd": 988,
                                                    "start": 987,
                                                    "end": 988,
                                                    "fullWidth": 1,
                                                    "width": 1,
                                                    "text": ".",
                                                    "value": ".",
                                                    "valueText": "."
                                                },
                                                "name": {
                                                    "kind": "IdentifierName",
                                                    "fullStart": 988,
                                                    "fullEnd": 997,
                                                    "start": 988,
                                                    "end": 997,
                                                    "fullWidth": 9,
                                                    "width": 9,
                                                    "text": "prototype",
                                                    "value": "prototype",
                                                    "valueText": "prototype"
                                                }
                                            },
                                            "dotToken": {
                                                "kind": "DotToken",
                                                "fullStart": 997,
                                                "fullEnd": 998,
                                                "start": 997,
                                                "end": 998,
                                                "fullWidth": 1,
                                                "width": 1,
                                                "text": ".",
                                                "value": ".",
                                                "valueText": "."
                                            },
                                            "name": {
                                                "kind": "IdentifierName",
                                                "fullStart": 998,
                                                "fullEnd": 1002,
                                                "start": 998,
                                                "end": 1002,
                                                "fullWidth": 4,
                                                "width": 4,
                                                "text": "some",
                                                "value": "some",
                                                "valueText": "some"
                                            }
                                        },
                                        "dotToken": {
                                            "kind": "DotToken",
                                            "fullStart": 1002,
                                            "fullEnd": 1003,
                                            "start": 1002,
                                            "end": 1003,
                                            "fullWidth": 1,
                                            "width": 1,
                                            "text": ".",
                                            "value": ".",
                                            "valueText": "."
                                        },
                                        "name": {
                                            "kind": "IdentifierName",
                                            "fullStart": 1003,
                                            "fullEnd": 1007,
                                            "start": 1003,
                                            "end": 1007,
                                            "fullWidth": 4,
                                            "width": 4,
                                            "text": "call",
                                            "value": "call",
                                            "valueText": "call"
                                        }
                                    },
                                    "argumentList": {
                                        "kind": "ArgumentList",
                                        "fullStart": 1007,
                                        "fullEnd": 1028,
                                        "start": 1007,
                                        "end": 1027,
                                        "fullWidth": 21,
                                        "width": 20,
                                        "openParenToken": {
                                            "kind": "OpenParenToken",
                                            "fullStart": 1007,
                                            "fullEnd": 1008,
                                            "start": 1007,
                                            "end": 1008,
                                            "fullWidth": 1,
                                            "width": 1,
                                            "text": "(",
                                            "value": "(",
                                            "valueText": "("
                                        },
                                        "arguments": [
                                            {
                                                "kind": "IdentifierName",
                                                "fullStart": 1008,
                                                "fullEnd": 1013,
                                                "start": 1008,
                                                "end": 1013,
                                                "fullWidth": 5,
                                                "width": 5,
                                                "text": "child",
                                                "value": "child",
                                                "valueText": "child"
                                            },
                                            {
                                                "kind": "CommaToken",
                                                "fullStart": 1013,
                                                "fullEnd": 1015,
                                                "start": 1013,
                                                "end": 1014,
                                                "fullWidth": 2,
                                                "width": 1,
                                                "text": ",",
                                                "value": ",",
                                                "valueText": ",",
                                                "hasTrailingTrivia": true,
                                                "trailingTrivia": [
                                                    {
                                                        "kind": "WhitespaceTrivia",
                                                        "text": " "
                                                    }
                                                ]
                                            },
                                            {
                                                "kind": "IdentifierName",
                                                "fullStart": 1015,
                                                "fullEnd": 1026,
                                                "start": 1015,
                                                "end": 1026,
                                                "fullWidth": 11,
                                                "width": 11,
                                                "text": "callbackfn1",
                                                "value": "callbackfn1",
                                                "valueText": "callbackfn1"
                                            }
                                        ],
                                        "closeParenToken": {
                                            "kind": "CloseParenToken",
                                            "fullStart": 1026,
                                            "fullEnd": 1028,
                                            "start": 1026,
                                            "end": 1027,
                                            "fullWidth": 2,
                                            "width": 1,
                                            "text": ")",
                                            "value": ")",
                                            "valueText": ")",
                                            "hasTrailingTrivia": true,
                                            "trailingTrivia": [
                                                {
                                                    "kind": "WhitespaceTrivia",
                                                    "text": " "
                                                }
                                            ]
                                        }
                                    }
                                },
                                "operatorToken": {
                                    "kind": "AmpersandAmpersandToken",
                                    "fullStart": 1028,
                                    "fullEnd": 1032,
                                    "start": 1028,
                                    "end": 1030,
                                    "fullWidth": 4,
                                    "width": 2,
                                    "text": "&&",
                                    "value": "&&",
                                    "valueText": "&&",
                                    "hasTrailingTrivia": true,
                                    "hasTrailingNewLine": true,
                                    "trailingTrivia": [
                                        {
                                            "kind": "NewLineTrivia",
                                            "text": "\r\n"
                                        }
                                    ]
                                },
                                "right": {
                                    "kind": "LogicalNotExpression",
                                    "fullStart": 1032,
                                    "fullEnd": 1090,
                                    "start": 1044,
                                    "end": 1090,
                                    "fullWidth": 58,
                                    "width": 46,
                                    "operatorToken": {
                                        "kind": "ExclamationToken",
                                        "fullStart": 1032,
                                        "fullEnd": 1045,
                                        "start": 1044,
                                        "end": 1045,
                                        "fullWidth": 13,
                                        "width": 1,
                                        "text": "!",
                                        "value": "!",
                                        "valueText": "!",
                                        "hasLeadingTrivia": true,
                                        "leadingTrivia": [
                                            {
                                                "kind": "WhitespaceTrivia",
                                                "text": "            "
                                            }
                                        ]
                                    },
                                    "operand": {
                                        "kind": "InvocationExpression",
                                        "fullStart": 1045,
                                        "fullEnd": 1090,
                                        "start": 1045,
                                        "end": 1090,
                                        "fullWidth": 45,
                                        "width": 45,
                                        "expression": {
                                            "kind": "MemberAccessExpression",
                                            "fullStart": 1045,
                                            "fullEnd": 1070,
                                            "start": 1045,
                                            "end": 1070,
                                            "fullWidth": 25,
                                            "width": 25,
                                            "expression": {
                                                "kind": "MemberAccessExpression",
                                                "fullStart": 1045,
                                                "fullEnd": 1065,
                                                "start": 1045,
                                                "end": 1065,
                                                "fullWidth": 20,
                                                "width": 20,
                                                "expression": {
                                                    "kind": "MemberAccessExpression",
                                                    "fullStart": 1045,
                                                    "fullEnd": 1060,
                                                    "start": 1045,
                                                    "end": 1060,
                                                    "fullWidth": 15,
                                                    "width": 15,
                                                    "expression": {
                                                        "kind": "IdentifierName",
                                                        "fullStart": 1045,
                                                        "fullEnd": 1050,
                                                        "start": 1045,
                                                        "end": 1050,
                                                        "fullWidth": 5,
                                                        "width": 5,
                                                        "text": "Array",
                                                        "value": "Array",
                                                        "valueText": "Array"
                                                    },
                                                    "dotToken": {
                                                        "kind": "DotToken",
                                                        "fullStart": 1050,
                                                        "fullEnd": 1051,
                                                        "start": 1050,
                                                        "end": 1051,
                                                        "fullWidth": 1,
                                                        "width": 1,
                                                        "text": ".",
                                                        "value": ".",
                                                        "valueText": "."
                                                    },
                                                    "name": {
                                                        "kind": "IdentifierName",
                                                        "fullStart": 1051,
                                                        "fullEnd": 1060,
                                                        "start": 1051,
                                                        "end": 1060,
                                                        "fullWidth": 9,
                                                        "width": 9,
                                                        "text": "prototype",
                                                        "value": "prototype",
                                                        "valueText": "prototype"
                                                    }
                                                },
                                                "dotToken": {
                                                    "kind": "DotToken",
                                                    "fullStart": 1060,
                                                    "fullEnd": 1061,
                                                    "start": 1060,
                                                    "end": 1061,
                                                    "fullWidth": 1,
                                                    "width": 1,
                                                    "text": ".",
                                                    "value": ".",
                                                    "valueText": "."
                                                },
                                                "name": {
                                                    "kind": "IdentifierName",
                                                    "fullStart": 1061,
                                                    "fullEnd": 1065,
                                                    "start": 1061,
                                                    "end": 1065,
                                                    "fullWidth": 4,
                                                    "width": 4,
                                                    "text": "some",
                                                    "value": "some",
                                                    "valueText": "some"
                                                }
                                            },
                                            "dotToken": {
                                                "kind": "DotToken",
                                                "fullStart": 1065,
                                                "fullEnd": 1066,
                                                "start": 1065,
                                                "end": 1066,
                                                "fullWidth": 1,
                                                "width": 1,
                                                "text": ".",
                                                "value": ".",
                                                "valueText": "."
                                            },
                                            "name": {
                                                "kind": "IdentifierName",
                                                "fullStart": 1066,
                                                "fullEnd": 1070,
                                                "start": 1066,
                                                "end": 1070,
                                                "fullWidth": 4,
                                                "width": 4,
                                                "text": "call",
                                                "value": "call",
                                                "valueText": "call"
                                            }
                                        },
                                        "argumentList": {
                                            "kind": "ArgumentList",
                                            "fullStart": 1070,
                                            "fullEnd": 1090,
                                            "start": 1070,
                                            "end": 1090,
                                            "fullWidth": 20,
                                            "width": 20,
                                            "openParenToken": {
                                                "kind": "OpenParenToken",
                                                "fullStart": 1070,
                                                "fullEnd": 1071,
                                                "start": 1070,
                                                "end": 1071,
                                                "fullWidth": 1,
                                                "width": 1,
                                                "text": "(",
                                                "value": "(",
                                                "valueText": "("
                                            },
                                            "arguments": [
                                                {
                                                    "kind": "IdentifierName",
                                                    "fullStart": 1071,
                                                    "fullEnd": 1076,
                                                    "start": 1071,
                                                    "end": 1076,
                                                    "fullWidth": 5,
                                                    "width": 5,
                                                    "text": "child",
                                                    "value": "child",
                                                    "valueText": "child"
                                                },
                                                {
                                                    "kind": "CommaToken",
                                                    "fullStart": 1076,
                                                    "fullEnd": 1078,
                                                    "start": 1076,
                                                    "end": 1077,
                                                    "fullWidth": 2,
                                                    "width": 1,
                                                    "text": ",",
                                                    "value": ",",
                                                    "valueText": ",",
                                                    "hasTrailingTrivia": true,
                                                    "trailingTrivia": [
                                                        {
                                                            "kind": "WhitespaceTrivia",
                                                            "text": " "
                                                        }
                                                    ]
                                                },
                                                {
                                                    "kind": "IdentifierName",
                                                    "fullStart": 1078,
                                                    "fullEnd": 1089,
                                                    "start": 1078,
                                                    "end": 1089,
                                                    "fullWidth": 11,
                                                    "width": 11,
                                                    "text": "callbackfn2",
                                                    "value": "callbackfn2",
                                                    "valueText": "callbackfn2"
                                                }
                                            ],
                                            "closeParenToken": {
                                                "kind": "CloseParenToken",
                                                "fullStart": 1089,
                                                "fullEnd": 1090,
                                                "start": 1089,
                                                "end": 1090,
                                                "fullWidth": 1,
                                                "width": 1,
                                                "text": ")",
                                                "value": ")",
                                                "valueText": ")"
                                            }
                                        }
                                    }
                                }
                            },
                            "semicolonToken": {
                                "kind": "SemicolonToken",
                                "fullStart": 1090,
                                "fullEnd": 1093,
                                "start": 1090,
                                "end": 1091,
                                "fullWidth": 3,
                                "width": 1,
                                "text": ";",
                                "value": ";",
                                "valueText": ";",
                                "hasTrailingTrivia": true,
                                "hasTrailingNewLine": true,
                                "trailingTrivia": [
                                    {
                                        "kind": "NewLineTrivia",
                                        "text": "\r\n"
                                    }
                                ]
                            }
                        }
                    ],
                    "closeBraceToken": {
                        "kind": "CloseBraceToken",
                        "fullStart": 1093,
                        "fullEnd": 1100,
                        "start": 1097,
                        "end": 1098,
                        "fullWidth": 7,
                        "width": 1,
                        "text": "}",
                        "value": "}",
                        "valueText": "}",
                        "hasLeadingTrivia": true,
                        "hasTrailingTrivia": true,
                        "hasTrailingNewLine": true,
                        "leadingTrivia": [
                            {
                                "kind": "WhitespaceTrivia",
                                "text": "    "
                            }
                        ],
                        "trailingTrivia": [
                            {
                                "kind": "NewLineTrivia",
                                "text": "\r\n"
                            }
                        ]
                    }
                }
            },
            {
                "kind": "ExpressionStatement",
                "fullStart": 1100,
                "fullEnd": 1124,
                "start": 1100,
                "end": 1122,
                "fullWidth": 24,
                "width": 22,
                "expression": {
                    "kind": "InvocationExpression",
                    "fullStart": 1100,
                    "fullEnd": 1121,
                    "start": 1100,
                    "end": 1121,
                    "fullWidth": 21,
                    "width": 21,
                    "expression": {
                        "kind": "IdentifierName",
                        "fullStart": 1100,
                        "fullEnd": 1111,
                        "start": 1100,
                        "end": 1111,
                        "fullWidth": 11,
                        "width": 11,
                        "text": "runTestCase",
                        "value": "runTestCase",
                        "valueText": "runTestCase"
                    },
                    "argumentList": {
                        "kind": "ArgumentList",
                        "fullStart": 1111,
                        "fullEnd": 1121,
                        "start": 1111,
                        "end": 1121,
                        "fullWidth": 10,
                        "width": 10,
                        "openParenToken": {
                            "kind": "OpenParenToken",
                            "fullStart": 1111,
                            "fullEnd": 1112,
                            "start": 1111,
                            "end": 1112,
                            "fullWidth": 1,
                            "width": 1,
                            "text": "(",
                            "value": "(",
                            "valueText": "("
                        },
                        "arguments": [
                            {
                                "kind": "IdentifierName",
                                "fullStart": 1112,
                                "fullEnd": 1120,
                                "start": 1112,
                                "end": 1120,
                                "fullWidth": 8,
                                "width": 8,
                                "text": "testcase",
                                "value": "testcase",
                                "valueText": "testcase"
                            }
                        ],
                        "closeParenToken": {
                            "kind": "CloseParenToken",
                            "fullStart": 1120,
                            "fullEnd": 1121,
                            "start": 1120,
                            "end": 1121,
                            "fullWidth": 1,
                            "width": 1,
                            "text": ")",
                            "value": ")",
                            "valueText": ")"
                        }
                    }
                },
                "semicolonToken": {
                    "kind": "SemicolonToken",
                    "fullStart": 1121,
                    "fullEnd": 1124,
                    "start": 1121,
                    "end": 1122,
                    "fullWidth": 3,
                    "width": 1,
                    "text": ";",
                    "value": ";",
                    "valueText": ";",
                    "hasTrailingTrivia": true,
                    "hasTrailingNewLine": true,
                    "trailingTrivia": [
                        {
                            "kind": "NewLineTrivia",
                            "text": "\r\n"
                        }
                    ]
                }
            }
        ],
        "endOfFileToken": {
            "kind": "EndOfFileToken",
            "fullStart": 1124,
            "fullEnd": 1124,
            "start": 1124,
            "end": 1124,
            "fullWidth": 0,
            "width": 0,
            "text": ""
        }
    },
    "lineMap": {
        "lineStarts": [
            0,
            67,
            152,
            232,
            308,
            380,
            385,
            439,
            542,
            547,
            549,
            551,
            574,
            621,
            651,
            662,
            664,
            711,
            741,
            752,
            754,
            790,
            792,
            828,
            860,
            862,
            894,
            917,
            941,
            965,
            967,
            1032,
            1093,
            1100,
            1124
        ],
        "length": 1124
    }
}<|MERGE_RESOLUTION|>--- conflicted
+++ resolved
@@ -277,11 +277,8 @@
                                             "start": 603,
                                             "end": 606,
                                             "fullWidth": 3,
-<<<<<<< HEAD
                                             "width": 3,
-=======
                                             "modifiers": [],
->>>>>>> e3c38734
                                             "identifier": {
                                                 "kind": "IdentifierName",
                                                 "fullStart": 603,
@@ -321,11 +318,8 @@
                                             "start": 608,
                                             "end": 611,
                                             "fullWidth": 3,
-<<<<<<< HEAD
                                             "width": 3,
-=======
                                             "modifiers": [],
->>>>>>> e3c38734
                                             "identifier": {
                                                 "kind": "IdentifierName",
                                                 "fullStart": 608,
@@ -365,11 +359,8 @@
                                             "start": 613,
                                             "end": 616,
                                             "fullWidth": 3,
-<<<<<<< HEAD
                                             "width": 3,
-=======
                                             "modifiers": [],
->>>>>>> e3c38734
                                             "identifier": {
                                                 "kind": "IdentifierName",
                                                 "fullStart": 613,
@@ -666,11 +657,8 @@
                                             "start": 693,
                                             "end": 696,
                                             "fullWidth": 3,
-<<<<<<< HEAD
                                             "width": 3,
-=======
                                             "modifiers": [],
->>>>>>> e3c38734
                                             "identifier": {
                                                 "kind": "IdentifierName",
                                                 "fullStart": 693,
@@ -710,11 +698,8 @@
                                             "start": 698,
                                             "end": 701,
                                             "fullWidth": 3,
-<<<<<<< HEAD
                                             "width": 3,
-=======
                                             "modifiers": [],
->>>>>>> e3c38734
                                             "identifier": {
                                                 "kind": "IdentifierName",
                                                 "fullStart": 698,
@@ -754,11 +739,8 @@
                                             "start": 703,
                                             "end": 706,
                                             "fullWidth": 3,
-<<<<<<< HEAD
                                             "width": 3,
-=======
                                             "modifiers": [],
->>>>>>> e3c38734
                                             "identifier": {
                                                 "kind": "IdentifierName",
                                                 "fullStart": 703,
