--- conflicted
+++ resolved
@@ -1005,12 +1005,8 @@
                                         "start": 766,
                                         "end": 787,
                                         "fullWidth": 21,
-<<<<<<< HEAD
                                         "width": 21,
-                                        "identifier": {
-=======
                                         "propertyName": {
->>>>>>> 85e84683
                                             "kind": "IdentifierName",
                                             "fullStart": 766,
                                             "fullEnd": 772,
@@ -1238,12 +1234,8 @@
                                         "start": 804,
                                         "end": 825,
                                         "fullWidth": 21,
-<<<<<<< HEAD
                                         "width": 21,
-                                        "identifier": {
-=======
                                         "propertyName": {
->>>>>>> 85e84683
                                             "kind": "IdentifierName",
                                             "fullStart": 804,
                                             "fullEnd": 808,
@@ -1617,12 +1609,8 @@
                                         "start": 874,
                                         "end": 891,
                                         "fullWidth": 17,
-<<<<<<< HEAD
                                         "width": 17,
-                                        "identifier": {
-=======
                                         "propertyName": {
->>>>>>> 85e84683
                                             "kind": "IdentifierName",
                                             "fullStart": 874,
                                             "fullEnd": 880,
