--- conflicted
+++ resolved
@@ -252,12 +252,8 @@
                                         "start": 583,
                                         "end": 593,
                                         "fullWidth": 10,
-<<<<<<< HEAD
                                         "width": 10,
-                                        "identifier": {
-=======
                                         "propertyName": {
->>>>>>> 85e84683
                                             "kind": "IdentifierName",
                                             "fullStart": 583,
                                             "fullEnd": 590,
@@ -845,12 +841,8 @@
                                         "start": 722,
                                         "end": 754,
                                         "fullWidth": 32,
-<<<<<<< HEAD
                                         "width": 32,
-                                        "identifier": {
-=======
                                         "propertyName": {
->>>>>>> 85e84683
                                             "kind": "IdentifierName",
                                             "fullStart": 722,
                                             "fullEnd": 726,
