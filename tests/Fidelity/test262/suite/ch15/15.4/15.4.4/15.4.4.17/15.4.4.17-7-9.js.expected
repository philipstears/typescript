{
    "isDeclaration": false,
    "languageVersion": "EcmaScript5",
    "parseOptions": {
        "allowAutomaticSemicolonInsertion": true
    },
    "sourceUnit": {
        "kind": "SourceUnit",
        "fullStart": 0,
        "fullEnd": 1064,
        "start": 546,
        "end": 1064,
        "fullWidth": 1064,
        "width": 518,
        "isIncrementallyUnusable": true,
        "moduleElements": [
            {
                "kind": "FunctionDeclaration",
                "fullStart": 0,
                "fullEnd": 1040,
                "start": 546,
                "end": 1038,
                "fullWidth": 1040,
                "width": 492,
                "isIncrementallyUnusable": true,
                "modifiers": [],
                "functionKeyword": {
                    "kind": "FunctionKeyword",
                    "fullStart": 0,
                    "fullEnd": 555,
                    "start": 546,
                    "end": 554,
                    "fullWidth": 555,
                    "width": 8,
                    "text": "function",
                    "value": "function",
                    "valueText": "function",
                    "hasLeadingTrivia": true,
                    "hasLeadingComment": true,
                    "hasLeadingNewLine": true,
                    "hasTrailingTrivia": true,
                    "leadingTrivia": [
                        {
                            "kind": "SingleLineCommentTrivia",
                            "text": "/// Copyright (c) 2012 Ecma International.  All rights reserved. "
                        },
                        {
                            "kind": "NewLineTrivia",
                            "text": "\r\n"
                        },
                        {
                            "kind": "SingleLineCommentTrivia",
                            "text": "/// Ecma International makes this code available under the terms and conditions set"
                        },
                        {
                            "kind": "NewLineTrivia",
                            "text": "\r\n"
                        },
                        {
                            "kind": "SingleLineCommentTrivia",
                            "text": "/// forth on http://hg.ecmascript.org/tests/test262/raw-file/tip/LICENSE (the "
                        },
                        {
                            "kind": "NewLineTrivia",
                            "text": "\r\n"
                        },
                        {
                            "kind": "SingleLineCommentTrivia",
                            "text": "/// \"Use Terms\").   Any redistribution of this code must retain the above "
                        },
                        {
                            "kind": "NewLineTrivia",
                            "text": "\r\n"
                        },
                        {
                            "kind": "SingleLineCommentTrivia",
                            "text": "/// copyright and this notice and otherwise comply with the Use Terms."
                        },
                        {
                            "kind": "NewLineTrivia",
                            "text": "\r\n"
                        },
                        {
                            "kind": "MultiLineCommentTrivia",
                            "text": "/**\r\n * @path ch15/15.4/15.4.4/15.4.4.17/15.4.4.17-7-9.js\r\n * @description Array.prototype.some - modifications to length don't change number of iterations\r\n */"
                        },
                        {
                            "kind": "NewLineTrivia",
                            "text": "\r\n"
                        },
                        {
                            "kind": "NewLineTrivia",
                            "text": "\r\n"
                        },
                        {
                            "kind": "NewLineTrivia",
                            "text": "\r\n"
                        }
                    ],
                    "trailingTrivia": [
                        {
                            "kind": "WhitespaceTrivia",
                            "text": " "
                        }
                    ]
                },
                "identifier": {
                    "kind": "IdentifierName",
                    "fullStart": 555,
                    "fullEnd": 563,
                    "start": 555,
                    "end": 563,
                    "fullWidth": 8,
                    "width": 8,
                    "text": "testcase",
                    "value": "testcase",
                    "valueText": "testcase"
                },
                "callSignature": {
                    "kind": "CallSignature",
                    "fullStart": 563,
                    "fullEnd": 566,
                    "start": 563,
                    "end": 565,
                    "fullWidth": 3,
                    "width": 2,
                    "parameterList": {
                        "kind": "ParameterList",
                        "fullStart": 563,
                        "fullEnd": 566,
                        "start": 563,
                        "end": 565,
                        "fullWidth": 3,
                        "width": 2,
                        "openParenToken": {
                            "kind": "OpenParenToken",
                            "fullStart": 563,
                            "fullEnd": 564,
                            "start": 563,
                            "end": 564,
                            "fullWidth": 1,
                            "width": 1,
                            "text": "(",
                            "value": "(",
                            "valueText": "("
                        },
                        "parameters": [],
                        "closeParenToken": {
                            "kind": "CloseParenToken",
                            "fullStart": 564,
                            "fullEnd": 566,
                            "start": 564,
                            "end": 565,
                            "fullWidth": 2,
                            "width": 1,
                            "text": ")",
                            "value": ")",
                            "valueText": ")",
                            "hasTrailingTrivia": true,
                            "trailingTrivia": [
                                {
                                    "kind": "WhitespaceTrivia",
                                    "text": " "
                                }
                            ]
                        }
                    }
                },
                "block": {
                    "kind": "Block",
                    "fullStart": 566,
                    "fullEnd": 1040,
                    "start": 566,
                    "end": 1038,
                    "fullWidth": 474,
                    "width": 472,
                    "isIncrementallyUnusable": true,
                    "openBraceToken": {
                        "kind": "OpenBraceToken",
                        "fullStart": 566,
                        "fullEnd": 569,
                        "start": 566,
                        "end": 567,
                        "fullWidth": 3,
                        "width": 1,
                        "text": "{",
                        "value": "{",
                        "valueText": "{",
                        "hasTrailingTrivia": true,
                        "hasTrailingNewLine": true,
                        "trailingTrivia": [
                            {
                                "kind": "NewLineTrivia",
                                "text": "\r\n"
                            }
                        ]
                    },
                    "statements": [
                        {
                            "kind": "VariableStatement",
                            "fullStart": 569,
                            "fullEnd": 596,
                            "start": 579,
                            "end": 594,
                            "fullWidth": 27,
                            "width": 15,
                            "modifiers": [],
                            "variableDeclaration": {
                                "kind": "VariableDeclaration",
                                "fullStart": 569,
                                "fullEnd": 593,
                                "start": 579,
                                "end": 593,
                                "fullWidth": 24,
                                "width": 14,
                                "varKeyword": {
                                    "kind": "VarKeyword",
                                    "fullStart": 569,
                                    "fullEnd": 583,
                                    "start": 579,
                                    "end": 582,
                                    "fullWidth": 14,
                                    "width": 3,
                                    "text": "var",
                                    "value": "var",
                                    "valueText": "var",
                                    "hasLeadingTrivia": true,
                                    "hasLeadingNewLine": true,
                                    "hasTrailingTrivia": true,
                                    "leadingTrivia": [
                                        {
                                            "kind": "NewLineTrivia",
                                            "text": "\r\n"
                                        },
                                        {
                                            "kind": "WhitespaceTrivia",
                                            "text": "        "
                                        }
                                    ],
                                    "trailingTrivia": [
                                        {
                                            "kind": "WhitespaceTrivia",
                                            "text": " "
                                        }
                                    ]
                                },
                                "variableDeclarators": [
                                    {
                                        "kind": "VariableDeclarator",
                                        "fullStart": 583,
                                        "fullEnd": 593,
                                        "start": 583,
                                        "end": 593,
                                        "fullWidth": 10,
                                        "width": 10,
                                        "identifier": {
                                            "kind": "IdentifierName",
                                            "fullStart": 583,
                                            "fullEnd": 590,
                                            "start": 583,
                                            "end": 589,
                                            "fullWidth": 7,
                                            "width": 6,
                                            "text": "called",
                                            "value": "called",
                                            "valueText": "called",
                                            "hasTrailingTrivia": true,
                                            "trailingTrivia": [
                                                {
                                                    "kind": "WhitespaceTrivia",
                                                    "text": " "
                                                }
                                            ]
                                        },
                                        "equalsValueClause": {
                                            "kind": "EqualsValueClause",
                                            "fullStart": 590,
                                            "fullEnd": 593,
                                            "start": 590,
                                            "end": 593,
                                            "fullWidth": 3,
                                            "width": 3,
                                            "equalsToken": {
                                                "kind": "EqualsToken",
                                                "fullStart": 590,
                                                "fullEnd": 592,
                                                "start": 590,
                                                "end": 591,
                                                "fullWidth": 2,
                                                "width": 1,
                                                "text": "=",
                                                "value": "=",
                                                "valueText": "=",
                                                "hasTrailingTrivia": true,
                                                "trailingTrivia": [
                                                    {
                                                        "kind": "WhitespaceTrivia",
                                                        "text": " "
                                                    }
                                                ]
                                            },
                                            "value": {
                                                "kind": "NumericLiteral",
                                                "fullStart": 592,
                                                "fullEnd": 593,
                                                "start": 592,
                                                "end": 593,
                                                "fullWidth": 1,
                                                "width": 1,
                                                "text": "0",
                                                "value": 0,
                                                "valueText": "0"
                                            }
                                        }
                                    }
                                ]
                            },
                            "semicolonToken": {
                                "kind": "SemicolonToken",
                                "fullStart": 593,
                                "fullEnd": 596,
                                "start": 593,
                                "end": 594,
                                "fullWidth": 3,
                                "width": 1,
                                "text": ";",
                                "value": ";",
                                "valueText": ";",
                                "hasTrailingTrivia": true,
                                "hasTrailingNewLine": true,
                                "trailingTrivia": [
                                    {
                                        "kind": "NewLineTrivia",
                                        "text": "\r\n"
                                    }
                                ]
                            }
                        },
                        {
                            "kind": "FunctionDeclaration",
                            "fullStart": 596,
                            "fullEnd": 708,
                            "start": 606,
                            "end": 706,
                            "fullWidth": 112,
                            "width": 100,
                            "modifiers": [],
                            "functionKeyword": {
                                "kind": "FunctionKeyword",
                                "fullStart": 596,
                                "fullEnd": 615,
                                "start": 606,
                                "end": 614,
                                "fullWidth": 19,
                                "width": 8,
                                "text": "function",
                                "value": "function",
                                "valueText": "function",
                                "hasLeadingTrivia": true,
                                "hasLeadingNewLine": true,
                                "hasTrailingTrivia": true,
                                "leadingTrivia": [
                                    {
                                        "kind": "NewLineTrivia",
                                        "text": "\r\n"
                                    },
                                    {
                                        "kind": "WhitespaceTrivia",
                                        "text": "        "
                                    }
                                ],
                                "trailingTrivia": [
                                    {
                                        "kind": "WhitespaceTrivia",
                                        "text": " "
                                    }
                                ]
                            },
                            "identifier": {
                                "kind": "IdentifierName",
                                "fullStart": 615,
                                "fullEnd": 625,
                                "start": 615,
                                "end": 625,
                                "fullWidth": 10,
                                "width": 10,
                                "text": "callbackfn",
                                "value": "callbackfn",
                                "valueText": "callbackfn"
                            },
                            "callSignature": {
                                "kind": "CallSignature",
                                "fullStart": 625,
                                "fullEnd": 641,
                                "start": 625,
                                "end": 640,
                                "fullWidth": 16,
                                "width": 15,
                                "parameterList": {
                                    "kind": "ParameterList",
                                    "fullStart": 625,
                                    "fullEnd": 641,
                                    "start": 625,
                                    "end": 640,
                                    "fullWidth": 16,
                                    "width": 15,
                                    "openParenToken": {
                                        "kind": "OpenParenToken",
                                        "fullStart": 625,
                                        "fullEnd": 626,
                                        "start": 625,
                                        "end": 626,
                                        "fullWidth": 1,
                                        "width": 1,
                                        "text": "(",
                                        "value": "(",
                                        "valueText": "("
                                    },
                                    "parameters": [
                                        {
                                            "kind": "Parameter",
                                            "fullStart": 626,
                                            "fullEnd": 629,
                                            "start": 626,
                                            "end": 629,
                                            "fullWidth": 3,
<<<<<<< HEAD
                                            "width": 3,
=======
                                            "modifiers": [],
>>>>>>> e3c38734
                                            "identifier": {
                                                "kind": "IdentifierName",
                                                "fullStart": 626,
                                                "fullEnd": 629,
                                                "start": 626,
                                                "end": 629,
                                                "fullWidth": 3,
                                                "width": 3,
                                                "text": "val",
                                                "value": "val",
                                                "valueText": "val"
                                            }
                                        },
                                        {
                                            "kind": "CommaToken",
                                            "fullStart": 629,
                                            "fullEnd": 631,
                                            "start": 629,
                                            "end": 630,
                                            "fullWidth": 2,
                                            "width": 1,
                                            "text": ",",
                                            "value": ",",
                                            "valueText": ",",
                                            "hasTrailingTrivia": true,
                                            "trailingTrivia": [
                                                {
                                                    "kind": "WhitespaceTrivia",
                                                    "text": " "
                                                }
                                            ]
                                        },
                                        {
                                            "kind": "Parameter",
                                            "fullStart": 631,
                                            "fullEnd": 634,
                                            "start": 631,
                                            "end": 634,
                                            "fullWidth": 3,
<<<<<<< HEAD
                                            "width": 3,
=======
                                            "modifiers": [],
>>>>>>> e3c38734
                                            "identifier": {
                                                "kind": "IdentifierName",
                                                "fullStart": 631,
                                                "fullEnd": 634,
                                                "start": 631,
                                                "end": 634,
                                                "fullWidth": 3,
                                                "width": 3,
                                                "text": "idx",
                                                "value": "idx",
                                                "valueText": "idx"
                                            }
                                        },
                                        {
                                            "kind": "CommaToken",
                                            "fullStart": 634,
                                            "fullEnd": 636,
                                            "start": 634,
                                            "end": 635,
                                            "fullWidth": 2,
                                            "width": 1,
                                            "text": ",",
                                            "value": ",",
                                            "valueText": ",",
                                            "hasTrailingTrivia": true,
                                            "trailingTrivia": [
                                                {
                                                    "kind": "WhitespaceTrivia",
                                                    "text": " "
                                                }
                                            ]
                                        },
                                        {
                                            "kind": "Parameter",
                                            "fullStart": 636,
                                            "fullEnd": 639,
                                            "start": 636,
                                            "end": 639,
                                            "fullWidth": 3,
<<<<<<< HEAD
                                            "width": 3,
=======
                                            "modifiers": [],
>>>>>>> e3c38734
                                            "identifier": {
                                                "kind": "IdentifierName",
                                                "fullStart": 636,
                                                "fullEnd": 639,
                                                "start": 636,
                                                "end": 639,
                                                "fullWidth": 3,
                                                "width": 3,
                                                "text": "obj",
                                                "value": "obj",
                                                "valueText": "obj"
                                            }
                                        }
                                    ],
                                    "closeParenToken": {
                                        "kind": "CloseParenToken",
                                        "fullStart": 639,
                                        "fullEnd": 641,
                                        "start": 639,
                                        "end": 640,
                                        "fullWidth": 2,
                                        "width": 1,
                                        "text": ")",
                                        "value": ")",
                                        "valueText": ")",
                                        "hasTrailingTrivia": true,
                                        "trailingTrivia": [
                                            {
                                                "kind": "WhitespaceTrivia",
                                                "text": " "
                                            }
                                        ]
                                    }
                                }
                            },
                            "block": {
                                "kind": "Block",
                                "fullStart": 641,
                                "fullEnd": 708,
                                "start": 641,
                                "end": 706,
                                "fullWidth": 67,
                                "width": 65,
                                "openBraceToken": {
                                    "kind": "OpenBraceToken",
                                    "fullStart": 641,
                                    "fullEnd": 644,
                                    "start": 641,
                                    "end": 642,
                                    "fullWidth": 3,
                                    "width": 1,
                                    "text": "{",
                                    "value": "{",
                                    "valueText": "{",
                                    "hasTrailingTrivia": true,
                                    "hasTrailingNewLine": true,
                                    "trailingTrivia": [
                                        {
                                            "kind": "NewLineTrivia",
                                            "text": "\r\n"
                                        }
                                    ]
                                },
                                "statements": [
                                    {
                                        "kind": "ExpressionStatement",
                                        "fullStart": 644,
                                        "fullEnd": 667,
                                        "start": 656,
                                        "end": 665,
                                        "fullWidth": 23,
                                        "width": 9,
                                        "expression": {
                                            "kind": "PostIncrementExpression",
                                            "fullStart": 644,
                                            "fullEnd": 664,
                                            "start": 656,
                                            "end": 664,
                                            "fullWidth": 20,
                                            "width": 8,
                                            "operand": {
                                                "kind": "IdentifierName",
                                                "fullStart": 644,
                                                "fullEnd": 662,
                                                "start": 656,
                                                "end": 662,
                                                "fullWidth": 18,
                                                "width": 6,
                                                "text": "called",
                                                "value": "called",
                                                "valueText": "called",
                                                "hasLeadingTrivia": true,
                                                "leadingTrivia": [
                                                    {
                                                        "kind": "WhitespaceTrivia",
                                                        "text": "            "
                                                    }
                                                ]
                                            },
                                            "operatorToken": {
                                                "kind": "PlusPlusToken",
                                                "fullStart": 662,
                                                "fullEnd": 664,
                                                "start": 662,
                                                "end": 664,
                                                "fullWidth": 2,
                                                "width": 2,
                                                "text": "++",
                                                "value": "++",
                                                "valueText": "++"
                                            }
                                        },
                                        "semicolonToken": {
                                            "kind": "SemicolonToken",
                                            "fullStart": 664,
                                            "fullEnd": 667,
                                            "start": 664,
                                            "end": 665,
                                            "fullWidth": 3,
                                            "width": 1,
                                            "text": ";",
                                            "value": ";",
                                            "valueText": ";",
                                            "hasTrailingTrivia": true,
                                            "hasTrailingNewLine": true,
                                            "trailingTrivia": [
                                                {
                                                    "kind": "NewLineTrivia",
                                                    "text": "\r\n"
                                                }
                                            ]
                                        }
                                    },
                                    {
                                        "kind": "ReturnStatement",
                                        "fullStart": 667,
                                        "fullEnd": 697,
                                        "start": 679,
                                        "end": 695,
                                        "fullWidth": 30,
                                        "width": 16,
                                        "returnKeyword": {
                                            "kind": "ReturnKeyword",
                                            "fullStart": 667,
                                            "fullEnd": 686,
                                            "start": 679,
                                            "end": 685,
                                            "fullWidth": 19,
                                            "width": 6,
                                            "text": "return",
                                            "value": "return",
                                            "valueText": "return",
                                            "hasLeadingTrivia": true,
                                            "hasTrailingTrivia": true,
                                            "leadingTrivia": [
                                                {
                                                    "kind": "WhitespaceTrivia",
                                                    "text": "            "
                                                }
                                            ],
                                            "trailingTrivia": [
                                                {
                                                    "kind": "WhitespaceTrivia",
                                                    "text": " "
                                                }
                                            ]
                                        },
                                        "expression": {
                                            "kind": "GreaterThanExpression",
                                            "fullStart": 686,
                                            "fullEnd": 694,
                                            "start": 686,
                                            "end": 694,
                                            "fullWidth": 8,
                                            "width": 8,
                                            "left": {
                                                "kind": "IdentifierName",
                                                "fullStart": 686,
                                                "fullEnd": 690,
                                                "start": 686,
                                                "end": 689,
                                                "fullWidth": 4,
                                                "width": 3,
                                                "text": "val",
                                                "value": "val",
                                                "valueText": "val",
                                                "hasTrailingTrivia": true,
                                                "trailingTrivia": [
                                                    {
                                                        "kind": "WhitespaceTrivia",
                                                        "text": " "
                                                    }
                                                ]
                                            },
                                            "operatorToken": {
                                                "kind": "GreaterThanToken",
                                                "fullStart": 690,
                                                "fullEnd": 692,
                                                "start": 690,
                                                "end": 691,
                                                "fullWidth": 2,
                                                "width": 1,
                                                "text": ">",
                                                "value": ">",
                                                "valueText": ">",
                                                "hasTrailingTrivia": true,
                                                "trailingTrivia": [
                                                    {
                                                        "kind": "WhitespaceTrivia",
                                                        "text": " "
                                                    }
                                                ]
                                            },
                                            "right": {
                                                "kind": "NumericLiteral",
                                                "fullStart": 692,
                                                "fullEnd": 694,
                                                "start": 692,
                                                "end": 694,
                                                "fullWidth": 2,
                                                "width": 2,
                                                "text": "10",
                                                "value": 10,
                                                "valueText": "10"
                                            }
                                        },
                                        "semicolonToken": {
                                            "kind": "SemicolonToken",
                                            "fullStart": 694,
                                            "fullEnd": 697,
                                            "start": 694,
                                            "end": 695,
                                            "fullWidth": 3,
                                            "width": 1,
                                            "text": ";",
                                            "value": ";",
                                            "valueText": ";",
                                            "hasTrailingTrivia": true,
                                            "hasTrailingNewLine": true,
                                            "trailingTrivia": [
                                                {
                                                    "kind": "NewLineTrivia",
                                                    "text": "\r\n"
                                                }
                                            ]
                                        }
                                    }
                                ],
                                "closeBraceToken": {
                                    "kind": "CloseBraceToken",
                                    "fullStart": 697,
                                    "fullEnd": 708,
                                    "start": 705,
                                    "end": 706,
                                    "fullWidth": 11,
                                    "width": 1,
                                    "text": "}",
                                    "value": "}",
                                    "valueText": "}",
                                    "hasLeadingTrivia": true,
                                    "hasTrailingTrivia": true,
                                    "hasTrailingNewLine": true,
                                    "leadingTrivia": [
                                        {
                                            "kind": "WhitespaceTrivia",
                                            "text": "        "
                                        }
                                    ],
                                    "trailingTrivia": [
                                        {
                                            "kind": "NewLineTrivia",
                                            "text": "\r\n"
                                        }
                                    ]
                                }
                            }
                        },
                        {
                            "kind": "VariableStatement",
                            "fullStart": 708,
                            "fullEnd": 757,
                            "start": 718,
                            "end": 755,
                            "fullWidth": 49,
                            "width": 37,
                            "modifiers": [],
                            "variableDeclaration": {
                                "kind": "VariableDeclaration",
                                "fullStart": 708,
                                "fullEnd": 754,
                                "start": 718,
                                "end": 754,
                                "fullWidth": 46,
                                "width": 36,
                                "varKeyword": {
                                    "kind": "VarKeyword",
                                    "fullStart": 708,
                                    "fullEnd": 722,
                                    "start": 718,
                                    "end": 721,
                                    "fullWidth": 14,
                                    "width": 3,
                                    "text": "var",
                                    "value": "var",
                                    "valueText": "var",
                                    "hasLeadingTrivia": true,
                                    "hasLeadingNewLine": true,
                                    "hasTrailingTrivia": true,
                                    "leadingTrivia": [
                                        {
                                            "kind": "NewLineTrivia",
                                            "text": "\r\n"
                                        },
                                        {
                                            "kind": "WhitespaceTrivia",
                                            "text": "        "
                                        }
                                    ],
                                    "trailingTrivia": [
                                        {
                                            "kind": "WhitespaceTrivia",
                                            "text": " "
                                        }
                                    ]
                                },
                                "variableDeclarators": [
                                    {
                                        "kind": "VariableDeclarator",
                                        "fullStart": 722,
                                        "fullEnd": 754,
                                        "start": 722,
                                        "end": 754,
                                        "fullWidth": 32,
                                        "width": 32,
                                        "identifier": {
                                            "kind": "IdentifierName",
                                            "fullStart": 722,
                                            "fullEnd": 726,
                                            "start": 722,
                                            "end": 725,
                                            "fullWidth": 4,
                                            "width": 3,
                                            "text": "obj",
                                            "value": "obj",
                                            "valueText": "obj",
                                            "hasTrailingTrivia": true,
                                            "trailingTrivia": [
                                                {
                                                    "kind": "WhitespaceTrivia",
                                                    "text": " "
                                                }
                                            ]
                                        },
                                        "equalsValueClause": {
                                            "kind": "EqualsValueClause",
                                            "fullStart": 726,
                                            "fullEnd": 754,
                                            "start": 726,
                                            "end": 754,
                                            "fullWidth": 28,
                                            "width": 28,
                                            "equalsToken": {
                                                "kind": "EqualsToken",
                                                "fullStart": 726,
                                                "fullEnd": 728,
                                                "start": 726,
                                                "end": 727,
                                                "fullWidth": 2,
                                                "width": 1,
                                                "text": "=",
                                                "value": "=",
                                                "valueText": "=",
                                                "hasTrailingTrivia": true,
                                                "trailingTrivia": [
                                                    {
                                                        "kind": "WhitespaceTrivia",
                                                        "text": " "
                                                    }
                                                ]
                                            },
                                            "value": {
                                                "kind": "ObjectLiteralExpression",
                                                "fullStart": 728,
                                                "fullEnd": 754,
                                                "start": 728,
                                                "end": 754,
                                                "fullWidth": 26,
                                                "width": 26,
                                                "openBraceToken": {
                                                    "kind": "OpenBraceToken",
                                                    "fullStart": 728,
                                                    "fullEnd": 730,
                                                    "start": 728,
                                                    "end": 729,
                                                    "fullWidth": 2,
                                                    "width": 1,
                                                    "text": "{",
                                                    "value": "{",
                                                    "valueText": "{",
                                                    "hasTrailingTrivia": true,
                                                    "trailingTrivia": [
                                                        {
                                                            "kind": "WhitespaceTrivia",
                                                            "text": " "
                                                        }
                                                    ]
                                                },
                                                "propertyAssignments": [
                                                    {
                                                        "kind": "SimplePropertyAssignment",
                                                        "fullStart": 730,
                                                        "fullEnd": 734,
                                                        "start": 730,
                                                        "end": 734,
                                                        "fullWidth": 4,
                                                        "width": 4,
                                                        "propertyName": {
                                                            "kind": "NumericLiteral",
                                                            "fullStart": 730,
                                                            "fullEnd": 731,
                                                            "start": 730,
                                                            "end": 731,
                                                            "fullWidth": 1,
                                                            "width": 1,
                                                            "text": "0",
                                                            "value": 0,
                                                            "valueText": "0"
                                                        },
                                                        "colonToken": {
                                                            "kind": "ColonToken",
                                                            "fullStart": 731,
                                                            "fullEnd": 733,
                                                            "start": 731,
                                                            "end": 732,
                                                            "fullWidth": 2,
                                                            "width": 1,
                                                            "text": ":",
                                                            "value": ":",
                                                            "valueText": ":",
                                                            "hasTrailingTrivia": true,
                                                            "trailingTrivia": [
                                                                {
                                                                    "kind": "WhitespaceTrivia",
                                                                    "text": " "
                                                                }
                                                            ]
                                                        },
                                                        "expression": {
                                                            "kind": "NumericLiteral",
                                                            "fullStart": 733,
                                                            "fullEnd": 734,
                                                            "start": 733,
                                                            "end": 734,
                                                            "fullWidth": 1,
                                                            "width": 1,
                                                            "text": "9",
                                                            "value": 9,
                                                            "valueText": "9"
                                                        }
                                                    },
                                                    {
                                                        "kind": "CommaToken",
                                                        "fullStart": 734,
                                                        "fullEnd": 736,
                                                        "start": 734,
                                                        "end": 735,
                                                        "fullWidth": 2,
                                                        "width": 1,
                                                        "text": ",",
                                                        "value": ",",
                                                        "valueText": ",",
                                                        "hasTrailingTrivia": true,
                                                        "trailingTrivia": [
                                                            {
                                                                "kind": "WhitespaceTrivia",
                                                                "text": " "
                                                            }
                                                        ]
                                                    },
                                                    {
                                                        "kind": "SimplePropertyAssignment",
                                                        "fullStart": 736,
                                                        "fullEnd": 741,
                                                        "start": 736,
                                                        "end": 741,
                                                        "fullWidth": 5,
                                                        "width": 5,
                                                        "propertyName": {
                                                            "kind": "NumericLiteral",
                                                            "fullStart": 736,
                                                            "fullEnd": 737,
                                                            "start": 736,
                                                            "end": 737,
                                                            "fullWidth": 1,
                                                            "width": 1,
                                                            "text": "2",
                                                            "value": 2,
                                                            "valueText": "2"
                                                        },
                                                        "colonToken": {
                                                            "kind": "ColonToken",
                                                            "fullStart": 737,
                                                            "fullEnd": 739,
                                                            "start": 737,
                                                            "end": 738,
                                                            "fullWidth": 2,
                                                            "width": 1,
                                                            "text": ":",
                                                            "value": ":",
                                                            "valueText": ":",
                                                            "hasTrailingTrivia": true,
                                                            "trailingTrivia": [
                                                                {
                                                                    "kind": "WhitespaceTrivia",
                                                                    "text": " "
                                                                }
                                                            ]
                                                        },
                                                        "expression": {
                                                            "kind": "NumericLiteral",
                                                            "fullStart": 739,
                                                            "fullEnd": 741,
                                                            "start": 739,
                                                            "end": 741,
                                                            "fullWidth": 2,
                                                            "width": 2,
                                                            "text": "12",
                                                            "value": 12,
                                                            "valueText": "12"
                                                        }
                                                    },
                                                    {
                                                        "kind": "CommaToken",
                                                        "fullStart": 741,
                                                        "fullEnd": 743,
                                                        "start": 741,
                                                        "end": 742,
                                                        "fullWidth": 2,
                                                        "width": 1,
                                                        "text": ",",
                                                        "value": ",",
                                                        "valueText": ",",
                                                        "hasTrailingTrivia": true,
                                                        "trailingTrivia": [
                                                            {
                                                                "kind": "WhitespaceTrivia",
                                                                "text": " "
                                                            }
                                                        ]
                                                    },
                                                    {
                                                        "kind": "SimplePropertyAssignment",
                                                        "fullStart": 743,
                                                        "fullEnd": 753,
                                                        "start": 743,
                                                        "end": 752,
                                                        "fullWidth": 10,
                                                        "width": 9,
                                                        "propertyName": {
                                                            "kind": "IdentifierName",
                                                            "fullStart": 743,
                                                            "fullEnd": 749,
                                                            "start": 743,
                                                            "end": 749,
                                                            "fullWidth": 6,
                                                            "width": 6,
                                                            "text": "length",
                                                            "value": "length",
                                                            "valueText": "length"
                                                        },
                                                        "colonToken": {
                                                            "kind": "ColonToken",
                                                            "fullStart": 749,
                                                            "fullEnd": 751,
                                                            "start": 749,
                                                            "end": 750,
                                                            "fullWidth": 2,
                                                            "width": 1,
                                                            "text": ":",
                                                            "value": ":",
                                                            "valueText": ":",
                                                            "hasTrailingTrivia": true,
                                                            "trailingTrivia": [
                                                                {
                                                                    "kind": "WhitespaceTrivia",
                                                                    "text": " "
                                                                }
                                                            ]
                                                        },
                                                        "expression": {
                                                            "kind": "NumericLiteral",
                                                            "fullStart": 751,
                                                            "fullEnd": 753,
                                                            "start": 751,
                                                            "end": 752,
                                                            "fullWidth": 2,
                                                            "width": 1,
                                                            "text": "3",
                                                            "value": 3,
                                                            "valueText": "3",
                                                            "hasTrailingTrivia": true,
                                                            "trailingTrivia": [
                                                                {
                                                                    "kind": "WhitespaceTrivia",
                                                                    "text": " "
                                                                }
                                                            ]
                                                        }
                                                    }
                                                ],
                                                "closeBraceToken": {
                                                    "kind": "CloseBraceToken",
                                                    "fullStart": 753,
                                                    "fullEnd": 754,
                                                    "start": 753,
                                                    "end": 754,
                                                    "fullWidth": 1,
                                                    "width": 1,
                                                    "text": "}",
                                                    "value": "}",
                                                    "valueText": "}"
                                                }
                                            }
                                        }
                                    }
                                ]
                            },
                            "semicolonToken": {
                                "kind": "SemicolonToken",
                                "fullStart": 754,
                                "fullEnd": 757,
                                "start": 754,
                                "end": 755,
                                "fullWidth": 3,
                                "width": 1,
                                "text": ";",
                                "value": ";",
                                "valueText": ";",
                                "hasTrailingTrivia": true,
                                "hasTrailingNewLine": true,
                                "trailingTrivia": [
                                    {
                                        "kind": "NewLineTrivia",
                                        "text": "\r\n"
                                    }
                                ]
                            }
                        },
                        {
                            "kind": "ExpressionStatement",
                            "fullStart": 757,
                            "fullEnd": 955,
                            "start": 767,
                            "end": 953,
                            "fullWidth": 198,
                            "width": 186,
                            "isIncrementallyUnusable": true,
                            "expression": {
                                "kind": "InvocationExpression",
                                "fullStart": 757,
                                "fullEnd": 952,
                                "start": 767,
                                "end": 952,
                                "fullWidth": 195,
                                "width": 185,
                                "isIncrementallyUnusable": true,
                                "expression": {
                                    "kind": "MemberAccessExpression",
                                    "fullStart": 757,
                                    "fullEnd": 788,
                                    "start": 767,
                                    "end": 788,
                                    "fullWidth": 31,
                                    "width": 21,
                                    "expression": {
                                        "kind": "IdentifierName",
                                        "fullStart": 757,
                                        "fullEnd": 773,
                                        "start": 767,
                                        "end": 773,
                                        "fullWidth": 16,
                                        "width": 6,
                                        "text": "Object",
                                        "value": "Object",
                                        "valueText": "Object",
                                        "hasLeadingTrivia": true,
                                        "hasLeadingNewLine": true,
                                        "leadingTrivia": [
                                            {
                                                "kind": "NewLineTrivia",
                                                "text": "\r\n"
                                            },
                                            {
                                                "kind": "WhitespaceTrivia",
                                                "text": "        "
                                            }
                                        ]
                                    },
                                    "dotToken": {
                                        "kind": "DotToken",
                                        "fullStart": 773,
                                        "fullEnd": 774,
                                        "start": 773,
                                        "end": 774,
                                        "fullWidth": 1,
                                        "width": 1,
                                        "text": ".",
                                        "value": ".",
                                        "valueText": "."
                                    },
                                    "name": {
                                        "kind": "IdentifierName",
                                        "fullStart": 774,
                                        "fullEnd": 788,
                                        "start": 774,
                                        "end": 788,
                                        "fullWidth": 14,
                                        "width": 14,
                                        "text": "defineProperty",
                                        "value": "defineProperty",
                                        "valueText": "defineProperty"
                                    }
                                },
                                "argumentList": {
                                    "kind": "ArgumentList",
                                    "fullStart": 788,
                                    "fullEnd": 952,
                                    "start": 788,
                                    "end": 952,
                                    "fullWidth": 164,
                                    "width": 164,
                                    "isIncrementallyUnusable": true,
                                    "openParenToken": {
                                        "kind": "OpenParenToken",
                                        "fullStart": 788,
                                        "fullEnd": 789,
                                        "start": 788,
                                        "end": 789,
                                        "fullWidth": 1,
                                        "width": 1,
                                        "text": "(",
                                        "value": "(",
                                        "valueText": "("
                                    },
                                    "arguments": [
                                        {
                                            "kind": "IdentifierName",
                                            "fullStart": 789,
                                            "fullEnd": 792,
                                            "start": 789,
                                            "end": 792,
                                            "fullWidth": 3,
                                            "width": 3,
                                            "text": "obj",
                                            "value": "obj",
                                            "valueText": "obj"
                                        },
                                        {
                                            "kind": "CommaToken",
                                            "fullStart": 792,
                                            "fullEnd": 794,
                                            "start": 792,
                                            "end": 793,
                                            "fullWidth": 2,
                                            "width": 1,
                                            "text": ",",
                                            "value": ",",
                                            "valueText": ",",
                                            "hasTrailingTrivia": true,
                                            "trailingTrivia": [
                                                {
                                                    "kind": "WhitespaceTrivia",
                                                    "text": " "
                                                }
                                            ]
                                        },
                                        {
                                            "kind": "StringLiteral",
                                            "fullStart": 794,
                                            "fullEnd": 797,
                                            "start": 794,
                                            "end": 797,
                                            "fullWidth": 3,
                                            "width": 3,
                                            "text": "\"1\"",
                                            "value": "1",
                                            "valueText": "1"
                                        },
                                        {
                                            "kind": "CommaToken",
                                            "fullStart": 797,
                                            "fullEnd": 799,
                                            "start": 797,
                                            "end": 798,
                                            "fullWidth": 2,
                                            "width": 1,
                                            "text": ",",
                                            "value": ",",
                                            "valueText": ",",
                                            "hasTrailingTrivia": true,
                                            "trailingTrivia": [
                                                {
                                                    "kind": "WhitespaceTrivia",
                                                    "text": " "
                                                }
                                            ]
                                        },
                                        {
                                            "kind": "ObjectLiteralExpression",
                                            "fullStart": 799,
                                            "fullEnd": 951,
                                            "start": 799,
                                            "end": 951,
                                            "fullWidth": 152,
                                            "width": 152,
                                            "isIncrementallyUnusable": true,
                                            "openBraceToken": {
                                                "kind": "OpenBraceToken",
                                                "fullStart": 799,
                                                "fullEnd": 802,
                                                "start": 799,
                                                "end": 800,
                                                "fullWidth": 3,
                                                "width": 1,
                                                "text": "{",
                                                "value": "{",
                                                "valueText": "{",
                                                "hasTrailingTrivia": true,
                                                "hasTrailingNewLine": true,
                                                "trailingTrivia": [
                                                    {
                                                        "kind": "NewLineTrivia",
                                                        "text": "\r\n"
                                                    }
                                                ]
                                            },
                                            "propertyAssignments": [
                                                {
                                                    "kind": "SimplePropertyAssignment",
                                                    "fullStart": 802,
                                                    "fullEnd": 907,
                                                    "start": 814,
                                                    "end": 907,
                                                    "fullWidth": 105,
                                                    "width": 93,
                                                    "isIncrementallyUnusable": true,
                                                    "propertyName": {
                                                        "kind": "IdentifierName",
                                                        "fullStart": 802,
                                                        "fullEnd": 817,
                                                        "start": 814,
                                                        "end": 817,
                                                        "fullWidth": 15,
                                                        "width": 3,
                                                        "text": "get",
                                                        "value": "get",
                                                        "valueText": "get",
                                                        "hasLeadingTrivia": true,
                                                        "leadingTrivia": [
                                                            {
                                                                "kind": "WhitespaceTrivia",
                                                                "text": "            "
                                                            }
                                                        ]
                                                    },
                                                    "colonToken": {
                                                        "kind": "ColonToken",
                                                        "fullStart": 817,
                                                        "fullEnd": 819,
                                                        "start": 817,
                                                        "end": 818,
                                                        "fullWidth": 2,
                                                        "width": 1,
                                                        "text": ":",
                                                        "value": ":",
                                                        "valueText": ":",
                                                        "hasTrailingTrivia": true,
                                                        "trailingTrivia": [
                                                            {
                                                                "kind": "WhitespaceTrivia",
                                                                "text": " "
                                                            }
                                                        ]
                                                    },
                                                    "expression": {
                                                        "kind": "FunctionExpression",
                                                        "fullStart": 819,
                                                        "fullEnd": 907,
                                                        "start": 819,
                                                        "end": 907,
                                                        "fullWidth": 88,
                                                        "width": 88,
                                                        "functionKeyword": {
                                                            "kind": "FunctionKeyword",
                                                            "fullStart": 819,
                                                            "fullEnd": 828,
                                                            "start": 819,
                                                            "end": 827,
                                                            "fullWidth": 9,
                                                            "width": 8,
                                                            "text": "function",
                                                            "value": "function",
                                                            "valueText": "function",
                                                            "hasTrailingTrivia": true,
                                                            "trailingTrivia": [
                                                                {
                                                                    "kind": "WhitespaceTrivia",
                                                                    "text": " "
                                                                }
                                                            ]
                                                        },
                                                        "callSignature": {
                                                            "kind": "CallSignature",
                                                            "fullStart": 828,
                                                            "fullEnd": 831,
                                                            "start": 828,
                                                            "end": 830,
                                                            "fullWidth": 3,
                                                            "width": 2,
                                                            "parameterList": {
                                                                "kind": "ParameterList",
                                                                "fullStart": 828,
                                                                "fullEnd": 831,
                                                                "start": 828,
                                                                "end": 830,
                                                                "fullWidth": 3,
                                                                "width": 2,
                                                                "openParenToken": {
                                                                    "kind": "OpenParenToken",
                                                                    "fullStart": 828,
                                                                    "fullEnd": 829,
                                                                    "start": 828,
                                                                    "end": 829,
                                                                    "fullWidth": 1,
                                                                    "width": 1,
                                                                    "text": "(",
                                                                    "value": "(",
                                                                    "valueText": "("
                                                                },
                                                                "parameters": [],
                                                                "closeParenToken": {
                                                                    "kind": "CloseParenToken",
                                                                    "fullStart": 829,
                                                                    "fullEnd": 831,
                                                                    "start": 829,
                                                                    "end": 830,
                                                                    "fullWidth": 2,
                                                                    "width": 1,
                                                                    "text": ")",
                                                                    "value": ")",
                                                                    "valueText": ")",
                                                                    "hasTrailingTrivia": true,
                                                                    "trailingTrivia": [
                                                                        {
                                                                            "kind": "WhitespaceTrivia",
                                                                            "text": " "
                                                                        }
                                                                    ]
                                                                }
                                                            }
                                                        },
                                                        "block": {
                                                            "kind": "Block",
                                                            "fullStart": 831,
                                                            "fullEnd": 907,
                                                            "start": 831,
                                                            "end": 907,
                                                            "fullWidth": 76,
                                                            "width": 76,
                                                            "openBraceToken": {
                                                                "kind": "OpenBraceToken",
                                                                "fullStart": 831,
                                                                "fullEnd": 834,
                                                                "start": 831,
                                                                "end": 832,
                                                                "fullWidth": 3,
                                                                "width": 1,
                                                                "text": "{",
                                                                "value": "{",
                                                                "valueText": "{",
                                                                "hasTrailingTrivia": true,
                                                                "hasTrailingNewLine": true,
                                                                "trailingTrivia": [
                                                                    {
                                                                        "kind": "NewLineTrivia",
                                                                        "text": "\r\n"
                                                                    }
                                                                ]
                                                            },
                                                            "statements": [
                                                                {
                                                                    "kind": "ExpressionStatement",
                                                                    "fullStart": 834,
                                                                    "fullEnd": 867,
                                                                    "start": 850,
                                                                    "end": 865,
                                                                    "fullWidth": 33,
                                                                    "width": 15,
                                                                    "expression": {
                                                                        "kind": "AssignmentExpression",
                                                                        "fullStart": 834,
                                                                        "fullEnd": 864,
                                                                        "start": 850,
                                                                        "end": 864,
                                                                        "fullWidth": 30,
                                                                        "width": 14,
                                                                        "left": {
                                                                            "kind": "MemberAccessExpression",
                                                                            "fullStart": 834,
                                                                            "fullEnd": 861,
                                                                            "start": 850,
                                                                            "end": 860,
                                                                            "fullWidth": 27,
                                                                            "width": 10,
                                                                            "expression": {
                                                                                "kind": "IdentifierName",
                                                                                "fullStart": 834,
                                                                                "fullEnd": 853,
                                                                                "start": 850,
                                                                                "end": 853,
                                                                                "fullWidth": 19,
                                                                                "width": 3,
                                                                                "text": "obj",
                                                                                "value": "obj",
                                                                                "valueText": "obj",
                                                                                "hasLeadingTrivia": true,
                                                                                "leadingTrivia": [
                                                                                    {
                                                                                        "kind": "WhitespaceTrivia",
                                                                                        "text": "                "
                                                                                    }
                                                                                ]
                                                                            },
                                                                            "dotToken": {
                                                                                "kind": "DotToken",
                                                                                "fullStart": 853,
                                                                                "fullEnd": 854,
                                                                                "start": 853,
                                                                                "end": 854,
                                                                                "fullWidth": 1,
                                                                                "width": 1,
                                                                                "text": ".",
                                                                                "value": ".",
                                                                                "valueText": "."
                                                                            },
                                                                            "name": {
                                                                                "kind": "IdentifierName",
                                                                                "fullStart": 854,
                                                                                "fullEnd": 861,
                                                                                "start": 854,
                                                                                "end": 860,
                                                                                "fullWidth": 7,
                                                                                "width": 6,
                                                                                "text": "length",
                                                                                "value": "length",
                                                                                "valueText": "length",
                                                                                "hasTrailingTrivia": true,
                                                                                "trailingTrivia": [
                                                                                    {
                                                                                        "kind": "WhitespaceTrivia",
                                                                                        "text": " "
                                                                                    }
                                                                                ]
                                                                            }
                                                                        },
                                                                        "operatorToken": {
                                                                            "kind": "EqualsToken",
                                                                            "fullStart": 861,
                                                                            "fullEnd": 863,
                                                                            "start": 861,
                                                                            "end": 862,
                                                                            "fullWidth": 2,
                                                                            "width": 1,
                                                                            "text": "=",
                                                                            "value": "=",
                                                                            "valueText": "=",
                                                                            "hasTrailingTrivia": true,
                                                                            "trailingTrivia": [
                                                                                {
                                                                                    "kind": "WhitespaceTrivia",
                                                                                    "text": " "
                                                                                }
                                                                            ]
                                                                        },
                                                                        "right": {
                                                                            "kind": "NumericLiteral",
                                                                            "fullStart": 863,
                                                                            "fullEnd": 864,
                                                                            "start": 863,
                                                                            "end": 864,
                                                                            "fullWidth": 1,
                                                                            "width": 1,
                                                                            "text": "2",
                                                                            "value": 2,
                                                                            "valueText": "2"
                                                                        }
                                                                    },
                                                                    "semicolonToken": {
                                                                        "kind": "SemicolonToken",
                                                                        "fullStart": 864,
                                                                        "fullEnd": 867,
                                                                        "start": 864,
                                                                        "end": 865,
                                                                        "fullWidth": 3,
                                                                        "width": 1,
                                                                        "text": ";",
                                                                        "value": ";",
                                                                        "valueText": ";",
                                                                        "hasTrailingTrivia": true,
                                                                        "hasTrailingNewLine": true,
                                                                        "trailingTrivia": [
                                                                            {
                                                                                "kind": "NewLineTrivia",
                                                                                "text": "\r\n"
                                                                            }
                                                                        ]
                                                                    }
                                                                },
                                                                {
                                                                    "kind": "ReturnStatement",
                                                                    "fullStart": 867,
                                                                    "fullEnd": 894,
                                                                    "start": 883,
                                                                    "end": 892,
                                                                    "fullWidth": 27,
                                                                    "width": 9,
                                                                    "returnKeyword": {
                                                                        "kind": "ReturnKeyword",
                                                                        "fullStart": 867,
                                                                        "fullEnd": 890,
                                                                        "start": 883,
                                                                        "end": 889,
                                                                        "fullWidth": 23,
                                                                        "width": 6,
                                                                        "text": "return",
                                                                        "value": "return",
                                                                        "valueText": "return",
                                                                        "hasLeadingTrivia": true,
                                                                        "hasTrailingTrivia": true,
                                                                        "leadingTrivia": [
                                                                            {
                                                                                "kind": "WhitespaceTrivia",
                                                                                "text": "                "
                                                                            }
                                                                        ],
                                                                        "trailingTrivia": [
                                                                            {
                                                                                "kind": "WhitespaceTrivia",
                                                                                "text": " "
                                                                            }
                                                                        ]
                                                                    },
                                                                    "expression": {
                                                                        "kind": "NumericLiteral",
                                                                        "fullStart": 890,
                                                                        "fullEnd": 891,
                                                                        "start": 890,
                                                                        "end": 891,
                                                                        "fullWidth": 1,
                                                                        "width": 1,
                                                                        "text": "8",
                                                                        "value": 8,
                                                                        "valueText": "8"
                                                                    },
                                                                    "semicolonToken": {
                                                                        "kind": "SemicolonToken",
                                                                        "fullStart": 891,
                                                                        "fullEnd": 894,
                                                                        "start": 891,
                                                                        "end": 892,
                                                                        "fullWidth": 3,
                                                                        "width": 1,
                                                                        "text": ";",
                                                                        "value": ";",
                                                                        "valueText": ";",
                                                                        "hasTrailingTrivia": true,
                                                                        "hasTrailingNewLine": true,
                                                                        "trailingTrivia": [
                                                                            {
                                                                                "kind": "NewLineTrivia",
                                                                                "text": "\r\n"
                                                                            }
                                                                        ]
                                                                    }
                                                                }
                                                            ],
                                                            "closeBraceToken": {
                                                                "kind": "CloseBraceToken",
                                                                "fullStart": 894,
                                                                "fullEnd": 907,
                                                                "start": 906,
                                                                "end": 907,
                                                                "fullWidth": 13,
                                                                "width": 1,
                                                                "text": "}",
                                                                "value": "}",
                                                                "valueText": "}",
                                                                "hasLeadingTrivia": true,
                                                                "leadingTrivia": [
                                                                    {
                                                                        "kind": "WhitespaceTrivia",
                                                                        "text": "            "
                                                                    }
                                                                ]
                                                            }
                                                        }
                                                    }
                                                },
                                                {
                                                    "kind": "CommaToken",
                                                    "fullStart": 907,
                                                    "fullEnd": 910,
                                                    "start": 907,
                                                    "end": 908,
                                                    "fullWidth": 3,
                                                    "width": 1,
                                                    "text": ",",
                                                    "value": ",",
                                                    "valueText": ",",
                                                    "hasTrailingTrivia": true,
                                                    "hasTrailingNewLine": true,
                                                    "trailingTrivia": [
                                                        {
                                                            "kind": "NewLineTrivia",
                                                            "text": "\r\n"
                                                        }
                                                    ]
                                                },
                                                {
                                                    "kind": "SimplePropertyAssignment",
                                                    "fullStart": 910,
                                                    "fullEnd": 942,
                                                    "start": 922,
                                                    "end": 940,
                                                    "fullWidth": 32,
                                                    "width": 18,
                                                    "propertyName": {
                                                        "kind": "IdentifierName",
                                                        "fullStart": 910,
                                                        "fullEnd": 934,
                                                        "start": 922,
                                                        "end": 934,
                                                        "fullWidth": 24,
                                                        "width": 12,
                                                        "text": "configurable",
                                                        "value": "configurable",
                                                        "valueText": "configurable",
                                                        "hasLeadingTrivia": true,
                                                        "leadingTrivia": [
                                                            {
                                                                "kind": "WhitespaceTrivia",
                                                                "text": "            "
                                                            }
                                                        ]
                                                    },
                                                    "colonToken": {
                                                        "kind": "ColonToken",
                                                        "fullStart": 934,
                                                        "fullEnd": 936,
                                                        "start": 934,
                                                        "end": 935,
                                                        "fullWidth": 2,
                                                        "width": 1,
                                                        "text": ":",
                                                        "value": ":",
                                                        "valueText": ":",
                                                        "hasTrailingTrivia": true,
                                                        "trailingTrivia": [
                                                            {
                                                                "kind": "WhitespaceTrivia",
                                                                "text": " "
                                                            }
                                                        ]
                                                    },
                                                    "expression": {
                                                        "kind": "TrueKeyword",
                                                        "fullStart": 936,
                                                        "fullEnd": 942,
                                                        "start": 936,
                                                        "end": 940,
                                                        "fullWidth": 6,
                                                        "width": 4,
                                                        "text": "true",
                                                        "value": true,
                                                        "valueText": "true",
                                                        "hasTrailingTrivia": true,
                                                        "hasTrailingNewLine": true,
                                                        "trailingTrivia": [
                                                            {
                                                                "kind": "NewLineTrivia",
                                                                "text": "\r\n"
                                                            }
                                                        ]
                                                    }
                                                }
                                            ],
                                            "closeBraceToken": {
                                                "kind": "CloseBraceToken",
                                                "fullStart": 942,
                                                "fullEnd": 951,
                                                "start": 950,
                                                "end": 951,
                                                "fullWidth": 9,
                                                "width": 1,
                                                "text": "}",
                                                "value": "}",
                                                "valueText": "}",
                                                "hasLeadingTrivia": true,
                                                "leadingTrivia": [
                                                    {
                                                        "kind": "WhitespaceTrivia",
                                                        "text": "        "
                                                    }
                                                ]
                                            }
                                        }
                                    ],
                                    "closeParenToken": {
                                        "kind": "CloseParenToken",
                                        "fullStart": 951,
                                        "fullEnd": 952,
                                        "start": 951,
                                        "end": 952,
                                        "fullWidth": 1,
                                        "width": 1,
                                        "text": ")",
                                        "value": ")",
                                        "valueText": ")"
                                    }
                                }
                            },
                            "semicolonToken": {
                                "kind": "SemicolonToken",
                                "fullStart": 952,
                                "fullEnd": 955,
                                "start": 952,
                                "end": 953,
                                "fullWidth": 3,
                                "width": 1,
                                "text": ";",
                                "value": ";",
                                "valueText": ";",
                                "hasTrailingTrivia": true,
                                "hasTrailingNewLine": true,
                                "trailingTrivia": [
                                    {
                                        "kind": "NewLineTrivia",
                                        "text": "\r\n"
                                    }
                                ]
                            }
                        },
                        {
                            "kind": "ReturnStatement",
                            "fullStart": 955,
                            "fullEnd": 1033,
                            "start": 965,
                            "end": 1031,
                            "fullWidth": 78,
                            "width": 66,
                            "returnKeyword": {
                                "kind": "ReturnKeyword",
                                "fullStart": 955,
                                "fullEnd": 972,
                                "start": 965,
                                "end": 971,
                                "fullWidth": 17,
                                "width": 6,
                                "text": "return",
                                "value": "return",
                                "valueText": "return",
                                "hasLeadingTrivia": true,
                                "hasLeadingNewLine": true,
                                "hasTrailingTrivia": true,
                                "leadingTrivia": [
                                    {
                                        "kind": "NewLineTrivia",
                                        "text": "\r\n"
                                    },
                                    {
                                        "kind": "WhitespaceTrivia",
                                        "text": "        "
                                    }
                                ],
                                "trailingTrivia": [
                                    {
                                        "kind": "WhitespaceTrivia",
                                        "text": " "
                                    }
                                ]
                            },
                            "expression": {
                                "kind": "LogicalAndExpression",
                                "fullStart": 972,
                                "fullEnd": 1030,
                                "start": 972,
                                "end": 1030,
                                "fullWidth": 58,
                                "width": 58,
                                "left": {
                                    "kind": "InvocationExpression",
                                    "fullStart": 972,
                                    "fullEnd": 1015,
                                    "start": 972,
                                    "end": 1014,
                                    "fullWidth": 43,
                                    "width": 42,
                                    "expression": {
                                        "kind": "MemberAccessExpression",
                                        "fullStart": 972,
                                        "fullEnd": 997,
                                        "start": 972,
                                        "end": 997,
                                        "fullWidth": 25,
                                        "width": 25,
                                        "expression": {
                                            "kind": "MemberAccessExpression",
                                            "fullStart": 972,
                                            "fullEnd": 992,
                                            "start": 972,
                                            "end": 992,
                                            "fullWidth": 20,
                                            "width": 20,
                                            "expression": {
                                                "kind": "MemberAccessExpression",
                                                "fullStart": 972,
                                                "fullEnd": 987,
                                                "start": 972,
                                                "end": 987,
                                                "fullWidth": 15,
                                                "width": 15,
                                                "expression": {
                                                    "kind": "IdentifierName",
                                                    "fullStart": 972,
                                                    "fullEnd": 977,
                                                    "start": 972,
                                                    "end": 977,
                                                    "fullWidth": 5,
                                                    "width": 5,
                                                    "text": "Array",
                                                    "value": "Array",
                                                    "valueText": "Array"
                                                },
                                                "dotToken": {
                                                    "kind": "DotToken",
                                                    "fullStart": 977,
                                                    "fullEnd": 978,
                                                    "start": 977,
                                                    "end": 978,
                                                    "fullWidth": 1,
                                                    "width": 1,
                                                    "text": ".",
                                                    "value": ".",
                                                    "valueText": "."
                                                },
                                                "name": {
                                                    "kind": "IdentifierName",
                                                    "fullStart": 978,
                                                    "fullEnd": 987,
                                                    "start": 978,
                                                    "end": 987,
                                                    "fullWidth": 9,
                                                    "width": 9,
                                                    "text": "prototype",
                                                    "value": "prototype",
                                                    "valueText": "prototype"
                                                }
                                            },
                                            "dotToken": {
                                                "kind": "DotToken",
                                                "fullStart": 987,
                                                "fullEnd": 988,
                                                "start": 987,
                                                "end": 988,
                                                "fullWidth": 1,
                                                "width": 1,
                                                "text": ".",
                                                "value": ".",
                                                "valueText": "."
                                            },
                                            "name": {
                                                "kind": "IdentifierName",
                                                "fullStart": 988,
                                                "fullEnd": 992,
                                                "start": 988,
                                                "end": 992,
                                                "fullWidth": 4,
                                                "width": 4,
                                                "text": "some",
                                                "value": "some",
                                                "valueText": "some"
                                            }
                                        },
                                        "dotToken": {
                                            "kind": "DotToken",
                                            "fullStart": 992,
                                            "fullEnd": 993,
                                            "start": 992,
                                            "end": 993,
                                            "fullWidth": 1,
                                            "width": 1,
                                            "text": ".",
                                            "value": ".",
                                            "valueText": "."
                                        },
                                        "name": {
                                            "kind": "IdentifierName",
                                            "fullStart": 993,
                                            "fullEnd": 997,
                                            "start": 993,
                                            "end": 997,
                                            "fullWidth": 4,
                                            "width": 4,
                                            "text": "call",
                                            "value": "call",
                                            "valueText": "call"
                                        }
                                    },
                                    "argumentList": {
                                        "kind": "ArgumentList",
                                        "fullStart": 997,
                                        "fullEnd": 1015,
                                        "start": 997,
                                        "end": 1014,
                                        "fullWidth": 18,
                                        "width": 17,
                                        "openParenToken": {
                                            "kind": "OpenParenToken",
                                            "fullStart": 997,
                                            "fullEnd": 998,
                                            "start": 997,
                                            "end": 998,
                                            "fullWidth": 1,
                                            "width": 1,
                                            "text": "(",
                                            "value": "(",
                                            "valueText": "("
                                        },
                                        "arguments": [
                                            {
                                                "kind": "IdentifierName",
                                                "fullStart": 998,
                                                "fullEnd": 1001,
                                                "start": 998,
                                                "end": 1001,
                                                "fullWidth": 3,
                                                "width": 3,
                                                "text": "obj",
                                                "value": "obj",
                                                "valueText": "obj"
                                            },
                                            {
                                                "kind": "CommaToken",
                                                "fullStart": 1001,
                                                "fullEnd": 1003,
                                                "start": 1001,
                                                "end": 1002,
                                                "fullWidth": 2,
                                                "width": 1,
                                                "text": ",",
                                                "value": ",",
                                                "valueText": ",",
                                                "hasTrailingTrivia": true,
                                                "trailingTrivia": [
                                                    {
                                                        "kind": "WhitespaceTrivia",
                                                        "text": " "
                                                    }
                                                ]
                                            },
                                            {
                                                "kind": "IdentifierName",
                                                "fullStart": 1003,
                                                "fullEnd": 1013,
                                                "start": 1003,
                                                "end": 1013,
                                                "fullWidth": 10,
                                                "width": 10,
                                                "text": "callbackfn",
                                                "value": "callbackfn",
                                                "valueText": "callbackfn"
                                            }
                                        ],
                                        "closeParenToken": {
                                            "kind": "CloseParenToken",
                                            "fullStart": 1013,
                                            "fullEnd": 1015,
                                            "start": 1013,
                                            "end": 1014,
                                            "fullWidth": 2,
                                            "width": 1,
                                            "text": ")",
                                            "value": ")",
                                            "valueText": ")",
                                            "hasTrailingTrivia": true,
                                            "trailingTrivia": [
                                                {
                                                    "kind": "WhitespaceTrivia",
                                                    "text": " "
                                                }
                                            ]
                                        }
                                    }
                                },
                                "operatorToken": {
                                    "kind": "AmpersandAmpersandToken",
                                    "fullStart": 1015,
                                    "fullEnd": 1018,
                                    "start": 1015,
                                    "end": 1017,
                                    "fullWidth": 3,
                                    "width": 2,
                                    "text": "&&",
                                    "value": "&&",
                                    "valueText": "&&",
                                    "hasTrailingTrivia": true,
                                    "trailingTrivia": [
                                        {
                                            "kind": "WhitespaceTrivia",
                                            "text": " "
                                        }
                                    ]
                                },
                                "right": {
                                    "kind": "EqualsExpression",
                                    "fullStart": 1018,
                                    "fullEnd": 1030,
                                    "start": 1018,
                                    "end": 1030,
                                    "fullWidth": 12,
                                    "width": 12,
                                    "left": {
                                        "kind": "IdentifierName",
                                        "fullStart": 1018,
                                        "fullEnd": 1025,
                                        "start": 1018,
                                        "end": 1024,
                                        "fullWidth": 7,
                                        "width": 6,
                                        "text": "called",
                                        "value": "called",
                                        "valueText": "called",
                                        "hasTrailingTrivia": true,
                                        "trailingTrivia": [
                                            {
                                                "kind": "WhitespaceTrivia",
                                                "text": " "
                                            }
                                        ]
                                    },
                                    "operatorToken": {
                                        "kind": "EqualsEqualsEqualsToken",
                                        "fullStart": 1025,
                                        "fullEnd": 1029,
                                        "start": 1025,
                                        "end": 1028,
                                        "fullWidth": 4,
                                        "width": 3,
                                        "text": "===",
                                        "value": "===",
                                        "valueText": "===",
                                        "hasTrailingTrivia": true,
                                        "trailingTrivia": [
                                            {
                                                "kind": "WhitespaceTrivia",
                                                "text": " "
                                            }
                                        ]
                                    },
                                    "right": {
                                        "kind": "NumericLiteral",
                                        "fullStart": 1029,
                                        "fullEnd": 1030,
                                        "start": 1029,
                                        "end": 1030,
                                        "fullWidth": 1,
                                        "width": 1,
                                        "text": "3",
                                        "value": 3,
                                        "valueText": "3"
                                    }
                                }
                            },
                            "semicolonToken": {
                                "kind": "SemicolonToken",
                                "fullStart": 1030,
                                "fullEnd": 1033,
                                "start": 1030,
                                "end": 1031,
                                "fullWidth": 3,
                                "width": 1,
                                "text": ";",
                                "value": ";",
                                "valueText": ";",
                                "hasTrailingTrivia": true,
                                "hasTrailingNewLine": true,
                                "trailingTrivia": [
                                    {
                                        "kind": "NewLineTrivia",
                                        "text": "\r\n"
                                    }
                                ]
                            }
                        }
                    ],
                    "closeBraceToken": {
                        "kind": "CloseBraceToken",
                        "fullStart": 1033,
                        "fullEnd": 1040,
                        "start": 1037,
                        "end": 1038,
                        "fullWidth": 7,
                        "width": 1,
                        "text": "}",
                        "value": "}",
                        "valueText": "}",
                        "hasLeadingTrivia": true,
                        "hasTrailingTrivia": true,
                        "hasTrailingNewLine": true,
                        "leadingTrivia": [
                            {
                                "kind": "WhitespaceTrivia",
                                "text": "    "
                            }
                        ],
                        "trailingTrivia": [
                            {
                                "kind": "NewLineTrivia",
                                "text": "\r\n"
                            }
                        ]
                    }
                }
            },
            {
                "kind": "ExpressionStatement",
                "fullStart": 1040,
                "fullEnd": 1064,
                "start": 1040,
                "end": 1062,
                "fullWidth": 24,
                "width": 22,
                "expression": {
                    "kind": "InvocationExpression",
                    "fullStart": 1040,
                    "fullEnd": 1061,
                    "start": 1040,
                    "end": 1061,
                    "fullWidth": 21,
                    "width": 21,
                    "expression": {
                        "kind": "IdentifierName",
                        "fullStart": 1040,
                        "fullEnd": 1051,
                        "start": 1040,
                        "end": 1051,
                        "fullWidth": 11,
                        "width": 11,
                        "text": "runTestCase",
                        "value": "runTestCase",
                        "valueText": "runTestCase"
                    },
                    "argumentList": {
                        "kind": "ArgumentList",
                        "fullStart": 1051,
                        "fullEnd": 1061,
                        "start": 1051,
                        "end": 1061,
                        "fullWidth": 10,
                        "width": 10,
                        "openParenToken": {
                            "kind": "OpenParenToken",
                            "fullStart": 1051,
                            "fullEnd": 1052,
                            "start": 1051,
                            "end": 1052,
                            "fullWidth": 1,
                            "width": 1,
                            "text": "(",
                            "value": "(",
                            "valueText": "("
                        },
                        "arguments": [
                            {
                                "kind": "IdentifierName",
                                "fullStart": 1052,
                                "fullEnd": 1060,
                                "start": 1052,
                                "end": 1060,
                                "fullWidth": 8,
                                "width": 8,
                                "text": "testcase",
                                "value": "testcase",
                                "valueText": "testcase"
                            }
                        ],
                        "closeParenToken": {
                            "kind": "CloseParenToken",
                            "fullStart": 1060,
                            "fullEnd": 1061,
                            "start": 1060,
                            "end": 1061,
                            "fullWidth": 1,
                            "width": 1,
                            "text": ")",
                            "value": ")",
                            "valueText": ")"
                        }
                    }
                },
                "semicolonToken": {
                    "kind": "SemicolonToken",
                    "fullStart": 1061,
                    "fullEnd": 1064,
                    "start": 1061,
                    "end": 1062,
                    "fullWidth": 3,
                    "width": 1,
                    "text": ";",
                    "value": ";",
                    "valueText": ";",
                    "hasTrailingTrivia": true,
                    "hasTrailingNewLine": true,
                    "trailingTrivia": [
                        {
                            "kind": "NewLineTrivia",
                            "text": "\r\n"
                        }
                    ]
                }
            }
        ],
        "endOfFileToken": {
            "kind": "EndOfFileToken",
            "fullStart": 1064,
            "fullEnd": 1064,
            "start": 1064,
            "end": 1064,
            "fullWidth": 0,
            "width": 0,
            "text": ""
        }
    },
    "lineMap": {
        "lineStarts": [
            0,
            67,
            152,
            232,
            308,
            380,
            385,
            439,
            537,
            542,
            544,
            546,
            569,
            571,
            596,
            598,
            644,
            667,
            697,
            708,
            710,
            757,
            759,
            802,
            834,
            867,
            894,
            910,
            942,
            955,
            957,
            1033,
            1040,
            1064
        ],
        "length": 1064
    }
}<|MERGE_RESOLUTION|>--- conflicted
+++ resolved
@@ -424,11 +424,8 @@
                                             "start": 626,
                                             "end": 629,
                                             "fullWidth": 3,
-<<<<<<< HEAD
                                             "width": 3,
-=======
                                             "modifiers": [],
->>>>>>> e3c38734
                                             "identifier": {
                                                 "kind": "IdentifierName",
                                                 "fullStart": 626,
@@ -468,11 +465,8 @@
                                             "start": 631,
                                             "end": 634,
                                             "fullWidth": 3,
-<<<<<<< HEAD
                                             "width": 3,
-=======
                                             "modifiers": [],
->>>>>>> e3c38734
                                             "identifier": {
                                                 "kind": "IdentifierName",
                                                 "fullStart": 631,
@@ -512,11 +506,8 @@
                                             "start": 636,
                                             "end": 639,
                                             "fullWidth": 3,
-<<<<<<< HEAD
                                             "width": 3,
-=======
                                             "modifiers": [],
->>>>>>> e3c38734
                                             "identifier": {
                                                 "kind": "IdentifierName",
                                                 "fullStart": 636,
