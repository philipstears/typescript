--- conflicted
+++ resolved
@@ -625,12 +625,8 @@
                                         "start": 648,
                                         "end": 684,
                                         "fullWidth": 36,
-<<<<<<< HEAD
                                         "width": 36,
-                                        "identifier": {
-=======
                                         "propertyName": {
->>>>>>> 85e84683
                                             "kind": "IdentifierName",
                                             "fullStart": 648,
                                             "fullEnd": 652,
