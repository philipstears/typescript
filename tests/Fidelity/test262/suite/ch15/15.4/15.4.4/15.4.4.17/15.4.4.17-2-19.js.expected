--- conflicted
+++ resolved
@@ -277,11 +277,8 @@
                                             "start": 611,
                                             "end": 614,
                                             "fullWidth": 3,
-<<<<<<< HEAD
                                             "width": 3,
-=======
                                             "modifiers": [],
->>>>>>> e3c38734
                                             "identifier": {
                                                 "kind": "IdentifierName",
                                                 "fullStart": 611,
@@ -321,11 +318,8 @@
                                             "start": 616,
                                             "end": 619,
                                             "fullWidth": 3,
-<<<<<<< HEAD
                                             "width": 3,
-=======
                                             "modifiers": [],
->>>>>>> e3c38734
                                             "identifier": {
                                                 "kind": "IdentifierName",
                                                 "fullStart": 616,
@@ -365,11 +359,8 @@
                                             "start": 621,
                                             "end": 624,
                                             "fullWidth": 3,
-<<<<<<< HEAD
                                             "width": 3,
-=======
                                             "modifiers": [],
->>>>>>> e3c38734
                                             "identifier": {
                                                 "kind": "IdentifierName",
                                                 "fullStart": 621,
@@ -666,11 +657,8 @@
                                             "start": 701,
                                             "end": 704,
                                             "fullWidth": 3,
-<<<<<<< HEAD
                                             "width": 3,
-=======
                                             "modifiers": [],
->>>>>>> e3c38734
                                             "identifier": {
                                                 "kind": "IdentifierName",
                                                 "fullStart": 701,
@@ -710,11 +698,8 @@
                                             "start": 706,
                                             "end": 709,
                                             "fullWidth": 3,
-<<<<<<< HEAD
                                             "width": 3,
-=======
                                             "modifiers": [],
->>>>>>> e3c38734
                                             "identifier": {
                                                 "kind": "IdentifierName",
                                                 "fullStart": 706,
@@ -754,11 +739,8 @@
                                             "start": 711,
                                             "end": 714,
                                             "fullWidth": 3,
-<<<<<<< HEAD
                                             "width": 3,
-=======
                                             "modifiers": [],
->>>>>>> e3c38734
                                             "identifier": {
                                                 "kind": "IdentifierName",
                                                 "fullStart": 711,
@@ -1133,11 +1115,8 @@
                                                                 "start": 790,
                                                                 "end": 791,
                                                                 "fullWidth": 1,
-<<<<<<< HEAD
                                                                 "width": 1,
-=======
                                                                 "modifiers": [],
->>>>>>> e3c38734
                                                                 "identifier": {
                                                                     "kind": "IdentifierName",
                                                                     "fullStart": 790,
@@ -1177,11 +1156,8 @@
                                                                 "start": 793,
                                                                 "end": 794,
                                                                 "fullWidth": 1,
-<<<<<<< HEAD
                                                                 "width": 1,
-=======
                                                                 "modifiers": [],
->>>>>>> e3c38734
                                                                 "identifier": {
                                                                     "kind": "IdentifierName",
                                                                     "fullStart": 793,
