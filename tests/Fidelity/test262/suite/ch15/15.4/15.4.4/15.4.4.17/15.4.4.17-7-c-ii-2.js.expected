--- conflicted
+++ resolved
@@ -290,11 +290,8 @@
                                             "start": 571,
                                             "end": 574,
                                             "fullWidth": 3,
-<<<<<<< HEAD
                                             "width": 3,
-=======
                                             "modifiers": [],
->>>>>>> e3c38734
                                             "identifier": {
                                                 "kind": "IdentifierName",
                                                 "fullStart": 571,
@@ -334,11 +331,8 @@
                                             "start": 576,
                                             "end": 579,
                                             "fullWidth": 3,
-<<<<<<< HEAD
                                             "width": 3,
-=======
                                             "modifiers": [],
->>>>>>> e3c38734
                                             "identifier": {
                                                 "kind": "IdentifierName",
                                                 "fullStart": 576,
@@ -378,11 +372,8 @@
                                             "start": 581,
                                             "end": 584,
                                             "fullWidth": 3,
-<<<<<<< HEAD
                                             "width": 3,
-=======
                                             "modifiers": [],
->>>>>>> e3c38734
                                             "identifier": {
                                                 "kind": "IdentifierName",
                                                 "fullStart": 581,
