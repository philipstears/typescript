{
    "isDeclaration": false,
    "languageVersion": "EcmaScript5",
    "parseOptions": {
        "allowAutomaticSemicolonInsertion": true
    },
    "sourceUnit": {
        "kind": "SourceUnit",
        "fullStart": 0,
        "fullEnd": 1548,
        "start": 610,
        "end": 1548,
        "fullWidth": 1548,
        "width": 938,
        "isIncrementallyUnusable": true,
        "moduleElements": [
            {
                "kind": "FunctionDeclaration",
                "fullStart": 0,
                "fullEnd": 1524,
                "start": 610,
                "end": 1522,
                "fullWidth": 1524,
                "width": 912,
                "modifiers": [],
                "functionKeyword": {
                    "kind": "FunctionKeyword",
                    "fullStart": 0,
                    "fullEnd": 619,
                    "start": 610,
                    "end": 618,
                    "fullWidth": 619,
                    "width": 8,
                    "text": "function",
                    "value": "function",
                    "valueText": "function",
                    "hasLeadingTrivia": true,
                    "hasLeadingComment": true,
                    "hasLeadingNewLine": true,
                    "hasTrailingTrivia": true,
                    "leadingTrivia": [
                        {
                            "kind": "SingleLineCommentTrivia",
                            "text": "/// Copyright (c) 2012 Ecma International.  All rights reserved. "
                        },
                        {
                            "kind": "NewLineTrivia",
                            "text": "\r\n"
                        },
                        {
                            "kind": "SingleLineCommentTrivia",
                            "text": "/// Ecma International makes this code available under the terms and conditions set"
                        },
                        {
                            "kind": "NewLineTrivia",
                            "text": "\r\n"
                        },
                        {
                            "kind": "SingleLineCommentTrivia",
                            "text": "/// forth on http://hg.ecmascript.org/tests/test262/raw-file/tip/LICENSE (the "
                        },
                        {
                            "kind": "NewLineTrivia",
                            "text": "\r\n"
                        },
                        {
                            "kind": "SingleLineCommentTrivia",
                            "text": "/// \"Use Terms\").   Any redistribution of this code must retain the above "
                        },
                        {
                            "kind": "NewLineTrivia",
                            "text": "\r\n"
                        },
                        {
                            "kind": "SingleLineCommentTrivia",
                            "text": "/// copyright and this notice and otherwise comply with the Use Terms."
                        },
                        {
                            "kind": "NewLineTrivia",
                            "text": "\r\n"
                        },
                        {
                            "kind": "MultiLineCommentTrivia",
                            "text": "/**\r\n * @path ch15/15.4/15.4.4/15.4.4.17/15.4.4.17-3-22.js\r\n * @description Array.prototype.some throws TypeError exception when 'length' is an object with toString and valueOf methods that don�t return primitive values\r\n */"
                        },
                        {
                            "kind": "NewLineTrivia",
                            "text": "\r\n"
                        },
                        {
                            "kind": "NewLineTrivia",
                            "text": "\r\n"
                        },
                        {
                            "kind": "NewLineTrivia",
                            "text": "\r\n"
                        }
                    ],
                    "trailingTrivia": [
                        {
                            "kind": "WhitespaceTrivia",
                            "text": " "
                        }
                    ]
                },
                "identifier": {
                    "kind": "IdentifierName",
                    "fullStart": 619,
                    "fullEnd": 627,
                    "start": 619,
                    "end": 627,
                    "fullWidth": 8,
                    "width": 8,
                    "text": "testcase",
                    "value": "testcase",
                    "valueText": "testcase"
                },
                "callSignature": {
                    "kind": "CallSignature",
                    "fullStart": 627,
                    "fullEnd": 630,
                    "start": 627,
                    "end": 629,
                    "fullWidth": 3,
                    "width": 2,
                    "parameterList": {
                        "kind": "ParameterList",
                        "fullStart": 627,
                        "fullEnd": 630,
                        "start": 627,
                        "end": 629,
                        "fullWidth": 3,
                        "width": 2,
                        "openParenToken": {
                            "kind": "OpenParenToken",
                            "fullStart": 627,
                            "fullEnd": 628,
                            "start": 627,
                            "end": 628,
                            "fullWidth": 1,
                            "width": 1,
                            "text": "(",
                            "value": "(",
                            "valueText": "("
                        },
                        "parameters": [],
                        "closeParenToken": {
                            "kind": "CloseParenToken",
                            "fullStart": 628,
                            "fullEnd": 630,
                            "start": 628,
                            "end": 629,
                            "fullWidth": 2,
                            "width": 1,
                            "text": ")",
                            "value": ")",
                            "valueText": ")",
                            "hasTrailingTrivia": true,
                            "trailingTrivia": [
                                {
                                    "kind": "WhitespaceTrivia",
                                    "text": " "
                                }
                            ]
                        }
                    }
                },
                "block": {
                    "kind": "Block",
                    "fullStart": 630,
                    "fullEnd": 1524,
                    "start": 630,
                    "end": 1522,
                    "fullWidth": 894,
                    "width": 892,
                    "openBraceToken": {
                        "kind": "OpenBraceToken",
                        "fullStart": 630,
                        "fullEnd": 633,
                        "start": 630,
                        "end": 631,
                        "fullWidth": 3,
                        "width": 1,
                        "text": "{",
                        "value": "{",
                        "valueText": "{",
                        "hasTrailingTrivia": true,
                        "hasTrailingNewLine": true,
                        "trailingTrivia": [
                            {
                                "kind": "NewLineTrivia",
                                "text": "\r\n"
                            }
                        ]
                    },
                    "statements": [
                        {
                            "kind": "VariableStatement",
                            "fullStart": 633,
                            "fullEnd": 676,
                            "start": 643,
                            "end": 674,
                            "fullWidth": 43,
                            "width": 31,
                            "modifiers": [],
                            "variableDeclaration": {
                                "kind": "VariableDeclaration",
                                "fullStart": 633,
                                "fullEnd": 673,
                                "start": 643,
                                "end": 673,
                                "fullWidth": 40,
                                "width": 30,
                                "varKeyword": {
                                    "kind": "VarKeyword",
                                    "fullStart": 633,
                                    "fullEnd": 647,
                                    "start": 643,
                                    "end": 646,
                                    "fullWidth": 14,
                                    "width": 3,
                                    "text": "var",
                                    "value": "var",
                                    "valueText": "var",
                                    "hasLeadingTrivia": true,
                                    "hasLeadingNewLine": true,
                                    "hasTrailingTrivia": true,
                                    "leadingTrivia": [
                                        {
                                            "kind": "NewLineTrivia",
                                            "text": "\r\n"
                                        },
                                        {
                                            "kind": "WhitespaceTrivia",
                                            "text": "        "
                                        }
                                    ],
                                    "trailingTrivia": [
                                        {
                                            "kind": "WhitespaceTrivia",
                                            "text": " "
                                        }
                                    ]
                                },
                                "variableDeclarators": [
                                    {
                                        "kind": "VariableDeclarator",
                                        "fullStart": 647,
                                        "fullEnd": 673,
                                        "start": 647,
                                        "end": 673,
                                        "fullWidth": 26,
                                        "width": 26,
                                        "identifier": {
                                            "kind": "IdentifierName",
                                            "fullStart": 647,
                                            "fullEnd": 666,
                                            "start": 647,
                                            "end": 665,
                                            "fullWidth": 19,
                                            "width": 18,
                                            "text": "callbackfnAccessed",
                                            "value": "callbackfnAccessed",
                                            "valueText": "callbackfnAccessed",
                                            "hasTrailingTrivia": true,
                                            "trailingTrivia": [
                                                {
                                                    "kind": "WhitespaceTrivia",
                                                    "text": " "
                                                }
                                            ]
                                        },
                                        "equalsValueClause": {
                                            "kind": "EqualsValueClause",
                                            "fullStart": 666,
                                            "fullEnd": 673,
                                            "start": 666,
                                            "end": 673,
                                            "fullWidth": 7,
                                            "width": 7,
                                            "equalsToken": {
                                                "kind": "EqualsToken",
                                                "fullStart": 666,
                                                "fullEnd": 668,
                                                "start": 666,
                                                "end": 667,
                                                "fullWidth": 2,
                                                "width": 1,
                                                "text": "=",
                                                "value": "=",
                                                "valueText": "=",
                                                "hasTrailingTrivia": true,
                                                "trailingTrivia": [
                                                    {
                                                        "kind": "WhitespaceTrivia",
                                                        "text": " "
                                                    }
                                                ]
                                            },
                                            "value": {
                                                "kind": "FalseKeyword",
                                                "fullStart": 668,
                                                "fullEnd": 673,
                                                "start": 668,
                                                "end": 673,
                                                "fullWidth": 5,
                                                "width": 5,
                                                "text": "false",
                                                "value": false,
                                                "valueText": "false"
                                            }
                                        }
                                    }
                                ]
                            },
                            "semicolonToken": {
                                "kind": "SemicolonToken",
                                "fullStart": 673,
                                "fullEnd": 676,
                                "start": 673,
                                "end": 674,
                                "fullWidth": 3,
                                "width": 1,
                                "text": ";",
                                "value": ";",
                                "valueText": ";",
                                "hasTrailingTrivia": true,
                                "hasTrailingNewLine": true,
                                "trailingTrivia": [
                                    {
                                        "kind": "NewLineTrivia",
                                        "text": "\r\n"
                                    }
                                ]
                            }
                        },
                        {
                            "kind": "VariableStatement",
                            "fullStart": 676,
                            "fullEnd": 715,
                            "start": 684,
                            "end": 713,
                            "fullWidth": 39,
                            "width": 29,
                            "modifiers": [],
                            "variableDeclaration": {
                                "kind": "VariableDeclaration",
                                "fullStart": 676,
                                "fullEnd": 712,
                                "start": 684,
                                "end": 712,
                                "fullWidth": 36,
                                "width": 28,
                                "varKeyword": {
                                    "kind": "VarKeyword",
                                    "fullStart": 676,
                                    "fullEnd": 688,
                                    "start": 684,
                                    "end": 687,
                                    "fullWidth": 12,
                                    "width": 3,
                                    "text": "var",
                                    "value": "var",
                                    "valueText": "var",
                                    "hasLeadingTrivia": true,
                                    "hasTrailingTrivia": true,
                                    "leadingTrivia": [
                                        {
                                            "kind": "WhitespaceTrivia",
                                            "text": "        "
                                        }
                                    ],
                                    "trailingTrivia": [
                                        {
                                            "kind": "WhitespaceTrivia",
                                            "text": " "
                                        }
                                    ]
                                },
                                "variableDeclarators": [
                                    {
                                        "kind": "VariableDeclarator",
                                        "fullStart": 688,
                                        "fullEnd": 712,
                                        "start": 688,
                                        "end": 712,
                                        "fullWidth": 24,
                                        "width": 24,
                                        "identifier": {
                                            "kind": "IdentifierName",
                                            "fullStart": 688,
                                            "fullEnd": 705,
                                            "start": 688,
                                            "end": 704,
                                            "fullWidth": 17,
                                            "width": 16,
                                            "text": "toStringAccessed",
                                            "value": "toStringAccessed",
                                            "valueText": "toStringAccessed",
                                            "hasTrailingTrivia": true,
                                            "trailingTrivia": [
                                                {
                                                    "kind": "WhitespaceTrivia",
                                                    "text": " "
                                                }
                                            ]
                                        },
                                        "equalsValueClause": {
                                            "kind": "EqualsValueClause",
                                            "fullStart": 705,
                                            "fullEnd": 712,
                                            "start": 705,
                                            "end": 712,
                                            "fullWidth": 7,
                                            "width": 7,
                                            "equalsToken": {
                                                "kind": "EqualsToken",
                                                "fullStart": 705,
                                                "fullEnd": 707,
                                                "start": 705,
                                                "end": 706,
                                                "fullWidth": 2,
                                                "width": 1,
                                                "text": "=",
                                                "value": "=",
                                                "valueText": "=",
                                                "hasTrailingTrivia": true,
                                                "trailingTrivia": [
                                                    {
                                                        "kind": "WhitespaceTrivia",
                                                        "text": " "
                                                    }
                                                ]
                                            },
                                            "value": {
                                                "kind": "FalseKeyword",
                                                "fullStart": 707,
                                                "fullEnd": 712,
                                                "start": 707,
                                                "end": 712,
                                                "fullWidth": 5,
                                                "width": 5,
                                                "text": "false",
                                                "value": false,
                                                "valueText": "false"
                                            }
                                        }
                                    }
                                ]
                            },
                            "semicolonToken": {
                                "kind": "SemicolonToken",
                                "fullStart": 712,
                                "fullEnd": 715,
                                "start": 712,
                                "end": 713,
                                "fullWidth": 3,
                                "width": 1,
                                "text": ";",
                                "value": ";",
                                "valueText": ";",
                                "hasTrailingTrivia": true,
                                "hasTrailingNewLine": true,
                                "trailingTrivia": [
                                    {
                                        "kind": "NewLineTrivia",
                                        "text": "\r\n"
                                    }
                                ]
                            }
                        },
                        {
                            "kind": "VariableStatement",
                            "fullStart": 715,
                            "fullEnd": 753,
                            "start": 723,
                            "end": 751,
                            "fullWidth": 38,
                            "width": 28,
                            "modifiers": [],
                            "variableDeclaration": {
                                "kind": "VariableDeclaration",
                                "fullStart": 715,
                                "fullEnd": 750,
                                "start": 723,
                                "end": 750,
                                "fullWidth": 35,
                                "width": 27,
                                "varKeyword": {
                                    "kind": "VarKeyword",
                                    "fullStart": 715,
                                    "fullEnd": 727,
                                    "start": 723,
                                    "end": 726,
                                    "fullWidth": 12,
                                    "width": 3,
                                    "text": "var",
                                    "value": "var",
                                    "valueText": "var",
                                    "hasLeadingTrivia": true,
                                    "hasTrailingTrivia": true,
                                    "leadingTrivia": [
                                        {
                                            "kind": "WhitespaceTrivia",
                                            "text": "        "
                                        }
                                    ],
                                    "trailingTrivia": [
                                        {
                                            "kind": "WhitespaceTrivia",
                                            "text": " "
                                        }
                                    ]
                                },
                                "variableDeclarators": [
                                    {
                                        "kind": "VariableDeclarator",
                                        "fullStart": 727,
                                        "fullEnd": 750,
                                        "start": 727,
                                        "end": 750,
                                        "fullWidth": 23,
                                        "width": 23,
                                        "identifier": {
                                            "kind": "IdentifierName",
                                            "fullStart": 727,
                                            "fullEnd": 743,
                                            "start": 727,
                                            "end": 742,
                                            "fullWidth": 16,
                                            "width": 15,
                                            "text": "valueOfAccessed",
                                            "value": "valueOfAccessed",
                                            "valueText": "valueOfAccessed",
                                            "hasTrailingTrivia": true,
                                            "trailingTrivia": [
                                                {
                                                    "kind": "WhitespaceTrivia",
                                                    "text": " "
                                                }
                                            ]
                                        },
                                        "equalsValueClause": {
                                            "kind": "EqualsValueClause",
                                            "fullStart": 743,
                                            "fullEnd": 750,
                                            "start": 743,
                                            "end": 750,
                                            "fullWidth": 7,
                                            "width": 7,
                                            "equalsToken": {
                                                "kind": "EqualsToken",
                                                "fullStart": 743,
                                                "fullEnd": 745,
                                                "start": 743,
                                                "end": 744,
                                                "fullWidth": 2,
                                                "width": 1,
                                                "text": "=",
                                                "value": "=",
                                                "valueText": "=",
                                                "hasTrailingTrivia": true,
                                                "trailingTrivia": [
                                                    {
                                                        "kind": "WhitespaceTrivia",
                                                        "text": " "
                                                    }
                                                ]
                                            },
                                            "value": {
                                                "kind": "FalseKeyword",
                                                "fullStart": 745,
                                                "fullEnd": 750,
                                                "start": 745,
                                                "end": 750,
                                                "fullWidth": 5,
                                                "width": 5,
                                                "text": "false",
                                                "value": false,
                                                "valueText": "false"
                                            }
                                        }
                                    }
                                ]
                            },
                            "semicolonToken": {
                                "kind": "SemicolonToken",
                                "fullStart": 750,
                                "fullEnd": 753,
                                "start": 750,
                                "end": 751,
                                "fullWidth": 3,
                                "width": 1,
                                "text": ";",
                                "value": ";",
                                "valueText": ";",
                                "hasTrailingTrivia": true,
                                "hasTrailingNewLine": true,
                                "trailingTrivia": [
                                    {
                                        "kind": "NewLineTrivia",
                                        "text": "\r\n"
                                    }
                                ]
                            }
                        },
                        {
                            "kind": "FunctionDeclaration",
                            "fullStart": 753,
                            "fullEnd": 882,
                            "start": 763,
                            "end": 880,
                            "fullWidth": 129,
                            "width": 117,
                            "modifiers": [],
                            "functionKeyword": {
                                "kind": "FunctionKeyword",
                                "fullStart": 753,
                                "fullEnd": 772,
                                "start": 763,
                                "end": 771,
                                "fullWidth": 19,
                                "width": 8,
                                "text": "function",
                                "value": "function",
                                "valueText": "function",
                                "hasLeadingTrivia": true,
                                "hasLeadingNewLine": true,
                                "hasTrailingTrivia": true,
                                "leadingTrivia": [
                                    {
                                        "kind": "NewLineTrivia",
                                        "text": "\r\n"
                                    },
                                    {
                                        "kind": "WhitespaceTrivia",
                                        "text": "        "
                                    }
                                ],
                                "trailingTrivia": [
                                    {
                                        "kind": "WhitespaceTrivia",
                                        "text": " "
                                    }
                                ]
                            },
                            "identifier": {
                                "kind": "IdentifierName",
                                "fullStart": 772,
                                "fullEnd": 782,
                                "start": 772,
                                "end": 782,
                                "fullWidth": 10,
                                "width": 10,
                                "text": "callbackfn",
                                "value": "callbackfn",
                                "valueText": "callbackfn"
                            },
                            "callSignature": {
                                "kind": "CallSignature",
                                "fullStart": 782,
                                "fullEnd": 798,
                                "start": 782,
                                "end": 797,
                                "fullWidth": 16,
                                "width": 15,
                                "parameterList": {
                                    "kind": "ParameterList",
                                    "fullStart": 782,
                                    "fullEnd": 798,
                                    "start": 782,
                                    "end": 797,
                                    "fullWidth": 16,
                                    "width": 15,
                                    "openParenToken": {
                                        "kind": "OpenParenToken",
                                        "fullStart": 782,
                                        "fullEnd": 783,
                                        "start": 782,
                                        "end": 783,
                                        "fullWidth": 1,
                                        "width": 1,
                                        "text": "(",
                                        "value": "(",
                                        "valueText": "("
                                    },
                                    "parameters": [
                                        {
                                            "kind": "Parameter",
                                            "fullStart": 783,
                                            "fullEnd": 786,
                                            "start": 783,
                                            "end": 786,
                                            "fullWidth": 3,
<<<<<<< HEAD
                                            "width": 3,
=======
                                            "modifiers": [],
>>>>>>> e3c38734
                                            "identifier": {
                                                "kind": "IdentifierName",
                                                "fullStart": 783,
                                                "fullEnd": 786,
                                                "start": 783,
                                                "end": 786,
                                                "fullWidth": 3,
                                                "width": 3,
                                                "text": "val",
                                                "value": "val",
                                                "valueText": "val"
                                            }
                                        },
                                        {
                                            "kind": "CommaToken",
                                            "fullStart": 786,
                                            "fullEnd": 788,
                                            "start": 786,
                                            "end": 787,
                                            "fullWidth": 2,
                                            "width": 1,
                                            "text": ",",
                                            "value": ",",
                                            "valueText": ",",
                                            "hasTrailingTrivia": true,
                                            "trailingTrivia": [
                                                {
                                                    "kind": "WhitespaceTrivia",
                                                    "text": " "
                                                }
                                            ]
                                        },
                                        {
                                            "kind": "Parameter",
                                            "fullStart": 788,
                                            "fullEnd": 791,
                                            "start": 788,
                                            "end": 791,
                                            "fullWidth": 3,
<<<<<<< HEAD
                                            "width": 3,
=======
                                            "modifiers": [],
>>>>>>> e3c38734
                                            "identifier": {
                                                "kind": "IdentifierName",
                                                "fullStart": 788,
                                                "fullEnd": 791,
                                                "start": 788,
                                                "end": 791,
                                                "fullWidth": 3,
                                                "width": 3,
                                                "text": "idx",
                                                "value": "idx",
                                                "valueText": "idx"
                                            }
                                        },
                                        {
                                            "kind": "CommaToken",
                                            "fullStart": 791,
                                            "fullEnd": 793,
                                            "start": 791,
                                            "end": 792,
                                            "fullWidth": 2,
                                            "width": 1,
                                            "text": ",",
                                            "value": ",",
                                            "valueText": ",",
                                            "hasTrailingTrivia": true,
                                            "trailingTrivia": [
                                                {
                                                    "kind": "WhitespaceTrivia",
                                                    "text": " "
                                                }
                                            ]
                                        },
                                        {
                                            "kind": "Parameter",
                                            "fullStart": 793,
                                            "fullEnd": 796,
                                            "start": 793,
                                            "end": 796,
                                            "fullWidth": 3,
<<<<<<< HEAD
                                            "width": 3,
=======
                                            "modifiers": [],
>>>>>>> e3c38734
                                            "identifier": {
                                                "kind": "IdentifierName",
                                                "fullStart": 793,
                                                "fullEnd": 796,
                                                "start": 793,
                                                "end": 796,
                                                "fullWidth": 3,
                                                "width": 3,
                                                "text": "obj",
                                                "value": "obj",
                                                "valueText": "obj"
                                            }
                                        }
                                    ],
                                    "closeParenToken": {
                                        "kind": "CloseParenToken",
                                        "fullStart": 796,
                                        "fullEnd": 798,
                                        "start": 796,
                                        "end": 797,
                                        "fullWidth": 2,
                                        "width": 1,
                                        "text": ")",
                                        "value": ")",
                                        "valueText": ")",
                                        "hasTrailingTrivia": true,
                                        "trailingTrivia": [
                                            {
                                                "kind": "WhitespaceTrivia",
                                                "text": " "
                                            }
                                        ]
                                    }
                                }
                            },
                            "block": {
                                "kind": "Block",
                                "fullStart": 798,
                                "fullEnd": 882,
                                "start": 798,
                                "end": 880,
                                "fullWidth": 84,
                                "width": 82,
                                "openBraceToken": {
                                    "kind": "OpenBraceToken",
                                    "fullStart": 798,
                                    "fullEnd": 801,
                                    "start": 798,
                                    "end": 799,
                                    "fullWidth": 3,
                                    "width": 1,
                                    "text": "{",
                                    "value": "{",
                                    "valueText": "{",
                                    "hasTrailingTrivia": true,
                                    "hasTrailingNewLine": true,
                                    "trailingTrivia": [
                                        {
                                            "kind": "NewLineTrivia",
                                            "text": "\r\n"
                                        }
                                    ]
                                },
                                "statements": [
                                    {
                                        "kind": "ExpressionStatement",
                                        "fullStart": 801,
                                        "fullEnd": 841,
                                        "start": 813,
                                        "end": 839,
                                        "fullWidth": 40,
                                        "width": 26,
                                        "expression": {
                                            "kind": "AssignmentExpression",
                                            "fullStart": 801,
                                            "fullEnd": 838,
                                            "start": 813,
                                            "end": 838,
                                            "fullWidth": 37,
                                            "width": 25,
                                            "left": {
                                                "kind": "IdentifierName",
                                                "fullStart": 801,
                                                "fullEnd": 832,
                                                "start": 813,
                                                "end": 831,
                                                "fullWidth": 31,
                                                "width": 18,
                                                "text": "callbackfnAccessed",
                                                "value": "callbackfnAccessed",
                                                "valueText": "callbackfnAccessed",
                                                "hasLeadingTrivia": true,
                                                "hasTrailingTrivia": true,
                                                "leadingTrivia": [
                                                    {
                                                        "kind": "WhitespaceTrivia",
                                                        "text": "            "
                                                    }
                                                ],
                                                "trailingTrivia": [
                                                    {
                                                        "kind": "WhitespaceTrivia",
                                                        "text": " "
                                                    }
                                                ]
                                            },
                                            "operatorToken": {
                                                "kind": "EqualsToken",
                                                "fullStart": 832,
                                                "fullEnd": 834,
                                                "start": 832,
                                                "end": 833,
                                                "fullWidth": 2,
                                                "width": 1,
                                                "text": "=",
                                                "value": "=",
                                                "valueText": "=",
                                                "hasTrailingTrivia": true,
                                                "trailingTrivia": [
                                                    {
                                                        "kind": "WhitespaceTrivia",
                                                        "text": " "
                                                    }
                                                ]
                                            },
                                            "right": {
                                                "kind": "TrueKeyword",
                                                "fullStart": 834,
                                                "fullEnd": 838,
                                                "start": 834,
                                                "end": 838,
                                                "fullWidth": 4,
                                                "width": 4,
                                                "text": "true",
                                                "value": true,
                                                "valueText": "true"
                                            }
                                        },
                                        "semicolonToken": {
                                            "kind": "SemicolonToken",
                                            "fullStart": 838,
                                            "fullEnd": 841,
                                            "start": 838,
                                            "end": 839,
                                            "fullWidth": 3,
                                            "width": 1,
                                            "text": ";",
                                            "value": ";",
                                            "valueText": ";",
                                            "hasTrailingTrivia": true,
                                            "hasTrailingNewLine": true,
                                            "trailingTrivia": [
                                                {
                                                    "kind": "NewLineTrivia",
                                                    "text": "\r\n"
                                                }
                                            ]
                                        }
                                    },
                                    {
                                        "kind": "ReturnStatement",
                                        "fullStart": 841,
                                        "fullEnd": 871,
                                        "start": 853,
                                        "end": 869,
                                        "fullWidth": 30,
                                        "width": 16,
                                        "returnKeyword": {
                                            "kind": "ReturnKeyword",
                                            "fullStart": 841,
                                            "fullEnd": 860,
                                            "start": 853,
                                            "end": 859,
                                            "fullWidth": 19,
                                            "width": 6,
                                            "text": "return",
                                            "value": "return",
                                            "valueText": "return",
                                            "hasLeadingTrivia": true,
                                            "hasTrailingTrivia": true,
                                            "leadingTrivia": [
                                                {
                                                    "kind": "WhitespaceTrivia",
                                                    "text": "            "
                                                }
                                            ],
                                            "trailingTrivia": [
                                                {
                                                    "kind": "WhitespaceTrivia",
                                                    "text": " "
                                                }
                                            ]
                                        },
                                        "expression": {
                                            "kind": "GreaterThanExpression",
                                            "fullStart": 860,
                                            "fullEnd": 868,
                                            "start": 860,
                                            "end": 868,
                                            "fullWidth": 8,
                                            "width": 8,
                                            "left": {
                                                "kind": "IdentifierName",
                                                "fullStart": 860,
                                                "fullEnd": 864,
                                                "start": 860,
                                                "end": 863,
                                                "fullWidth": 4,
                                                "width": 3,
                                                "text": "val",
                                                "value": "val",
                                                "valueText": "val",
                                                "hasTrailingTrivia": true,
                                                "trailingTrivia": [
                                                    {
                                                        "kind": "WhitespaceTrivia",
                                                        "text": " "
                                                    }
                                                ]
                                            },
                                            "operatorToken": {
                                                "kind": "GreaterThanToken",
                                                "fullStart": 864,
                                                "fullEnd": 866,
                                                "start": 864,
                                                "end": 865,
                                                "fullWidth": 2,
                                                "width": 1,
                                                "text": ">",
                                                "value": ">",
                                                "valueText": ">",
                                                "hasTrailingTrivia": true,
                                                "trailingTrivia": [
                                                    {
                                                        "kind": "WhitespaceTrivia",
                                                        "text": " "
                                                    }
                                                ]
                                            },
                                            "right": {
                                                "kind": "NumericLiteral",
                                                "fullStart": 866,
                                                "fullEnd": 868,
                                                "start": 866,
                                                "end": 868,
                                                "fullWidth": 2,
                                                "width": 2,
                                                "text": "10",
                                                "value": 10,
                                                "valueText": "10"
                                            }
                                        },
                                        "semicolonToken": {
                                            "kind": "SemicolonToken",
                                            "fullStart": 868,
                                            "fullEnd": 871,
                                            "start": 868,
                                            "end": 869,
                                            "fullWidth": 3,
                                            "width": 1,
                                            "text": ";",
                                            "value": ";",
                                            "valueText": ";",
                                            "hasTrailingTrivia": true,
                                            "hasTrailingNewLine": true,
                                            "trailingTrivia": [
                                                {
                                                    "kind": "NewLineTrivia",
                                                    "text": "\r\n"
                                                }
                                            ]
                                        }
                                    }
                                ],
                                "closeBraceToken": {
                                    "kind": "CloseBraceToken",
                                    "fullStart": 871,
                                    "fullEnd": 882,
                                    "start": 879,
                                    "end": 880,
                                    "fullWidth": 11,
                                    "width": 1,
                                    "text": "}",
                                    "value": "}",
                                    "valueText": "}",
                                    "hasLeadingTrivia": true,
                                    "hasTrailingTrivia": true,
                                    "hasTrailingNewLine": true,
                                    "leadingTrivia": [
                                        {
                                            "kind": "WhitespaceTrivia",
                                            "text": "        "
                                        }
                                    ],
                                    "trailingTrivia": [
                                        {
                                            "kind": "NewLineTrivia",
                                            "text": "\r\n"
                                        }
                                    ]
                                }
                            }
                        },
                        {
                            "kind": "VariableStatement",
                            "fullStart": 882,
                            "fullEnd": 1272,
                            "start": 892,
                            "end": 1270,
                            "fullWidth": 390,
                            "width": 378,
                            "modifiers": [],
                            "variableDeclaration": {
                                "kind": "VariableDeclaration",
                                "fullStart": 882,
                                "fullEnd": 1269,
                                "start": 892,
                                "end": 1269,
                                "fullWidth": 387,
                                "width": 377,
                                "varKeyword": {
                                    "kind": "VarKeyword",
                                    "fullStart": 882,
                                    "fullEnd": 896,
                                    "start": 892,
                                    "end": 895,
                                    "fullWidth": 14,
                                    "width": 3,
                                    "text": "var",
                                    "value": "var",
                                    "valueText": "var",
                                    "hasLeadingTrivia": true,
                                    "hasLeadingNewLine": true,
                                    "hasTrailingTrivia": true,
                                    "leadingTrivia": [
                                        {
                                            "kind": "NewLineTrivia",
                                            "text": "\r\n"
                                        },
                                        {
                                            "kind": "WhitespaceTrivia",
                                            "text": "        "
                                        }
                                    ],
                                    "trailingTrivia": [
                                        {
                                            "kind": "WhitespaceTrivia",
                                            "text": " "
                                        }
                                    ]
                                },
                                "variableDeclarators": [
                                    {
                                        "kind": "VariableDeclarator",
                                        "fullStart": 896,
                                        "fullEnd": 1269,
                                        "start": 896,
                                        "end": 1269,
                                        "fullWidth": 373,
                                        "width": 373,
                                        "identifier": {
                                            "kind": "IdentifierName",
                                            "fullStart": 896,
                                            "fullEnd": 900,
                                            "start": 896,
                                            "end": 899,
                                            "fullWidth": 4,
                                            "width": 3,
                                            "text": "obj",
                                            "value": "obj",
                                            "valueText": "obj",
                                            "hasTrailingTrivia": true,
                                            "trailingTrivia": [
                                                {
                                                    "kind": "WhitespaceTrivia",
                                                    "text": " "
                                                }
                                            ]
                                        },
                                        "equalsValueClause": {
                                            "kind": "EqualsValueClause",
                                            "fullStart": 900,
                                            "fullEnd": 1269,
                                            "start": 900,
                                            "end": 1269,
                                            "fullWidth": 369,
                                            "width": 369,
                                            "equalsToken": {
                                                "kind": "EqualsToken",
                                                "fullStart": 900,
                                                "fullEnd": 902,
                                                "start": 900,
                                                "end": 901,
                                                "fullWidth": 2,
                                                "width": 1,
                                                "text": "=",
                                                "value": "=",
                                                "valueText": "=",
                                                "hasTrailingTrivia": true,
                                                "trailingTrivia": [
                                                    {
                                                        "kind": "WhitespaceTrivia",
                                                        "text": " "
                                                    }
                                                ]
                                            },
                                            "value": {
                                                "kind": "ObjectLiteralExpression",
                                                "fullStart": 902,
                                                "fullEnd": 1269,
                                                "start": 902,
                                                "end": 1269,
                                                "fullWidth": 367,
                                                "width": 367,
                                                "openBraceToken": {
                                                    "kind": "OpenBraceToken",
                                                    "fullStart": 902,
                                                    "fullEnd": 905,
                                                    "start": 902,
                                                    "end": 903,
                                                    "fullWidth": 3,
                                                    "width": 1,
                                                    "text": "{",
                                                    "value": "{",
                                                    "valueText": "{",
                                                    "hasTrailingTrivia": true,
                                                    "hasTrailingNewLine": true,
                                                    "trailingTrivia": [
                                                        {
                                                            "kind": "NewLineTrivia",
                                                            "text": "\r\n"
                                                        }
                                                    ]
                                                },
                                                "propertyAssignments": [
                                                    {
                                                        "kind": "SimplePropertyAssignment",
                                                        "fullStart": 905,
                                                        "fullEnd": 922,
                                                        "start": 917,
                                                        "end": 922,
                                                        "fullWidth": 17,
                                                        "width": 5,
                                                        "propertyName": {
                                                            "kind": "NumericLiteral",
                                                            "fullStart": 905,
                                                            "fullEnd": 918,
                                                            "start": 917,
                                                            "end": 918,
                                                            "fullWidth": 13,
                                                            "width": 1,
                                                            "text": "0",
                                                            "value": 0,
                                                            "valueText": "0",
                                                            "hasLeadingTrivia": true,
                                                            "leadingTrivia": [
                                                                {
                                                                    "kind": "WhitespaceTrivia",
                                                                    "text": "            "
                                                                }
                                                            ]
                                                        },
                                                        "colonToken": {
                                                            "kind": "ColonToken",
                                                            "fullStart": 918,
                                                            "fullEnd": 920,
                                                            "start": 918,
                                                            "end": 919,
                                                            "fullWidth": 2,
                                                            "width": 1,
                                                            "text": ":",
                                                            "value": ":",
                                                            "valueText": ":",
                                                            "hasTrailingTrivia": true,
                                                            "trailingTrivia": [
                                                                {
                                                                    "kind": "WhitespaceTrivia",
                                                                    "text": " "
                                                                }
                                                            ]
                                                        },
                                                        "expression": {
                                                            "kind": "NumericLiteral",
                                                            "fullStart": 920,
                                                            "fullEnd": 922,
                                                            "start": 920,
                                                            "end": 922,
                                                            "fullWidth": 2,
                                                            "width": 2,
                                                            "text": "11",
                                                            "value": 11,
                                                            "valueText": "11"
                                                        }
                                                    },
                                                    {
                                                        "kind": "CommaToken",
                                                        "fullStart": 922,
                                                        "fullEnd": 925,
                                                        "start": 922,
                                                        "end": 923,
                                                        "fullWidth": 3,
                                                        "width": 1,
                                                        "text": ",",
                                                        "value": ",",
                                                        "valueText": ",",
                                                        "hasTrailingTrivia": true,
                                                        "hasTrailingNewLine": true,
                                                        "trailingTrivia": [
                                                            {
                                                                "kind": "NewLineTrivia",
                                                                "text": "\r\n"
                                                            }
                                                        ]
                                                    },
                                                    {
                                                        "kind": "SimplePropertyAssignment",
                                                        "fullStart": 925,
                                                        "fullEnd": 942,
                                                        "start": 937,
                                                        "end": 942,
                                                        "fullWidth": 17,
                                                        "width": 5,
                                                        "propertyName": {
                                                            "kind": "NumericLiteral",
                                                            "fullStart": 925,
                                                            "fullEnd": 938,
                                                            "start": 937,
                                                            "end": 938,
                                                            "fullWidth": 13,
                                                            "width": 1,
                                                            "text": "1",
                                                            "value": 1,
                                                            "valueText": "1",
                                                            "hasLeadingTrivia": true,
                                                            "leadingTrivia": [
                                                                {
                                                                    "kind": "WhitespaceTrivia",
                                                                    "text": "            "
                                                                }
                                                            ]
                                                        },
                                                        "colonToken": {
                                                            "kind": "ColonToken",
                                                            "fullStart": 938,
                                                            "fullEnd": 940,
                                                            "start": 938,
                                                            "end": 939,
                                                            "fullWidth": 2,
                                                            "width": 1,
                                                            "text": ":",
                                                            "value": ":",
                                                            "valueText": ":",
                                                            "hasTrailingTrivia": true,
                                                            "trailingTrivia": [
                                                                {
                                                                    "kind": "WhitespaceTrivia",
                                                                    "text": " "
                                                                }
                                                            ]
                                                        },
                                                        "expression": {
                                                            "kind": "NumericLiteral",
                                                            "fullStart": 940,
                                                            "fullEnd": 942,
                                                            "start": 940,
                                                            "end": 942,
                                                            "fullWidth": 2,
                                                            "width": 2,
                                                            "text": "12",
                                                            "value": 12,
                                                            "valueText": "12"
                                                        }
                                                    },
                                                    {
                                                        "kind": "CommaToken",
                                                        "fullStart": 942,
                                                        "fullEnd": 945,
                                                        "start": 942,
                                                        "end": 943,
                                                        "fullWidth": 3,
                                                        "width": 1,
                                                        "text": ",",
                                                        "value": ",",
                                                        "valueText": ",",
                                                        "hasTrailingTrivia": true,
                                                        "hasTrailingNewLine": true,
                                                        "trailingTrivia": [
                                                            {
                                                                "kind": "NewLineTrivia",
                                                                "text": "\r\n"
                                                            }
                                                        ]
                                                    },
                                                    {
                                                        "kind": "SimplePropertyAssignment",
                                                        "fullStart": 945,
                                                        "fullEnd": 1260,
                                                        "start": 959,
                                                        "end": 1258,
                                                        "fullWidth": 315,
                                                        "width": 299,
                                                        "propertyName": {
                                                            "kind": "IdentifierName",
                                                            "fullStart": 945,
                                                            "fullEnd": 965,
                                                            "start": 959,
                                                            "end": 965,
                                                            "fullWidth": 20,
                                                            "width": 6,
                                                            "text": "length",
                                                            "value": "length",
                                                            "valueText": "length",
                                                            "hasLeadingTrivia": true,
                                                            "hasLeadingNewLine": true,
                                                            "leadingTrivia": [
                                                                {
                                                                    "kind": "NewLineTrivia",
                                                                    "text": "\r\n"
                                                                },
                                                                {
                                                                    "kind": "WhitespaceTrivia",
                                                                    "text": "            "
                                                                }
                                                            ]
                                                        },
                                                        "colonToken": {
                                                            "kind": "ColonToken",
                                                            "fullStart": 965,
                                                            "fullEnd": 967,
                                                            "start": 965,
                                                            "end": 966,
                                                            "fullWidth": 2,
                                                            "width": 1,
                                                            "text": ":",
                                                            "value": ":",
                                                            "valueText": ":",
                                                            "hasTrailingTrivia": true,
                                                            "trailingTrivia": [
                                                                {
                                                                    "kind": "WhitespaceTrivia",
                                                                    "text": " "
                                                                }
                                                            ]
                                                        },
                                                        "expression": {
                                                            "kind": "ObjectLiteralExpression",
                                                            "fullStart": 967,
                                                            "fullEnd": 1260,
                                                            "start": 967,
                                                            "end": 1258,
                                                            "fullWidth": 293,
                                                            "width": 291,
                                                            "openBraceToken": {
                                                                "kind": "OpenBraceToken",
                                                                "fullStart": 967,
                                                                "fullEnd": 970,
                                                                "start": 967,
                                                                "end": 968,
                                                                "fullWidth": 3,
                                                                "width": 1,
                                                                "text": "{",
                                                                "value": "{",
                                                                "valueText": "{",
                                                                "hasTrailingTrivia": true,
                                                                "hasTrailingNewLine": true,
                                                                "trailingTrivia": [
                                                                    {
                                                                        "kind": "NewLineTrivia",
                                                                        "text": "\r\n"
                                                                    }
                                                                ]
                                                            },
                                                            "propertyAssignments": [
                                                                {
                                                                    "kind": "SimplePropertyAssignment",
                                                                    "fullStart": 970,
                                                                    "fullEnd": 1104,
                                                                    "start": 986,
                                                                    "end": 1104,
                                                                    "fullWidth": 134,
                                                                    "width": 118,
                                                                    "propertyName": {
                                                                        "kind": "IdentifierName",
                                                                        "fullStart": 970,
                                                                        "fullEnd": 993,
                                                                        "start": 986,
                                                                        "end": 993,
                                                                        "fullWidth": 23,
                                                                        "width": 7,
                                                                        "text": "valueOf",
                                                                        "value": "valueOf",
                                                                        "valueText": "valueOf",
                                                                        "hasLeadingTrivia": true,
                                                                        "leadingTrivia": [
                                                                            {
                                                                                "kind": "WhitespaceTrivia",
                                                                                "text": "                "
                                                                            }
                                                                        ]
                                                                    },
                                                                    "colonToken": {
                                                                        "kind": "ColonToken",
                                                                        "fullStart": 993,
                                                                        "fullEnd": 995,
                                                                        "start": 993,
                                                                        "end": 994,
                                                                        "fullWidth": 2,
                                                                        "width": 1,
                                                                        "text": ":",
                                                                        "value": ":",
                                                                        "valueText": ":",
                                                                        "hasTrailingTrivia": true,
                                                                        "trailingTrivia": [
                                                                            {
                                                                                "kind": "WhitespaceTrivia",
                                                                                "text": " "
                                                                            }
                                                                        ]
                                                                    },
                                                                    "expression": {
                                                                        "kind": "FunctionExpression",
                                                                        "fullStart": 995,
                                                                        "fullEnd": 1104,
                                                                        "start": 995,
                                                                        "end": 1104,
                                                                        "fullWidth": 109,
                                                                        "width": 109,
                                                                        "functionKeyword": {
                                                                            "kind": "FunctionKeyword",
                                                                            "fullStart": 995,
                                                                            "fullEnd": 1004,
                                                                            "start": 995,
                                                                            "end": 1003,
                                                                            "fullWidth": 9,
                                                                            "width": 8,
                                                                            "text": "function",
                                                                            "value": "function",
                                                                            "valueText": "function",
                                                                            "hasTrailingTrivia": true,
                                                                            "trailingTrivia": [
                                                                                {
                                                                                    "kind": "WhitespaceTrivia",
                                                                                    "text": " "
                                                                                }
                                                                            ]
                                                                        },
                                                                        "callSignature": {
                                                                            "kind": "CallSignature",
                                                                            "fullStart": 1004,
                                                                            "fullEnd": 1007,
                                                                            "start": 1004,
                                                                            "end": 1006,
                                                                            "fullWidth": 3,
                                                                            "width": 2,
                                                                            "parameterList": {
                                                                                "kind": "ParameterList",
                                                                                "fullStart": 1004,
                                                                                "fullEnd": 1007,
                                                                                "start": 1004,
                                                                                "end": 1006,
                                                                                "fullWidth": 3,
                                                                                "width": 2,
                                                                                "openParenToken": {
                                                                                    "kind": "OpenParenToken",
                                                                                    "fullStart": 1004,
                                                                                    "fullEnd": 1005,
                                                                                    "start": 1004,
                                                                                    "end": 1005,
                                                                                    "fullWidth": 1,
                                                                                    "width": 1,
                                                                                    "text": "(",
                                                                                    "value": "(",
                                                                                    "valueText": "("
                                                                                },
                                                                                "parameters": [],
                                                                                "closeParenToken": {
                                                                                    "kind": "CloseParenToken",
                                                                                    "fullStart": 1005,
                                                                                    "fullEnd": 1007,
                                                                                    "start": 1005,
                                                                                    "end": 1006,
                                                                                    "fullWidth": 2,
                                                                                    "width": 1,
                                                                                    "text": ")",
                                                                                    "value": ")",
                                                                                    "valueText": ")",
                                                                                    "hasTrailingTrivia": true,
                                                                                    "trailingTrivia": [
                                                                                        {
                                                                                            "kind": "WhitespaceTrivia",
                                                                                            "text": " "
                                                                                        }
                                                                                    ]
                                                                                }
                                                                            }
                                                                        },
                                                                        "block": {
                                                                            "kind": "Block",
                                                                            "fullStart": 1007,
                                                                            "fullEnd": 1104,
                                                                            "start": 1007,
                                                                            "end": 1104,
                                                                            "fullWidth": 97,
                                                                            "width": 97,
                                                                            "openBraceToken": {
                                                                                "kind": "OpenBraceToken",
                                                                                "fullStart": 1007,
                                                                                "fullEnd": 1010,
                                                                                "start": 1007,
                                                                                "end": 1008,
                                                                                "fullWidth": 3,
                                                                                "width": 1,
                                                                                "text": "{",
                                                                                "value": "{",
                                                                                "valueText": "{",
                                                                                "hasTrailingTrivia": true,
                                                                                "hasTrailingNewLine": true,
                                                                                "trailingTrivia": [
                                                                                    {
                                                                                        "kind": "NewLineTrivia",
                                                                                        "text": "\r\n"
                                                                                    }
                                                                                ]
                                                                            },
                                                                            "statements": [
                                                                                {
                                                                                    "kind": "ExpressionStatement",
                                                                                    "fullStart": 1010,
                                                                                    "fullEnd": 1055,
                                                                                    "start": 1030,
                                                                                    "end": 1053,
                                                                                    "fullWidth": 45,
                                                                                    "width": 23,
                                                                                    "expression": {
                                                                                        "kind": "AssignmentExpression",
                                                                                        "fullStart": 1010,
                                                                                        "fullEnd": 1052,
                                                                                        "start": 1030,
                                                                                        "end": 1052,
                                                                                        "fullWidth": 42,
                                                                                        "width": 22,
                                                                                        "left": {
                                                                                            "kind": "IdentifierName",
                                                                                            "fullStart": 1010,
                                                                                            "fullEnd": 1046,
                                                                                            "start": 1030,
                                                                                            "end": 1045,
                                                                                            "fullWidth": 36,
                                                                                            "width": 15,
                                                                                            "text": "valueOfAccessed",
                                                                                            "value": "valueOfAccessed",
                                                                                            "valueText": "valueOfAccessed",
                                                                                            "hasLeadingTrivia": true,
                                                                                            "hasTrailingTrivia": true,
                                                                                            "leadingTrivia": [
                                                                                                {
                                                                                                    "kind": "WhitespaceTrivia",
                                                                                                    "text": "                    "
                                                                                                }
                                                                                            ],
                                                                                            "trailingTrivia": [
                                                                                                {
                                                                                                    "kind": "WhitespaceTrivia",
                                                                                                    "text": " "
                                                                                                }
                                                                                            ]
                                                                                        },
                                                                                        "operatorToken": {
                                                                                            "kind": "EqualsToken",
                                                                                            "fullStart": 1046,
                                                                                            "fullEnd": 1048,
                                                                                            "start": 1046,
                                                                                            "end": 1047,
                                                                                            "fullWidth": 2,
                                                                                            "width": 1,
                                                                                            "text": "=",
                                                                                            "value": "=",
                                                                                            "valueText": "=",
                                                                                            "hasTrailingTrivia": true,
                                                                                            "trailingTrivia": [
                                                                                                {
                                                                                                    "kind": "WhitespaceTrivia",
                                                                                                    "text": " "
                                                                                                }
                                                                                            ]
                                                                                        },
                                                                                        "right": {
                                                                                            "kind": "TrueKeyword",
                                                                                            "fullStart": 1048,
                                                                                            "fullEnd": 1052,
                                                                                            "start": 1048,
                                                                                            "end": 1052,
                                                                                            "fullWidth": 4,
                                                                                            "width": 4,
                                                                                            "text": "true",
                                                                                            "value": true,
                                                                                            "valueText": "true"
                                                                                        }
                                                                                    },
                                                                                    "semicolonToken": {
                                                                                        "kind": "SemicolonToken",
                                                                                        "fullStart": 1052,
                                                                                        "fullEnd": 1055,
                                                                                        "start": 1052,
                                                                                        "end": 1053,
                                                                                        "fullWidth": 3,
                                                                                        "width": 1,
                                                                                        "text": ";",
                                                                                        "value": ";",
                                                                                        "valueText": ";",
                                                                                        "hasTrailingTrivia": true,
                                                                                        "hasTrailingNewLine": true,
                                                                                        "trailingTrivia": [
                                                                                            {
                                                                                                "kind": "NewLineTrivia",
                                                                                                "text": "\r\n"
                                                                                            }
                                                                                        ]
                                                                                    }
                                                                                },
                                                                                {
                                                                                    "kind": "ReturnStatement",
                                                                                    "fullStart": 1055,
                                                                                    "fullEnd": 1087,
                                                                                    "start": 1075,
                                                                                    "end": 1085,
                                                                                    "fullWidth": 32,
                                                                                    "width": 10,
                                                                                    "returnKeyword": {
                                                                                        "kind": "ReturnKeyword",
                                                                                        "fullStart": 1055,
                                                                                        "fullEnd": 1082,
                                                                                        "start": 1075,
                                                                                        "end": 1081,
                                                                                        "fullWidth": 27,
                                                                                        "width": 6,
                                                                                        "text": "return",
                                                                                        "value": "return",
                                                                                        "valueText": "return",
                                                                                        "hasLeadingTrivia": true,
                                                                                        "hasTrailingTrivia": true,
                                                                                        "leadingTrivia": [
                                                                                            {
                                                                                                "kind": "WhitespaceTrivia",
                                                                                                "text": "                    "
                                                                                            }
                                                                                        ],
                                                                                        "trailingTrivia": [
                                                                                            {
                                                                                                "kind": "WhitespaceTrivia",
                                                                                                "text": " "
                                                                                            }
                                                                                        ]
                                                                                    },
                                                                                    "expression": {
                                                                                        "kind": "ObjectLiteralExpression",
                                                                                        "fullStart": 1082,
                                                                                        "fullEnd": 1084,
                                                                                        "start": 1082,
                                                                                        "end": 1084,
                                                                                        "fullWidth": 2,
                                                                                        "width": 2,
                                                                                        "openBraceToken": {
                                                                                            "kind": "OpenBraceToken",
                                                                                            "fullStart": 1082,
                                                                                            "fullEnd": 1083,
                                                                                            "start": 1082,
                                                                                            "end": 1083,
                                                                                            "fullWidth": 1,
                                                                                            "width": 1,
                                                                                            "text": "{",
                                                                                            "value": "{",
                                                                                            "valueText": "{"
                                                                                        },
                                                                                        "propertyAssignments": [],
                                                                                        "closeBraceToken": {
                                                                                            "kind": "CloseBraceToken",
                                                                                            "fullStart": 1083,
                                                                                            "fullEnd": 1084,
                                                                                            "start": 1083,
                                                                                            "end": 1084,
                                                                                            "fullWidth": 1,
                                                                                            "width": 1,
                                                                                            "text": "}",
                                                                                            "value": "}",
                                                                                            "valueText": "}"
                                                                                        }
                                                                                    },
                                                                                    "semicolonToken": {
                                                                                        "kind": "SemicolonToken",
                                                                                        "fullStart": 1084,
                                                                                        "fullEnd": 1087,
                                                                                        "start": 1084,
                                                                                        "end": 1085,
                                                                                        "fullWidth": 3,
                                                                                        "width": 1,
                                                                                        "text": ";",
                                                                                        "value": ";",
                                                                                        "valueText": ";",
                                                                                        "hasTrailingTrivia": true,
                                                                                        "hasTrailingNewLine": true,
                                                                                        "trailingTrivia": [
                                                                                            {
                                                                                                "kind": "NewLineTrivia",
                                                                                                "text": "\r\n"
                                                                                            }
                                                                                        ]
                                                                                    }
                                                                                }
                                                                            ],
                                                                            "closeBraceToken": {
                                                                                "kind": "CloseBraceToken",
                                                                                "fullStart": 1087,
                                                                                "fullEnd": 1104,
                                                                                "start": 1103,
                                                                                "end": 1104,
                                                                                "fullWidth": 17,
                                                                                "width": 1,
                                                                                "text": "}",
                                                                                "value": "}",
                                                                                "valueText": "}",
                                                                                "hasLeadingTrivia": true,
                                                                                "leadingTrivia": [
                                                                                    {
                                                                                        "kind": "WhitespaceTrivia",
                                                                                        "text": "                "
                                                                                    }
                                                                                ]
                                                                            }
                                                                        }
                                                                    }
                                                                },
                                                                {
                                                                    "kind": "CommaToken",
                                                                    "fullStart": 1104,
                                                                    "fullEnd": 1107,
                                                                    "start": 1104,
                                                                    "end": 1105,
                                                                    "fullWidth": 3,
                                                                    "width": 1,
                                                                    "text": ",",
                                                                    "value": ",",
                                                                    "valueText": ",",
                                                                    "hasTrailingTrivia": true,
                                                                    "hasTrailingNewLine": true,
                                                                    "trailingTrivia": [
                                                                        {
                                                                            "kind": "NewLineTrivia",
                                                                            "text": "\r\n"
                                                                        }
                                                                    ]
                                                                },
                                                                {
                                                                    "kind": "SimplePropertyAssignment",
                                                                    "fullStart": 1107,
                                                                    "fullEnd": 1245,
                                                                    "start": 1123,
                                                                    "end": 1243,
                                                                    "fullWidth": 138,
                                                                    "width": 120,
                                                                    "propertyName": {
                                                                        "kind": "IdentifierName",
                                                                        "fullStart": 1107,
                                                                        "fullEnd": 1131,
                                                                        "start": 1123,
                                                                        "end": 1131,
                                                                        "fullWidth": 24,
                                                                        "width": 8,
                                                                        "text": "toString",
                                                                        "value": "toString",
                                                                        "valueText": "toString",
                                                                        "hasLeadingTrivia": true,
                                                                        "leadingTrivia": [
                                                                            {
                                                                                "kind": "WhitespaceTrivia",
                                                                                "text": "                "
                                                                            }
                                                                        ]
                                                                    },
                                                                    "colonToken": {
                                                                        "kind": "ColonToken",
                                                                        "fullStart": 1131,
                                                                        "fullEnd": 1133,
                                                                        "start": 1131,
                                                                        "end": 1132,
                                                                        "fullWidth": 2,
                                                                        "width": 1,
                                                                        "text": ":",
                                                                        "value": ":",
                                                                        "valueText": ":",
                                                                        "hasTrailingTrivia": true,
                                                                        "trailingTrivia": [
                                                                            {
                                                                                "kind": "WhitespaceTrivia",
                                                                                "text": " "
                                                                            }
                                                                        ]
                                                                    },
                                                                    "expression": {
                                                                        "kind": "FunctionExpression",
                                                                        "fullStart": 1133,
                                                                        "fullEnd": 1245,
                                                                        "start": 1133,
                                                                        "end": 1243,
                                                                        "fullWidth": 112,
                                                                        "width": 110,
                                                                        "functionKeyword": {
                                                                            "kind": "FunctionKeyword",
                                                                            "fullStart": 1133,
                                                                            "fullEnd": 1142,
                                                                            "start": 1133,
                                                                            "end": 1141,
                                                                            "fullWidth": 9,
                                                                            "width": 8,
                                                                            "text": "function",
                                                                            "value": "function",
                                                                            "valueText": "function",
                                                                            "hasTrailingTrivia": true,
                                                                            "trailingTrivia": [
                                                                                {
                                                                                    "kind": "WhitespaceTrivia",
                                                                                    "text": " "
                                                                                }
                                                                            ]
                                                                        },
                                                                        "callSignature": {
                                                                            "kind": "CallSignature",
                                                                            "fullStart": 1142,
                                                                            "fullEnd": 1145,
                                                                            "start": 1142,
                                                                            "end": 1144,
                                                                            "fullWidth": 3,
                                                                            "width": 2,
                                                                            "parameterList": {
                                                                                "kind": "ParameterList",
                                                                                "fullStart": 1142,
                                                                                "fullEnd": 1145,
                                                                                "start": 1142,
                                                                                "end": 1144,
                                                                                "fullWidth": 3,
                                                                                "width": 2,
                                                                                "openParenToken": {
                                                                                    "kind": "OpenParenToken",
                                                                                    "fullStart": 1142,
                                                                                    "fullEnd": 1143,
                                                                                    "start": 1142,
                                                                                    "end": 1143,
                                                                                    "fullWidth": 1,
                                                                                    "width": 1,
                                                                                    "text": "(",
                                                                                    "value": "(",
                                                                                    "valueText": "("
                                                                                },
                                                                                "parameters": [],
                                                                                "closeParenToken": {
                                                                                    "kind": "CloseParenToken",
                                                                                    "fullStart": 1143,
                                                                                    "fullEnd": 1145,
                                                                                    "start": 1143,
                                                                                    "end": 1144,
                                                                                    "fullWidth": 2,
                                                                                    "width": 1,
                                                                                    "text": ")",
                                                                                    "value": ")",
                                                                                    "valueText": ")",
                                                                                    "hasTrailingTrivia": true,
                                                                                    "trailingTrivia": [
                                                                                        {
                                                                                            "kind": "WhitespaceTrivia",
                                                                                            "text": " "
                                                                                        }
                                                                                    ]
                                                                                }
                                                                            }
                                                                        },
                                                                        "block": {
                                                                            "kind": "Block",
                                                                            "fullStart": 1145,
                                                                            "fullEnd": 1245,
                                                                            "start": 1145,
                                                                            "end": 1243,
                                                                            "fullWidth": 100,
                                                                            "width": 98,
                                                                            "openBraceToken": {
                                                                                "kind": "OpenBraceToken",
                                                                                "fullStart": 1145,
                                                                                "fullEnd": 1148,
                                                                                "start": 1145,
                                                                                "end": 1146,
                                                                                "fullWidth": 3,
                                                                                "width": 1,
                                                                                "text": "{",
                                                                                "value": "{",
                                                                                "valueText": "{",
                                                                                "hasTrailingTrivia": true,
                                                                                "hasTrailingNewLine": true,
                                                                                "trailingTrivia": [
                                                                                    {
                                                                                        "kind": "NewLineTrivia",
                                                                                        "text": "\r\n"
                                                                                    }
                                                                                ]
                                                                            },
                                                                            "statements": [
                                                                                {
                                                                                    "kind": "ExpressionStatement",
                                                                                    "fullStart": 1148,
                                                                                    "fullEnd": 1194,
                                                                                    "start": 1168,
                                                                                    "end": 1192,
                                                                                    "fullWidth": 46,
                                                                                    "width": 24,
                                                                                    "expression": {
                                                                                        "kind": "AssignmentExpression",
                                                                                        "fullStart": 1148,
                                                                                        "fullEnd": 1191,
                                                                                        "start": 1168,
                                                                                        "end": 1191,
                                                                                        "fullWidth": 43,
                                                                                        "width": 23,
                                                                                        "left": {
                                                                                            "kind": "IdentifierName",
                                                                                            "fullStart": 1148,
                                                                                            "fullEnd": 1185,
                                                                                            "start": 1168,
                                                                                            "end": 1184,
                                                                                            "fullWidth": 37,
                                                                                            "width": 16,
                                                                                            "text": "toStringAccessed",
                                                                                            "value": "toStringAccessed",
                                                                                            "valueText": "toStringAccessed",
                                                                                            "hasLeadingTrivia": true,
                                                                                            "hasTrailingTrivia": true,
                                                                                            "leadingTrivia": [
                                                                                                {
                                                                                                    "kind": "WhitespaceTrivia",
                                                                                                    "text": "                    "
                                                                                                }
                                                                                            ],
                                                                                            "trailingTrivia": [
                                                                                                {
                                                                                                    "kind": "WhitespaceTrivia",
                                                                                                    "text": " "
                                                                                                }
                                                                                            ]
                                                                                        },
                                                                                        "operatorToken": {
                                                                                            "kind": "EqualsToken",
                                                                                            "fullStart": 1185,
                                                                                            "fullEnd": 1187,
                                                                                            "start": 1185,
                                                                                            "end": 1186,
                                                                                            "fullWidth": 2,
                                                                                            "width": 1,
                                                                                            "text": "=",
                                                                                            "value": "=",
                                                                                            "valueText": "=",
                                                                                            "hasTrailingTrivia": true,
                                                                                            "trailingTrivia": [
                                                                                                {
                                                                                                    "kind": "WhitespaceTrivia",
                                                                                                    "text": " "
                                                                                                }
                                                                                            ]
                                                                                        },
                                                                                        "right": {
                                                                                            "kind": "TrueKeyword",
                                                                                            "fullStart": 1187,
                                                                                            "fullEnd": 1191,
                                                                                            "start": 1187,
                                                                                            "end": 1191,
                                                                                            "fullWidth": 4,
                                                                                            "width": 4,
                                                                                            "text": "true",
                                                                                            "value": true,
                                                                                            "valueText": "true"
                                                                                        }
                                                                                    },
                                                                                    "semicolonToken": {
                                                                                        "kind": "SemicolonToken",
                                                                                        "fullStart": 1191,
                                                                                        "fullEnd": 1194,
                                                                                        "start": 1191,
                                                                                        "end": 1192,
                                                                                        "fullWidth": 3,
                                                                                        "width": 1,
                                                                                        "text": ";",
                                                                                        "value": ";",
                                                                                        "valueText": ";",
                                                                                        "hasTrailingTrivia": true,
                                                                                        "hasTrailingNewLine": true,
                                                                                        "trailingTrivia": [
                                                                                            {
                                                                                                "kind": "NewLineTrivia",
                                                                                                "text": "\r\n"
                                                                                            }
                                                                                        ]
                                                                                    }
                                                                                },
                                                                                {
                                                                                    "kind": "ReturnStatement",
                                                                                    "fullStart": 1194,
                                                                                    "fullEnd": 1226,
                                                                                    "start": 1214,
                                                                                    "end": 1224,
                                                                                    "fullWidth": 32,
                                                                                    "width": 10,
                                                                                    "returnKeyword": {
                                                                                        "kind": "ReturnKeyword",
                                                                                        "fullStart": 1194,
                                                                                        "fullEnd": 1221,
                                                                                        "start": 1214,
                                                                                        "end": 1220,
                                                                                        "fullWidth": 27,
                                                                                        "width": 6,
                                                                                        "text": "return",
                                                                                        "value": "return",
                                                                                        "valueText": "return",
                                                                                        "hasLeadingTrivia": true,
                                                                                        "hasTrailingTrivia": true,
                                                                                        "leadingTrivia": [
                                                                                            {
                                                                                                "kind": "WhitespaceTrivia",
                                                                                                "text": "                    "
                                                                                            }
                                                                                        ],
                                                                                        "trailingTrivia": [
                                                                                            {
                                                                                                "kind": "WhitespaceTrivia",
                                                                                                "text": " "
                                                                                            }
                                                                                        ]
                                                                                    },
                                                                                    "expression": {
                                                                                        "kind": "ObjectLiteralExpression",
                                                                                        "fullStart": 1221,
                                                                                        "fullEnd": 1223,
                                                                                        "start": 1221,
                                                                                        "end": 1223,
                                                                                        "fullWidth": 2,
                                                                                        "width": 2,
                                                                                        "openBraceToken": {
                                                                                            "kind": "OpenBraceToken",
                                                                                            "fullStart": 1221,
                                                                                            "fullEnd": 1222,
                                                                                            "start": 1221,
                                                                                            "end": 1222,
                                                                                            "fullWidth": 1,
                                                                                            "width": 1,
                                                                                            "text": "{",
                                                                                            "value": "{",
                                                                                            "valueText": "{"
                                                                                        },
                                                                                        "propertyAssignments": [],
                                                                                        "closeBraceToken": {
                                                                                            "kind": "CloseBraceToken",
                                                                                            "fullStart": 1222,
                                                                                            "fullEnd": 1223,
                                                                                            "start": 1222,
                                                                                            "end": 1223,
                                                                                            "fullWidth": 1,
                                                                                            "width": 1,
                                                                                            "text": "}",
                                                                                            "value": "}",
                                                                                            "valueText": "}"
                                                                                        }
                                                                                    },
                                                                                    "semicolonToken": {
                                                                                        "kind": "SemicolonToken",
                                                                                        "fullStart": 1223,
                                                                                        "fullEnd": 1226,
                                                                                        "start": 1223,
                                                                                        "end": 1224,
                                                                                        "fullWidth": 3,
                                                                                        "width": 1,
                                                                                        "text": ";",
                                                                                        "value": ";",
                                                                                        "valueText": ";",
                                                                                        "hasTrailingTrivia": true,
                                                                                        "hasTrailingNewLine": true,
                                                                                        "trailingTrivia": [
                                                                                            {
                                                                                                "kind": "NewLineTrivia",
                                                                                                "text": "\r\n"
                                                                                            }
                                                                                        ]
                                                                                    }
                                                                                }
                                                                            ],
                                                                            "closeBraceToken": {
                                                                                "kind": "CloseBraceToken",
                                                                                "fullStart": 1226,
                                                                                "fullEnd": 1245,
                                                                                "start": 1242,
                                                                                "end": 1243,
                                                                                "fullWidth": 19,
                                                                                "width": 1,
                                                                                "text": "}",
                                                                                "value": "}",
                                                                                "valueText": "}",
                                                                                "hasLeadingTrivia": true,
                                                                                "hasTrailingTrivia": true,
                                                                                "hasTrailingNewLine": true,
                                                                                "leadingTrivia": [
                                                                                    {
                                                                                        "kind": "WhitespaceTrivia",
                                                                                        "text": "                "
                                                                                    }
                                                                                ],
                                                                                "trailingTrivia": [
                                                                                    {
                                                                                        "kind": "NewLineTrivia",
                                                                                        "text": "\r\n"
                                                                                    }
                                                                                ]
                                                                            }
                                                                        }
                                                                    }
                                                                }
                                                            ],
                                                            "closeBraceToken": {
                                                                "kind": "CloseBraceToken",
                                                                "fullStart": 1245,
                                                                "fullEnd": 1260,
                                                                "start": 1257,
                                                                "end": 1258,
                                                                "fullWidth": 15,
                                                                "width": 1,
                                                                "text": "}",
                                                                "value": "}",
                                                                "valueText": "}",
                                                                "hasLeadingTrivia": true,
                                                                "hasTrailingTrivia": true,
                                                                "hasTrailingNewLine": true,
                                                                "leadingTrivia": [
                                                                    {
                                                                        "kind": "WhitespaceTrivia",
                                                                        "text": "            "
                                                                    }
                                                                ],
                                                                "trailingTrivia": [
                                                                    {
                                                                        "kind": "NewLineTrivia",
                                                                        "text": "\r\n"
                                                                    }
                                                                ]
                                                            }
                                                        }
                                                    }
                                                ],
                                                "closeBraceToken": {
                                                    "kind": "CloseBraceToken",
                                                    "fullStart": 1260,
                                                    "fullEnd": 1269,
                                                    "start": 1268,
                                                    "end": 1269,
                                                    "fullWidth": 9,
                                                    "width": 1,
                                                    "text": "}",
                                                    "value": "}",
                                                    "valueText": "}",
                                                    "hasLeadingTrivia": true,
                                                    "leadingTrivia": [
                                                        {
                                                            "kind": "WhitespaceTrivia",
                                                            "text": "        "
                                                        }
                                                    ]
                                                }
                                            }
                                        }
                                    }
                                ]
                            },
                            "semicolonToken": {
                                "kind": "SemicolonToken",
                                "fullStart": 1269,
                                "fullEnd": 1272,
                                "start": 1269,
                                "end": 1270,
                                "fullWidth": 3,
                                "width": 1,
                                "text": ";",
                                "value": ";",
                                "valueText": ";",
                                "hasTrailingTrivia": true,
                                "hasTrailingNewLine": true,
                                "trailingTrivia": [
                                    {
                                        "kind": "NewLineTrivia",
                                        "text": "\r\n"
                                    }
                                ]
                            }
                        },
                        {
                            "kind": "TryStatement",
                            "fullStart": 1272,
                            "fullEnd": 1517,
                            "start": 1282,
                            "end": 1515,
                            "fullWidth": 245,
                            "width": 233,
                            "tryKeyword": {
                                "kind": "TryKeyword",
                                "fullStart": 1272,
                                "fullEnd": 1286,
                                "start": 1282,
                                "end": 1285,
                                "fullWidth": 14,
                                "width": 3,
                                "text": "try",
                                "value": "try",
                                "valueText": "try",
                                "hasLeadingTrivia": true,
                                "hasLeadingNewLine": true,
                                "hasTrailingTrivia": true,
                                "leadingTrivia": [
                                    {
                                        "kind": "NewLineTrivia",
                                        "text": "\r\n"
                                    },
                                    {
                                        "kind": "WhitespaceTrivia",
                                        "text": "        "
                                    }
                                ],
                                "trailingTrivia": [
                                    {
                                        "kind": "WhitespaceTrivia",
                                        "text": " "
                                    }
                                ]
                            },
                            "block": {
                                "kind": "Block",
                                "fullStart": 1286,
                                "fullEnd": 1383,
                                "start": 1286,
                                "end": 1382,
                                "fullWidth": 97,
                                "width": 96,
                                "openBraceToken": {
                                    "kind": "OpenBraceToken",
                                    "fullStart": 1286,
                                    "fullEnd": 1289,
                                    "start": 1286,
                                    "end": 1287,
                                    "fullWidth": 3,
                                    "width": 1,
                                    "text": "{",
                                    "value": "{",
                                    "valueText": "{",
                                    "hasTrailingTrivia": true,
                                    "hasTrailingNewLine": true,
                                    "trailingTrivia": [
                                        {
                                            "kind": "NewLineTrivia",
                                            "text": "\r\n"
                                        }
                                    ]
                                },
                                "statements": [
                                    {
                                        "kind": "ExpressionStatement",
                                        "fullStart": 1289,
                                        "fullEnd": 1346,
                                        "start": 1301,
                                        "end": 1344,
                                        "fullWidth": 57,
                                        "width": 43,
                                        "expression": {
                                            "kind": "InvocationExpression",
                                            "fullStart": 1289,
                                            "fullEnd": 1343,
                                            "start": 1301,
                                            "end": 1343,
                                            "fullWidth": 54,
                                            "width": 42,
                                            "expression": {
                                                "kind": "MemberAccessExpression",
                                                "fullStart": 1289,
                                                "fullEnd": 1326,
                                                "start": 1301,
                                                "end": 1326,
                                                "fullWidth": 37,
                                                "width": 25,
                                                "expression": {
                                                    "kind": "MemberAccessExpression",
                                                    "fullStart": 1289,
                                                    "fullEnd": 1321,
                                                    "start": 1301,
                                                    "end": 1321,
                                                    "fullWidth": 32,
                                                    "width": 20,
                                                    "expression": {
                                                        "kind": "MemberAccessExpression",
                                                        "fullStart": 1289,
                                                        "fullEnd": 1316,
                                                        "start": 1301,
                                                        "end": 1316,
                                                        "fullWidth": 27,
                                                        "width": 15,
                                                        "expression": {
                                                            "kind": "IdentifierName",
                                                            "fullStart": 1289,
                                                            "fullEnd": 1306,
                                                            "start": 1301,
                                                            "end": 1306,
                                                            "fullWidth": 17,
                                                            "width": 5,
                                                            "text": "Array",
                                                            "value": "Array",
                                                            "valueText": "Array",
                                                            "hasLeadingTrivia": true,
                                                            "leadingTrivia": [
                                                                {
                                                                    "kind": "WhitespaceTrivia",
                                                                    "text": "            "
                                                                }
                                                            ]
                                                        },
                                                        "dotToken": {
                                                            "kind": "DotToken",
                                                            "fullStart": 1306,
                                                            "fullEnd": 1307,
                                                            "start": 1306,
                                                            "end": 1307,
                                                            "fullWidth": 1,
                                                            "width": 1,
                                                            "text": ".",
                                                            "value": ".",
                                                            "valueText": "."
                                                        },
                                                        "name": {
                                                            "kind": "IdentifierName",
                                                            "fullStart": 1307,
                                                            "fullEnd": 1316,
                                                            "start": 1307,
                                                            "end": 1316,
                                                            "fullWidth": 9,
                                                            "width": 9,
                                                            "text": "prototype",
                                                            "value": "prototype",
                                                            "valueText": "prototype"
                                                        }
                                                    },
                                                    "dotToken": {
                                                        "kind": "DotToken",
                                                        "fullStart": 1316,
                                                        "fullEnd": 1317,
                                                        "start": 1316,
                                                        "end": 1317,
                                                        "fullWidth": 1,
                                                        "width": 1,
                                                        "text": ".",
                                                        "value": ".",
                                                        "valueText": "."
                                                    },
                                                    "name": {
                                                        "kind": "IdentifierName",
                                                        "fullStart": 1317,
                                                        "fullEnd": 1321,
                                                        "start": 1317,
                                                        "end": 1321,
                                                        "fullWidth": 4,
                                                        "width": 4,
                                                        "text": "some",
                                                        "value": "some",
                                                        "valueText": "some"
                                                    }
                                                },
                                                "dotToken": {
                                                    "kind": "DotToken",
                                                    "fullStart": 1321,
                                                    "fullEnd": 1322,
                                                    "start": 1321,
                                                    "end": 1322,
                                                    "fullWidth": 1,
                                                    "width": 1,
                                                    "text": ".",
                                                    "value": ".",
                                                    "valueText": "."
                                                },
                                                "name": {
                                                    "kind": "IdentifierName",
                                                    "fullStart": 1322,
                                                    "fullEnd": 1326,
                                                    "start": 1322,
                                                    "end": 1326,
                                                    "fullWidth": 4,
                                                    "width": 4,
                                                    "text": "call",
                                                    "value": "call",
                                                    "valueText": "call"
                                                }
                                            },
                                            "argumentList": {
                                                "kind": "ArgumentList",
                                                "fullStart": 1326,
                                                "fullEnd": 1343,
                                                "start": 1326,
                                                "end": 1343,
                                                "fullWidth": 17,
                                                "width": 17,
                                                "openParenToken": {
                                                    "kind": "OpenParenToken",
                                                    "fullStart": 1326,
                                                    "fullEnd": 1327,
                                                    "start": 1326,
                                                    "end": 1327,
                                                    "fullWidth": 1,
                                                    "width": 1,
                                                    "text": "(",
                                                    "value": "(",
                                                    "valueText": "("
                                                },
                                                "arguments": [
                                                    {
                                                        "kind": "IdentifierName",
                                                        "fullStart": 1327,
                                                        "fullEnd": 1330,
                                                        "start": 1327,
                                                        "end": 1330,
                                                        "fullWidth": 3,
                                                        "width": 3,
                                                        "text": "obj",
                                                        "value": "obj",
                                                        "valueText": "obj"
                                                    },
                                                    {
                                                        "kind": "CommaToken",
                                                        "fullStart": 1330,
                                                        "fullEnd": 1332,
                                                        "start": 1330,
                                                        "end": 1331,
                                                        "fullWidth": 2,
                                                        "width": 1,
                                                        "text": ",",
                                                        "value": ",",
                                                        "valueText": ",",
                                                        "hasTrailingTrivia": true,
                                                        "trailingTrivia": [
                                                            {
                                                                "kind": "WhitespaceTrivia",
                                                                "text": " "
                                                            }
                                                        ]
                                                    },
                                                    {
                                                        "kind": "IdentifierName",
                                                        "fullStart": 1332,
                                                        "fullEnd": 1342,
                                                        "start": 1332,
                                                        "end": 1342,
                                                        "fullWidth": 10,
                                                        "width": 10,
                                                        "text": "callbackfn",
                                                        "value": "callbackfn",
                                                        "valueText": "callbackfn"
                                                    }
                                                ],
                                                "closeParenToken": {
                                                    "kind": "CloseParenToken",
                                                    "fullStart": 1342,
                                                    "fullEnd": 1343,
                                                    "start": 1342,
                                                    "end": 1343,
                                                    "fullWidth": 1,
                                                    "width": 1,
                                                    "text": ")",
                                                    "value": ")",
                                                    "valueText": ")"
                                                }
                                            }
                                        },
                                        "semicolonToken": {
                                            "kind": "SemicolonToken",
                                            "fullStart": 1343,
                                            "fullEnd": 1346,
                                            "start": 1343,
                                            "end": 1344,
                                            "fullWidth": 3,
                                            "width": 1,
                                            "text": ";",
                                            "value": ";",
                                            "valueText": ";",
                                            "hasTrailingTrivia": true,
                                            "hasTrailingNewLine": true,
                                            "trailingTrivia": [
                                                {
                                                    "kind": "NewLineTrivia",
                                                    "text": "\r\n"
                                                }
                                            ]
                                        }
                                    },
                                    {
                                        "kind": "ReturnStatement",
                                        "fullStart": 1346,
                                        "fullEnd": 1373,
                                        "start": 1358,
                                        "end": 1371,
                                        "fullWidth": 27,
                                        "width": 13,
                                        "returnKeyword": {
                                            "kind": "ReturnKeyword",
                                            "fullStart": 1346,
                                            "fullEnd": 1365,
                                            "start": 1358,
                                            "end": 1364,
                                            "fullWidth": 19,
                                            "width": 6,
                                            "text": "return",
                                            "value": "return",
                                            "valueText": "return",
                                            "hasLeadingTrivia": true,
                                            "hasTrailingTrivia": true,
                                            "leadingTrivia": [
                                                {
                                                    "kind": "WhitespaceTrivia",
                                                    "text": "            "
                                                }
                                            ],
                                            "trailingTrivia": [
                                                {
                                                    "kind": "WhitespaceTrivia",
                                                    "text": " "
                                                }
                                            ]
                                        },
                                        "expression": {
                                            "kind": "FalseKeyword",
                                            "fullStart": 1365,
                                            "fullEnd": 1370,
                                            "start": 1365,
                                            "end": 1370,
                                            "fullWidth": 5,
                                            "width": 5,
                                            "text": "false",
                                            "value": false,
                                            "valueText": "false"
                                        },
                                        "semicolonToken": {
                                            "kind": "SemicolonToken",
                                            "fullStart": 1370,
                                            "fullEnd": 1373,
                                            "start": 1370,
                                            "end": 1371,
                                            "fullWidth": 3,
                                            "width": 1,
                                            "text": ";",
                                            "value": ";",
                                            "valueText": ";",
                                            "hasTrailingTrivia": true,
                                            "hasTrailingNewLine": true,
                                            "trailingTrivia": [
                                                {
                                                    "kind": "NewLineTrivia",
                                                    "text": "\r\n"
                                                }
                                            ]
                                        }
                                    }
                                ],
                                "closeBraceToken": {
                                    "kind": "CloseBraceToken",
                                    "fullStart": 1373,
                                    "fullEnd": 1383,
                                    "start": 1381,
                                    "end": 1382,
                                    "fullWidth": 10,
                                    "width": 1,
                                    "text": "}",
                                    "value": "}",
                                    "valueText": "}",
                                    "hasLeadingTrivia": true,
                                    "hasTrailingTrivia": true,
                                    "leadingTrivia": [
                                        {
                                            "kind": "WhitespaceTrivia",
                                            "text": "        "
                                        }
                                    ],
                                    "trailingTrivia": [
                                        {
                                            "kind": "WhitespaceTrivia",
                                            "text": " "
                                        }
                                    ]
                                }
                            },
                            "catchClause": {
                                "kind": "CatchClause",
                                "fullStart": 1383,
                                "fullEnd": 1517,
                                "start": 1383,
                                "end": 1515,
                                "fullWidth": 134,
                                "width": 132,
                                "catchKeyword": {
                                    "kind": "CatchKeyword",
                                    "fullStart": 1383,
                                    "fullEnd": 1389,
                                    "start": 1383,
                                    "end": 1388,
                                    "fullWidth": 6,
                                    "width": 5,
                                    "text": "catch",
                                    "value": "catch",
                                    "valueText": "catch",
                                    "hasTrailingTrivia": true,
                                    "trailingTrivia": [
                                        {
                                            "kind": "WhitespaceTrivia",
                                            "text": " "
                                        }
                                    ]
                                },
                                "openParenToken": {
                                    "kind": "OpenParenToken",
                                    "fullStart": 1389,
                                    "fullEnd": 1390,
                                    "start": 1389,
                                    "end": 1390,
                                    "fullWidth": 1,
                                    "width": 1,
                                    "text": "(",
                                    "value": "(",
                                    "valueText": "("
                                },
                                "identifier": {
                                    "kind": "IdentifierName",
                                    "fullStart": 1390,
                                    "fullEnd": 1392,
                                    "start": 1390,
                                    "end": 1392,
                                    "fullWidth": 2,
                                    "width": 2,
                                    "text": "ex",
                                    "value": "ex",
                                    "valueText": "ex"
                                },
                                "closeParenToken": {
                                    "kind": "CloseParenToken",
                                    "fullStart": 1392,
                                    "fullEnd": 1394,
                                    "start": 1392,
                                    "end": 1393,
                                    "fullWidth": 2,
                                    "width": 1,
                                    "text": ")",
                                    "value": ")",
                                    "valueText": ")",
                                    "hasTrailingTrivia": true,
                                    "trailingTrivia": [
                                        {
                                            "kind": "WhitespaceTrivia",
                                            "text": " "
                                        }
                                    ]
                                },
                                "block": {
                                    "kind": "Block",
                                    "fullStart": 1394,
                                    "fullEnd": 1517,
                                    "start": 1394,
                                    "end": 1515,
                                    "fullWidth": 123,
                                    "width": 121,
                                    "openBraceToken": {
                                        "kind": "OpenBraceToken",
                                        "fullStart": 1394,
                                        "fullEnd": 1397,
                                        "start": 1394,
                                        "end": 1395,
                                        "fullWidth": 3,
                                        "width": 1,
                                        "text": "{",
                                        "value": "{",
                                        "valueText": "{",
                                        "hasTrailingTrivia": true,
                                        "hasTrailingNewLine": true,
                                        "trailingTrivia": [
                                            {
                                                "kind": "NewLineTrivia",
                                                "text": "\r\n"
                                            }
                                        ]
                                    },
                                    "statements": [
                                        {
                                            "kind": "ReturnStatement",
                                            "fullStart": 1397,
                                            "fullEnd": 1506,
                                            "start": 1409,
                                            "end": 1504,
                                            "fullWidth": 109,
                                            "width": 95,
                                            "returnKeyword": {
                                                "kind": "ReturnKeyword",
                                                "fullStart": 1397,
                                                "fullEnd": 1416,
                                                "start": 1409,
                                                "end": 1415,
                                                "fullWidth": 19,
                                                "width": 6,
                                                "text": "return",
                                                "value": "return",
                                                "valueText": "return",
                                                "hasLeadingTrivia": true,
                                                "hasTrailingTrivia": true,
                                                "leadingTrivia": [
                                                    {
                                                        "kind": "WhitespaceTrivia",
                                                        "text": "            "
                                                    }
                                                ],
                                                "trailingTrivia": [
                                                    {
                                                        "kind": "WhitespaceTrivia",
                                                        "text": " "
                                                    }
                                                ]
                                            },
                                            "expression": {
                                                "kind": "LogicalAndExpression",
                                                "fullStart": 1416,
                                                "fullEnd": 1503,
                                                "start": 1416,
                                                "end": 1503,
                                                "fullWidth": 87,
                                                "width": 87,
                                                "left": {
                                                    "kind": "LogicalAndExpression",
                                                    "fullStart": 1416,
                                                    "fullEnd": 1481,
                                                    "start": 1416,
                                                    "end": 1480,
                                                    "fullWidth": 65,
                                                    "width": 64,
                                                    "left": {
                                                        "kind": "LogicalAndExpression",
                                                        "fullStart": 1416,
                                                        "fullEnd": 1462,
                                                        "start": 1416,
                                                        "end": 1461,
                                                        "fullWidth": 46,
                                                        "width": 45,
                                                        "left": {
                                                            "kind": "ParenthesizedExpression",
                                                            "fullStart": 1416,
                                                            "fullEnd": 1442,
                                                            "start": 1416,
                                                            "end": 1441,
                                                            "fullWidth": 26,
                                                            "width": 25,
                                                            "openParenToken": {
                                                                "kind": "OpenParenToken",
                                                                "fullStart": 1416,
                                                                "fullEnd": 1417,
                                                                "start": 1416,
                                                                "end": 1417,
                                                                "fullWidth": 1,
                                                                "width": 1,
                                                                "text": "(",
                                                                "value": "(",
                                                                "valueText": "("
                                                            },
                                                            "expression": {
                                                                "kind": "InstanceOfExpression",
                                                                "fullStart": 1417,
                                                                "fullEnd": 1440,
                                                                "start": 1417,
                                                                "end": 1440,
                                                                "fullWidth": 23,
                                                                "width": 23,
                                                                "left": {
                                                                    "kind": "IdentifierName",
                                                                    "fullStart": 1417,
                                                                    "fullEnd": 1420,
                                                                    "start": 1417,
                                                                    "end": 1419,
                                                                    "fullWidth": 3,
                                                                    "width": 2,
                                                                    "text": "ex",
                                                                    "value": "ex",
                                                                    "valueText": "ex",
                                                                    "hasTrailingTrivia": true,
                                                                    "trailingTrivia": [
                                                                        {
                                                                            "kind": "WhitespaceTrivia",
                                                                            "text": " "
                                                                        }
                                                                    ]
                                                                },
                                                                "operatorToken": {
                                                                    "kind": "InstanceOfKeyword",
                                                                    "fullStart": 1420,
                                                                    "fullEnd": 1431,
                                                                    "start": 1420,
                                                                    "end": 1430,
                                                                    "fullWidth": 11,
                                                                    "width": 10,
                                                                    "text": "instanceof",
                                                                    "value": "instanceof",
                                                                    "valueText": "instanceof",
                                                                    "hasTrailingTrivia": true,
                                                                    "trailingTrivia": [
                                                                        {
                                                                            "kind": "WhitespaceTrivia",
                                                                            "text": " "
                                                                        }
                                                                    ]
                                                                },
                                                                "right": {
                                                                    "kind": "IdentifierName",
                                                                    "fullStart": 1431,
                                                                    "fullEnd": 1440,
                                                                    "start": 1431,
                                                                    "end": 1440,
                                                                    "fullWidth": 9,
                                                                    "width": 9,
                                                                    "text": "TypeError",
                                                                    "value": "TypeError",
                                                                    "valueText": "TypeError"
                                                                }
                                                            },
                                                            "closeParenToken": {
                                                                "kind": "CloseParenToken",
                                                                "fullStart": 1440,
                                                                "fullEnd": 1442,
                                                                "start": 1440,
                                                                "end": 1441,
                                                                "fullWidth": 2,
                                                                "width": 1,
                                                                "text": ")",
                                                                "value": ")",
                                                                "valueText": ")",
                                                                "hasTrailingTrivia": true,
                                                                "trailingTrivia": [
                                                                    {
                                                                        "kind": "WhitespaceTrivia",
                                                                        "text": " "
                                                                    }
                                                                ]
                                                            }
                                                        },
                                                        "operatorToken": {
                                                            "kind": "AmpersandAmpersandToken",
                                                            "fullStart": 1442,
                                                            "fullEnd": 1445,
                                                            "start": 1442,
                                                            "end": 1444,
                                                            "fullWidth": 3,
                                                            "width": 2,
                                                            "text": "&&",
                                                            "value": "&&",
                                                            "valueText": "&&",
                                                            "hasTrailingTrivia": true,
                                                            "trailingTrivia": [
                                                                {
                                                                    "kind": "WhitespaceTrivia",
                                                                    "text": " "
                                                                }
                                                            ]
                                                        },
                                                        "right": {
                                                            "kind": "IdentifierName",
                                                            "fullStart": 1445,
                                                            "fullEnd": 1462,
                                                            "start": 1445,
                                                            "end": 1461,
                                                            "fullWidth": 17,
                                                            "width": 16,
                                                            "text": "toStringAccessed",
                                                            "value": "toStringAccessed",
                                                            "valueText": "toStringAccessed",
                                                            "hasTrailingTrivia": true,
                                                            "trailingTrivia": [
                                                                {
                                                                    "kind": "WhitespaceTrivia",
                                                                    "text": " "
                                                                }
                                                            ]
                                                        }
                                                    },
                                                    "operatorToken": {
                                                        "kind": "AmpersandAmpersandToken",
                                                        "fullStart": 1462,
                                                        "fullEnd": 1465,
                                                        "start": 1462,
                                                        "end": 1464,
                                                        "fullWidth": 3,
                                                        "width": 2,
                                                        "text": "&&",
                                                        "value": "&&",
                                                        "valueText": "&&",
                                                        "hasTrailingTrivia": true,
                                                        "trailingTrivia": [
                                                            {
                                                                "kind": "WhitespaceTrivia",
                                                                "text": " "
                                                            }
                                                        ]
                                                    },
                                                    "right": {
                                                        "kind": "IdentifierName",
                                                        "fullStart": 1465,
                                                        "fullEnd": 1481,
                                                        "start": 1465,
                                                        "end": 1480,
                                                        "fullWidth": 16,
                                                        "width": 15,
                                                        "text": "valueOfAccessed",
                                                        "value": "valueOfAccessed",
                                                        "valueText": "valueOfAccessed",
                                                        "hasTrailingTrivia": true,
                                                        "trailingTrivia": [
                                                            {
                                                                "kind": "WhitespaceTrivia",
                                                                "text": " "
                                                            }
                                                        ]
                                                    }
                                                },
                                                "operatorToken": {
                                                    "kind": "AmpersandAmpersandToken",
                                                    "fullStart": 1481,
                                                    "fullEnd": 1484,
                                                    "start": 1481,
                                                    "end": 1483,
                                                    "fullWidth": 3,
                                                    "width": 2,
                                                    "text": "&&",
                                                    "value": "&&",
                                                    "valueText": "&&",
                                                    "hasTrailingTrivia": true,
                                                    "trailingTrivia": [
                                                        {
                                                            "kind": "WhitespaceTrivia",
                                                            "text": " "
                                                        }
                                                    ]
                                                },
                                                "right": {
                                                    "kind": "LogicalNotExpression",
                                                    "fullStart": 1484,
                                                    "fullEnd": 1503,
                                                    "start": 1484,
                                                    "end": 1503,
                                                    "fullWidth": 19,
                                                    "width": 19,
                                                    "operatorToken": {
                                                        "kind": "ExclamationToken",
                                                        "fullStart": 1484,
                                                        "fullEnd": 1485,
                                                        "start": 1484,
                                                        "end": 1485,
                                                        "fullWidth": 1,
                                                        "width": 1,
                                                        "text": "!",
                                                        "value": "!",
                                                        "valueText": "!"
                                                    },
                                                    "operand": {
                                                        "kind": "IdentifierName",
                                                        "fullStart": 1485,
                                                        "fullEnd": 1503,
                                                        "start": 1485,
                                                        "end": 1503,
                                                        "fullWidth": 18,
                                                        "width": 18,
                                                        "text": "callbackfnAccessed",
                                                        "value": "callbackfnAccessed",
                                                        "valueText": "callbackfnAccessed"
                                                    }
                                                }
                                            },
                                            "semicolonToken": {
                                                "kind": "SemicolonToken",
                                                "fullStart": 1503,
                                                "fullEnd": 1506,
                                                "start": 1503,
                                                "end": 1504,
                                                "fullWidth": 3,
                                                "width": 1,
                                                "text": ";",
                                                "value": ";",
                                                "valueText": ";",
                                                "hasTrailingTrivia": true,
                                                "hasTrailingNewLine": true,
                                                "trailingTrivia": [
                                                    {
                                                        "kind": "NewLineTrivia",
                                                        "text": "\r\n"
                                                    }
                                                ]
                                            }
                                        }
                                    ],
                                    "closeBraceToken": {
                                        "kind": "CloseBraceToken",
                                        "fullStart": 1506,
                                        "fullEnd": 1517,
                                        "start": 1514,
                                        "end": 1515,
                                        "fullWidth": 11,
                                        "width": 1,
                                        "text": "}",
                                        "value": "}",
                                        "valueText": "}",
                                        "hasLeadingTrivia": true,
                                        "hasTrailingTrivia": true,
                                        "hasTrailingNewLine": true,
                                        "leadingTrivia": [
                                            {
                                                "kind": "WhitespaceTrivia",
                                                "text": "        "
                                            }
                                        ],
                                        "trailingTrivia": [
                                            {
                                                "kind": "NewLineTrivia",
                                                "text": "\r\n"
                                            }
                                        ]
                                    }
                                }
                            }
                        }
                    ],
                    "closeBraceToken": {
                        "kind": "CloseBraceToken",
                        "fullStart": 1517,
                        "fullEnd": 1524,
                        "start": 1521,
                        "end": 1522,
                        "fullWidth": 7,
                        "width": 1,
                        "text": "}",
                        "value": "}",
                        "valueText": "}",
                        "hasLeadingTrivia": true,
                        "hasTrailingTrivia": true,
                        "hasTrailingNewLine": true,
                        "leadingTrivia": [
                            {
                                "kind": "WhitespaceTrivia",
                                "text": "    "
                            }
                        ],
                        "trailingTrivia": [
                            {
                                "kind": "NewLineTrivia",
                                "text": "\r\n"
                            }
                        ]
                    }
                }
            },
            {
                "kind": "ExpressionStatement",
                "fullStart": 1524,
                "fullEnd": 1548,
                "start": 1524,
                "end": 1546,
                "fullWidth": 24,
                "width": 22,
                "expression": {
                    "kind": "InvocationExpression",
                    "fullStart": 1524,
                    "fullEnd": 1545,
                    "start": 1524,
                    "end": 1545,
                    "fullWidth": 21,
                    "width": 21,
                    "expression": {
                        "kind": "IdentifierName",
                        "fullStart": 1524,
                        "fullEnd": 1535,
                        "start": 1524,
                        "end": 1535,
                        "fullWidth": 11,
                        "width": 11,
                        "text": "runTestCase",
                        "value": "runTestCase",
                        "valueText": "runTestCase"
                    },
                    "argumentList": {
                        "kind": "ArgumentList",
                        "fullStart": 1535,
                        "fullEnd": 1545,
                        "start": 1535,
                        "end": 1545,
                        "fullWidth": 10,
                        "width": 10,
                        "openParenToken": {
                            "kind": "OpenParenToken",
                            "fullStart": 1535,
                            "fullEnd": 1536,
                            "start": 1535,
                            "end": 1536,
                            "fullWidth": 1,
                            "width": 1,
                            "text": "(",
                            "value": "(",
                            "valueText": "("
                        },
                        "arguments": [
                            {
                                "kind": "IdentifierName",
                                "fullStart": 1536,
                                "fullEnd": 1544,
                                "start": 1536,
                                "end": 1544,
                                "fullWidth": 8,
                                "width": 8,
                                "text": "testcase",
                                "value": "testcase",
                                "valueText": "testcase"
                            }
                        ],
                        "closeParenToken": {
                            "kind": "CloseParenToken",
                            "fullStart": 1544,
                            "fullEnd": 1545,
                            "start": 1544,
                            "end": 1545,
                            "fullWidth": 1,
                            "width": 1,
                            "text": ")",
                            "value": ")",
                            "valueText": ")"
                        }
                    }
                },
                "semicolonToken": {
                    "kind": "SemicolonToken",
                    "fullStart": 1545,
                    "fullEnd": 1548,
                    "start": 1545,
                    "end": 1546,
                    "fullWidth": 3,
                    "width": 1,
                    "text": ";",
                    "value": ";",
                    "valueText": ";",
                    "hasTrailingTrivia": true,
                    "hasTrailingNewLine": true,
                    "trailingTrivia": [
                        {
                            "kind": "NewLineTrivia",
                            "text": "\r\n"
                        }
                    ]
                }
            }
        ],
        "endOfFileToken": {
            "kind": "EndOfFileToken",
            "fullStart": 1548,
            "fullEnd": 1548,
            "start": 1548,
            "end": 1548,
            "fullWidth": 0,
            "width": 0,
            "text": ""
        }
    },
    "lineMap": {
        "lineStarts": [
            0,
            67,
            152,
            232,
            308,
            380,
            385,
            440,
            601,
            606,
            608,
            610,
            633,
            635,
            676,
            715,
            753,
            755,
            801,
            841,
            871,
            882,
            884,
            905,
            925,
            945,
            947,
            970,
            1010,
            1055,
            1087,
            1107,
            1148,
            1194,
            1226,
            1245,
            1260,
            1272,
            1274,
            1289,
            1346,
            1373,
            1397,
            1506,
            1517,
            1524,
            1548
        ],
        "length": 1548
    }
}<|MERGE_RESOLUTION|>--- conflicted
+++ resolved
@@ -692,11 +692,8 @@
                                             "start": 783,
                                             "end": 786,
                                             "fullWidth": 3,
-<<<<<<< HEAD
                                             "width": 3,
-=======
                                             "modifiers": [],
->>>>>>> e3c38734
                                             "identifier": {
                                                 "kind": "IdentifierName",
                                                 "fullStart": 783,
@@ -736,11 +733,8 @@
                                             "start": 788,
                                             "end": 791,
                                             "fullWidth": 3,
-<<<<<<< HEAD
                                             "width": 3,
-=======
                                             "modifiers": [],
->>>>>>> e3c38734
                                             "identifier": {
                                                 "kind": "IdentifierName",
                                                 "fullStart": 788,
@@ -780,11 +774,8 @@
                                             "start": 793,
                                             "end": 796,
                                             "fullWidth": 3,
-<<<<<<< HEAD
                                             "width": 3,
-=======
                                             "modifiers": [],
->>>>>>> e3c38734
                                             "identifier": {
                                                 "kind": "IdentifierName",
                                                 "fullStart": 793,
