{
    "isDeclaration": false,
    "languageVersion": "EcmaScript5",
    "parseOptions": {
        "allowAutomaticSemicolonInsertion": true
    },
    "sourceUnit": {
        "kind": "SourceUnit",
        "fullStart": 0,
        "fullEnd": 850,
        "start": 513,
        "end": 850,
        "fullWidth": 850,
        "width": 337,
        "isIncrementallyUnusable": true,
        "moduleElements": [
            {
                "kind": "FunctionDeclaration",
                "fullStart": 0,
                "fullEnd": 826,
                "start": 513,
                "end": 824,
                "fullWidth": 826,
                "width": 311,
                "modifiers": [],
                "functionKeyword": {
                    "kind": "FunctionKeyword",
                    "fullStart": 0,
                    "fullEnd": 522,
                    "start": 513,
                    "end": 521,
                    "fullWidth": 522,
                    "width": 8,
                    "text": "function",
                    "value": "function",
                    "valueText": "function",
                    "hasLeadingTrivia": true,
                    "hasLeadingComment": true,
                    "hasLeadingNewLine": true,
                    "hasTrailingTrivia": true,
                    "leadingTrivia": [
                        {
                            "kind": "SingleLineCommentTrivia",
                            "text": "/// Copyright (c) 2012 Ecma International.  All rights reserved. "
                        },
                        {
                            "kind": "NewLineTrivia",
                            "text": "\r\n"
                        },
                        {
                            "kind": "SingleLineCommentTrivia",
                            "text": "/// Ecma International makes this code available under the terms and conditions set"
                        },
                        {
                            "kind": "NewLineTrivia",
                            "text": "\r\n"
                        },
                        {
                            "kind": "SingleLineCommentTrivia",
                            "text": "/// forth on http://hg.ecmascript.org/tests/test262/raw-file/tip/LICENSE (the "
                        },
                        {
                            "kind": "NewLineTrivia",
                            "text": "\r\n"
                        },
                        {
                            "kind": "SingleLineCommentTrivia",
                            "text": "/// \"Use Terms\").   Any redistribution of this code must retain the above "
                        },
                        {
                            "kind": "NewLineTrivia",
                            "text": "\r\n"
                        },
                        {
                            "kind": "SingleLineCommentTrivia",
                            "text": "/// copyright and this notice and otherwise comply with the Use Terms."
                        },
                        {
                            "kind": "NewLineTrivia",
                            "text": "\r\n"
                        },
                        {
                            "kind": "MultiLineCommentTrivia",
                            "text": "/**\r\n * @path ch15/15.4/15.4.4/15.4.4.17/15.4.4.17-1-9.js\r\n * @description Array.prototype.some applied to Function object\r\n */"
                        },
                        {
                            "kind": "NewLineTrivia",
                            "text": "\r\n"
                        },
                        {
                            "kind": "NewLineTrivia",
                            "text": "\r\n"
                        },
                        {
                            "kind": "NewLineTrivia",
                            "text": "\r\n"
                        }
                    ],
                    "trailingTrivia": [
                        {
                            "kind": "WhitespaceTrivia",
                            "text": " "
                        }
                    ]
                },
                "identifier": {
                    "kind": "IdentifierName",
                    "fullStart": 522,
                    "fullEnd": 530,
                    "start": 522,
                    "end": 530,
                    "fullWidth": 8,
                    "width": 8,
                    "text": "testcase",
                    "value": "testcase",
                    "valueText": "testcase"
                },
                "callSignature": {
                    "kind": "CallSignature",
                    "fullStart": 530,
                    "fullEnd": 533,
                    "start": 530,
                    "end": 532,
                    "fullWidth": 3,
                    "width": 2,
                    "parameterList": {
                        "kind": "ParameterList",
                        "fullStart": 530,
                        "fullEnd": 533,
                        "start": 530,
                        "end": 532,
                        "fullWidth": 3,
                        "width": 2,
                        "openParenToken": {
                            "kind": "OpenParenToken",
                            "fullStart": 530,
                            "fullEnd": 531,
                            "start": 530,
                            "end": 531,
                            "fullWidth": 1,
                            "width": 1,
                            "text": "(",
                            "value": "(",
                            "valueText": "("
                        },
                        "parameters": [],
                        "closeParenToken": {
                            "kind": "CloseParenToken",
                            "fullStart": 531,
                            "fullEnd": 533,
                            "start": 531,
                            "end": 532,
                            "fullWidth": 2,
                            "width": 1,
                            "text": ")",
                            "value": ")",
                            "valueText": ")",
                            "hasTrailingTrivia": true,
                            "trailingTrivia": [
                                {
                                    "kind": "WhitespaceTrivia",
                                    "text": " "
                                }
                            ]
                        }
                    }
                },
                "block": {
                    "kind": "Block",
                    "fullStart": 533,
                    "fullEnd": 826,
                    "start": 533,
                    "end": 824,
                    "fullWidth": 293,
                    "width": 291,
                    "openBraceToken": {
                        "kind": "OpenBraceToken",
                        "fullStart": 533,
                        "fullEnd": 536,
                        "start": 533,
                        "end": 534,
                        "fullWidth": 3,
                        "width": 1,
                        "text": "{",
                        "value": "{",
                        "valueText": "{",
                        "hasTrailingTrivia": true,
                        "hasTrailingNewLine": true,
                        "trailingTrivia": [
                            {
                                "kind": "NewLineTrivia",
                                "text": "\r\n"
                            }
                        ]
                    },
                    "statements": [
                        {
                            "kind": "FunctionDeclaration",
                            "fullStart": 536,
                            "fullEnd": 638,
                            "start": 544,
                            "end": 636,
                            "fullWidth": 102,
                            "width": 92,
                            "modifiers": [],
                            "functionKeyword": {
                                "kind": "FunctionKeyword",
                                "fullStart": 536,
                                "fullEnd": 553,
                                "start": 544,
                                "end": 552,
                                "fullWidth": 17,
                                "width": 8,
                                "text": "function",
                                "value": "function",
                                "valueText": "function",
                                "hasLeadingTrivia": true,
                                "hasTrailingTrivia": true,
                                "leadingTrivia": [
                                    {
                                        "kind": "WhitespaceTrivia",
                                        "text": "        "
                                    }
                                ],
                                "trailingTrivia": [
                                    {
                                        "kind": "WhitespaceTrivia",
                                        "text": " "
                                    }
                                ]
                            },
                            "identifier": {
                                "kind": "IdentifierName",
                                "fullStart": 553,
                                "fullEnd": 563,
                                "start": 553,
                                "end": 563,
                                "fullWidth": 10,
                                "width": 10,
                                "text": "callbackfn",
                                "value": "callbackfn",
                                "valueText": "callbackfn"
                            },
                            "callSignature": {
                                "kind": "CallSignature",
                                "fullStart": 563,
                                "fullEnd": 579,
                                "start": 563,
                                "end": 578,
                                "fullWidth": 16,
                                "width": 15,
                                "parameterList": {
                                    "kind": "ParameterList",
                                    "fullStart": 563,
                                    "fullEnd": 579,
                                    "start": 563,
                                    "end": 578,
                                    "fullWidth": 16,
                                    "width": 15,
                                    "openParenToken": {
                                        "kind": "OpenParenToken",
                                        "fullStart": 563,
                                        "fullEnd": 564,
                                        "start": 563,
                                        "end": 564,
                                        "fullWidth": 1,
                                        "width": 1,
                                        "text": "(",
                                        "value": "(",
                                        "valueText": "("
                                    },
                                    "parameters": [
                                        {
                                            "kind": "Parameter",
                                            "fullStart": 564,
                                            "fullEnd": 567,
                                            "start": 564,
                                            "end": 567,
                                            "fullWidth": 3,
                                            "width": 3,
                                            "modifiers": [],
                                            "identifier": {
                                                "kind": "IdentifierName",
                                                "fullStart": 564,
                                                "fullEnd": 567,
                                                "start": 564,
                                                "end": 567,
                                                "fullWidth": 3,
                                                "width": 3,
                                                "text": "val",
                                                "value": "val",
                                                "valueText": "val"
                                            }
                                        },
                                        {
                                            "kind": "CommaToken",
                                            "fullStart": 567,
                                            "fullEnd": 569,
                                            "start": 567,
                                            "end": 568,
                                            "fullWidth": 2,
                                            "width": 1,
                                            "text": ",",
                                            "value": ",",
                                            "valueText": ",",
                                            "hasTrailingTrivia": true,
                                            "trailingTrivia": [
                                                {
                                                    "kind": "WhitespaceTrivia",
                                                    "text": " "
                                                }
                                            ]
                                        },
                                        {
                                            "kind": "Parameter",
                                            "fullStart": 569,
                                            "fullEnd": 572,
                                            "start": 569,
                                            "end": 572,
                                            "fullWidth": 3,
                                            "width": 3,
                                            "modifiers": [],
                                            "identifier": {
                                                "kind": "IdentifierName",
                                                "fullStart": 569,
                                                "fullEnd": 572,
                                                "start": 569,
                                                "end": 572,
                                                "fullWidth": 3,
                                                "width": 3,
                                                "text": "idx",
                                                "value": "idx",
                                                "valueText": "idx"
                                            }
                                        },
                                        {
                                            "kind": "CommaToken",
                                            "fullStart": 572,
                                            "fullEnd": 574,
                                            "start": 572,
                                            "end": 573,
                                            "fullWidth": 2,
                                            "width": 1,
                                            "text": ",",
                                            "value": ",",
                                            "valueText": ",",
                                            "hasTrailingTrivia": true,
                                            "trailingTrivia": [
                                                {
                                                    "kind": "WhitespaceTrivia",
                                                    "text": " "
                                                }
                                            ]
                                        },
                                        {
                                            "kind": "Parameter",
                                            "fullStart": 574,
                                            "fullEnd": 577,
                                            "start": 574,
                                            "end": 577,
                                            "fullWidth": 3,
                                            "width": 3,
                                            "modifiers": [],
                                            "identifier": {
                                                "kind": "IdentifierName",
                                                "fullStart": 574,
                                                "fullEnd": 577,
                                                "start": 574,
                                                "end": 577,
                                                "fullWidth": 3,
                                                "width": 3,
                                                "text": "obj",
                                                "value": "obj",
                                                "valueText": "obj"
                                            }
                                        }
                                    ],
                                    "closeParenToken": {
                                        "kind": "CloseParenToken",
                                        "fullStart": 577,
                                        "fullEnd": 579,
                                        "start": 577,
                                        "end": 578,
                                        "fullWidth": 2,
                                        "width": 1,
                                        "text": ")",
                                        "value": ")",
                                        "valueText": ")",
                                        "hasTrailingTrivia": true,
                                        "trailingTrivia": [
                                            {
                                                "kind": "WhitespaceTrivia",
                                                "text": " "
                                            }
                                        ]
                                    }
                                }
                            },
                            "block": {
                                "kind": "Block",
                                "fullStart": 579,
                                "fullEnd": 638,
                                "start": 579,
                                "end": 636,
                                "fullWidth": 59,
                                "width": 57,
                                "openBraceToken": {
                                    "kind": "OpenBraceToken",
                                    "fullStart": 579,
                                    "fullEnd": 582,
                                    "start": 579,
                                    "end": 580,
                                    "fullWidth": 3,
                                    "width": 1,
                                    "text": "{",
                                    "value": "{",
                                    "valueText": "{",
                                    "hasTrailingTrivia": true,
                                    "hasTrailingNewLine": true,
                                    "trailingTrivia": [
                                        {
                                            "kind": "NewLineTrivia",
                                            "text": "\r\n"
                                        }
                                    ]
                                },
                                "statements": [
                                    {
                                        "kind": "ReturnStatement",
                                        "fullStart": 582,
                                        "fullEnd": 627,
                                        "start": 594,
                                        "end": 625,
                                        "fullWidth": 45,
                                        "width": 31,
                                        "returnKeyword": {
                                            "kind": "ReturnKeyword",
                                            "fullStart": 582,
                                            "fullEnd": 601,
                                            "start": 594,
                                            "end": 600,
                                            "fullWidth": 19,
                                            "width": 6,
                                            "text": "return",
                                            "value": "return",
                                            "valueText": "return",
                                            "hasLeadingTrivia": true,
                                            "hasTrailingTrivia": true,
                                            "leadingTrivia": [
                                                {
                                                    "kind": "WhitespaceTrivia",
                                                    "text": "            "
                                                }
                                            ],
                                            "trailingTrivia": [
                                                {
                                                    "kind": "WhitespaceTrivia",
                                                    "text": " "
                                                }
                                            ]
                                        },
                                        "expression": {
                                            "kind": "InstanceOfExpression",
                                            "fullStart": 601,
                                            "fullEnd": 624,
                                            "start": 601,
                                            "end": 624,
                                            "fullWidth": 23,
                                            "width": 23,
                                            "left": {
                                                "kind": "IdentifierName",
                                                "fullStart": 601,
                                                "fullEnd": 605,
                                                "start": 601,
                                                "end": 604,
                                                "fullWidth": 4,
                                                "width": 3,
                                                "text": "obj",
                                                "value": "obj",
                                                "valueText": "obj",
                                                "hasTrailingTrivia": true,
                                                "trailingTrivia": [
                                                    {
                                                        "kind": "WhitespaceTrivia",
                                                        "text": " "
                                                    }
                                                ]
                                            },
                                            "operatorToken": {
                                                "kind": "InstanceOfKeyword",
                                                "fullStart": 605,
                                                "fullEnd": 616,
                                                "start": 605,
                                                "end": 615,
                                                "fullWidth": 11,
                                                "width": 10,
                                                "text": "instanceof",
                                                "value": "instanceof",
                                                "valueText": "instanceof",
                                                "hasTrailingTrivia": true,
                                                "trailingTrivia": [
                                                    {
                                                        "kind": "WhitespaceTrivia",
                                                        "text": " "
                                                    }
                                                ]
                                            },
                                            "right": {
                                                "kind": "IdentifierName",
                                                "fullStart": 616,
                                                "fullEnd": 624,
                                                "start": 616,
                                                "end": 624,
                                                "fullWidth": 8,
                                                "width": 8,
                                                "text": "Function",
                                                "value": "Function",
                                                "valueText": "Function"
                                            }
                                        },
                                        "semicolonToken": {
                                            "kind": "SemicolonToken",
                                            "fullStart": 624,
                                            "fullEnd": 627,
                                            "start": 624,
                                            "end": 625,
                                            "fullWidth": 3,
                                            "width": 1,
                                            "text": ";",
                                            "value": ";",
                                            "valueText": ";",
                                            "hasTrailingTrivia": true,
                                            "hasTrailingNewLine": true,
                                            "trailingTrivia": [
                                                {
                                                    "kind": "NewLineTrivia",
                                                    "text": "\r\n"
                                                }
                                            ]
                                        }
                                    }
                                ],
                                "closeBraceToken": {
                                    "kind": "CloseBraceToken",
                                    "fullStart": 627,
                                    "fullEnd": 638,
                                    "start": 635,
                                    "end": 636,
                                    "fullWidth": 11,
                                    "width": 1,
                                    "text": "}",
                                    "value": "}",
                                    "valueText": "}",
                                    "hasLeadingTrivia": true,
                                    "hasTrailingTrivia": true,
                                    "hasTrailingNewLine": true,
                                    "leadingTrivia": [
                                        {
                                            "kind": "WhitespaceTrivia",
                                            "text": "        "
                                        }
                                    ],
                                    "trailingTrivia": [
                                        {
                                            "kind": "NewLineTrivia",
                                            "text": "\r\n"
                                        }
                                    ]
                                }
                            }
                        },
                        {
                            "kind": "VariableStatement",
                            "fullStart": 638,
                            "fullEnd": 716,
                            "start": 648,
                            "end": 714,
                            "fullWidth": 78,
                            "width": 66,
                            "modifiers": [],
                            "variableDeclaration": {
                                "kind": "VariableDeclaration",
                                "fullStart": 638,
                                "fullEnd": 713,
                                "start": 648,
                                "end": 713,
                                "fullWidth": 75,
                                "width": 65,
                                "varKeyword": {
                                    "kind": "VarKeyword",
                                    "fullStart": 638,
                                    "fullEnd": 652,
                                    "start": 648,
                                    "end": 651,
                                    "fullWidth": 14,
                                    "width": 3,
                                    "text": "var",
                                    "value": "var",
                                    "valueText": "var",
                                    "hasLeadingTrivia": true,
                                    "hasLeadingNewLine": true,
                                    "hasTrailingTrivia": true,
                                    "leadingTrivia": [
                                        {
                                            "kind": "NewLineTrivia",
                                            "text": "\r\n"
                                        },
                                        {
                                            "kind": "WhitespaceTrivia",
                                            "text": "        "
                                        }
                                    ],
                                    "trailingTrivia": [
                                        {
                                            "kind": "WhitespaceTrivia",
                                            "text": " "
                                        }
                                    ]
                                },
                                "variableDeclarators": [
                                    {
                                        "kind": "VariableDeclarator",
                                        "fullStart": 652,
                                        "fullEnd": 713,
                                        "start": 652,
                                        "end": 713,
                                        "fullWidth": 61,
<<<<<<< HEAD
                                        "width": 61,
                                        "identifier": {
=======
                                        "propertyName": {
>>>>>>> 85e84683
                                            "kind": "IdentifierName",
                                            "fullStart": 652,
                                            "fullEnd": 656,
                                            "start": 652,
                                            "end": 655,
                                            "fullWidth": 4,
                                            "width": 3,
                                            "text": "obj",
                                            "value": "obj",
                                            "valueText": "obj",
                                            "hasTrailingTrivia": true,
                                            "trailingTrivia": [
                                                {
                                                    "kind": "WhitespaceTrivia",
                                                    "text": " "
                                                }
                                            ]
                                        },
                                        "equalsValueClause": {
                                            "kind": "EqualsValueClause",
                                            "fullStart": 656,
                                            "fullEnd": 713,
                                            "start": 656,
                                            "end": 713,
                                            "fullWidth": 57,
                                            "width": 57,
                                            "equalsToken": {
                                                "kind": "EqualsToken",
                                                "fullStart": 656,
                                                "fullEnd": 658,
                                                "start": 656,
                                                "end": 657,
                                                "fullWidth": 2,
                                                "width": 1,
                                                "text": "=",
                                                "value": "=",
                                                "valueText": "=",
                                                "hasTrailingTrivia": true,
                                                "trailingTrivia": [
                                                    {
                                                        "kind": "WhitespaceTrivia",
                                                        "text": " "
                                                    }
                                                ]
                                            },
                                            "value": {
                                                "kind": "FunctionExpression",
                                                "fullStart": 658,
                                                "fullEnd": 713,
                                                "start": 658,
                                                "end": 713,
                                                "fullWidth": 55,
                                                "width": 55,
                                                "functionKeyword": {
                                                    "kind": "FunctionKeyword",
                                                    "fullStart": 658,
                                                    "fullEnd": 667,
                                                    "start": 658,
                                                    "end": 666,
                                                    "fullWidth": 9,
                                                    "width": 8,
                                                    "text": "function",
                                                    "value": "function",
                                                    "valueText": "function",
                                                    "hasTrailingTrivia": true,
                                                    "trailingTrivia": [
                                                        {
                                                            "kind": "WhitespaceTrivia",
                                                            "text": " "
                                                        }
                                                    ]
                                                },
                                                "callSignature": {
                                                    "kind": "CallSignature",
                                                    "fullStart": 667,
                                                    "fullEnd": 674,
                                                    "start": 667,
                                                    "end": 673,
                                                    "fullWidth": 7,
                                                    "width": 6,
                                                    "parameterList": {
                                                        "kind": "ParameterList",
                                                        "fullStart": 667,
                                                        "fullEnd": 674,
                                                        "start": 667,
                                                        "end": 673,
                                                        "fullWidth": 7,
                                                        "width": 6,
                                                        "openParenToken": {
                                                            "kind": "OpenParenToken",
                                                            "fullStart": 667,
                                                            "fullEnd": 668,
                                                            "start": 667,
                                                            "end": 668,
                                                            "fullWidth": 1,
                                                            "width": 1,
                                                            "text": "(",
                                                            "value": "(",
                                                            "valueText": "("
                                                        },
                                                        "parameters": [
                                                            {
                                                                "kind": "Parameter",
                                                                "fullStart": 668,
                                                                "fullEnd": 669,
                                                                "start": 668,
                                                                "end": 669,
                                                                "fullWidth": 1,
                                                                "width": 1,
                                                                "modifiers": [],
                                                                "identifier": {
                                                                    "kind": "IdentifierName",
                                                                    "fullStart": 668,
                                                                    "fullEnd": 669,
                                                                    "start": 668,
                                                                    "end": 669,
                                                                    "fullWidth": 1,
                                                                    "width": 1,
                                                                    "text": "a",
                                                                    "value": "a",
                                                                    "valueText": "a"
                                                                }
                                                            },
                                                            {
                                                                "kind": "CommaToken",
                                                                "fullStart": 669,
                                                                "fullEnd": 671,
                                                                "start": 669,
                                                                "end": 670,
                                                                "fullWidth": 2,
                                                                "width": 1,
                                                                "text": ",",
                                                                "value": ",",
                                                                "valueText": ",",
                                                                "hasTrailingTrivia": true,
                                                                "trailingTrivia": [
                                                                    {
                                                                        "kind": "WhitespaceTrivia",
                                                                        "text": " "
                                                                    }
                                                                ]
                                                            },
                                                            {
                                                                "kind": "Parameter",
                                                                "fullStart": 671,
                                                                "fullEnd": 672,
                                                                "start": 671,
                                                                "end": 672,
                                                                "fullWidth": 1,
                                                                "width": 1,
                                                                "modifiers": [],
                                                                "identifier": {
                                                                    "kind": "IdentifierName",
                                                                    "fullStart": 671,
                                                                    "fullEnd": 672,
                                                                    "start": 671,
                                                                    "end": 672,
                                                                    "fullWidth": 1,
                                                                    "width": 1,
                                                                    "text": "b",
                                                                    "value": "b",
                                                                    "valueText": "b"
                                                                }
                                                            }
                                                        ],
                                                        "closeParenToken": {
                                                            "kind": "CloseParenToken",
                                                            "fullStart": 672,
                                                            "fullEnd": 674,
                                                            "start": 672,
                                                            "end": 673,
                                                            "fullWidth": 2,
                                                            "width": 1,
                                                            "text": ")",
                                                            "value": ")",
                                                            "valueText": ")",
                                                            "hasTrailingTrivia": true,
                                                            "trailingTrivia": [
                                                                {
                                                                    "kind": "WhitespaceTrivia",
                                                                    "text": " "
                                                                }
                                                            ]
                                                        }
                                                    }
                                                },
                                                "block": {
                                                    "kind": "Block",
                                                    "fullStart": 674,
                                                    "fullEnd": 713,
                                                    "start": 674,
                                                    "end": 713,
                                                    "fullWidth": 39,
                                                    "width": 39,
                                                    "openBraceToken": {
                                                        "kind": "OpenBraceToken",
                                                        "fullStart": 674,
                                                        "fullEnd": 677,
                                                        "start": 674,
                                                        "end": 675,
                                                        "fullWidth": 3,
                                                        "width": 1,
                                                        "text": "{",
                                                        "value": "{",
                                                        "valueText": "{",
                                                        "hasTrailingTrivia": true,
                                                        "hasTrailingNewLine": true,
                                                        "trailingTrivia": [
                                                            {
                                                                "kind": "NewLineTrivia",
                                                                "text": "\r\n"
                                                            }
                                                        ]
                                                    },
                                                    "statements": [
                                                        {
                                                            "kind": "ReturnStatement",
                                                            "fullStart": 677,
                                                            "fullEnd": 704,
                                                            "start": 689,
                                                            "end": 702,
                                                            "fullWidth": 27,
                                                            "width": 13,
                                                            "returnKeyword": {
                                                                "kind": "ReturnKeyword",
                                                                "fullStart": 677,
                                                                "fullEnd": 696,
                                                                "start": 689,
                                                                "end": 695,
                                                                "fullWidth": 19,
                                                                "width": 6,
                                                                "text": "return",
                                                                "value": "return",
                                                                "valueText": "return",
                                                                "hasLeadingTrivia": true,
                                                                "hasTrailingTrivia": true,
                                                                "leadingTrivia": [
                                                                    {
                                                                        "kind": "WhitespaceTrivia",
                                                                        "text": "            "
                                                                    }
                                                                ],
                                                                "trailingTrivia": [
                                                                    {
                                                                        "kind": "WhitespaceTrivia",
                                                                        "text": " "
                                                                    }
                                                                ]
                                                            },
                                                            "expression": {
                                                                "kind": "AddExpression",
                                                                "fullStart": 696,
                                                                "fullEnd": 701,
                                                                "start": 696,
                                                                "end": 701,
                                                                "fullWidth": 5,
                                                                "width": 5,
                                                                "left": {
                                                                    "kind": "IdentifierName",
                                                                    "fullStart": 696,
                                                                    "fullEnd": 698,
                                                                    "start": 696,
                                                                    "end": 697,
                                                                    "fullWidth": 2,
                                                                    "width": 1,
                                                                    "text": "a",
                                                                    "value": "a",
                                                                    "valueText": "a",
                                                                    "hasTrailingTrivia": true,
                                                                    "trailingTrivia": [
                                                                        {
                                                                            "kind": "WhitespaceTrivia",
                                                                            "text": " "
                                                                        }
                                                                    ]
                                                                },
                                                                "operatorToken": {
                                                                    "kind": "PlusToken",
                                                                    "fullStart": 698,
                                                                    "fullEnd": 700,
                                                                    "start": 698,
                                                                    "end": 699,
                                                                    "fullWidth": 2,
                                                                    "width": 1,
                                                                    "text": "+",
                                                                    "value": "+",
                                                                    "valueText": "+",
                                                                    "hasTrailingTrivia": true,
                                                                    "trailingTrivia": [
                                                                        {
                                                                            "kind": "WhitespaceTrivia",
                                                                            "text": " "
                                                                        }
                                                                    ]
                                                                },
                                                                "right": {
                                                                    "kind": "IdentifierName",
                                                                    "fullStart": 700,
                                                                    "fullEnd": 701,
                                                                    "start": 700,
                                                                    "end": 701,
                                                                    "fullWidth": 1,
                                                                    "width": 1,
                                                                    "text": "b",
                                                                    "value": "b",
                                                                    "valueText": "b"
                                                                }
                                                            },
                                                            "semicolonToken": {
                                                                "kind": "SemicolonToken",
                                                                "fullStart": 701,
                                                                "fullEnd": 704,
                                                                "start": 701,
                                                                "end": 702,
                                                                "fullWidth": 3,
                                                                "width": 1,
                                                                "text": ";",
                                                                "value": ";",
                                                                "valueText": ";",
                                                                "hasTrailingTrivia": true,
                                                                "hasTrailingNewLine": true,
                                                                "trailingTrivia": [
                                                                    {
                                                                        "kind": "NewLineTrivia",
                                                                        "text": "\r\n"
                                                                    }
                                                                ]
                                                            }
                                                        }
                                                    ],
                                                    "closeBraceToken": {
                                                        "kind": "CloseBraceToken",
                                                        "fullStart": 704,
                                                        "fullEnd": 713,
                                                        "start": 712,
                                                        "end": 713,
                                                        "fullWidth": 9,
                                                        "width": 1,
                                                        "text": "}",
                                                        "value": "}",
                                                        "valueText": "}",
                                                        "hasLeadingTrivia": true,
                                                        "leadingTrivia": [
                                                            {
                                                                "kind": "WhitespaceTrivia",
                                                                "text": "        "
                                                            }
                                                        ]
                                                    }
                                                }
                                            }
                                        }
                                    }
                                ]
                            },
                            "semicolonToken": {
                                "kind": "SemicolonToken",
                                "fullStart": 713,
                                "fullEnd": 716,
                                "start": 713,
                                "end": 714,
                                "fullWidth": 3,
                                "width": 1,
                                "text": ";",
                                "value": ";",
                                "valueText": ";",
                                "hasTrailingTrivia": true,
                                "hasTrailingNewLine": true,
                                "trailingTrivia": [
                                    {
                                        "kind": "NewLineTrivia",
                                        "text": "\r\n"
                                    }
                                ]
                            }
                        },
                        {
                            "kind": "ExpressionStatement",
                            "fullStart": 716,
                            "fullEnd": 738,
                            "start": 724,
                            "end": 736,
                            "fullWidth": 22,
                            "width": 12,
                            "expression": {
                                "kind": "AssignmentExpression",
                                "fullStart": 716,
                                "fullEnd": 735,
                                "start": 724,
                                "end": 735,
                                "fullWidth": 19,
                                "width": 11,
                                "left": {
                                    "kind": "ElementAccessExpression",
                                    "fullStart": 716,
                                    "fullEnd": 731,
                                    "start": 724,
                                    "end": 730,
                                    "fullWidth": 15,
                                    "width": 6,
                                    "expression": {
                                        "kind": "IdentifierName",
                                        "fullStart": 716,
                                        "fullEnd": 727,
                                        "start": 724,
                                        "end": 727,
                                        "fullWidth": 11,
                                        "width": 3,
                                        "text": "obj",
                                        "value": "obj",
                                        "valueText": "obj",
                                        "hasLeadingTrivia": true,
                                        "leadingTrivia": [
                                            {
                                                "kind": "WhitespaceTrivia",
                                                "text": "        "
                                            }
                                        ]
                                    },
                                    "openBracketToken": {
                                        "kind": "OpenBracketToken",
                                        "fullStart": 727,
                                        "fullEnd": 728,
                                        "start": 727,
                                        "end": 728,
                                        "fullWidth": 1,
                                        "width": 1,
                                        "text": "[",
                                        "value": "[",
                                        "valueText": "["
                                    },
                                    "argumentExpression": {
                                        "kind": "NumericLiteral",
                                        "fullStart": 728,
                                        "fullEnd": 729,
                                        "start": 728,
                                        "end": 729,
                                        "fullWidth": 1,
                                        "width": 1,
                                        "text": "0",
                                        "value": 0,
                                        "valueText": "0"
                                    },
                                    "closeBracketToken": {
                                        "kind": "CloseBracketToken",
                                        "fullStart": 729,
                                        "fullEnd": 731,
                                        "start": 729,
                                        "end": 730,
                                        "fullWidth": 2,
                                        "width": 1,
                                        "text": "]",
                                        "value": "]",
                                        "valueText": "]",
                                        "hasTrailingTrivia": true,
                                        "trailingTrivia": [
                                            {
                                                "kind": "WhitespaceTrivia",
                                                "text": " "
                                            }
                                        ]
                                    }
                                },
                                "operatorToken": {
                                    "kind": "EqualsToken",
                                    "fullStart": 731,
                                    "fullEnd": 733,
                                    "start": 731,
                                    "end": 732,
                                    "fullWidth": 2,
                                    "width": 1,
                                    "text": "=",
                                    "value": "=",
                                    "valueText": "=",
                                    "hasTrailingTrivia": true,
                                    "trailingTrivia": [
                                        {
                                            "kind": "WhitespaceTrivia",
                                            "text": " "
                                        }
                                    ]
                                },
                                "right": {
                                    "kind": "NumericLiteral",
                                    "fullStart": 733,
                                    "fullEnd": 735,
                                    "start": 733,
                                    "end": 735,
                                    "fullWidth": 2,
                                    "width": 2,
                                    "text": "11",
                                    "value": 11,
                                    "valueText": "11"
                                }
                            },
                            "semicolonToken": {
                                "kind": "SemicolonToken",
                                "fullStart": 735,
                                "fullEnd": 738,
                                "start": 735,
                                "end": 736,
                                "fullWidth": 3,
                                "width": 1,
                                "text": ";",
                                "value": ";",
                                "valueText": ";",
                                "hasTrailingTrivia": true,
                                "hasTrailingNewLine": true,
                                "trailingTrivia": [
                                    {
                                        "kind": "NewLineTrivia",
                                        "text": "\r\n"
                                    }
                                ]
                            }
                        },
                        {
                            "kind": "ExpressionStatement",
                            "fullStart": 738,
                            "fullEnd": 759,
                            "start": 746,
                            "end": 757,
                            "fullWidth": 21,
                            "width": 11,
                            "expression": {
                                "kind": "AssignmentExpression",
                                "fullStart": 738,
                                "fullEnd": 756,
                                "start": 746,
                                "end": 756,
                                "fullWidth": 18,
                                "width": 10,
                                "left": {
                                    "kind": "ElementAccessExpression",
                                    "fullStart": 738,
                                    "fullEnd": 753,
                                    "start": 746,
                                    "end": 752,
                                    "fullWidth": 15,
                                    "width": 6,
                                    "expression": {
                                        "kind": "IdentifierName",
                                        "fullStart": 738,
                                        "fullEnd": 749,
                                        "start": 746,
                                        "end": 749,
                                        "fullWidth": 11,
                                        "width": 3,
                                        "text": "obj",
                                        "value": "obj",
                                        "valueText": "obj",
                                        "hasLeadingTrivia": true,
                                        "leadingTrivia": [
                                            {
                                                "kind": "WhitespaceTrivia",
                                                "text": "        "
                                            }
                                        ]
                                    },
                                    "openBracketToken": {
                                        "kind": "OpenBracketToken",
                                        "fullStart": 749,
                                        "fullEnd": 750,
                                        "start": 749,
                                        "end": 750,
                                        "fullWidth": 1,
                                        "width": 1,
                                        "text": "[",
                                        "value": "[",
                                        "valueText": "["
                                    },
                                    "argumentExpression": {
                                        "kind": "NumericLiteral",
                                        "fullStart": 750,
                                        "fullEnd": 751,
                                        "start": 750,
                                        "end": 751,
                                        "fullWidth": 1,
                                        "width": 1,
                                        "text": "1",
                                        "value": 1,
                                        "valueText": "1"
                                    },
                                    "closeBracketToken": {
                                        "kind": "CloseBracketToken",
                                        "fullStart": 751,
                                        "fullEnd": 753,
                                        "start": 751,
                                        "end": 752,
                                        "fullWidth": 2,
                                        "width": 1,
                                        "text": "]",
                                        "value": "]",
                                        "valueText": "]",
                                        "hasTrailingTrivia": true,
                                        "trailingTrivia": [
                                            {
                                                "kind": "WhitespaceTrivia",
                                                "text": " "
                                            }
                                        ]
                                    }
                                },
                                "operatorToken": {
                                    "kind": "EqualsToken",
                                    "fullStart": 753,
                                    "fullEnd": 755,
                                    "start": 753,
                                    "end": 754,
                                    "fullWidth": 2,
                                    "width": 1,
                                    "text": "=",
                                    "value": "=",
                                    "valueText": "=",
                                    "hasTrailingTrivia": true,
                                    "trailingTrivia": [
                                        {
                                            "kind": "WhitespaceTrivia",
                                            "text": " "
                                        }
                                    ]
                                },
                                "right": {
                                    "kind": "NumericLiteral",
                                    "fullStart": 755,
                                    "fullEnd": 756,
                                    "start": 755,
                                    "end": 756,
                                    "fullWidth": 1,
                                    "width": 1,
                                    "text": "9",
                                    "value": 9,
                                    "valueText": "9"
                                }
                            },
                            "semicolonToken": {
                                "kind": "SemicolonToken",
                                "fullStart": 756,
                                "fullEnd": 759,
                                "start": 756,
                                "end": 757,
                                "fullWidth": 3,
                                "width": 1,
                                "text": ";",
                                "value": ";",
                                "valueText": ";",
                                "hasTrailingTrivia": true,
                                "hasTrailingNewLine": true,
                                "trailingTrivia": [
                                    {
                                        "kind": "NewLineTrivia",
                                        "text": "\r\n"
                                    }
                                ]
                            }
                        },
                        {
                            "kind": "ReturnStatement",
                            "fullStart": 759,
                            "fullEnd": 819,
                            "start": 767,
                            "end": 817,
                            "fullWidth": 60,
                            "width": 50,
                            "returnKeyword": {
                                "kind": "ReturnKeyword",
                                "fullStart": 759,
                                "fullEnd": 774,
                                "start": 767,
                                "end": 773,
                                "fullWidth": 15,
                                "width": 6,
                                "text": "return",
                                "value": "return",
                                "valueText": "return",
                                "hasLeadingTrivia": true,
                                "hasTrailingTrivia": true,
                                "leadingTrivia": [
                                    {
                                        "kind": "WhitespaceTrivia",
                                        "text": "        "
                                    }
                                ],
                                "trailingTrivia": [
                                    {
                                        "kind": "WhitespaceTrivia",
                                        "text": " "
                                    }
                                ]
                            },
                            "expression": {
                                "kind": "InvocationExpression",
                                "fullStart": 774,
                                "fullEnd": 816,
                                "start": 774,
                                "end": 816,
                                "fullWidth": 42,
                                "width": 42,
                                "expression": {
                                    "kind": "MemberAccessExpression",
                                    "fullStart": 774,
                                    "fullEnd": 799,
                                    "start": 774,
                                    "end": 799,
                                    "fullWidth": 25,
                                    "width": 25,
                                    "expression": {
                                        "kind": "MemberAccessExpression",
                                        "fullStart": 774,
                                        "fullEnd": 794,
                                        "start": 774,
                                        "end": 794,
                                        "fullWidth": 20,
                                        "width": 20,
                                        "expression": {
                                            "kind": "MemberAccessExpression",
                                            "fullStart": 774,
                                            "fullEnd": 789,
                                            "start": 774,
                                            "end": 789,
                                            "fullWidth": 15,
                                            "width": 15,
                                            "expression": {
                                                "kind": "IdentifierName",
                                                "fullStart": 774,
                                                "fullEnd": 779,
                                                "start": 774,
                                                "end": 779,
                                                "fullWidth": 5,
                                                "width": 5,
                                                "text": "Array",
                                                "value": "Array",
                                                "valueText": "Array"
                                            },
                                            "dotToken": {
                                                "kind": "DotToken",
                                                "fullStart": 779,
                                                "fullEnd": 780,
                                                "start": 779,
                                                "end": 780,
                                                "fullWidth": 1,
                                                "width": 1,
                                                "text": ".",
                                                "value": ".",
                                                "valueText": "."
                                            },
                                            "name": {
                                                "kind": "IdentifierName",
                                                "fullStart": 780,
                                                "fullEnd": 789,
                                                "start": 780,
                                                "end": 789,
                                                "fullWidth": 9,
                                                "width": 9,
                                                "text": "prototype",
                                                "value": "prototype",
                                                "valueText": "prototype"
                                            }
                                        },
                                        "dotToken": {
                                            "kind": "DotToken",
                                            "fullStart": 789,
                                            "fullEnd": 790,
                                            "start": 789,
                                            "end": 790,
                                            "fullWidth": 1,
                                            "width": 1,
                                            "text": ".",
                                            "value": ".",
                                            "valueText": "."
                                        },
                                        "name": {
                                            "kind": "IdentifierName",
                                            "fullStart": 790,
                                            "fullEnd": 794,
                                            "start": 790,
                                            "end": 794,
                                            "fullWidth": 4,
                                            "width": 4,
                                            "text": "some",
                                            "value": "some",
                                            "valueText": "some"
                                        }
                                    },
                                    "dotToken": {
                                        "kind": "DotToken",
                                        "fullStart": 794,
                                        "fullEnd": 795,
                                        "start": 794,
                                        "end": 795,
                                        "fullWidth": 1,
                                        "width": 1,
                                        "text": ".",
                                        "value": ".",
                                        "valueText": "."
                                    },
                                    "name": {
                                        "kind": "IdentifierName",
                                        "fullStart": 795,
                                        "fullEnd": 799,
                                        "start": 795,
                                        "end": 799,
                                        "fullWidth": 4,
                                        "width": 4,
                                        "text": "call",
                                        "value": "call",
                                        "valueText": "call"
                                    }
                                },
                                "argumentList": {
                                    "kind": "ArgumentList",
                                    "fullStart": 799,
                                    "fullEnd": 816,
                                    "start": 799,
                                    "end": 816,
                                    "fullWidth": 17,
                                    "width": 17,
                                    "openParenToken": {
                                        "kind": "OpenParenToken",
                                        "fullStart": 799,
                                        "fullEnd": 800,
                                        "start": 799,
                                        "end": 800,
                                        "fullWidth": 1,
                                        "width": 1,
                                        "text": "(",
                                        "value": "(",
                                        "valueText": "("
                                    },
                                    "arguments": [
                                        {
                                            "kind": "IdentifierName",
                                            "fullStart": 800,
                                            "fullEnd": 803,
                                            "start": 800,
                                            "end": 803,
                                            "fullWidth": 3,
                                            "width": 3,
                                            "text": "obj",
                                            "value": "obj",
                                            "valueText": "obj"
                                        },
                                        {
                                            "kind": "CommaToken",
                                            "fullStart": 803,
                                            "fullEnd": 805,
                                            "start": 803,
                                            "end": 804,
                                            "fullWidth": 2,
                                            "width": 1,
                                            "text": ",",
                                            "value": ",",
                                            "valueText": ",",
                                            "hasTrailingTrivia": true,
                                            "trailingTrivia": [
                                                {
                                                    "kind": "WhitespaceTrivia",
                                                    "text": " "
                                                }
                                            ]
                                        },
                                        {
                                            "kind": "IdentifierName",
                                            "fullStart": 805,
                                            "fullEnd": 815,
                                            "start": 805,
                                            "end": 815,
                                            "fullWidth": 10,
                                            "width": 10,
                                            "text": "callbackfn",
                                            "value": "callbackfn",
                                            "valueText": "callbackfn"
                                        }
                                    ],
                                    "closeParenToken": {
                                        "kind": "CloseParenToken",
                                        "fullStart": 815,
                                        "fullEnd": 816,
                                        "start": 815,
                                        "end": 816,
                                        "fullWidth": 1,
                                        "width": 1,
                                        "text": ")",
                                        "value": ")",
                                        "valueText": ")"
                                    }
                                }
                            },
                            "semicolonToken": {
                                "kind": "SemicolonToken",
                                "fullStart": 816,
                                "fullEnd": 819,
                                "start": 816,
                                "end": 817,
                                "fullWidth": 3,
                                "width": 1,
                                "text": ";",
                                "value": ";",
                                "valueText": ";",
                                "hasTrailingTrivia": true,
                                "hasTrailingNewLine": true,
                                "trailingTrivia": [
                                    {
                                        "kind": "NewLineTrivia",
                                        "text": "\r\n"
                                    }
                                ]
                            }
                        }
                    ],
                    "closeBraceToken": {
                        "kind": "CloseBraceToken",
                        "fullStart": 819,
                        "fullEnd": 826,
                        "start": 823,
                        "end": 824,
                        "fullWidth": 7,
                        "width": 1,
                        "text": "}",
                        "value": "}",
                        "valueText": "}",
                        "hasLeadingTrivia": true,
                        "hasTrailingTrivia": true,
                        "hasTrailingNewLine": true,
                        "leadingTrivia": [
                            {
                                "kind": "WhitespaceTrivia",
                                "text": "    "
                            }
                        ],
                        "trailingTrivia": [
                            {
                                "kind": "NewLineTrivia",
                                "text": "\r\n"
                            }
                        ]
                    }
                }
            },
            {
                "kind": "ExpressionStatement",
                "fullStart": 826,
                "fullEnd": 850,
                "start": 826,
                "end": 848,
                "fullWidth": 24,
                "width": 22,
                "expression": {
                    "kind": "InvocationExpression",
                    "fullStart": 826,
                    "fullEnd": 847,
                    "start": 826,
                    "end": 847,
                    "fullWidth": 21,
                    "width": 21,
                    "expression": {
                        "kind": "IdentifierName",
                        "fullStart": 826,
                        "fullEnd": 837,
                        "start": 826,
                        "end": 837,
                        "fullWidth": 11,
                        "width": 11,
                        "text": "runTestCase",
                        "value": "runTestCase",
                        "valueText": "runTestCase"
                    },
                    "argumentList": {
                        "kind": "ArgumentList",
                        "fullStart": 837,
                        "fullEnd": 847,
                        "start": 837,
                        "end": 847,
                        "fullWidth": 10,
                        "width": 10,
                        "openParenToken": {
                            "kind": "OpenParenToken",
                            "fullStart": 837,
                            "fullEnd": 838,
                            "start": 837,
                            "end": 838,
                            "fullWidth": 1,
                            "width": 1,
                            "text": "(",
                            "value": "(",
                            "valueText": "("
                        },
                        "arguments": [
                            {
                                "kind": "IdentifierName",
                                "fullStart": 838,
                                "fullEnd": 846,
                                "start": 838,
                                "end": 846,
                                "fullWidth": 8,
                                "width": 8,
                                "text": "testcase",
                                "value": "testcase",
                                "valueText": "testcase"
                            }
                        ],
                        "closeParenToken": {
                            "kind": "CloseParenToken",
                            "fullStart": 846,
                            "fullEnd": 847,
                            "start": 846,
                            "end": 847,
                            "fullWidth": 1,
                            "width": 1,
                            "text": ")",
                            "value": ")",
                            "valueText": ")"
                        }
                    }
                },
                "semicolonToken": {
                    "kind": "SemicolonToken",
                    "fullStart": 847,
                    "fullEnd": 850,
                    "start": 847,
                    "end": 848,
                    "fullWidth": 3,
                    "width": 1,
                    "text": ";",
                    "value": ";",
                    "valueText": ";",
                    "hasTrailingTrivia": true,
                    "hasTrailingNewLine": true,
                    "trailingTrivia": [
                        {
                            "kind": "NewLineTrivia",
                            "text": "\r\n"
                        }
                    ]
                }
            }
        ],
        "endOfFileToken": {
            "kind": "EndOfFileToken",
            "fullStart": 850,
            "fullEnd": 850,
            "start": 850,
            "end": 850,
            "fullWidth": 0,
            "width": 0,
            "text": ""
        }
    },
    "lineMap": {
        "lineStarts": [
            0,
            67,
            152,
            232,
            308,
            380,
            385,
            439,
            504,
            509,
            511,
            513,
            536,
            582,
            627,
            638,
            640,
            677,
            704,
            716,
            738,
            759,
            819,
            826,
            850
        ],
        "length": 850
    }
}<|MERGE_RESOLUTION|>--- conflicted
+++ resolved
@@ -625,12 +625,8 @@
                                         "start": 652,
                                         "end": 713,
                                         "fullWidth": 61,
-<<<<<<< HEAD
                                         "width": 61,
-                                        "identifier": {
-=======
                                         "propertyName": {
->>>>>>> 85e84683
                                             "kind": "IdentifierName",
                                             "fullStart": 652,
                                             "fullEnd": 656,
