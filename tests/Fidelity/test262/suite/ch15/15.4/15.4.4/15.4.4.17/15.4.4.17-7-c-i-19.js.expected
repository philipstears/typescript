{
    "isDeclaration": false,
    "languageVersion": "EcmaScript5",
    "parseOptions": {
        "allowAutomaticSemicolonInsertion": true
    },
    "sourceUnit": {
        "kind": "SourceUnit",
        "fullStart": 0,
        "fullEnd": 1222,
        "start": 635,
        "end": 1222,
        "fullWidth": 1222,
        "width": 587,
        "isIncrementallyUnusable": true,
        "moduleElements": [
            {
                "kind": "FunctionDeclaration",
                "fullStart": 0,
                "fullEnd": 1198,
                "start": 635,
                "end": 1196,
                "fullWidth": 1198,
                "width": 561,
                "isIncrementallyUnusable": true,
                "modifiers": [],
                "functionKeyword": {
                    "kind": "FunctionKeyword",
                    "fullStart": 0,
                    "fullEnd": 644,
                    "start": 635,
                    "end": 643,
                    "fullWidth": 644,
                    "width": 8,
                    "text": "function",
                    "value": "function",
                    "valueText": "function",
                    "hasLeadingTrivia": true,
                    "hasLeadingComment": true,
                    "hasLeadingNewLine": true,
                    "hasTrailingTrivia": true,
                    "leadingTrivia": [
                        {
                            "kind": "SingleLineCommentTrivia",
                            "text": "/// Copyright (c) 2012 Ecma International.  All rights reserved. "
                        },
                        {
                            "kind": "NewLineTrivia",
                            "text": "\r\n"
                        },
                        {
                            "kind": "SingleLineCommentTrivia",
                            "text": "/// Ecma International makes this code available under the terms and conditions set"
                        },
                        {
                            "kind": "NewLineTrivia",
                            "text": "\r\n"
                        },
                        {
                            "kind": "SingleLineCommentTrivia",
                            "text": "/// forth on http://hg.ecmascript.org/tests/test262/raw-file/tip/LICENSE (the "
                        },
                        {
                            "kind": "NewLineTrivia",
                            "text": "\r\n"
                        },
                        {
                            "kind": "SingleLineCommentTrivia",
                            "text": "/// \"Use Terms\").   Any redistribution of this code must retain the above "
                        },
                        {
                            "kind": "NewLineTrivia",
                            "text": "\r\n"
                        },
                        {
                            "kind": "SingleLineCommentTrivia",
                            "text": "/// copyright and this notice and otherwise comply with the Use Terms."
                        },
                        {
                            "kind": "NewLineTrivia",
                            "text": "\r\n"
                        },
                        {
                            "kind": "MultiLineCommentTrivia",
                            "text": "/**\r\n * @path ch15/15.4/15.4.4/15.4.4.17/15.4.4.17-7-c-i-19.js\r\n * @description Array.prototype.some - element to be retrieved is own accessor property without a get function that overrides an inherited accessor property on an Array-like object\r\n */"
                        },
                        {
                            "kind": "NewLineTrivia",
                            "text": "\r\n"
                        },
                        {
                            "kind": "NewLineTrivia",
                            "text": "\r\n"
                        },
                        {
                            "kind": "NewLineTrivia",
                            "text": "\r\n"
                        }
                    ],
                    "trailingTrivia": [
                        {
                            "kind": "WhitespaceTrivia",
                            "text": " "
                        }
                    ]
                },
                "identifier": {
                    "kind": "IdentifierName",
                    "fullStart": 644,
                    "fullEnd": 652,
                    "start": 644,
                    "end": 652,
                    "fullWidth": 8,
                    "width": 8,
                    "text": "testcase",
                    "value": "testcase",
                    "valueText": "testcase"
                },
                "callSignature": {
                    "kind": "CallSignature",
                    "fullStart": 652,
                    "fullEnd": 655,
                    "start": 652,
                    "end": 654,
                    "fullWidth": 3,
                    "width": 2,
                    "parameterList": {
                        "kind": "ParameterList",
                        "fullStart": 652,
                        "fullEnd": 655,
                        "start": 652,
                        "end": 654,
                        "fullWidth": 3,
                        "width": 2,
                        "openParenToken": {
                            "kind": "OpenParenToken",
                            "fullStart": 652,
                            "fullEnd": 653,
                            "start": 652,
                            "end": 653,
                            "fullWidth": 1,
                            "width": 1,
                            "text": "(",
                            "value": "(",
                            "valueText": "("
                        },
                        "parameters": [],
                        "closeParenToken": {
                            "kind": "CloseParenToken",
                            "fullStart": 653,
                            "fullEnd": 655,
                            "start": 653,
                            "end": 654,
                            "fullWidth": 2,
                            "width": 1,
                            "text": ")",
                            "value": ")",
                            "valueText": ")",
                            "hasTrailingTrivia": true,
                            "trailingTrivia": [
                                {
                                    "kind": "WhitespaceTrivia",
                                    "text": " "
                                }
                            ]
                        }
                    }
                },
                "block": {
                    "kind": "Block",
                    "fullStart": 655,
                    "fullEnd": 1198,
                    "start": 655,
                    "end": 1196,
                    "fullWidth": 543,
                    "width": 541,
                    "isIncrementallyUnusable": true,
                    "openBraceToken": {
                        "kind": "OpenBraceToken",
                        "fullStart": 655,
                        "fullEnd": 658,
                        "start": 655,
                        "end": 656,
                        "fullWidth": 3,
                        "width": 1,
                        "text": "{",
                        "value": "{",
                        "valueText": "{",
                        "hasTrailingTrivia": true,
                        "hasTrailingNewLine": true,
                        "trailingTrivia": [
                            {
                                "kind": "NewLineTrivia",
                                "text": "\r\n"
                            }
                        ]
                    },
                    "statements": [
                        {
                            "kind": "FunctionDeclaration",
                            "fullStart": 658,
                            "fullEnd": 841,
                            "start": 668,
                            "end": 839,
                            "fullWidth": 183,
                            "width": 171,
                            "modifiers": [],
                            "functionKeyword": {
                                "kind": "FunctionKeyword",
                                "fullStart": 658,
                                "fullEnd": 677,
                                "start": 668,
                                "end": 676,
                                "fullWidth": 19,
                                "width": 8,
                                "text": "function",
                                "value": "function",
                                "valueText": "function",
                                "hasLeadingTrivia": true,
                                "hasLeadingNewLine": true,
                                "hasTrailingTrivia": true,
                                "leadingTrivia": [
                                    {
                                        "kind": "NewLineTrivia",
                                        "text": "\r\n"
                                    },
                                    {
                                        "kind": "WhitespaceTrivia",
                                        "text": "        "
                                    }
                                ],
                                "trailingTrivia": [
                                    {
                                        "kind": "WhitespaceTrivia",
                                        "text": " "
                                    }
                                ]
                            },
                            "identifier": {
                                "kind": "IdentifierName",
                                "fullStart": 677,
                                "fullEnd": 687,
                                "start": 677,
                                "end": 687,
                                "fullWidth": 10,
                                "width": 10,
                                "text": "callbackfn",
                                "value": "callbackfn",
                                "valueText": "callbackfn"
                            },
                            "callSignature": {
                                "kind": "CallSignature",
                                "fullStart": 687,
                                "fullEnd": 703,
                                "start": 687,
                                "end": 702,
                                "fullWidth": 16,
                                "width": 15,
                                "parameterList": {
                                    "kind": "ParameterList",
                                    "fullStart": 687,
                                    "fullEnd": 703,
                                    "start": 687,
                                    "end": 702,
                                    "fullWidth": 16,
                                    "width": 15,
                                    "openParenToken": {
                                        "kind": "OpenParenToken",
                                        "fullStart": 687,
                                        "fullEnd": 688,
                                        "start": 687,
                                        "end": 688,
                                        "fullWidth": 1,
                                        "width": 1,
                                        "text": "(",
                                        "value": "(",
                                        "valueText": "("
                                    },
                                    "parameters": [
                                        {
                                            "kind": "Parameter",
                                            "fullStart": 688,
                                            "fullEnd": 691,
                                            "start": 688,
                                            "end": 691,
                                            "fullWidth": 3,
<<<<<<< HEAD
                                            "width": 3,
=======
                                            "modifiers": [],
>>>>>>> e3c38734
                                            "identifier": {
                                                "kind": "IdentifierName",
                                                "fullStart": 688,
                                                "fullEnd": 691,
                                                "start": 688,
                                                "end": 691,
                                                "fullWidth": 3,
                                                "width": 3,
                                                "text": "val",
                                                "value": "val",
                                                "valueText": "val"
                                            }
                                        },
                                        {
                                            "kind": "CommaToken",
                                            "fullStart": 691,
                                            "fullEnd": 693,
                                            "start": 691,
                                            "end": 692,
                                            "fullWidth": 2,
                                            "width": 1,
                                            "text": ",",
                                            "value": ",",
                                            "valueText": ",",
                                            "hasTrailingTrivia": true,
                                            "trailingTrivia": [
                                                {
                                                    "kind": "WhitespaceTrivia",
                                                    "text": " "
                                                }
                                            ]
                                        },
                                        {
                                            "kind": "Parameter",
                                            "fullStart": 693,
                                            "fullEnd": 696,
                                            "start": 693,
                                            "end": 696,
                                            "fullWidth": 3,
<<<<<<< HEAD
                                            "width": 3,
=======
                                            "modifiers": [],
>>>>>>> e3c38734
                                            "identifier": {
                                                "kind": "IdentifierName",
                                                "fullStart": 693,
                                                "fullEnd": 696,
                                                "start": 693,
                                                "end": 696,
                                                "fullWidth": 3,
                                                "width": 3,
                                                "text": "idx",
                                                "value": "idx",
                                                "valueText": "idx"
                                            }
                                        },
                                        {
                                            "kind": "CommaToken",
                                            "fullStart": 696,
                                            "fullEnd": 698,
                                            "start": 696,
                                            "end": 697,
                                            "fullWidth": 2,
                                            "width": 1,
                                            "text": ",",
                                            "value": ",",
                                            "valueText": ",",
                                            "hasTrailingTrivia": true,
                                            "trailingTrivia": [
                                                {
                                                    "kind": "WhitespaceTrivia",
                                                    "text": " "
                                                }
                                            ]
                                        },
                                        {
                                            "kind": "Parameter",
                                            "fullStart": 698,
                                            "fullEnd": 701,
                                            "start": 698,
                                            "end": 701,
                                            "fullWidth": 3,
<<<<<<< HEAD
                                            "width": 3,
=======
                                            "modifiers": [],
>>>>>>> e3c38734
                                            "identifier": {
                                                "kind": "IdentifierName",
                                                "fullStart": 698,
                                                "fullEnd": 701,
                                                "start": 698,
                                                "end": 701,
                                                "fullWidth": 3,
                                                "width": 3,
                                                "text": "obj",
                                                "value": "obj",
                                                "valueText": "obj"
                                            }
                                        }
                                    ],
                                    "closeParenToken": {
                                        "kind": "CloseParenToken",
                                        "fullStart": 701,
                                        "fullEnd": 703,
                                        "start": 701,
                                        "end": 702,
                                        "fullWidth": 2,
                                        "width": 1,
                                        "text": ")",
                                        "value": ")",
                                        "valueText": ")",
                                        "hasTrailingTrivia": true,
                                        "trailingTrivia": [
                                            {
                                                "kind": "WhitespaceTrivia",
                                                "text": " "
                                            }
                                        ]
                                    }
                                }
                            },
                            "block": {
                                "kind": "Block",
                                "fullStart": 703,
                                "fullEnd": 841,
                                "start": 703,
                                "end": 839,
                                "fullWidth": 138,
                                "width": 136,
                                "openBraceToken": {
                                    "kind": "OpenBraceToken",
                                    "fullStart": 703,
                                    "fullEnd": 706,
                                    "start": 703,
                                    "end": 704,
                                    "fullWidth": 3,
                                    "width": 1,
                                    "text": "{",
                                    "value": "{",
                                    "valueText": "{",
                                    "hasTrailingTrivia": true,
                                    "hasTrailingNewLine": true,
                                    "trailingTrivia": [
                                        {
                                            "kind": "NewLineTrivia",
                                            "text": "\r\n"
                                        }
                                    ]
                                },
                                "statements": [
                                    {
                                        "kind": "IfStatement",
                                        "fullStart": 706,
                                        "fullEnd": 803,
                                        "start": 718,
                                        "end": 801,
                                        "fullWidth": 97,
                                        "width": 83,
                                        "ifKeyword": {
                                            "kind": "IfKeyword",
                                            "fullStart": 706,
                                            "fullEnd": 721,
                                            "start": 718,
                                            "end": 720,
                                            "fullWidth": 15,
                                            "width": 2,
                                            "text": "if",
                                            "value": "if",
                                            "valueText": "if",
                                            "hasLeadingTrivia": true,
                                            "hasTrailingTrivia": true,
                                            "leadingTrivia": [
                                                {
                                                    "kind": "WhitespaceTrivia",
                                                    "text": "            "
                                                }
                                            ],
                                            "trailingTrivia": [
                                                {
                                                    "kind": "WhitespaceTrivia",
                                                    "text": " "
                                                }
                                            ]
                                        },
                                        "openParenToken": {
                                            "kind": "OpenParenToken",
                                            "fullStart": 721,
                                            "fullEnd": 722,
                                            "start": 721,
                                            "end": 722,
                                            "fullWidth": 1,
                                            "width": 1,
                                            "text": "(",
                                            "value": "(",
                                            "valueText": "("
                                        },
                                        "condition": {
                                            "kind": "EqualsExpression",
                                            "fullStart": 722,
                                            "fullEnd": 731,
                                            "start": 722,
                                            "end": 731,
                                            "fullWidth": 9,
                                            "width": 9,
                                            "left": {
                                                "kind": "IdentifierName",
                                                "fullStart": 722,
                                                "fullEnd": 726,
                                                "start": 722,
                                                "end": 725,
                                                "fullWidth": 4,
                                                "width": 3,
                                                "text": "idx",
                                                "value": "idx",
                                                "valueText": "idx",
                                                "hasTrailingTrivia": true,
                                                "trailingTrivia": [
                                                    {
                                                        "kind": "WhitespaceTrivia",
                                                        "text": " "
                                                    }
                                                ]
                                            },
                                            "operatorToken": {
                                                "kind": "EqualsEqualsEqualsToken",
                                                "fullStart": 726,
                                                "fullEnd": 730,
                                                "start": 726,
                                                "end": 729,
                                                "fullWidth": 4,
                                                "width": 3,
                                                "text": "===",
                                                "value": "===",
                                                "valueText": "===",
                                                "hasTrailingTrivia": true,
                                                "trailingTrivia": [
                                                    {
                                                        "kind": "WhitespaceTrivia",
                                                        "text": " "
                                                    }
                                                ]
                                            },
                                            "right": {
                                                "kind": "NumericLiteral",
                                                "fullStart": 730,
                                                "fullEnd": 731,
                                                "start": 730,
                                                "end": 731,
                                                "fullWidth": 1,
                                                "width": 1,
                                                "text": "1",
                                                "value": 1,
                                                "valueText": "1"
                                            }
                                        },
                                        "closeParenToken": {
                                            "kind": "CloseParenToken",
                                            "fullStart": 731,
                                            "fullEnd": 733,
                                            "start": 731,
                                            "end": 732,
                                            "fullWidth": 2,
                                            "width": 1,
                                            "text": ")",
                                            "value": ")",
                                            "valueText": ")",
                                            "hasTrailingTrivia": true,
                                            "trailingTrivia": [
                                                {
                                                    "kind": "WhitespaceTrivia",
                                                    "text": " "
                                                }
                                            ]
                                        },
                                        "statement": {
                                            "kind": "Block",
                                            "fullStart": 733,
                                            "fullEnd": 803,
                                            "start": 733,
                                            "end": 801,
                                            "fullWidth": 70,
                                            "width": 68,
                                            "openBraceToken": {
                                                "kind": "OpenBraceToken",
                                                "fullStart": 733,
                                                "fullEnd": 736,
                                                "start": 733,
                                                "end": 734,
                                                "fullWidth": 3,
                                                "width": 1,
                                                "text": "{",
                                                "value": "{",
                                                "valueText": "{",
                                                "hasTrailingTrivia": true,
                                                "hasTrailingNewLine": true,
                                                "trailingTrivia": [
                                                    {
                                                        "kind": "NewLineTrivia",
                                                        "text": "\r\n"
                                                    }
                                                ]
                                            },
                                            "statements": [
                                                {
                                                    "kind": "ReturnStatement",
                                                    "fullStart": 736,
                                                    "fullEnd": 788,
                                                    "start": 752,
                                                    "end": 786,
                                                    "fullWidth": 52,
                                                    "width": 34,
                                                    "returnKeyword": {
                                                        "kind": "ReturnKeyword",
                                                        "fullStart": 736,
                                                        "fullEnd": 759,
                                                        "start": 752,
                                                        "end": 758,
                                                        "fullWidth": 23,
                                                        "width": 6,
                                                        "text": "return",
                                                        "value": "return",
                                                        "valueText": "return",
                                                        "hasLeadingTrivia": true,
                                                        "hasTrailingTrivia": true,
                                                        "leadingTrivia": [
                                                            {
                                                                "kind": "WhitespaceTrivia",
                                                                "text": "                "
                                                            }
                                                        ],
                                                        "trailingTrivia": [
                                                            {
                                                                "kind": "WhitespaceTrivia",
                                                                "text": " "
                                                            }
                                                        ]
                                                    },
                                                    "expression": {
                                                        "kind": "EqualsExpression",
                                                        "fullStart": 759,
                                                        "fullEnd": 785,
                                                        "start": 759,
                                                        "end": 785,
                                                        "fullWidth": 26,
                                                        "width": 26,
                                                        "left": {
                                                            "kind": "TypeOfExpression",
                                                            "fullStart": 759,
                                                            "fullEnd": 770,
                                                            "start": 759,
                                                            "end": 769,
                                                            "fullWidth": 11,
                                                            "width": 10,
                                                            "typeOfKeyword": {
                                                                "kind": "TypeOfKeyword",
                                                                "fullStart": 759,
                                                                "fullEnd": 766,
                                                                "start": 759,
                                                                "end": 765,
                                                                "fullWidth": 7,
                                                                "width": 6,
                                                                "text": "typeof",
                                                                "value": "typeof",
                                                                "valueText": "typeof",
                                                                "hasTrailingTrivia": true,
                                                                "trailingTrivia": [
                                                                    {
                                                                        "kind": "WhitespaceTrivia",
                                                                        "text": " "
                                                                    }
                                                                ]
                                                            },
                                                            "expression": {
                                                                "kind": "IdentifierName",
                                                                "fullStart": 766,
                                                                "fullEnd": 770,
                                                                "start": 766,
                                                                "end": 769,
                                                                "fullWidth": 4,
                                                                "width": 3,
                                                                "text": "val",
                                                                "value": "val",
                                                                "valueText": "val",
                                                                "hasTrailingTrivia": true,
                                                                "trailingTrivia": [
                                                                    {
                                                                        "kind": "WhitespaceTrivia",
                                                                        "text": " "
                                                                    }
                                                                ]
                                                            }
                                                        },
                                                        "operatorToken": {
                                                            "kind": "EqualsEqualsEqualsToken",
                                                            "fullStart": 770,
                                                            "fullEnd": 774,
                                                            "start": 770,
                                                            "end": 773,
                                                            "fullWidth": 4,
                                                            "width": 3,
                                                            "text": "===",
                                                            "value": "===",
                                                            "valueText": "===",
                                                            "hasTrailingTrivia": true,
                                                            "trailingTrivia": [
                                                                {
                                                                    "kind": "WhitespaceTrivia",
                                                                    "text": " "
                                                                }
                                                            ]
                                                        },
                                                        "right": {
                                                            "kind": "StringLiteral",
                                                            "fullStart": 774,
                                                            "fullEnd": 785,
                                                            "start": 774,
                                                            "end": 785,
                                                            "fullWidth": 11,
                                                            "width": 11,
                                                            "text": "\"undefined\"",
                                                            "value": "undefined",
                                                            "valueText": "undefined"
                                                        }
                                                    },
                                                    "semicolonToken": {
                                                        "kind": "SemicolonToken",
                                                        "fullStart": 785,
                                                        "fullEnd": 788,
                                                        "start": 785,
                                                        "end": 786,
                                                        "fullWidth": 3,
                                                        "width": 1,
                                                        "text": ";",
                                                        "value": ";",
                                                        "valueText": ";",
                                                        "hasTrailingTrivia": true,
                                                        "hasTrailingNewLine": true,
                                                        "trailingTrivia": [
                                                            {
                                                                "kind": "NewLineTrivia",
                                                                "text": "\r\n"
                                                            }
                                                        ]
                                                    }
                                                }
                                            ],
                                            "closeBraceToken": {
                                                "kind": "CloseBraceToken",
                                                "fullStart": 788,
                                                "fullEnd": 803,
                                                "start": 800,
                                                "end": 801,
                                                "fullWidth": 15,
                                                "width": 1,
                                                "text": "}",
                                                "value": "}",
                                                "valueText": "}",
                                                "hasLeadingTrivia": true,
                                                "hasTrailingTrivia": true,
                                                "hasTrailingNewLine": true,
                                                "leadingTrivia": [
                                                    {
                                                        "kind": "WhitespaceTrivia",
                                                        "text": "            "
                                                    }
                                                ],
                                                "trailingTrivia": [
                                                    {
                                                        "kind": "NewLineTrivia",
                                                        "text": "\r\n"
                                                    }
                                                ]
                                            }
                                        }
                                    },
                                    {
                                        "kind": "ReturnStatement",
                                        "fullStart": 803,
                                        "fullEnd": 830,
                                        "start": 815,
                                        "end": 828,
                                        "fullWidth": 27,
                                        "width": 13,
                                        "returnKeyword": {
                                            "kind": "ReturnKeyword",
                                            "fullStart": 803,
                                            "fullEnd": 822,
                                            "start": 815,
                                            "end": 821,
                                            "fullWidth": 19,
                                            "width": 6,
                                            "text": "return",
                                            "value": "return",
                                            "valueText": "return",
                                            "hasLeadingTrivia": true,
                                            "hasTrailingTrivia": true,
                                            "leadingTrivia": [
                                                {
                                                    "kind": "WhitespaceTrivia",
                                                    "text": "            "
                                                }
                                            ],
                                            "trailingTrivia": [
                                                {
                                                    "kind": "WhitespaceTrivia",
                                                    "text": " "
                                                }
                                            ]
                                        },
                                        "expression": {
                                            "kind": "FalseKeyword",
                                            "fullStart": 822,
                                            "fullEnd": 827,
                                            "start": 822,
                                            "end": 827,
                                            "fullWidth": 5,
                                            "width": 5,
                                            "text": "false",
                                            "value": false,
                                            "valueText": "false"
                                        },
                                        "semicolonToken": {
                                            "kind": "SemicolonToken",
                                            "fullStart": 827,
                                            "fullEnd": 830,
                                            "start": 827,
                                            "end": 828,
                                            "fullWidth": 3,
                                            "width": 1,
                                            "text": ";",
                                            "value": ";",
                                            "valueText": ";",
                                            "hasTrailingTrivia": true,
                                            "hasTrailingNewLine": true,
                                            "trailingTrivia": [
                                                {
                                                    "kind": "NewLineTrivia",
                                                    "text": "\r\n"
                                                }
                                            ]
                                        }
                                    }
                                ],
                                "closeBraceToken": {
                                    "kind": "CloseBraceToken",
                                    "fullStart": 830,
                                    "fullEnd": 841,
                                    "start": 838,
                                    "end": 839,
                                    "fullWidth": 11,
                                    "width": 1,
                                    "text": "}",
                                    "value": "}",
                                    "valueText": "}",
                                    "hasLeadingTrivia": true,
                                    "hasTrailingTrivia": true,
                                    "hasTrailingNewLine": true,
                                    "leadingTrivia": [
                                        {
                                            "kind": "WhitespaceTrivia",
                                            "text": "        "
                                        }
                                    ],
                                    "trailingTrivia": [
                                        {
                                            "kind": "NewLineTrivia",
                                            "text": "\r\n"
                                        }
                                    ]
                                }
                            }
                        },
                        {
                            "kind": "VariableStatement",
                            "fullStart": 841,
                            "fullEnd": 877,
                            "start": 851,
                            "end": 875,
                            "fullWidth": 36,
                            "width": 24,
                            "modifiers": [],
                            "variableDeclaration": {
                                "kind": "VariableDeclaration",
                                "fullStart": 841,
                                "fullEnd": 874,
                                "start": 851,
                                "end": 874,
                                "fullWidth": 33,
                                "width": 23,
                                "varKeyword": {
                                    "kind": "VarKeyword",
                                    "fullStart": 841,
                                    "fullEnd": 855,
                                    "start": 851,
                                    "end": 854,
                                    "fullWidth": 14,
                                    "width": 3,
                                    "text": "var",
                                    "value": "var",
                                    "valueText": "var",
                                    "hasLeadingTrivia": true,
                                    "hasLeadingNewLine": true,
                                    "hasTrailingTrivia": true,
                                    "leadingTrivia": [
                                        {
                                            "kind": "NewLineTrivia",
                                            "text": "\r\n"
                                        },
                                        {
                                            "kind": "WhitespaceTrivia",
                                            "text": "        "
                                        }
                                    ],
                                    "trailingTrivia": [
                                        {
                                            "kind": "WhitespaceTrivia",
                                            "text": " "
                                        }
                                    ]
                                },
                                "variableDeclarators": [
                                    {
                                        "kind": "VariableDeclarator",
                                        "fullStart": 855,
                                        "fullEnd": 874,
                                        "start": 855,
                                        "end": 874,
                                        "fullWidth": 19,
                                        "width": 19,
                                        "identifier": {
                                            "kind": "IdentifierName",
                                            "fullStart": 855,
                                            "fullEnd": 859,
                                            "start": 855,
                                            "end": 858,
                                            "fullWidth": 4,
                                            "width": 3,
                                            "text": "obj",
                                            "value": "obj",
                                            "valueText": "obj",
                                            "hasTrailingTrivia": true,
                                            "trailingTrivia": [
                                                {
                                                    "kind": "WhitespaceTrivia",
                                                    "text": " "
                                                }
                                            ]
                                        },
                                        "equalsValueClause": {
                                            "kind": "EqualsValueClause",
                                            "fullStart": 859,
                                            "fullEnd": 874,
                                            "start": 859,
                                            "end": 874,
                                            "fullWidth": 15,
                                            "width": 15,
                                            "equalsToken": {
                                                "kind": "EqualsToken",
                                                "fullStart": 859,
                                                "fullEnd": 861,
                                                "start": 859,
                                                "end": 860,
                                                "fullWidth": 2,
                                                "width": 1,
                                                "text": "=",
                                                "value": "=",
                                                "valueText": "=",
                                                "hasTrailingTrivia": true,
                                                "trailingTrivia": [
                                                    {
                                                        "kind": "WhitespaceTrivia",
                                                        "text": " "
                                                    }
                                                ]
                                            },
                                            "value": {
                                                "kind": "ObjectLiteralExpression",
                                                "fullStart": 861,
                                                "fullEnd": 874,
                                                "start": 861,
                                                "end": 874,
                                                "fullWidth": 13,
                                                "width": 13,
                                                "openBraceToken": {
                                                    "kind": "OpenBraceToken",
                                                    "fullStart": 861,
                                                    "fullEnd": 863,
                                                    "start": 861,
                                                    "end": 862,
                                                    "fullWidth": 2,
                                                    "width": 1,
                                                    "text": "{",
                                                    "value": "{",
                                                    "valueText": "{",
                                                    "hasTrailingTrivia": true,
                                                    "trailingTrivia": [
                                                        {
                                                            "kind": "WhitespaceTrivia",
                                                            "text": " "
                                                        }
                                                    ]
                                                },
                                                "propertyAssignments": [
                                                    {
                                                        "kind": "SimplePropertyAssignment",
                                                        "fullStart": 863,
                                                        "fullEnd": 873,
                                                        "start": 863,
                                                        "end": 872,
                                                        "fullWidth": 10,
                                                        "width": 9,
                                                        "propertyName": {
                                                            "kind": "IdentifierName",
                                                            "fullStart": 863,
                                                            "fullEnd": 869,
                                                            "start": 863,
                                                            "end": 869,
                                                            "fullWidth": 6,
                                                            "width": 6,
                                                            "text": "length",
                                                            "value": "length",
                                                            "valueText": "length"
                                                        },
                                                        "colonToken": {
                                                            "kind": "ColonToken",
                                                            "fullStart": 869,
                                                            "fullEnd": 871,
                                                            "start": 869,
                                                            "end": 870,
                                                            "fullWidth": 2,
                                                            "width": 1,
                                                            "text": ":",
                                                            "value": ":",
                                                            "valueText": ":",
                                                            "hasTrailingTrivia": true,
                                                            "trailingTrivia": [
                                                                {
                                                                    "kind": "WhitespaceTrivia",
                                                                    "text": " "
                                                                }
                                                            ]
                                                        },
                                                        "expression": {
                                                            "kind": "NumericLiteral",
                                                            "fullStart": 871,
                                                            "fullEnd": 873,
                                                            "start": 871,
                                                            "end": 872,
                                                            "fullWidth": 2,
                                                            "width": 1,
                                                            "text": "2",
                                                            "value": 2,
                                                            "valueText": "2",
                                                            "hasTrailingTrivia": true,
                                                            "trailingTrivia": [
                                                                {
                                                                    "kind": "WhitespaceTrivia",
                                                                    "text": " "
                                                                }
                                                            ]
                                                        }
                                                    }
                                                ],
                                                "closeBraceToken": {
                                                    "kind": "CloseBraceToken",
                                                    "fullStart": 873,
                                                    "fullEnd": 874,
                                                    "start": 873,
                                                    "end": 874,
                                                    "fullWidth": 1,
                                                    "width": 1,
                                                    "text": "}",
                                                    "value": "}",
                                                    "valueText": "}"
                                                }
                                            }
                                        }
                                    }
                                ]
                            },
                            "semicolonToken": {
                                "kind": "SemicolonToken",
                                "fullStart": 874,
                                "fullEnd": 877,
                                "start": 874,
                                "end": 875,
                                "fullWidth": 3,
                                "width": 1,
                                "text": ";",
                                "value": ";",
                                "valueText": ";",
                                "hasTrailingTrivia": true,
                                "hasTrailingNewLine": true,
                                "trailingTrivia": [
                                    {
                                        "kind": "NewLineTrivia",
                                        "text": "\r\n"
                                    }
                                ]
                            }
                        },
                        {
                            "kind": "ExpressionStatement",
                            "fullStart": 877,
                            "fullEnd": 1000,
                            "start": 885,
                            "end": 998,
                            "fullWidth": 123,
                            "width": 113,
                            "isIncrementallyUnusable": true,
                            "expression": {
                                "kind": "InvocationExpression",
                                "fullStart": 877,
                                "fullEnd": 997,
                                "start": 885,
                                "end": 997,
                                "fullWidth": 120,
                                "width": 112,
                                "isIncrementallyUnusable": true,
                                "expression": {
                                    "kind": "MemberAccessExpression",
                                    "fullStart": 877,
                                    "fullEnd": 906,
                                    "start": 885,
                                    "end": 906,
                                    "fullWidth": 29,
                                    "width": 21,
                                    "expression": {
                                        "kind": "IdentifierName",
                                        "fullStart": 877,
                                        "fullEnd": 891,
                                        "start": 885,
                                        "end": 891,
                                        "fullWidth": 14,
                                        "width": 6,
                                        "text": "Object",
                                        "value": "Object",
                                        "valueText": "Object",
                                        "hasLeadingTrivia": true,
                                        "leadingTrivia": [
                                            {
                                                "kind": "WhitespaceTrivia",
                                                "text": "        "
                                            }
                                        ]
                                    },
                                    "dotToken": {
                                        "kind": "DotToken",
                                        "fullStart": 891,
                                        "fullEnd": 892,
                                        "start": 891,
                                        "end": 892,
                                        "fullWidth": 1,
                                        "width": 1,
                                        "text": ".",
                                        "value": ".",
                                        "valueText": "."
                                    },
                                    "name": {
                                        "kind": "IdentifierName",
                                        "fullStart": 892,
                                        "fullEnd": 906,
                                        "start": 892,
                                        "end": 906,
                                        "fullWidth": 14,
                                        "width": 14,
                                        "text": "defineProperty",
                                        "value": "defineProperty",
                                        "valueText": "defineProperty"
                                    }
                                },
                                "argumentList": {
                                    "kind": "ArgumentList",
                                    "fullStart": 906,
                                    "fullEnd": 997,
                                    "start": 906,
                                    "end": 997,
                                    "fullWidth": 91,
                                    "width": 91,
                                    "isIncrementallyUnusable": true,
                                    "openParenToken": {
                                        "kind": "OpenParenToken",
                                        "fullStart": 906,
                                        "fullEnd": 907,
                                        "start": 906,
                                        "end": 907,
                                        "fullWidth": 1,
                                        "width": 1,
                                        "text": "(",
                                        "value": "(",
                                        "valueText": "("
                                    },
                                    "arguments": [
                                        {
                                            "kind": "IdentifierName",
                                            "fullStart": 907,
                                            "fullEnd": 910,
                                            "start": 907,
                                            "end": 910,
                                            "fullWidth": 3,
                                            "width": 3,
                                            "text": "obj",
                                            "value": "obj",
                                            "valueText": "obj"
                                        },
                                        {
                                            "kind": "CommaToken",
                                            "fullStart": 910,
                                            "fullEnd": 912,
                                            "start": 910,
                                            "end": 911,
                                            "fullWidth": 2,
                                            "width": 1,
                                            "text": ",",
                                            "value": ",",
                                            "valueText": ",",
                                            "hasTrailingTrivia": true,
                                            "trailingTrivia": [
                                                {
                                                    "kind": "WhitespaceTrivia",
                                                    "text": " "
                                                }
                                            ]
                                        },
                                        {
                                            "kind": "StringLiteral",
                                            "fullStart": 912,
                                            "fullEnd": 915,
                                            "start": 912,
                                            "end": 915,
                                            "fullWidth": 3,
                                            "width": 3,
                                            "text": "\"1\"",
                                            "value": "1",
                                            "valueText": "1"
                                        },
                                        {
                                            "kind": "CommaToken",
                                            "fullStart": 915,
                                            "fullEnd": 917,
                                            "start": 915,
                                            "end": 916,
                                            "fullWidth": 2,
                                            "width": 1,
                                            "text": ",",
                                            "value": ",",
                                            "valueText": ",",
                                            "hasTrailingTrivia": true,
                                            "trailingTrivia": [
                                                {
                                                    "kind": "WhitespaceTrivia",
                                                    "text": " "
                                                }
                                            ]
                                        },
                                        {
                                            "kind": "ObjectLiteralExpression",
                                            "fullStart": 917,
                                            "fullEnd": 996,
                                            "start": 917,
                                            "end": 996,
                                            "fullWidth": 79,
                                            "width": 79,
                                            "isIncrementallyUnusable": true,
                                            "openBraceToken": {
                                                "kind": "OpenBraceToken",
                                                "fullStart": 917,
                                                "fullEnd": 920,
                                                "start": 917,
                                                "end": 918,
                                                "fullWidth": 3,
                                                "width": 1,
                                                "text": "{",
                                                "value": "{",
                                                "valueText": "{",
                                                "hasTrailingTrivia": true,
                                                "hasTrailingNewLine": true,
                                                "trailingTrivia": [
                                                    {
                                                        "kind": "NewLineTrivia",
                                                        "text": "\r\n"
                                                    }
                                                ]
                                            },
                                            "propertyAssignments": [
                                                {
                                                    "kind": "SimplePropertyAssignment",
                                                    "fullStart": 920,
                                                    "fullEnd": 952,
                                                    "start": 932,
                                                    "end": 952,
                                                    "fullWidth": 32,
                                                    "width": 20,
                                                    "isIncrementallyUnusable": true,
                                                    "propertyName": {
                                                        "kind": "IdentifierName",
                                                        "fullStart": 920,
                                                        "fullEnd": 935,
                                                        "start": 932,
                                                        "end": 935,
                                                        "fullWidth": 15,
                                                        "width": 3,
                                                        "text": "set",
                                                        "value": "set",
                                                        "valueText": "set",
                                                        "hasLeadingTrivia": true,
                                                        "leadingTrivia": [
                                                            {
                                                                "kind": "WhitespaceTrivia",
                                                                "text": "            "
                                                            }
                                                        ]
                                                    },
                                                    "colonToken": {
                                                        "kind": "ColonToken",
                                                        "fullStart": 935,
                                                        "fullEnd": 937,
                                                        "start": 935,
                                                        "end": 936,
                                                        "fullWidth": 2,
                                                        "width": 1,
                                                        "text": ":",
                                                        "value": ":",
                                                        "valueText": ":",
                                                        "hasTrailingTrivia": true,
                                                        "trailingTrivia": [
                                                            {
                                                                "kind": "WhitespaceTrivia",
                                                                "text": " "
                                                            }
                                                        ]
                                                    },
                                                    "expression": {
                                                        "kind": "FunctionExpression",
                                                        "fullStart": 937,
                                                        "fullEnd": 952,
                                                        "start": 937,
                                                        "end": 952,
                                                        "fullWidth": 15,
                                                        "width": 15,
                                                        "functionKeyword": {
                                                            "kind": "FunctionKeyword",
                                                            "fullStart": 937,
                                                            "fullEnd": 946,
                                                            "start": 937,
                                                            "end": 945,
                                                            "fullWidth": 9,
                                                            "width": 8,
                                                            "text": "function",
                                                            "value": "function",
                                                            "valueText": "function",
                                                            "hasTrailingTrivia": true,
                                                            "trailingTrivia": [
                                                                {
                                                                    "kind": "WhitespaceTrivia",
                                                                    "text": " "
                                                                }
                                                            ]
                                                        },
                                                        "callSignature": {
                                                            "kind": "CallSignature",
                                                            "fullStart": 946,
                                                            "fullEnd": 949,
                                                            "start": 946,
                                                            "end": 948,
                                                            "fullWidth": 3,
                                                            "width": 2,
                                                            "parameterList": {
                                                                "kind": "ParameterList",
                                                                "fullStart": 946,
                                                                "fullEnd": 949,
                                                                "start": 946,
                                                                "end": 948,
                                                                "fullWidth": 3,
                                                                "width": 2,
                                                                "openParenToken": {
                                                                    "kind": "OpenParenToken",
                                                                    "fullStart": 946,
                                                                    "fullEnd": 947,
                                                                    "start": 946,
                                                                    "end": 947,
                                                                    "fullWidth": 1,
                                                                    "width": 1,
                                                                    "text": "(",
                                                                    "value": "(",
                                                                    "valueText": "("
                                                                },
                                                                "parameters": [],
                                                                "closeParenToken": {
                                                                    "kind": "CloseParenToken",
                                                                    "fullStart": 947,
                                                                    "fullEnd": 949,
                                                                    "start": 947,
                                                                    "end": 948,
                                                                    "fullWidth": 2,
                                                                    "width": 1,
                                                                    "text": ")",
                                                                    "value": ")",
                                                                    "valueText": ")",
                                                                    "hasTrailingTrivia": true,
                                                                    "trailingTrivia": [
                                                                        {
                                                                            "kind": "WhitespaceTrivia",
                                                                            "text": " "
                                                                        }
                                                                    ]
                                                                }
                                                            }
                                                        },
                                                        "block": {
                                                            "kind": "Block",
                                                            "fullStart": 949,
                                                            "fullEnd": 952,
                                                            "start": 949,
                                                            "end": 952,
                                                            "fullWidth": 3,
                                                            "width": 3,
                                                            "openBraceToken": {
                                                                "kind": "OpenBraceToken",
                                                                "fullStart": 949,
                                                                "fullEnd": 951,
                                                                "start": 949,
                                                                "end": 950,
                                                                "fullWidth": 2,
                                                                "width": 1,
                                                                "text": "{",
                                                                "value": "{",
                                                                "valueText": "{",
                                                                "hasTrailingTrivia": true,
                                                                "trailingTrivia": [
                                                                    {
                                                                        "kind": "WhitespaceTrivia",
                                                                        "text": " "
                                                                    }
                                                                ]
                                                            },
                                                            "statements": [],
                                                            "closeBraceToken": {
                                                                "kind": "CloseBraceToken",
                                                                "fullStart": 951,
                                                                "fullEnd": 952,
                                                                "start": 951,
                                                                "end": 952,
                                                                "fullWidth": 1,
                                                                "width": 1,
                                                                "text": "}",
                                                                "value": "}",
                                                                "valueText": "}"
                                                            }
                                                        }
                                                    }
                                                },
                                                {
                                                    "kind": "CommaToken",
                                                    "fullStart": 952,
                                                    "fullEnd": 955,
                                                    "start": 952,
                                                    "end": 953,
                                                    "fullWidth": 3,
                                                    "width": 1,
                                                    "text": ",",
                                                    "value": ",",
                                                    "valueText": ",",
                                                    "hasTrailingTrivia": true,
                                                    "hasTrailingNewLine": true,
                                                    "trailingTrivia": [
                                                        {
                                                            "kind": "NewLineTrivia",
                                                            "text": "\r\n"
                                                        }
                                                    ]
                                                },
                                                {
                                                    "kind": "SimplePropertyAssignment",
                                                    "fullStart": 955,
                                                    "fullEnd": 987,
                                                    "start": 967,
                                                    "end": 985,
                                                    "fullWidth": 32,
                                                    "width": 18,
                                                    "propertyName": {
                                                        "kind": "IdentifierName",
                                                        "fullStart": 955,
                                                        "fullEnd": 979,
                                                        "start": 967,
                                                        "end": 979,
                                                        "fullWidth": 24,
                                                        "width": 12,
                                                        "text": "configurable",
                                                        "value": "configurable",
                                                        "valueText": "configurable",
                                                        "hasLeadingTrivia": true,
                                                        "leadingTrivia": [
                                                            {
                                                                "kind": "WhitespaceTrivia",
                                                                "text": "            "
                                                            }
                                                        ]
                                                    },
                                                    "colonToken": {
                                                        "kind": "ColonToken",
                                                        "fullStart": 979,
                                                        "fullEnd": 981,
                                                        "start": 979,
                                                        "end": 980,
                                                        "fullWidth": 2,
                                                        "width": 1,
                                                        "text": ":",
                                                        "value": ":",
                                                        "valueText": ":",
                                                        "hasTrailingTrivia": true,
                                                        "trailingTrivia": [
                                                            {
                                                                "kind": "WhitespaceTrivia",
                                                                "text": " "
                                                            }
                                                        ]
                                                    },
                                                    "expression": {
                                                        "kind": "TrueKeyword",
                                                        "fullStart": 981,
                                                        "fullEnd": 987,
                                                        "start": 981,
                                                        "end": 985,
                                                        "fullWidth": 6,
                                                        "width": 4,
                                                        "text": "true",
                                                        "value": true,
                                                        "valueText": "true",
                                                        "hasTrailingTrivia": true,
                                                        "hasTrailingNewLine": true,
                                                        "trailingTrivia": [
                                                            {
                                                                "kind": "NewLineTrivia",
                                                                "text": "\r\n"
                                                            }
                                                        ]
                                                    }
                                                }
                                            ],
                                            "closeBraceToken": {
                                                "kind": "CloseBraceToken",
                                                "fullStart": 987,
                                                "fullEnd": 996,
                                                "start": 995,
                                                "end": 996,
                                                "fullWidth": 9,
                                                "width": 1,
                                                "text": "}",
                                                "value": "}",
                                                "valueText": "}",
                                                "hasLeadingTrivia": true,
                                                "leadingTrivia": [
                                                    {
                                                        "kind": "WhitespaceTrivia",
                                                        "text": "        "
                                                    }
                                                ]
                                            }
                                        }
                                    ],
                                    "closeParenToken": {
                                        "kind": "CloseParenToken",
                                        "fullStart": 996,
                                        "fullEnd": 997,
                                        "start": 996,
                                        "end": 997,
                                        "fullWidth": 1,
                                        "width": 1,
                                        "text": ")",
                                        "value": ")",
                                        "valueText": ")"
                                    }
                                }
                            },
                            "semicolonToken": {
                                "kind": "SemicolonToken",
                                "fullStart": 997,
                                "fullEnd": 1000,
                                "start": 997,
                                "end": 998,
                                "fullWidth": 3,
                                "width": 1,
                                "text": ";",
                                "value": ";",
                                "valueText": ";",
                                "hasTrailingTrivia": true,
                                "hasTrailingNewLine": true,
                                "trailingTrivia": [
                                    {
                                        "kind": "NewLineTrivia",
                                        "text": "\r\n"
                                    }
                                ]
                            }
                        },
                        {
                            "kind": "TryStatement",
                            "fullStart": 1000,
                            "fullEnd": 1191,
                            "start": 1008,
                            "end": 1189,
                            "fullWidth": 191,
                            "width": 181,
                            "tryKeyword": {
                                "kind": "TryKeyword",
                                "fullStart": 1000,
                                "fullEnd": 1012,
                                "start": 1008,
                                "end": 1011,
                                "fullWidth": 12,
                                "width": 3,
                                "text": "try",
                                "value": "try",
                                "valueText": "try",
                                "hasLeadingTrivia": true,
                                "hasTrailingTrivia": true,
                                "leadingTrivia": [
                                    {
                                        "kind": "WhitespaceTrivia",
                                        "text": "        "
                                    }
                                ],
                                "trailingTrivia": [
                                    {
                                        "kind": "WhitespaceTrivia",
                                        "text": " "
                                    }
                                ]
                            },
                            "block": {
                                "kind": "Block",
                                "fullStart": 1012,
                                "fullEnd": 1128,
                                "start": 1012,
                                "end": 1127,
                                "fullWidth": 116,
                                "width": 115,
                                "openBraceToken": {
                                    "kind": "OpenBraceToken",
                                    "fullStart": 1012,
                                    "fullEnd": 1015,
                                    "start": 1012,
                                    "end": 1013,
                                    "fullWidth": 3,
                                    "width": 1,
                                    "text": "{",
                                    "value": "{",
                                    "valueText": "{",
                                    "hasTrailingTrivia": true,
                                    "hasTrailingNewLine": true,
                                    "trailingTrivia": [
                                        {
                                            "kind": "NewLineTrivia",
                                            "text": "\r\n"
                                        }
                                    ]
                                },
                                "statements": [
                                    {
                                        "kind": "ExpressionStatement",
                                        "fullStart": 1015,
                                        "fullEnd": 1054,
                                        "start": 1027,
                                        "end": 1052,
                                        "fullWidth": 39,
                                        "width": 25,
                                        "expression": {
                                            "kind": "AssignmentExpression",
                                            "fullStart": 1015,
                                            "fullEnd": 1051,
                                            "start": 1027,
                                            "end": 1051,
                                            "fullWidth": 36,
                                            "width": 24,
                                            "left": {
                                                "kind": "ElementAccessExpression",
                                                "fullStart": 1015,
                                                "fullEnd": 1047,
                                                "start": 1027,
                                                "end": 1046,
                                                "fullWidth": 32,
                                                "width": 19,
                                                "expression": {
                                                    "kind": "MemberAccessExpression",
                                                    "fullStart": 1015,
                                                    "fullEnd": 1043,
                                                    "start": 1027,
                                                    "end": 1043,
                                                    "fullWidth": 28,
                                                    "width": 16,
                                                    "expression": {
                                                        "kind": "IdentifierName",
                                                        "fullStart": 1015,
                                                        "fullEnd": 1033,
                                                        "start": 1027,
                                                        "end": 1033,
                                                        "fullWidth": 18,
                                                        "width": 6,
                                                        "text": "Object",
                                                        "value": "Object",
                                                        "valueText": "Object",
                                                        "hasLeadingTrivia": true,
                                                        "leadingTrivia": [
                                                            {
                                                                "kind": "WhitespaceTrivia",
                                                                "text": "            "
                                                            }
                                                        ]
                                                    },
                                                    "dotToken": {
                                                        "kind": "DotToken",
                                                        "fullStart": 1033,
                                                        "fullEnd": 1034,
                                                        "start": 1033,
                                                        "end": 1034,
                                                        "fullWidth": 1,
                                                        "width": 1,
                                                        "text": ".",
                                                        "value": ".",
                                                        "valueText": "."
                                                    },
                                                    "name": {
                                                        "kind": "IdentifierName",
                                                        "fullStart": 1034,
                                                        "fullEnd": 1043,
                                                        "start": 1034,
                                                        "end": 1043,
                                                        "fullWidth": 9,
                                                        "width": 9,
                                                        "text": "prototype",
                                                        "value": "prototype",
                                                        "valueText": "prototype"
                                                    }
                                                },
                                                "openBracketToken": {
                                                    "kind": "OpenBracketToken",
                                                    "fullStart": 1043,
                                                    "fullEnd": 1044,
                                                    "start": 1043,
                                                    "end": 1044,
                                                    "fullWidth": 1,
                                                    "width": 1,
                                                    "text": "[",
                                                    "value": "[",
                                                    "valueText": "["
                                                },
                                                "argumentExpression": {
                                                    "kind": "NumericLiteral",
                                                    "fullStart": 1044,
                                                    "fullEnd": 1045,
                                                    "start": 1044,
                                                    "end": 1045,
                                                    "fullWidth": 1,
                                                    "width": 1,
                                                    "text": "1",
                                                    "value": 1,
                                                    "valueText": "1"
                                                },
                                                "closeBracketToken": {
                                                    "kind": "CloseBracketToken",
                                                    "fullStart": 1045,
                                                    "fullEnd": 1047,
                                                    "start": 1045,
                                                    "end": 1046,
                                                    "fullWidth": 2,
                                                    "width": 1,
                                                    "text": "]",
                                                    "value": "]",
                                                    "valueText": "]",
                                                    "hasTrailingTrivia": true,
                                                    "trailingTrivia": [
                                                        {
                                                            "kind": "WhitespaceTrivia",
                                                            "text": " "
                                                        }
                                                    ]
                                                }
                                            },
                                            "operatorToken": {
                                                "kind": "EqualsToken",
                                                "fullStart": 1047,
                                                "fullEnd": 1049,
                                                "start": 1047,
                                                "end": 1048,
                                                "fullWidth": 2,
                                                "width": 1,
                                                "text": "=",
                                                "value": "=",
                                                "valueText": "=",
                                                "hasTrailingTrivia": true,
                                                "trailingTrivia": [
                                                    {
                                                        "kind": "WhitespaceTrivia",
                                                        "text": " "
                                                    }
                                                ]
                                            },
                                            "right": {
                                                "kind": "NumericLiteral",
                                                "fullStart": 1049,
                                                "fullEnd": 1051,
                                                "start": 1049,
                                                "end": 1051,
                                                "fullWidth": 2,
                                                "width": 2,
                                                "text": "10",
                                                "value": 10,
                                                "valueText": "10"
                                            }
                                        },
                                        "semicolonToken": {
                                            "kind": "SemicolonToken",
                                            "fullStart": 1051,
                                            "fullEnd": 1054,
                                            "start": 1051,
                                            "end": 1052,
                                            "fullWidth": 3,
                                            "width": 1,
                                            "text": ";",
                                            "value": ";",
                                            "valueText": ";",
                                            "hasTrailingTrivia": true,
                                            "hasTrailingNewLine": true,
                                            "trailingTrivia": [
                                                {
                                                    "kind": "NewLineTrivia",
                                                    "text": "\r\n"
                                                }
                                            ]
                                        }
                                    },
                                    {
                                        "kind": "ReturnStatement",
                                        "fullStart": 1054,
                                        "fullEnd": 1118,
                                        "start": 1066,
                                        "end": 1116,
                                        "fullWidth": 64,
                                        "width": 50,
                                        "returnKeyword": {
                                            "kind": "ReturnKeyword",
                                            "fullStart": 1054,
                                            "fullEnd": 1073,
                                            "start": 1066,
                                            "end": 1072,
                                            "fullWidth": 19,
                                            "width": 6,
                                            "text": "return",
                                            "value": "return",
                                            "valueText": "return",
                                            "hasLeadingTrivia": true,
                                            "hasTrailingTrivia": true,
                                            "leadingTrivia": [
                                                {
                                                    "kind": "WhitespaceTrivia",
                                                    "text": "            "
                                                }
                                            ],
                                            "trailingTrivia": [
                                                {
                                                    "kind": "WhitespaceTrivia",
                                                    "text": " "
                                                }
                                            ]
                                        },
                                        "expression": {
                                            "kind": "InvocationExpression",
                                            "fullStart": 1073,
                                            "fullEnd": 1115,
                                            "start": 1073,
                                            "end": 1115,
                                            "fullWidth": 42,
                                            "width": 42,
                                            "expression": {
                                                "kind": "MemberAccessExpression",
                                                "fullStart": 1073,
                                                "fullEnd": 1098,
                                                "start": 1073,
                                                "end": 1098,
                                                "fullWidth": 25,
                                                "width": 25,
                                                "expression": {
                                                    "kind": "MemberAccessExpression",
                                                    "fullStart": 1073,
                                                    "fullEnd": 1093,
                                                    "start": 1073,
                                                    "end": 1093,
                                                    "fullWidth": 20,
                                                    "width": 20,
                                                    "expression": {
                                                        "kind": "MemberAccessExpression",
                                                        "fullStart": 1073,
                                                        "fullEnd": 1088,
                                                        "start": 1073,
                                                        "end": 1088,
                                                        "fullWidth": 15,
                                                        "width": 15,
                                                        "expression": {
                                                            "kind": "IdentifierName",
                                                            "fullStart": 1073,
                                                            "fullEnd": 1078,
                                                            "start": 1073,
                                                            "end": 1078,
                                                            "fullWidth": 5,
                                                            "width": 5,
                                                            "text": "Array",
                                                            "value": "Array",
                                                            "valueText": "Array"
                                                        },
                                                        "dotToken": {
                                                            "kind": "DotToken",
                                                            "fullStart": 1078,
                                                            "fullEnd": 1079,
                                                            "start": 1078,
                                                            "end": 1079,
                                                            "fullWidth": 1,
                                                            "width": 1,
                                                            "text": ".",
                                                            "value": ".",
                                                            "valueText": "."
                                                        },
                                                        "name": {
                                                            "kind": "IdentifierName",
                                                            "fullStart": 1079,
                                                            "fullEnd": 1088,
                                                            "start": 1079,
                                                            "end": 1088,
                                                            "fullWidth": 9,
                                                            "width": 9,
                                                            "text": "prototype",
                                                            "value": "prototype",
                                                            "valueText": "prototype"
                                                        }
                                                    },
                                                    "dotToken": {
                                                        "kind": "DotToken",
                                                        "fullStart": 1088,
                                                        "fullEnd": 1089,
                                                        "start": 1088,
                                                        "end": 1089,
                                                        "fullWidth": 1,
                                                        "width": 1,
                                                        "text": ".",
                                                        "value": ".",
                                                        "valueText": "."
                                                    },
                                                    "name": {
                                                        "kind": "IdentifierName",
                                                        "fullStart": 1089,
                                                        "fullEnd": 1093,
                                                        "start": 1089,
                                                        "end": 1093,
                                                        "fullWidth": 4,
                                                        "width": 4,
                                                        "text": "some",
                                                        "value": "some",
                                                        "valueText": "some"
                                                    }
                                                },
                                                "dotToken": {
                                                    "kind": "DotToken",
                                                    "fullStart": 1093,
                                                    "fullEnd": 1094,
                                                    "start": 1093,
                                                    "end": 1094,
                                                    "fullWidth": 1,
                                                    "width": 1,
                                                    "text": ".",
                                                    "value": ".",
                                                    "valueText": "."
                                                },
                                                "name": {
                                                    "kind": "IdentifierName",
                                                    "fullStart": 1094,
                                                    "fullEnd": 1098,
                                                    "start": 1094,
                                                    "end": 1098,
                                                    "fullWidth": 4,
                                                    "width": 4,
                                                    "text": "call",
                                                    "value": "call",
                                                    "valueText": "call"
                                                }
                                            },
                                            "argumentList": {
                                                "kind": "ArgumentList",
                                                "fullStart": 1098,
                                                "fullEnd": 1115,
                                                "start": 1098,
                                                "end": 1115,
                                                "fullWidth": 17,
                                                "width": 17,
                                                "openParenToken": {
                                                    "kind": "OpenParenToken",
                                                    "fullStart": 1098,
                                                    "fullEnd": 1099,
                                                    "start": 1098,
                                                    "end": 1099,
                                                    "fullWidth": 1,
                                                    "width": 1,
                                                    "text": "(",
                                                    "value": "(",
                                                    "valueText": "("
                                                },
                                                "arguments": [
                                                    {
                                                        "kind": "IdentifierName",
                                                        "fullStart": 1099,
                                                        "fullEnd": 1102,
                                                        "start": 1099,
                                                        "end": 1102,
                                                        "fullWidth": 3,
                                                        "width": 3,
                                                        "text": "obj",
                                                        "value": "obj",
                                                        "valueText": "obj"
                                                    },
                                                    {
                                                        "kind": "CommaToken",
                                                        "fullStart": 1102,
                                                        "fullEnd": 1104,
                                                        "start": 1102,
                                                        "end": 1103,
                                                        "fullWidth": 2,
                                                        "width": 1,
                                                        "text": ",",
                                                        "value": ",",
                                                        "valueText": ",",
                                                        "hasTrailingTrivia": true,
                                                        "trailingTrivia": [
                                                            {
                                                                "kind": "WhitespaceTrivia",
                                                                "text": " "
                                                            }
                                                        ]
                                                    },
                                                    {
                                                        "kind": "IdentifierName",
                                                        "fullStart": 1104,
                                                        "fullEnd": 1114,
                                                        "start": 1104,
                                                        "end": 1114,
                                                        "fullWidth": 10,
                                                        "width": 10,
                                                        "text": "callbackfn",
                                                        "value": "callbackfn",
                                                        "valueText": "callbackfn"
                                                    }
                                                ],
                                                "closeParenToken": {
                                                    "kind": "CloseParenToken",
                                                    "fullStart": 1114,
                                                    "fullEnd": 1115,
                                                    "start": 1114,
                                                    "end": 1115,
                                                    "fullWidth": 1,
                                                    "width": 1,
                                                    "text": ")",
                                                    "value": ")",
                                                    "valueText": ")"
                                                }
                                            }
                                        },
                                        "semicolonToken": {
                                            "kind": "SemicolonToken",
                                            "fullStart": 1115,
                                            "fullEnd": 1118,
                                            "start": 1115,
                                            "end": 1116,
                                            "fullWidth": 3,
                                            "width": 1,
                                            "text": ";",
                                            "value": ";",
                                            "valueText": ";",
                                            "hasTrailingTrivia": true,
                                            "hasTrailingNewLine": true,
                                            "trailingTrivia": [
                                                {
                                                    "kind": "NewLineTrivia",
                                                    "text": "\r\n"
                                                }
                                            ]
                                        }
                                    }
                                ],
                                "closeBraceToken": {
                                    "kind": "CloseBraceToken",
                                    "fullStart": 1118,
                                    "fullEnd": 1128,
                                    "start": 1126,
                                    "end": 1127,
                                    "fullWidth": 10,
                                    "width": 1,
                                    "text": "}",
                                    "value": "}",
                                    "valueText": "}",
                                    "hasLeadingTrivia": true,
                                    "hasTrailingTrivia": true,
                                    "leadingTrivia": [
                                        {
                                            "kind": "WhitespaceTrivia",
                                            "text": "        "
                                        }
                                    ],
                                    "trailingTrivia": [
                                        {
                                            "kind": "WhitespaceTrivia",
                                            "text": " "
                                        }
                                    ]
                                }
                            },
                            "finallyClause": {
                                "kind": "FinallyClause",
                                "fullStart": 1128,
                                "fullEnd": 1191,
                                "start": 1128,
                                "end": 1189,
                                "fullWidth": 63,
                                "width": 61,
                                "finallyKeyword": {
                                    "kind": "FinallyKeyword",
                                    "fullStart": 1128,
                                    "fullEnd": 1136,
                                    "start": 1128,
                                    "end": 1135,
                                    "fullWidth": 8,
                                    "width": 7,
                                    "text": "finally",
                                    "value": "finally",
                                    "valueText": "finally",
                                    "hasTrailingTrivia": true,
                                    "trailingTrivia": [
                                        {
                                            "kind": "WhitespaceTrivia",
                                            "text": " "
                                        }
                                    ]
                                },
                                "block": {
                                    "kind": "Block",
                                    "fullStart": 1136,
                                    "fullEnd": 1191,
                                    "start": 1136,
                                    "end": 1189,
                                    "fullWidth": 55,
                                    "width": 53,
                                    "openBraceToken": {
                                        "kind": "OpenBraceToken",
                                        "fullStart": 1136,
                                        "fullEnd": 1139,
                                        "start": 1136,
                                        "end": 1137,
                                        "fullWidth": 3,
                                        "width": 1,
                                        "text": "{",
                                        "value": "{",
                                        "valueText": "{",
                                        "hasTrailingTrivia": true,
                                        "hasTrailingNewLine": true,
                                        "trailingTrivia": [
                                            {
                                                "kind": "NewLineTrivia",
                                                "text": "\r\n"
                                            }
                                        ]
                                    },
                                    "statements": [
                                        {
                                            "kind": "ExpressionStatement",
                                            "fullStart": 1139,
                                            "fullEnd": 1180,
                                            "start": 1151,
                                            "end": 1178,
                                            "fullWidth": 41,
                                            "width": 27,
                                            "expression": {
                                                "kind": "DeleteExpression",
                                                "fullStart": 1139,
                                                "fullEnd": 1177,
                                                "start": 1151,
                                                "end": 1177,
                                                "fullWidth": 38,
                                                "width": 26,
                                                "deleteKeyword": {
                                                    "kind": "DeleteKeyword",
                                                    "fullStart": 1139,
                                                    "fullEnd": 1158,
                                                    "start": 1151,
                                                    "end": 1157,
                                                    "fullWidth": 19,
                                                    "width": 6,
                                                    "text": "delete",
                                                    "value": "delete",
                                                    "valueText": "delete",
                                                    "hasLeadingTrivia": true,
                                                    "hasTrailingTrivia": true,
                                                    "leadingTrivia": [
                                                        {
                                                            "kind": "WhitespaceTrivia",
                                                            "text": "            "
                                                        }
                                                    ],
                                                    "trailingTrivia": [
                                                        {
                                                            "kind": "WhitespaceTrivia",
                                                            "text": " "
                                                        }
                                                    ]
                                                },
                                                "expression": {
                                                    "kind": "ElementAccessExpression",
                                                    "fullStart": 1158,
                                                    "fullEnd": 1177,
                                                    "start": 1158,
                                                    "end": 1177,
                                                    "fullWidth": 19,
                                                    "width": 19,
                                                    "expression": {
                                                        "kind": "MemberAccessExpression",
                                                        "fullStart": 1158,
                                                        "fullEnd": 1174,
                                                        "start": 1158,
                                                        "end": 1174,
                                                        "fullWidth": 16,
                                                        "width": 16,
                                                        "expression": {
                                                            "kind": "IdentifierName",
                                                            "fullStart": 1158,
                                                            "fullEnd": 1164,
                                                            "start": 1158,
                                                            "end": 1164,
                                                            "fullWidth": 6,
                                                            "width": 6,
                                                            "text": "Object",
                                                            "value": "Object",
                                                            "valueText": "Object"
                                                        },
                                                        "dotToken": {
                                                            "kind": "DotToken",
                                                            "fullStart": 1164,
                                                            "fullEnd": 1165,
                                                            "start": 1164,
                                                            "end": 1165,
                                                            "fullWidth": 1,
                                                            "width": 1,
                                                            "text": ".",
                                                            "value": ".",
                                                            "valueText": "."
                                                        },
                                                        "name": {
                                                            "kind": "IdentifierName",
                                                            "fullStart": 1165,
                                                            "fullEnd": 1174,
                                                            "start": 1165,
                                                            "end": 1174,
                                                            "fullWidth": 9,
                                                            "width": 9,
                                                            "text": "prototype",
                                                            "value": "prototype",
                                                            "valueText": "prototype"
                                                        }
                                                    },
                                                    "openBracketToken": {
                                                        "kind": "OpenBracketToken",
                                                        "fullStart": 1174,
                                                        "fullEnd": 1175,
                                                        "start": 1174,
                                                        "end": 1175,
                                                        "fullWidth": 1,
                                                        "width": 1,
                                                        "text": "[",
                                                        "value": "[",
                                                        "valueText": "["
                                                    },
                                                    "argumentExpression": {
                                                        "kind": "NumericLiteral",
                                                        "fullStart": 1175,
                                                        "fullEnd": 1176,
                                                        "start": 1175,
                                                        "end": 1176,
                                                        "fullWidth": 1,
                                                        "width": 1,
                                                        "text": "1",
                                                        "value": 1,
                                                        "valueText": "1"
                                                    },
                                                    "closeBracketToken": {
                                                        "kind": "CloseBracketToken",
                                                        "fullStart": 1176,
                                                        "fullEnd": 1177,
                                                        "start": 1176,
                                                        "end": 1177,
                                                        "fullWidth": 1,
                                                        "width": 1,
                                                        "text": "]",
                                                        "value": "]",
                                                        "valueText": "]"
                                                    }
                                                }
                                            },
                                            "semicolonToken": {
                                                "kind": "SemicolonToken",
                                                "fullStart": 1177,
                                                "fullEnd": 1180,
                                                "start": 1177,
                                                "end": 1178,
                                                "fullWidth": 3,
                                                "width": 1,
                                                "text": ";",
                                                "value": ";",
                                                "valueText": ";",
                                                "hasTrailingTrivia": true,
                                                "hasTrailingNewLine": true,
                                                "trailingTrivia": [
                                                    {
                                                        "kind": "NewLineTrivia",
                                                        "text": "\r\n"
                                                    }
                                                ]
                                            }
                                        }
                                    ],
                                    "closeBraceToken": {
                                        "kind": "CloseBraceToken",
                                        "fullStart": 1180,
                                        "fullEnd": 1191,
                                        "start": 1188,
                                        "end": 1189,
                                        "fullWidth": 11,
                                        "width": 1,
                                        "text": "}",
                                        "value": "}",
                                        "valueText": "}",
                                        "hasLeadingTrivia": true,
                                        "hasTrailingTrivia": true,
                                        "hasTrailingNewLine": true,
                                        "leadingTrivia": [
                                            {
                                                "kind": "WhitespaceTrivia",
                                                "text": "        "
                                            }
                                        ],
                                        "trailingTrivia": [
                                            {
                                                "kind": "NewLineTrivia",
                                                "text": "\r\n"
                                            }
                                        ]
                                    }
                                }
                            }
                        }
                    ],
                    "closeBraceToken": {
                        "kind": "CloseBraceToken",
                        "fullStart": 1191,
                        "fullEnd": 1198,
                        "start": 1195,
                        "end": 1196,
                        "fullWidth": 7,
                        "width": 1,
                        "text": "}",
                        "value": "}",
                        "valueText": "}",
                        "hasLeadingTrivia": true,
                        "hasTrailingTrivia": true,
                        "hasTrailingNewLine": true,
                        "leadingTrivia": [
                            {
                                "kind": "WhitespaceTrivia",
                                "text": "    "
                            }
                        ],
                        "trailingTrivia": [
                            {
                                "kind": "NewLineTrivia",
                                "text": "\r\n"
                            }
                        ]
                    }
                }
            },
            {
                "kind": "ExpressionStatement",
                "fullStart": 1198,
                "fullEnd": 1222,
                "start": 1198,
                "end": 1220,
                "fullWidth": 24,
                "width": 22,
                "expression": {
                    "kind": "InvocationExpression",
                    "fullStart": 1198,
                    "fullEnd": 1219,
                    "start": 1198,
                    "end": 1219,
                    "fullWidth": 21,
                    "width": 21,
                    "expression": {
                        "kind": "IdentifierName",
                        "fullStart": 1198,
                        "fullEnd": 1209,
                        "start": 1198,
                        "end": 1209,
                        "fullWidth": 11,
                        "width": 11,
                        "text": "runTestCase",
                        "value": "runTestCase",
                        "valueText": "runTestCase"
                    },
                    "argumentList": {
                        "kind": "ArgumentList",
                        "fullStart": 1209,
                        "fullEnd": 1219,
                        "start": 1209,
                        "end": 1219,
                        "fullWidth": 10,
                        "width": 10,
                        "openParenToken": {
                            "kind": "OpenParenToken",
                            "fullStart": 1209,
                            "fullEnd": 1210,
                            "start": 1209,
                            "end": 1210,
                            "fullWidth": 1,
                            "width": 1,
                            "text": "(",
                            "value": "(",
                            "valueText": "("
                        },
                        "arguments": [
                            {
                                "kind": "IdentifierName",
                                "fullStart": 1210,
                                "fullEnd": 1218,
                                "start": 1210,
                                "end": 1218,
                                "fullWidth": 8,
                                "width": 8,
                                "text": "testcase",
                                "value": "testcase",
                                "valueText": "testcase"
                            }
                        ],
                        "closeParenToken": {
                            "kind": "CloseParenToken",
                            "fullStart": 1218,
                            "fullEnd": 1219,
                            "start": 1218,
                            "end": 1219,
                            "fullWidth": 1,
                            "width": 1,
                            "text": ")",
                            "value": ")",
                            "valueText": ")"
                        }
                    }
                },
                "semicolonToken": {
                    "kind": "SemicolonToken",
                    "fullStart": 1219,
                    "fullEnd": 1222,
                    "start": 1219,
                    "end": 1220,
                    "fullWidth": 3,
                    "width": 1,
                    "text": ";",
                    "value": ";",
                    "valueText": ";",
                    "hasTrailingTrivia": true,
                    "hasTrailingNewLine": true,
                    "trailingTrivia": [
                        {
                            "kind": "NewLineTrivia",
                            "text": "\r\n"
                        }
                    ]
                }
            }
        ],
        "endOfFileToken": {
            "kind": "EndOfFileToken",
            "fullStart": 1222,
            "fullEnd": 1222,
            "start": 1222,
            "end": 1222,
            "fullWidth": 0,
            "width": 0,
            "text": ""
        }
    },
    "lineMap": {
        "lineStarts": [
            0,
            67,
            152,
            232,
            308,
            380,
            385,
            444,
            626,
            631,
            633,
            635,
            658,
            660,
            706,
            736,
            788,
            803,
            830,
            841,
            843,
            877,
            920,
            955,
            987,
            1000,
            1015,
            1054,
            1118,
            1139,
            1180,
            1191,
            1198,
            1222
        ],
        "length": 1222
    }
}<|MERGE_RESOLUTION|>--- conflicted
+++ resolved
@@ -284,11 +284,8 @@
                                             "start": 688,
                                             "end": 691,
                                             "fullWidth": 3,
-<<<<<<< HEAD
                                             "width": 3,
-=======
                                             "modifiers": [],
->>>>>>> e3c38734
                                             "identifier": {
                                                 "kind": "IdentifierName",
                                                 "fullStart": 688,
@@ -328,11 +325,8 @@
                                             "start": 693,
                                             "end": 696,
                                             "fullWidth": 3,
-<<<<<<< HEAD
                                             "width": 3,
-=======
                                             "modifiers": [],
->>>>>>> e3c38734
                                             "identifier": {
                                                 "kind": "IdentifierName",
                                                 "fullStart": 693,
@@ -372,11 +366,8 @@
                                             "start": 698,
                                             "end": 701,
                                             "fullWidth": 3,
-<<<<<<< HEAD
                                             "width": 3,
-=======
                                             "modifiers": [],
->>>>>>> e3c38734
                                             "identifier": {
                                                 "kind": "IdentifierName",
                                                 "fullStart": 698,
