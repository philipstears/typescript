{
    "isDeclaration": false,
    "languageVersion": "EcmaScript5",
    "parseOptions": {
        "allowAutomaticSemicolonInsertion": true
    },
    "sourceUnit": {
        "kind": "SourceUnit",
        "fullStart": 0,
        "fullEnd": 1265,
        "start": 608,
        "end": 1265,
        "fullWidth": 1265,
        "width": 657,
        "isIncrementallyUnusable": true,
        "moduleElements": [
            {
                "kind": "FunctionDeclaration",
                "fullStart": 0,
                "fullEnd": 1241,
                "start": 608,
                "end": 1239,
                "fullWidth": 1241,
                "width": 631,
                "isIncrementallyUnusable": true,
                "modifiers": [],
                "functionKeyword": {
                    "kind": "FunctionKeyword",
                    "fullStart": 0,
                    "fullEnd": 617,
                    "start": 608,
                    "end": 616,
                    "fullWidth": 617,
                    "width": 8,
                    "text": "function",
                    "value": "function",
                    "valueText": "function",
                    "hasLeadingTrivia": true,
                    "hasLeadingComment": true,
                    "hasLeadingNewLine": true,
                    "hasTrailingTrivia": true,
                    "leadingTrivia": [
                        {
                            "kind": "SingleLineCommentTrivia",
                            "text": "/// Copyright (c) 2012 Ecma International.  All rights reserved. "
                        },
                        {
                            "kind": "NewLineTrivia",
                            "text": "\r\n"
                        },
                        {
                            "kind": "SingleLineCommentTrivia",
                            "text": "/// Ecma International makes this code available under the terms and conditions set"
                        },
                        {
                            "kind": "NewLineTrivia",
                            "text": "\r\n"
                        },
                        {
                            "kind": "SingleLineCommentTrivia",
                            "text": "/// forth on http://hg.ecmascript.org/tests/test262/raw-file/tip/LICENSE (the "
                        },
                        {
                            "kind": "NewLineTrivia",
                            "text": "\r\n"
                        },
                        {
                            "kind": "SingleLineCommentTrivia",
                            "text": "/// \"Use Terms\").   Any redistribution of this code must retain the above "
                        },
                        {
                            "kind": "NewLineTrivia",
                            "text": "\r\n"
                        },
                        {
                            "kind": "SingleLineCommentTrivia",
                            "text": "/// copyright and this notice and otherwise comply with the Use Terms."
                        },
                        {
                            "kind": "NewLineTrivia",
                            "text": "\r\n"
                        },
                        {
                            "kind": "MultiLineCommentTrivia",
                            "text": "/**\r\n * @path ch15/15.4/15.4.4/15.4.4.17/15.4.4.17-7-c-i-11.js\r\n * @description Array.prototype.some - element to be retrieved is own accessor property that overrides an inherited data property on an Array-like object\r\n */"
                        },
                        {
                            "kind": "NewLineTrivia",
                            "text": "\r\n"
                        },
                        {
                            "kind": "NewLineTrivia",
                            "text": "\r\n"
                        },
                        {
                            "kind": "NewLineTrivia",
                            "text": "\r\n"
                        }
                    ],
                    "trailingTrivia": [
                        {
                            "kind": "WhitespaceTrivia",
                            "text": " "
                        }
                    ]
                },
                "identifier": {
                    "kind": "IdentifierName",
                    "fullStart": 617,
                    "fullEnd": 625,
                    "start": 617,
                    "end": 625,
                    "fullWidth": 8,
                    "width": 8,
                    "text": "testcase",
                    "value": "testcase",
                    "valueText": "testcase"
                },
                "callSignature": {
                    "kind": "CallSignature",
                    "fullStart": 625,
                    "fullEnd": 628,
                    "start": 625,
                    "end": 627,
                    "fullWidth": 3,
                    "width": 2,
                    "parameterList": {
                        "kind": "ParameterList",
                        "fullStart": 625,
                        "fullEnd": 628,
                        "start": 625,
                        "end": 627,
                        "fullWidth": 3,
                        "width": 2,
                        "openParenToken": {
                            "kind": "OpenParenToken",
                            "fullStart": 625,
                            "fullEnd": 626,
                            "start": 625,
                            "end": 626,
                            "fullWidth": 1,
                            "width": 1,
                            "text": "(",
                            "value": "(",
                            "valueText": "("
                        },
                        "parameters": [],
                        "closeParenToken": {
                            "kind": "CloseParenToken",
                            "fullStart": 626,
                            "fullEnd": 628,
                            "start": 626,
                            "end": 627,
                            "fullWidth": 2,
                            "width": 1,
                            "text": ")",
                            "value": ")",
                            "valueText": ")",
                            "hasTrailingTrivia": true,
                            "trailingTrivia": [
                                {
                                    "kind": "WhitespaceTrivia",
                                    "text": " "
                                }
                            ]
                        }
                    }
                },
                "block": {
                    "kind": "Block",
                    "fullStart": 628,
                    "fullEnd": 1241,
                    "start": 628,
                    "end": 1239,
                    "fullWidth": 613,
                    "width": 611,
                    "isIncrementallyUnusable": true,
                    "openBraceToken": {
                        "kind": "OpenBraceToken",
                        "fullStart": 628,
                        "fullEnd": 631,
                        "start": 628,
                        "end": 629,
                        "fullWidth": 3,
                        "width": 1,
                        "text": "{",
                        "value": "{",
                        "valueText": "{",
                        "hasTrailingTrivia": true,
                        "hasTrailingNewLine": true,
                        "trailingTrivia": [
                            {
                                "kind": "NewLineTrivia",
                                "text": "\r\n"
                            }
                        ]
                    },
                    "statements": [
                        {
                            "kind": "VariableStatement",
                            "fullStart": 631,
                            "fullEnd": 662,
                            "start": 641,
                            "end": 660,
                            "fullWidth": 31,
                            "width": 19,
                            "modifiers": [],
                            "variableDeclaration": {
                                "kind": "VariableDeclaration",
                                "fullStart": 631,
                                "fullEnd": 659,
                                "start": 641,
                                "end": 659,
                                "fullWidth": 28,
                                "width": 18,
                                "varKeyword": {
                                    "kind": "VarKeyword",
                                    "fullStart": 631,
                                    "fullEnd": 645,
                                    "start": 641,
                                    "end": 644,
                                    "fullWidth": 14,
                                    "width": 3,
                                    "text": "var",
                                    "value": "var",
                                    "valueText": "var",
                                    "hasLeadingTrivia": true,
                                    "hasLeadingNewLine": true,
                                    "hasTrailingTrivia": true,
                                    "leadingTrivia": [
                                        {
                                            "kind": "NewLineTrivia",
                                            "text": "\r\n"
                                        },
                                        {
                                            "kind": "WhitespaceTrivia",
                                            "text": "        "
                                        }
                                    ],
                                    "trailingTrivia": [
                                        {
                                            "kind": "WhitespaceTrivia",
                                            "text": " "
                                        }
                                    ]
                                },
                                "variableDeclarators": [
                                    {
                                        "kind": "VariableDeclarator",
                                        "fullStart": 645,
                                        "fullEnd": 659,
                                        "start": 645,
                                        "end": 659,
                                        "fullWidth": 14,
<<<<<<< HEAD
                                        "width": 14,
                                        "identifier": {
=======
                                        "propertyName": {
>>>>>>> 85e84683
                                            "kind": "IdentifierName",
                                            "fullStart": 645,
                                            "fullEnd": 652,
                                            "start": 645,
                                            "end": 651,
                                            "fullWidth": 7,
                                            "width": 6,
                                            "text": "kValue",
                                            "value": "kValue",
                                            "valueText": "kValue",
                                            "hasTrailingTrivia": true,
                                            "trailingTrivia": [
                                                {
                                                    "kind": "WhitespaceTrivia",
                                                    "text": " "
                                                }
                                            ]
                                        },
                                        "equalsValueClause": {
                                            "kind": "EqualsValueClause",
                                            "fullStart": 652,
                                            "fullEnd": 659,
                                            "start": 652,
                                            "end": 659,
                                            "fullWidth": 7,
                                            "width": 7,
                                            "equalsToken": {
                                                "kind": "EqualsToken",
                                                "fullStart": 652,
                                                "fullEnd": 654,
                                                "start": 652,
                                                "end": 653,
                                                "fullWidth": 2,
                                                "width": 1,
                                                "text": "=",
                                                "value": "=",
                                                "valueText": "=",
                                                "hasTrailingTrivia": true,
                                                "trailingTrivia": [
                                                    {
                                                        "kind": "WhitespaceTrivia",
                                                        "text": " "
                                                    }
                                                ]
                                            },
                                            "value": {
                                                "kind": "StringLiteral",
                                                "fullStart": 654,
                                                "fullEnd": 659,
                                                "start": 654,
                                                "end": 659,
                                                "fullWidth": 5,
                                                "width": 5,
                                                "text": "\"abc\"",
                                                "value": "abc",
                                                "valueText": "abc"
                                            }
                                        }
                                    }
                                ]
                            },
                            "semicolonToken": {
                                "kind": "SemicolonToken",
                                "fullStart": 659,
                                "fullEnd": 662,
                                "start": 659,
                                "end": 660,
                                "fullWidth": 3,
                                "width": 1,
                                "text": ";",
                                "value": ";",
                                "valueText": ";",
                                "hasTrailingTrivia": true,
                                "hasTrailingNewLine": true,
                                "trailingTrivia": [
                                    {
                                        "kind": "NewLineTrivia",
                                        "text": "\r\n"
                                    }
                                ]
                            }
                        },
                        {
                            "kind": "FunctionDeclaration",
                            "fullStart": 662,
                            "fullEnd": 833,
                            "start": 672,
                            "end": 831,
                            "fullWidth": 171,
                            "width": 159,
                            "modifiers": [],
                            "functionKeyword": {
                                "kind": "FunctionKeyword",
                                "fullStart": 662,
                                "fullEnd": 681,
                                "start": 672,
                                "end": 680,
                                "fullWidth": 19,
                                "width": 8,
                                "text": "function",
                                "value": "function",
                                "valueText": "function",
                                "hasLeadingTrivia": true,
                                "hasLeadingNewLine": true,
                                "hasTrailingTrivia": true,
                                "leadingTrivia": [
                                    {
                                        "kind": "NewLineTrivia",
                                        "text": "\r\n"
                                    },
                                    {
                                        "kind": "WhitespaceTrivia",
                                        "text": "        "
                                    }
                                ],
                                "trailingTrivia": [
                                    {
                                        "kind": "WhitespaceTrivia",
                                        "text": " "
                                    }
                                ]
                            },
                            "identifier": {
                                "kind": "IdentifierName",
                                "fullStart": 681,
                                "fullEnd": 691,
                                "start": 681,
                                "end": 691,
                                "fullWidth": 10,
                                "width": 10,
                                "text": "callbackfn",
                                "value": "callbackfn",
                                "valueText": "callbackfn"
                            },
                            "callSignature": {
                                "kind": "CallSignature",
                                "fullStart": 691,
                                "fullEnd": 707,
                                "start": 691,
                                "end": 706,
                                "fullWidth": 16,
                                "width": 15,
                                "parameterList": {
                                    "kind": "ParameterList",
                                    "fullStart": 691,
                                    "fullEnd": 707,
                                    "start": 691,
                                    "end": 706,
                                    "fullWidth": 16,
                                    "width": 15,
                                    "openParenToken": {
                                        "kind": "OpenParenToken",
                                        "fullStart": 691,
                                        "fullEnd": 692,
                                        "start": 691,
                                        "end": 692,
                                        "fullWidth": 1,
                                        "width": 1,
                                        "text": "(",
                                        "value": "(",
                                        "valueText": "("
                                    },
                                    "parameters": [
                                        {
                                            "kind": "Parameter",
                                            "fullStart": 692,
                                            "fullEnd": 695,
                                            "start": 692,
                                            "end": 695,
                                            "fullWidth": 3,
                                            "width": 3,
                                            "modifiers": [],
                                            "identifier": {
                                                "kind": "IdentifierName",
                                                "fullStart": 692,
                                                "fullEnd": 695,
                                                "start": 692,
                                                "end": 695,
                                                "fullWidth": 3,
                                                "width": 3,
                                                "text": "val",
                                                "value": "val",
                                                "valueText": "val"
                                            }
                                        },
                                        {
                                            "kind": "CommaToken",
                                            "fullStart": 695,
                                            "fullEnd": 697,
                                            "start": 695,
                                            "end": 696,
                                            "fullWidth": 2,
                                            "width": 1,
                                            "text": ",",
                                            "value": ",",
                                            "valueText": ",",
                                            "hasTrailingTrivia": true,
                                            "trailingTrivia": [
                                                {
                                                    "kind": "WhitespaceTrivia",
                                                    "text": " "
                                                }
                                            ]
                                        },
                                        {
                                            "kind": "Parameter",
                                            "fullStart": 697,
                                            "fullEnd": 700,
                                            "start": 697,
                                            "end": 700,
                                            "fullWidth": 3,
                                            "width": 3,
                                            "modifiers": [],
                                            "identifier": {
                                                "kind": "IdentifierName",
                                                "fullStart": 697,
                                                "fullEnd": 700,
                                                "start": 697,
                                                "end": 700,
                                                "fullWidth": 3,
                                                "width": 3,
                                                "text": "idx",
                                                "value": "idx",
                                                "valueText": "idx"
                                            }
                                        },
                                        {
                                            "kind": "CommaToken",
                                            "fullStart": 700,
                                            "fullEnd": 702,
                                            "start": 700,
                                            "end": 701,
                                            "fullWidth": 2,
                                            "width": 1,
                                            "text": ",",
                                            "value": ",",
                                            "valueText": ",",
                                            "hasTrailingTrivia": true,
                                            "trailingTrivia": [
                                                {
                                                    "kind": "WhitespaceTrivia",
                                                    "text": " "
                                                }
                                            ]
                                        },
                                        {
                                            "kind": "Parameter",
                                            "fullStart": 702,
                                            "fullEnd": 705,
                                            "start": 702,
                                            "end": 705,
                                            "fullWidth": 3,
                                            "width": 3,
                                            "modifiers": [],
                                            "identifier": {
                                                "kind": "IdentifierName",
                                                "fullStart": 702,
                                                "fullEnd": 705,
                                                "start": 702,
                                                "end": 705,
                                                "fullWidth": 3,
                                                "width": 3,
                                                "text": "obj",
                                                "value": "obj",
                                                "valueText": "obj"
                                            }
                                        }
                                    ],
                                    "closeParenToken": {
                                        "kind": "CloseParenToken",
                                        "fullStart": 705,
                                        "fullEnd": 707,
                                        "start": 705,
                                        "end": 706,
                                        "fullWidth": 2,
                                        "width": 1,
                                        "text": ")",
                                        "value": ")",
                                        "valueText": ")",
                                        "hasTrailingTrivia": true,
                                        "trailingTrivia": [
                                            {
                                                "kind": "WhitespaceTrivia",
                                                "text": " "
                                            }
                                        ]
                                    }
                                }
                            },
                            "block": {
                                "kind": "Block",
                                "fullStart": 707,
                                "fullEnd": 833,
                                "start": 707,
                                "end": 831,
                                "fullWidth": 126,
                                "width": 124,
                                "openBraceToken": {
                                    "kind": "OpenBraceToken",
                                    "fullStart": 707,
                                    "fullEnd": 710,
                                    "start": 707,
                                    "end": 708,
                                    "fullWidth": 3,
                                    "width": 1,
                                    "text": "{",
                                    "value": "{",
                                    "valueText": "{",
                                    "hasTrailingTrivia": true,
                                    "hasTrailingNewLine": true,
                                    "trailingTrivia": [
                                        {
                                            "kind": "NewLineTrivia",
                                            "text": "\r\n"
                                        }
                                    ]
                                },
                                "statements": [
                                    {
                                        "kind": "IfStatement",
                                        "fullStart": 710,
                                        "fullEnd": 795,
                                        "start": 722,
                                        "end": 793,
                                        "fullWidth": 85,
                                        "width": 71,
                                        "ifKeyword": {
                                            "kind": "IfKeyword",
                                            "fullStart": 710,
                                            "fullEnd": 725,
                                            "start": 722,
                                            "end": 724,
                                            "fullWidth": 15,
                                            "width": 2,
                                            "text": "if",
                                            "value": "if",
                                            "valueText": "if",
                                            "hasLeadingTrivia": true,
                                            "hasTrailingTrivia": true,
                                            "leadingTrivia": [
                                                {
                                                    "kind": "WhitespaceTrivia",
                                                    "text": "            "
                                                }
                                            ],
                                            "trailingTrivia": [
                                                {
                                                    "kind": "WhitespaceTrivia",
                                                    "text": " "
                                                }
                                            ]
                                        },
                                        "openParenToken": {
                                            "kind": "OpenParenToken",
                                            "fullStart": 725,
                                            "fullEnd": 726,
                                            "start": 725,
                                            "end": 726,
                                            "fullWidth": 1,
                                            "width": 1,
                                            "text": "(",
                                            "value": "(",
                                            "valueText": "("
                                        },
                                        "condition": {
                                            "kind": "EqualsExpression",
                                            "fullStart": 726,
                                            "fullEnd": 735,
                                            "start": 726,
                                            "end": 735,
                                            "fullWidth": 9,
                                            "width": 9,
                                            "left": {
                                                "kind": "IdentifierName",
                                                "fullStart": 726,
                                                "fullEnd": 730,
                                                "start": 726,
                                                "end": 729,
                                                "fullWidth": 4,
                                                "width": 3,
                                                "text": "idx",
                                                "value": "idx",
                                                "valueText": "idx",
                                                "hasTrailingTrivia": true,
                                                "trailingTrivia": [
                                                    {
                                                        "kind": "WhitespaceTrivia",
                                                        "text": " "
                                                    }
                                                ]
                                            },
                                            "operatorToken": {
                                                "kind": "EqualsEqualsEqualsToken",
                                                "fullStart": 730,
                                                "fullEnd": 734,
                                                "start": 730,
                                                "end": 733,
                                                "fullWidth": 4,
                                                "width": 3,
                                                "text": "===",
                                                "value": "===",
                                                "valueText": "===",
                                                "hasTrailingTrivia": true,
                                                "trailingTrivia": [
                                                    {
                                                        "kind": "WhitespaceTrivia",
                                                        "text": " "
                                                    }
                                                ]
                                            },
                                            "right": {
                                                "kind": "NumericLiteral",
                                                "fullStart": 734,
                                                "fullEnd": 735,
                                                "start": 734,
                                                "end": 735,
                                                "fullWidth": 1,
                                                "width": 1,
                                                "text": "1",
                                                "value": 1,
                                                "valueText": "1"
                                            }
                                        },
                                        "closeParenToken": {
                                            "kind": "CloseParenToken",
                                            "fullStart": 735,
                                            "fullEnd": 737,
                                            "start": 735,
                                            "end": 736,
                                            "fullWidth": 2,
                                            "width": 1,
                                            "text": ")",
                                            "value": ")",
                                            "valueText": ")",
                                            "hasTrailingTrivia": true,
                                            "trailingTrivia": [
                                                {
                                                    "kind": "WhitespaceTrivia",
                                                    "text": " "
                                                }
                                            ]
                                        },
                                        "statement": {
                                            "kind": "Block",
                                            "fullStart": 737,
                                            "fullEnd": 795,
                                            "start": 737,
                                            "end": 793,
                                            "fullWidth": 58,
                                            "width": 56,
                                            "openBraceToken": {
                                                "kind": "OpenBraceToken",
                                                "fullStart": 737,
                                                "fullEnd": 740,
                                                "start": 737,
                                                "end": 738,
                                                "fullWidth": 3,
                                                "width": 1,
                                                "text": "{",
                                                "value": "{",
                                                "valueText": "{",
                                                "hasTrailingTrivia": true,
                                                "hasTrailingNewLine": true,
                                                "trailingTrivia": [
                                                    {
                                                        "kind": "NewLineTrivia",
                                                        "text": "\r\n"
                                                    }
                                                ]
                                            },
                                            "statements": [
                                                {
                                                    "kind": "ReturnStatement",
                                                    "fullStart": 740,
                                                    "fullEnd": 780,
                                                    "start": 756,
                                                    "end": 778,
                                                    "fullWidth": 40,
                                                    "width": 22,
                                                    "returnKeyword": {
                                                        "kind": "ReturnKeyword",
                                                        "fullStart": 740,
                                                        "fullEnd": 763,
                                                        "start": 756,
                                                        "end": 762,
                                                        "fullWidth": 23,
                                                        "width": 6,
                                                        "text": "return",
                                                        "value": "return",
                                                        "valueText": "return",
                                                        "hasLeadingTrivia": true,
                                                        "hasTrailingTrivia": true,
                                                        "leadingTrivia": [
                                                            {
                                                                "kind": "WhitespaceTrivia",
                                                                "text": "                "
                                                            }
                                                        ],
                                                        "trailingTrivia": [
                                                            {
                                                                "kind": "WhitespaceTrivia",
                                                                "text": " "
                                                            }
                                                        ]
                                                    },
                                                    "expression": {
                                                        "kind": "EqualsExpression",
                                                        "fullStart": 763,
                                                        "fullEnd": 777,
                                                        "start": 763,
                                                        "end": 777,
                                                        "fullWidth": 14,
                                                        "width": 14,
                                                        "left": {
                                                            "kind": "IdentifierName",
                                                            "fullStart": 763,
                                                            "fullEnd": 767,
                                                            "start": 763,
                                                            "end": 766,
                                                            "fullWidth": 4,
                                                            "width": 3,
                                                            "text": "val",
                                                            "value": "val",
                                                            "valueText": "val",
                                                            "hasTrailingTrivia": true,
                                                            "trailingTrivia": [
                                                                {
                                                                    "kind": "WhitespaceTrivia",
                                                                    "text": " "
                                                                }
                                                            ]
                                                        },
                                                        "operatorToken": {
                                                            "kind": "EqualsEqualsEqualsToken",
                                                            "fullStart": 767,
                                                            "fullEnd": 771,
                                                            "start": 767,
                                                            "end": 770,
                                                            "fullWidth": 4,
                                                            "width": 3,
                                                            "text": "===",
                                                            "value": "===",
                                                            "valueText": "===",
                                                            "hasTrailingTrivia": true,
                                                            "trailingTrivia": [
                                                                {
                                                                    "kind": "WhitespaceTrivia",
                                                                    "text": " "
                                                                }
                                                            ]
                                                        },
                                                        "right": {
                                                            "kind": "IdentifierName",
                                                            "fullStart": 771,
                                                            "fullEnd": 777,
                                                            "start": 771,
                                                            "end": 777,
                                                            "fullWidth": 6,
                                                            "width": 6,
                                                            "text": "kValue",
                                                            "value": "kValue",
                                                            "valueText": "kValue"
                                                        }
                                                    },
                                                    "semicolonToken": {
                                                        "kind": "SemicolonToken",
                                                        "fullStart": 777,
                                                        "fullEnd": 780,
                                                        "start": 777,
                                                        "end": 778,
                                                        "fullWidth": 3,
                                                        "width": 1,
                                                        "text": ";",
                                                        "value": ";",
                                                        "valueText": ";",
                                                        "hasTrailingTrivia": true,
                                                        "hasTrailingNewLine": true,
                                                        "trailingTrivia": [
                                                            {
                                                                "kind": "NewLineTrivia",
                                                                "text": "\r\n"
                                                            }
                                                        ]
                                                    }
                                                }
                                            ],
                                            "closeBraceToken": {
                                                "kind": "CloseBraceToken",
                                                "fullStart": 780,
                                                "fullEnd": 795,
                                                "start": 792,
                                                "end": 793,
                                                "fullWidth": 15,
                                                "width": 1,
                                                "text": "}",
                                                "value": "}",
                                                "valueText": "}",
                                                "hasLeadingTrivia": true,
                                                "hasTrailingTrivia": true,
                                                "hasTrailingNewLine": true,
                                                "leadingTrivia": [
                                                    {
                                                        "kind": "WhitespaceTrivia",
                                                        "text": "            "
                                                    }
                                                ],
                                                "trailingTrivia": [
                                                    {
                                                        "kind": "NewLineTrivia",
                                                        "text": "\r\n"
                                                    }
                                                ]
                                            }
                                        }
                                    },
                                    {
                                        "kind": "ReturnStatement",
                                        "fullStart": 795,
                                        "fullEnd": 822,
                                        "start": 807,
                                        "end": 820,
                                        "fullWidth": 27,
                                        "width": 13,
                                        "returnKeyword": {
                                            "kind": "ReturnKeyword",
                                            "fullStart": 795,
                                            "fullEnd": 814,
                                            "start": 807,
                                            "end": 813,
                                            "fullWidth": 19,
                                            "width": 6,
                                            "text": "return",
                                            "value": "return",
                                            "valueText": "return",
                                            "hasLeadingTrivia": true,
                                            "hasTrailingTrivia": true,
                                            "leadingTrivia": [
                                                {
                                                    "kind": "WhitespaceTrivia",
                                                    "text": "            "
                                                }
                                            ],
                                            "trailingTrivia": [
                                                {
                                                    "kind": "WhitespaceTrivia",
                                                    "text": " "
                                                }
                                            ]
                                        },
                                        "expression": {
                                            "kind": "FalseKeyword",
                                            "fullStart": 814,
                                            "fullEnd": 819,
                                            "start": 814,
                                            "end": 819,
                                            "fullWidth": 5,
                                            "width": 5,
                                            "text": "false",
                                            "value": false,
                                            "valueText": "false"
                                        },
                                        "semicolonToken": {
                                            "kind": "SemicolonToken",
                                            "fullStart": 819,
                                            "fullEnd": 822,
                                            "start": 819,
                                            "end": 820,
                                            "fullWidth": 3,
                                            "width": 1,
                                            "text": ";",
                                            "value": ";",
                                            "valueText": ";",
                                            "hasTrailingTrivia": true,
                                            "hasTrailingNewLine": true,
                                            "trailingTrivia": [
                                                {
                                                    "kind": "NewLineTrivia",
                                                    "text": "\r\n"
                                                }
                                            ]
                                        }
                                    }
                                ],
                                "closeBraceToken": {
                                    "kind": "CloseBraceToken",
                                    "fullStart": 822,
                                    "fullEnd": 833,
                                    "start": 830,
                                    "end": 831,
                                    "fullWidth": 11,
                                    "width": 1,
                                    "text": "}",
                                    "value": "}",
                                    "valueText": "}",
                                    "hasLeadingTrivia": true,
                                    "hasTrailingTrivia": true,
                                    "hasTrailingNewLine": true,
                                    "leadingTrivia": [
                                        {
                                            "kind": "WhitespaceTrivia",
                                            "text": "        "
                                        }
                                    ],
                                    "trailingTrivia": [
                                        {
                                            "kind": "NewLineTrivia",
                                            "text": "\r\n"
                                        }
                                    ]
                                }
                            }
                        },
                        {
                            "kind": "VariableStatement",
                            "fullStart": 833,
                            "fullEnd": 866,
                            "start": 843,
                            "end": 864,
                            "fullWidth": 33,
                            "width": 21,
                            "modifiers": [],
                            "variableDeclaration": {
                                "kind": "VariableDeclaration",
                                "fullStart": 833,
                                "fullEnd": 863,
                                "start": 843,
                                "end": 863,
                                "fullWidth": 30,
                                "width": 20,
                                "varKeyword": {
                                    "kind": "VarKeyword",
                                    "fullStart": 833,
                                    "fullEnd": 847,
                                    "start": 843,
                                    "end": 846,
                                    "fullWidth": 14,
                                    "width": 3,
                                    "text": "var",
                                    "value": "var",
                                    "valueText": "var",
                                    "hasLeadingTrivia": true,
                                    "hasLeadingNewLine": true,
                                    "hasTrailingTrivia": true,
                                    "leadingTrivia": [
                                        {
                                            "kind": "NewLineTrivia",
                                            "text": "\r\n"
                                        },
                                        {
                                            "kind": "WhitespaceTrivia",
                                            "text": "        "
                                        }
                                    ],
                                    "trailingTrivia": [
                                        {
                                            "kind": "WhitespaceTrivia",
                                            "text": " "
                                        }
                                    ]
                                },
                                "variableDeclarators": [
                                    {
                                        "kind": "VariableDeclarator",
                                        "fullStart": 847,
                                        "fullEnd": 863,
                                        "start": 847,
                                        "end": 863,
                                        "fullWidth": 16,
<<<<<<< HEAD
                                        "width": 16,
                                        "identifier": {
=======
                                        "propertyName": {
>>>>>>> 85e84683
                                            "kind": "IdentifierName",
                                            "fullStart": 847,
                                            "fullEnd": 853,
                                            "start": 847,
                                            "end": 852,
                                            "fullWidth": 6,
                                            "width": 5,
                                            "text": "proto",
                                            "value": "proto",
                                            "valueText": "proto",
                                            "hasTrailingTrivia": true,
                                            "trailingTrivia": [
                                                {
                                                    "kind": "WhitespaceTrivia",
                                                    "text": " "
                                                }
                                            ]
                                        },
                                        "equalsValueClause": {
                                            "kind": "EqualsValueClause",
                                            "fullStart": 853,
                                            "fullEnd": 863,
                                            "start": 853,
                                            "end": 863,
                                            "fullWidth": 10,
                                            "width": 10,
                                            "equalsToken": {
                                                "kind": "EqualsToken",
                                                "fullStart": 853,
                                                "fullEnd": 855,
                                                "start": 853,
                                                "end": 854,
                                                "fullWidth": 2,
                                                "width": 1,
                                                "text": "=",
                                                "value": "=",
                                                "valueText": "=",
                                                "hasTrailingTrivia": true,
                                                "trailingTrivia": [
                                                    {
                                                        "kind": "WhitespaceTrivia",
                                                        "text": " "
                                                    }
                                                ]
                                            },
                                            "value": {
                                                "kind": "ObjectLiteralExpression",
                                                "fullStart": 855,
                                                "fullEnd": 863,
                                                "start": 855,
                                                "end": 863,
                                                "fullWidth": 8,
                                                "width": 8,
                                                "openBraceToken": {
                                                    "kind": "OpenBraceToken",
                                                    "fullStart": 855,
                                                    "fullEnd": 857,
                                                    "start": 855,
                                                    "end": 856,
                                                    "fullWidth": 2,
                                                    "width": 1,
                                                    "text": "{",
                                                    "value": "{",
                                                    "valueText": "{",
                                                    "hasTrailingTrivia": true,
                                                    "trailingTrivia": [
                                                        {
                                                            "kind": "WhitespaceTrivia",
                                                            "text": " "
                                                        }
                                                    ]
                                                },
                                                "propertyAssignments": [
                                                    {
                                                        "kind": "SimplePropertyAssignment",
                                                        "fullStart": 857,
                                                        "fullEnd": 862,
                                                        "start": 857,
                                                        "end": 861,
                                                        "fullWidth": 5,
                                                        "width": 4,
                                                        "propertyName": {
                                                            "kind": "NumericLiteral",
                                                            "fullStart": 857,
                                                            "fullEnd": 858,
                                                            "start": 857,
                                                            "end": 858,
                                                            "fullWidth": 1,
                                                            "width": 1,
                                                            "text": "1",
                                                            "value": 1,
                                                            "valueText": "1"
                                                        },
                                                        "colonToken": {
                                                            "kind": "ColonToken",
                                                            "fullStart": 858,
                                                            "fullEnd": 860,
                                                            "start": 858,
                                                            "end": 859,
                                                            "fullWidth": 2,
                                                            "width": 1,
                                                            "text": ":",
                                                            "value": ":",
                                                            "valueText": ":",
                                                            "hasTrailingTrivia": true,
                                                            "trailingTrivia": [
                                                                {
                                                                    "kind": "WhitespaceTrivia",
                                                                    "text": " "
                                                                }
                                                            ]
                                                        },
                                                        "expression": {
                                                            "kind": "NumericLiteral",
                                                            "fullStart": 860,
                                                            "fullEnd": 862,
                                                            "start": 860,
                                                            "end": 861,
                                                            "fullWidth": 2,
                                                            "width": 1,
                                                            "text": "6",
                                                            "value": 6,
                                                            "valueText": "6",
                                                            "hasTrailingTrivia": true,
                                                            "trailingTrivia": [
                                                                {
                                                                    "kind": "WhitespaceTrivia",
                                                                    "text": " "
                                                                }
                                                            ]
                                                        }
                                                    }
                                                ],
                                                "closeBraceToken": {
                                                    "kind": "CloseBraceToken",
                                                    "fullStart": 862,
                                                    "fullEnd": 863,
                                                    "start": 862,
                                                    "end": 863,
                                                    "fullWidth": 1,
                                                    "width": 1,
                                                    "text": "}",
                                                    "value": "}",
                                                    "valueText": "}"
                                                }
                                            }
                                        }
                                    }
                                ]
                            },
                            "semicolonToken": {
                                "kind": "SemicolonToken",
                                "fullStart": 863,
                                "fullEnd": 866,
                                "start": 863,
                                "end": 864,
                                "fullWidth": 3,
                                "width": 1,
                                "text": ";",
                                "value": ";",
                                "valueText": ";",
                                "hasTrailingTrivia": true,
                                "hasTrailingNewLine": true,
                                "trailingTrivia": [
                                    {
                                        "kind": "NewLineTrivia",
                                        "text": "\r\n"
                                    }
                                ]
                            }
                        },
                        {
                            "kind": "VariableStatement",
                            "fullStart": 866,
                            "fullEnd": 904,
                            "start": 876,
                            "end": 902,
                            "fullWidth": 38,
                            "width": 26,
                            "modifiers": [],
                            "variableDeclaration": {
                                "kind": "VariableDeclaration",
                                "fullStart": 866,
                                "fullEnd": 901,
                                "start": 876,
                                "end": 901,
                                "fullWidth": 35,
                                "width": 25,
                                "varKeyword": {
                                    "kind": "VarKeyword",
                                    "fullStart": 866,
                                    "fullEnd": 880,
                                    "start": 876,
                                    "end": 879,
                                    "fullWidth": 14,
                                    "width": 3,
                                    "text": "var",
                                    "value": "var",
                                    "valueText": "var",
                                    "hasLeadingTrivia": true,
                                    "hasLeadingNewLine": true,
                                    "hasTrailingTrivia": true,
                                    "leadingTrivia": [
                                        {
                                            "kind": "NewLineTrivia",
                                            "text": "\r\n"
                                        },
                                        {
                                            "kind": "WhitespaceTrivia",
                                            "text": "        "
                                        }
                                    ],
                                    "trailingTrivia": [
                                        {
                                            "kind": "WhitespaceTrivia",
                                            "text": " "
                                        }
                                    ]
                                },
                                "variableDeclarators": [
                                    {
                                        "kind": "VariableDeclarator",
                                        "fullStart": 880,
                                        "fullEnd": 901,
                                        "start": 880,
                                        "end": 901,
                                        "fullWidth": 21,
<<<<<<< HEAD
                                        "width": 21,
                                        "identifier": {
=======
                                        "propertyName": {
>>>>>>> 85e84683
                                            "kind": "IdentifierName",
                                            "fullStart": 880,
                                            "fullEnd": 884,
                                            "start": 880,
                                            "end": 883,
                                            "fullWidth": 4,
                                            "width": 3,
                                            "text": "Con",
                                            "value": "Con",
                                            "valueText": "Con",
                                            "hasTrailingTrivia": true,
                                            "trailingTrivia": [
                                                {
                                                    "kind": "WhitespaceTrivia",
                                                    "text": " "
                                                }
                                            ]
                                        },
                                        "equalsValueClause": {
                                            "kind": "EqualsValueClause",
                                            "fullStart": 884,
                                            "fullEnd": 901,
                                            "start": 884,
                                            "end": 901,
                                            "fullWidth": 17,
                                            "width": 17,
                                            "equalsToken": {
                                                "kind": "EqualsToken",
                                                "fullStart": 884,
                                                "fullEnd": 886,
                                                "start": 884,
                                                "end": 885,
                                                "fullWidth": 2,
                                                "width": 1,
                                                "text": "=",
                                                "value": "=",
                                                "valueText": "=",
                                                "hasTrailingTrivia": true,
                                                "trailingTrivia": [
                                                    {
                                                        "kind": "WhitespaceTrivia",
                                                        "text": " "
                                                    }
                                                ]
                                            },
                                            "value": {
                                                "kind": "FunctionExpression",
                                                "fullStart": 886,
                                                "fullEnd": 901,
                                                "start": 886,
                                                "end": 901,
                                                "fullWidth": 15,
                                                "width": 15,
                                                "functionKeyword": {
                                                    "kind": "FunctionKeyword",
                                                    "fullStart": 886,
                                                    "fullEnd": 895,
                                                    "start": 886,
                                                    "end": 894,
                                                    "fullWidth": 9,
                                                    "width": 8,
                                                    "text": "function",
                                                    "value": "function",
                                                    "valueText": "function",
                                                    "hasTrailingTrivia": true,
                                                    "trailingTrivia": [
                                                        {
                                                            "kind": "WhitespaceTrivia",
                                                            "text": " "
                                                        }
                                                    ]
                                                },
                                                "callSignature": {
                                                    "kind": "CallSignature",
                                                    "fullStart": 895,
                                                    "fullEnd": 898,
                                                    "start": 895,
                                                    "end": 897,
                                                    "fullWidth": 3,
                                                    "width": 2,
                                                    "parameterList": {
                                                        "kind": "ParameterList",
                                                        "fullStart": 895,
                                                        "fullEnd": 898,
                                                        "start": 895,
                                                        "end": 897,
                                                        "fullWidth": 3,
                                                        "width": 2,
                                                        "openParenToken": {
                                                            "kind": "OpenParenToken",
                                                            "fullStart": 895,
                                                            "fullEnd": 896,
                                                            "start": 895,
                                                            "end": 896,
                                                            "fullWidth": 1,
                                                            "width": 1,
                                                            "text": "(",
                                                            "value": "(",
                                                            "valueText": "("
                                                        },
                                                        "parameters": [],
                                                        "closeParenToken": {
                                                            "kind": "CloseParenToken",
                                                            "fullStart": 896,
                                                            "fullEnd": 898,
                                                            "start": 896,
                                                            "end": 897,
                                                            "fullWidth": 2,
                                                            "width": 1,
                                                            "text": ")",
                                                            "value": ")",
                                                            "valueText": ")",
                                                            "hasTrailingTrivia": true,
                                                            "trailingTrivia": [
                                                                {
                                                                    "kind": "WhitespaceTrivia",
                                                                    "text": " "
                                                                }
                                                            ]
                                                        }
                                                    }
                                                },
                                                "block": {
                                                    "kind": "Block",
                                                    "fullStart": 898,
                                                    "fullEnd": 901,
                                                    "start": 898,
                                                    "end": 901,
                                                    "fullWidth": 3,
                                                    "width": 3,
                                                    "openBraceToken": {
                                                        "kind": "OpenBraceToken",
                                                        "fullStart": 898,
                                                        "fullEnd": 900,
                                                        "start": 898,
                                                        "end": 899,
                                                        "fullWidth": 2,
                                                        "width": 1,
                                                        "text": "{",
                                                        "value": "{",
                                                        "valueText": "{",
                                                        "hasTrailingTrivia": true,
                                                        "trailingTrivia": [
                                                            {
                                                                "kind": "WhitespaceTrivia",
                                                                "text": " "
                                                            }
                                                        ]
                                                    },
                                                    "statements": [],
                                                    "closeBraceToken": {
                                                        "kind": "CloseBraceToken",
                                                        "fullStart": 900,
                                                        "fullEnd": 901,
                                                        "start": 900,
                                                        "end": 901,
                                                        "fullWidth": 1,
                                                        "width": 1,
                                                        "text": "}",
                                                        "value": "}",
                                                        "valueText": "}"
                                                    }
                                                }
                                            }
                                        }
                                    }
                                ]
                            },
                            "semicolonToken": {
                                "kind": "SemicolonToken",
                                "fullStart": 901,
                                "fullEnd": 904,
                                "start": 901,
                                "end": 902,
                                "fullWidth": 3,
                                "width": 1,
                                "text": ";",
                                "value": ";",
                                "valueText": ";",
                                "hasTrailingTrivia": true,
                                "hasTrailingNewLine": true,
                                "trailingTrivia": [
                                    {
                                        "kind": "NewLineTrivia",
                                        "text": "\r\n"
                                    }
                                ]
                            }
                        },
                        {
                            "kind": "ExpressionStatement",
                            "fullStart": 904,
                            "fullEnd": 936,
                            "start": 912,
                            "end": 934,
                            "fullWidth": 32,
                            "width": 22,
                            "expression": {
                                "kind": "AssignmentExpression",
                                "fullStart": 904,
                                "fullEnd": 933,
                                "start": 912,
                                "end": 933,
                                "fullWidth": 29,
                                "width": 21,
                                "left": {
                                    "kind": "MemberAccessExpression",
                                    "fullStart": 904,
                                    "fullEnd": 926,
                                    "start": 912,
                                    "end": 925,
                                    "fullWidth": 22,
                                    "width": 13,
                                    "expression": {
                                        "kind": "IdentifierName",
                                        "fullStart": 904,
                                        "fullEnd": 915,
                                        "start": 912,
                                        "end": 915,
                                        "fullWidth": 11,
                                        "width": 3,
                                        "text": "Con",
                                        "value": "Con",
                                        "valueText": "Con",
                                        "hasLeadingTrivia": true,
                                        "leadingTrivia": [
                                            {
                                                "kind": "WhitespaceTrivia",
                                                "text": "        "
                                            }
                                        ]
                                    },
                                    "dotToken": {
                                        "kind": "DotToken",
                                        "fullStart": 915,
                                        "fullEnd": 916,
                                        "start": 915,
                                        "end": 916,
                                        "fullWidth": 1,
                                        "width": 1,
                                        "text": ".",
                                        "value": ".",
                                        "valueText": "."
                                    },
                                    "name": {
                                        "kind": "IdentifierName",
                                        "fullStart": 916,
                                        "fullEnd": 926,
                                        "start": 916,
                                        "end": 925,
                                        "fullWidth": 10,
                                        "width": 9,
                                        "text": "prototype",
                                        "value": "prototype",
                                        "valueText": "prototype",
                                        "hasTrailingTrivia": true,
                                        "trailingTrivia": [
                                            {
                                                "kind": "WhitespaceTrivia",
                                                "text": " "
                                            }
                                        ]
                                    }
                                },
                                "operatorToken": {
                                    "kind": "EqualsToken",
                                    "fullStart": 926,
                                    "fullEnd": 928,
                                    "start": 926,
                                    "end": 927,
                                    "fullWidth": 2,
                                    "width": 1,
                                    "text": "=",
                                    "value": "=",
                                    "valueText": "=",
                                    "hasTrailingTrivia": true,
                                    "trailingTrivia": [
                                        {
                                            "kind": "WhitespaceTrivia",
                                            "text": " "
                                        }
                                    ]
                                },
                                "right": {
                                    "kind": "IdentifierName",
                                    "fullStart": 928,
                                    "fullEnd": 933,
                                    "start": 928,
                                    "end": 933,
                                    "fullWidth": 5,
                                    "width": 5,
                                    "text": "proto",
                                    "value": "proto",
                                    "valueText": "proto"
                                }
                            },
                            "semicolonToken": {
                                "kind": "SemicolonToken",
                                "fullStart": 933,
                                "fullEnd": 936,
                                "start": 933,
                                "end": 934,
                                "fullWidth": 3,
                                "width": 1,
                                "text": ";",
                                "value": ";",
                                "valueText": ";",
                                "hasTrailingTrivia": true,
                                "hasTrailingNewLine": true,
                                "trailingTrivia": [
                                    {
                                        "kind": "NewLineTrivia",
                                        "text": "\r\n"
                                    }
                                ]
                            }
                        },
                        {
                            "kind": "VariableStatement",
                            "fullStart": 936,
                            "fullEnd": 970,
                            "start": 946,
                            "end": 968,
                            "fullWidth": 34,
                            "width": 22,
                            "modifiers": [],
                            "variableDeclaration": {
                                "kind": "VariableDeclaration",
                                "fullStart": 936,
                                "fullEnd": 967,
                                "start": 946,
                                "end": 967,
                                "fullWidth": 31,
                                "width": 21,
                                "varKeyword": {
                                    "kind": "VarKeyword",
                                    "fullStart": 936,
                                    "fullEnd": 950,
                                    "start": 946,
                                    "end": 949,
                                    "fullWidth": 14,
                                    "width": 3,
                                    "text": "var",
                                    "value": "var",
                                    "valueText": "var",
                                    "hasLeadingTrivia": true,
                                    "hasLeadingNewLine": true,
                                    "hasTrailingTrivia": true,
                                    "leadingTrivia": [
                                        {
                                            "kind": "NewLineTrivia",
                                            "text": "\r\n"
                                        },
                                        {
                                            "kind": "WhitespaceTrivia",
                                            "text": "        "
                                        }
                                    ],
                                    "trailingTrivia": [
                                        {
                                            "kind": "WhitespaceTrivia",
                                            "text": " "
                                        }
                                    ]
                                },
                                "variableDeclarators": [
                                    {
                                        "kind": "VariableDeclarator",
                                        "fullStart": 950,
                                        "fullEnd": 967,
                                        "start": 950,
                                        "end": 967,
                                        "fullWidth": 17,
<<<<<<< HEAD
                                        "width": 17,
                                        "identifier": {
=======
                                        "propertyName": {
>>>>>>> 85e84683
                                            "kind": "IdentifierName",
                                            "fullStart": 950,
                                            "fullEnd": 956,
                                            "start": 950,
                                            "end": 955,
                                            "fullWidth": 6,
                                            "width": 5,
                                            "text": "child",
                                            "value": "child",
                                            "valueText": "child",
                                            "hasTrailingTrivia": true,
                                            "trailingTrivia": [
                                                {
                                                    "kind": "WhitespaceTrivia",
                                                    "text": " "
                                                }
                                            ]
                                        },
                                        "equalsValueClause": {
                                            "kind": "EqualsValueClause",
                                            "fullStart": 956,
                                            "fullEnd": 967,
                                            "start": 956,
                                            "end": 967,
                                            "fullWidth": 11,
                                            "width": 11,
                                            "equalsToken": {
                                                "kind": "EqualsToken",
                                                "fullStart": 956,
                                                "fullEnd": 958,
                                                "start": 956,
                                                "end": 957,
                                                "fullWidth": 2,
                                                "width": 1,
                                                "text": "=",
                                                "value": "=",
                                                "valueText": "=",
                                                "hasTrailingTrivia": true,
                                                "trailingTrivia": [
                                                    {
                                                        "kind": "WhitespaceTrivia",
                                                        "text": " "
                                                    }
                                                ]
                                            },
                                            "value": {
                                                "kind": "ObjectCreationExpression",
                                                "fullStart": 958,
                                                "fullEnd": 967,
                                                "start": 958,
                                                "end": 967,
                                                "fullWidth": 9,
                                                "width": 9,
                                                "newKeyword": {
                                                    "kind": "NewKeyword",
                                                    "fullStart": 958,
                                                    "fullEnd": 962,
                                                    "start": 958,
                                                    "end": 961,
                                                    "fullWidth": 4,
                                                    "width": 3,
                                                    "text": "new",
                                                    "value": "new",
                                                    "valueText": "new",
                                                    "hasTrailingTrivia": true,
                                                    "trailingTrivia": [
                                                        {
                                                            "kind": "WhitespaceTrivia",
                                                            "text": " "
                                                        }
                                                    ]
                                                },
                                                "expression": {
                                                    "kind": "IdentifierName",
                                                    "fullStart": 962,
                                                    "fullEnd": 965,
                                                    "start": 962,
                                                    "end": 965,
                                                    "fullWidth": 3,
                                                    "width": 3,
                                                    "text": "Con",
                                                    "value": "Con",
                                                    "valueText": "Con"
                                                },
                                                "argumentList": {
                                                    "kind": "ArgumentList",
                                                    "fullStart": 965,
                                                    "fullEnd": 967,
                                                    "start": 965,
                                                    "end": 967,
                                                    "fullWidth": 2,
                                                    "width": 2,
                                                    "openParenToken": {
                                                        "kind": "OpenParenToken",
                                                        "fullStart": 965,
                                                        "fullEnd": 966,
                                                        "start": 965,
                                                        "end": 966,
                                                        "fullWidth": 1,
                                                        "width": 1,
                                                        "text": "(",
                                                        "value": "(",
                                                        "valueText": "("
                                                    },
                                                    "arguments": [],
                                                    "closeParenToken": {
                                                        "kind": "CloseParenToken",
                                                        "fullStart": 966,
                                                        "fullEnd": 967,
                                                        "start": 966,
                                                        "end": 967,
                                                        "fullWidth": 1,
                                                        "width": 1,
                                                        "text": ")",
                                                        "value": ")",
                                                        "valueText": ")"
                                                    }
                                                }
                                            }
                                        }
                                    }
                                ]
                            },
                            "semicolonToken": {
                                "kind": "SemicolonToken",
                                "fullStart": 967,
                                "fullEnd": 970,
                                "start": 967,
                                "end": 968,
                                "fullWidth": 3,
                                "width": 1,
                                "text": ";",
                                "value": ";",
                                "valueText": ";",
                                "hasTrailingTrivia": true,
                                "hasTrailingNewLine": true,
                                "trailingTrivia": [
                                    {
                                        "kind": "NewLineTrivia",
                                        "text": "\r\n"
                                    }
                                ]
                            }
                        },
                        {
                            "kind": "ExpressionStatement",
                            "fullStart": 970,
                            "fullEnd": 998,
                            "start": 978,
                            "end": 996,
                            "fullWidth": 28,
                            "width": 18,
                            "expression": {
                                "kind": "AssignmentExpression",
                                "fullStart": 970,
                                "fullEnd": 995,
                                "start": 978,
                                "end": 995,
                                "fullWidth": 25,
                                "width": 17,
                                "left": {
                                    "kind": "MemberAccessExpression",
                                    "fullStart": 970,
                                    "fullEnd": 991,
                                    "start": 978,
                                    "end": 990,
                                    "fullWidth": 21,
                                    "width": 12,
                                    "expression": {
                                        "kind": "IdentifierName",
                                        "fullStart": 970,
                                        "fullEnd": 983,
                                        "start": 978,
                                        "end": 983,
                                        "fullWidth": 13,
                                        "width": 5,
                                        "text": "child",
                                        "value": "child",
                                        "valueText": "child",
                                        "hasLeadingTrivia": true,
                                        "leadingTrivia": [
                                            {
                                                "kind": "WhitespaceTrivia",
                                                "text": "        "
                                            }
                                        ]
                                    },
                                    "dotToken": {
                                        "kind": "DotToken",
                                        "fullStart": 983,
                                        "fullEnd": 984,
                                        "start": 983,
                                        "end": 984,
                                        "fullWidth": 1,
                                        "width": 1,
                                        "text": ".",
                                        "value": ".",
                                        "valueText": "."
                                    },
                                    "name": {
                                        "kind": "IdentifierName",
                                        "fullStart": 984,
                                        "fullEnd": 991,
                                        "start": 984,
                                        "end": 990,
                                        "fullWidth": 7,
                                        "width": 6,
                                        "text": "length",
                                        "value": "length",
                                        "valueText": "length",
                                        "hasTrailingTrivia": true,
                                        "trailingTrivia": [
                                            {
                                                "kind": "WhitespaceTrivia",
                                                "text": " "
                                            }
                                        ]
                                    }
                                },
                                "operatorToken": {
                                    "kind": "EqualsToken",
                                    "fullStart": 991,
                                    "fullEnd": 993,
                                    "start": 991,
                                    "end": 992,
                                    "fullWidth": 2,
                                    "width": 1,
                                    "text": "=",
                                    "value": "=",
                                    "valueText": "=",
                                    "hasTrailingTrivia": true,
                                    "trailingTrivia": [
                                        {
                                            "kind": "WhitespaceTrivia",
                                            "text": " "
                                        }
                                    ]
                                },
                                "right": {
                                    "kind": "NumericLiteral",
                                    "fullStart": 993,
                                    "fullEnd": 995,
                                    "start": 993,
                                    "end": 995,
                                    "fullWidth": 2,
                                    "width": 2,
                                    "text": "10",
                                    "value": 10,
                                    "valueText": "10"
                                }
                            },
                            "semicolonToken": {
                                "kind": "SemicolonToken",
                                "fullStart": 995,
                                "fullEnd": 998,
                                "start": 995,
                                "end": 996,
                                "fullWidth": 3,
                                "width": 1,
                                "text": ";",
                                "value": ";",
                                "valueText": ";",
                                "hasTrailingTrivia": true,
                                "hasTrailingNewLine": true,
                                "trailingTrivia": [
                                    {
                                        "kind": "NewLineTrivia",
                                        "text": "\r\n"
                                    }
                                ]
                            }
                        },
                        {
                            "kind": "ExpressionStatement",
                            "fullStart": 998,
                            "fullEnd": 1170,
                            "start": 1008,
                            "end": 1168,
                            "fullWidth": 172,
                            "width": 160,
                            "isIncrementallyUnusable": true,
                            "expression": {
                                "kind": "InvocationExpression",
                                "fullStart": 998,
                                "fullEnd": 1167,
                                "start": 1008,
                                "end": 1167,
                                "fullWidth": 169,
                                "width": 159,
                                "isIncrementallyUnusable": true,
                                "expression": {
                                    "kind": "MemberAccessExpression",
                                    "fullStart": 998,
                                    "fullEnd": 1029,
                                    "start": 1008,
                                    "end": 1029,
                                    "fullWidth": 31,
                                    "width": 21,
                                    "expression": {
                                        "kind": "IdentifierName",
                                        "fullStart": 998,
                                        "fullEnd": 1014,
                                        "start": 1008,
                                        "end": 1014,
                                        "fullWidth": 16,
                                        "width": 6,
                                        "text": "Object",
                                        "value": "Object",
                                        "valueText": "Object",
                                        "hasLeadingTrivia": true,
                                        "hasLeadingNewLine": true,
                                        "leadingTrivia": [
                                            {
                                                "kind": "NewLineTrivia",
                                                "text": "\r\n"
                                            },
                                            {
                                                "kind": "WhitespaceTrivia",
                                                "text": "        "
                                            }
                                        ]
                                    },
                                    "dotToken": {
                                        "kind": "DotToken",
                                        "fullStart": 1014,
                                        "fullEnd": 1015,
                                        "start": 1014,
                                        "end": 1015,
                                        "fullWidth": 1,
                                        "width": 1,
                                        "text": ".",
                                        "value": ".",
                                        "valueText": "."
                                    },
                                    "name": {
                                        "kind": "IdentifierName",
                                        "fullStart": 1015,
                                        "fullEnd": 1029,
                                        "start": 1015,
                                        "end": 1029,
                                        "fullWidth": 14,
                                        "width": 14,
                                        "text": "defineProperty",
                                        "value": "defineProperty",
                                        "valueText": "defineProperty"
                                    }
                                },
                                "argumentList": {
                                    "kind": "ArgumentList",
                                    "fullStart": 1029,
                                    "fullEnd": 1167,
                                    "start": 1029,
                                    "end": 1167,
                                    "fullWidth": 138,
                                    "width": 138,
                                    "isIncrementallyUnusable": true,
                                    "openParenToken": {
                                        "kind": "OpenParenToken",
                                        "fullStart": 1029,
                                        "fullEnd": 1030,
                                        "start": 1029,
                                        "end": 1030,
                                        "fullWidth": 1,
                                        "width": 1,
                                        "text": "(",
                                        "value": "(",
                                        "valueText": "("
                                    },
                                    "arguments": [
                                        {
                                            "kind": "IdentifierName",
                                            "fullStart": 1030,
                                            "fullEnd": 1035,
                                            "start": 1030,
                                            "end": 1035,
                                            "fullWidth": 5,
                                            "width": 5,
                                            "text": "child",
                                            "value": "child",
                                            "valueText": "child"
                                        },
                                        {
                                            "kind": "CommaToken",
                                            "fullStart": 1035,
                                            "fullEnd": 1037,
                                            "start": 1035,
                                            "end": 1036,
                                            "fullWidth": 2,
                                            "width": 1,
                                            "text": ",",
                                            "value": ",",
                                            "valueText": ",",
                                            "hasTrailingTrivia": true,
                                            "trailingTrivia": [
                                                {
                                                    "kind": "WhitespaceTrivia",
                                                    "text": " "
                                                }
                                            ]
                                        },
                                        {
                                            "kind": "StringLiteral",
                                            "fullStart": 1037,
                                            "fullEnd": 1040,
                                            "start": 1037,
                                            "end": 1040,
                                            "fullWidth": 3,
                                            "width": 3,
                                            "text": "\"1\"",
                                            "value": "1",
                                            "valueText": "1"
                                        },
                                        {
                                            "kind": "CommaToken",
                                            "fullStart": 1040,
                                            "fullEnd": 1042,
                                            "start": 1040,
                                            "end": 1041,
                                            "fullWidth": 2,
                                            "width": 1,
                                            "text": ",",
                                            "value": ",",
                                            "valueText": ",",
                                            "hasTrailingTrivia": true,
                                            "trailingTrivia": [
                                                {
                                                    "kind": "WhitespaceTrivia",
                                                    "text": " "
                                                }
                                            ]
                                        },
                                        {
                                            "kind": "ObjectLiteralExpression",
                                            "fullStart": 1042,
                                            "fullEnd": 1166,
                                            "start": 1042,
                                            "end": 1166,
                                            "fullWidth": 124,
                                            "width": 124,
                                            "isIncrementallyUnusable": true,
                                            "openBraceToken": {
                                                "kind": "OpenBraceToken",
                                                "fullStart": 1042,
                                                "fullEnd": 1045,
                                                "start": 1042,
                                                "end": 1043,
                                                "fullWidth": 3,
                                                "width": 1,
                                                "text": "{",
                                                "value": "{",
                                                "valueText": "{",
                                                "hasTrailingTrivia": true,
                                                "hasTrailingNewLine": true,
                                                "trailingTrivia": [
                                                    {
                                                        "kind": "NewLineTrivia",
                                                        "text": "\r\n"
                                                    }
                                                ]
                                            },
                                            "propertyAssignments": [
                                                {
                                                    "kind": "SimplePropertyAssignment",
                                                    "fullStart": 1045,
                                                    "fullEnd": 1122,
                                                    "start": 1057,
                                                    "end": 1122,
                                                    "fullWidth": 77,
                                                    "width": 65,
                                                    "isIncrementallyUnusable": true,
                                                    "propertyName": {
                                                        "kind": "IdentifierName",
                                                        "fullStart": 1045,
                                                        "fullEnd": 1060,
                                                        "start": 1057,
                                                        "end": 1060,
                                                        "fullWidth": 15,
                                                        "width": 3,
                                                        "text": "get",
                                                        "value": "get",
                                                        "valueText": "get",
                                                        "hasLeadingTrivia": true,
                                                        "leadingTrivia": [
                                                            {
                                                                "kind": "WhitespaceTrivia",
                                                                "text": "            "
                                                            }
                                                        ]
                                                    },
                                                    "colonToken": {
                                                        "kind": "ColonToken",
                                                        "fullStart": 1060,
                                                        "fullEnd": 1062,
                                                        "start": 1060,
                                                        "end": 1061,
                                                        "fullWidth": 2,
                                                        "width": 1,
                                                        "text": ":",
                                                        "value": ":",
                                                        "valueText": ":",
                                                        "hasTrailingTrivia": true,
                                                        "trailingTrivia": [
                                                            {
                                                                "kind": "WhitespaceTrivia",
                                                                "text": " "
                                                            }
                                                        ]
                                                    },
                                                    "expression": {
                                                        "kind": "FunctionExpression",
                                                        "fullStart": 1062,
                                                        "fullEnd": 1122,
                                                        "start": 1062,
                                                        "end": 1122,
                                                        "fullWidth": 60,
                                                        "width": 60,
                                                        "functionKeyword": {
                                                            "kind": "FunctionKeyword",
                                                            "fullStart": 1062,
                                                            "fullEnd": 1071,
                                                            "start": 1062,
                                                            "end": 1070,
                                                            "fullWidth": 9,
                                                            "width": 8,
                                                            "text": "function",
                                                            "value": "function",
                                                            "valueText": "function",
                                                            "hasTrailingTrivia": true,
                                                            "trailingTrivia": [
                                                                {
                                                                    "kind": "WhitespaceTrivia",
                                                                    "text": " "
                                                                }
                                                            ]
                                                        },
                                                        "callSignature": {
                                                            "kind": "CallSignature",
                                                            "fullStart": 1071,
                                                            "fullEnd": 1074,
                                                            "start": 1071,
                                                            "end": 1073,
                                                            "fullWidth": 3,
                                                            "width": 2,
                                                            "parameterList": {
                                                                "kind": "ParameterList",
                                                                "fullStart": 1071,
                                                                "fullEnd": 1074,
                                                                "start": 1071,
                                                                "end": 1073,
                                                                "fullWidth": 3,
                                                                "width": 2,
                                                                "openParenToken": {
                                                                    "kind": "OpenParenToken",
                                                                    "fullStart": 1071,
                                                                    "fullEnd": 1072,
                                                                    "start": 1071,
                                                                    "end": 1072,
                                                                    "fullWidth": 1,
                                                                    "width": 1,
                                                                    "text": "(",
                                                                    "value": "(",
                                                                    "valueText": "("
                                                                },
                                                                "parameters": [],
                                                                "closeParenToken": {
                                                                    "kind": "CloseParenToken",
                                                                    "fullStart": 1072,
                                                                    "fullEnd": 1074,
                                                                    "start": 1072,
                                                                    "end": 1073,
                                                                    "fullWidth": 2,
                                                                    "width": 1,
                                                                    "text": ")",
                                                                    "value": ")",
                                                                    "valueText": ")",
                                                                    "hasTrailingTrivia": true,
                                                                    "trailingTrivia": [
                                                                        {
                                                                            "kind": "WhitespaceTrivia",
                                                                            "text": " "
                                                                        }
                                                                    ]
                                                                }
                                                            }
                                                        },
                                                        "block": {
                                                            "kind": "Block",
                                                            "fullStart": 1074,
                                                            "fullEnd": 1122,
                                                            "start": 1074,
                                                            "end": 1122,
                                                            "fullWidth": 48,
                                                            "width": 48,
                                                            "openBraceToken": {
                                                                "kind": "OpenBraceToken",
                                                                "fullStart": 1074,
                                                                "fullEnd": 1077,
                                                                "start": 1074,
                                                                "end": 1075,
                                                                "fullWidth": 3,
                                                                "width": 1,
                                                                "text": "{",
                                                                "value": "{",
                                                                "valueText": "{",
                                                                "hasTrailingTrivia": true,
                                                                "hasTrailingNewLine": true,
                                                                "trailingTrivia": [
                                                                    {
                                                                        "kind": "NewLineTrivia",
                                                                        "text": "\r\n"
                                                                    }
                                                                ]
                                                            },
                                                            "statements": [
                                                                {
                                                                    "kind": "ReturnStatement",
                                                                    "fullStart": 1077,
                                                                    "fullEnd": 1109,
                                                                    "start": 1093,
                                                                    "end": 1107,
                                                                    "fullWidth": 32,
                                                                    "width": 14,
                                                                    "returnKeyword": {
                                                                        "kind": "ReturnKeyword",
                                                                        "fullStart": 1077,
                                                                        "fullEnd": 1100,
                                                                        "start": 1093,
                                                                        "end": 1099,
                                                                        "fullWidth": 23,
                                                                        "width": 6,
                                                                        "text": "return",
                                                                        "value": "return",
                                                                        "valueText": "return",
                                                                        "hasLeadingTrivia": true,
                                                                        "hasTrailingTrivia": true,
                                                                        "leadingTrivia": [
                                                                            {
                                                                                "kind": "WhitespaceTrivia",
                                                                                "text": "                "
                                                                            }
                                                                        ],
                                                                        "trailingTrivia": [
                                                                            {
                                                                                "kind": "WhitespaceTrivia",
                                                                                "text": " "
                                                                            }
                                                                        ]
                                                                    },
                                                                    "expression": {
                                                                        "kind": "IdentifierName",
                                                                        "fullStart": 1100,
                                                                        "fullEnd": 1106,
                                                                        "start": 1100,
                                                                        "end": 1106,
                                                                        "fullWidth": 6,
                                                                        "width": 6,
                                                                        "text": "kValue",
                                                                        "value": "kValue",
                                                                        "valueText": "kValue"
                                                                    },
                                                                    "semicolonToken": {
                                                                        "kind": "SemicolonToken",
                                                                        "fullStart": 1106,
                                                                        "fullEnd": 1109,
                                                                        "start": 1106,
                                                                        "end": 1107,
                                                                        "fullWidth": 3,
                                                                        "width": 1,
                                                                        "text": ";",
                                                                        "value": ";",
                                                                        "valueText": ";",
                                                                        "hasTrailingTrivia": true,
                                                                        "hasTrailingNewLine": true,
                                                                        "trailingTrivia": [
                                                                            {
                                                                                "kind": "NewLineTrivia",
                                                                                "text": "\r\n"
                                                                            }
                                                                        ]
                                                                    }
                                                                }
                                                            ],
                                                            "closeBraceToken": {
                                                                "kind": "CloseBraceToken",
                                                                "fullStart": 1109,
                                                                "fullEnd": 1122,
                                                                "start": 1121,
                                                                "end": 1122,
                                                                "fullWidth": 13,
                                                                "width": 1,
                                                                "text": "}",
                                                                "value": "}",
                                                                "valueText": "}",
                                                                "hasLeadingTrivia": true,
                                                                "leadingTrivia": [
                                                                    {
                                                                        "kind": "WhitespaceTrivia",
                                                                        "text": "            "
                                                                    }
                                                                ]
                                                            }
                                                        }
                                                    }
                                                },
                                                {
                                                    "kind": "CommaToken",
                                                    "fullStart": 1122,
                                                    "fullEnd": 1125,
                                                    "start": 1122,
                                                    "end": 1123,
                                                    "fullWidth": 3,
                                                    "width": 1,
                                                    "text": ",",
                                                    "value": ",",
                                                    "valueText": ",",
                                                    "hasTrailingTrivia": true,
                                                    "hasTrailingNewLine": true,
                                                    "trailingTrivia": [
                                                        {
                                                            "kind": "NewLineTrivia",
                                                            "text": "\r\n"
                                                        }
                                                    ]
                                                },
                                                {
                                                    "kind": "SimplePropertyAssignment",
                                                    "fullStart": 1125,
                                                    "fullEnd": 1157,
                                                    "start": 1137,
                                                    "end": 1155,
                                                    "fullWidth": 32,
                                                    "width": 18,
                                                    "propertyName": {
                                                        "kind": "IdentifierName",
                                                        "fullStart": 1125,
                                                        "fullEnd": 1149,
                                                        "start": 1137,
                                                        "end": 1149,
                                                        "fullWidth": 24,
                                                        "width": 12,
                                                        "text": "configurable",
                                                        "value": "configurable",
                                                        "valueText": "configurable",
                                                        "hasLeadingTrivia": true,
                                                        "leadingTrivia": [
                                                            {
                                                                "kind": "WhitespaceTrivia",
                                                                "text": "            "
                                                            }
                                                        ]
                                                    },
                                                    "colonToken": {
                                                        "kind": "ColonToken",
                                                        "fullStart": 1149,
                                                        "fullEnd": 1151,
                                                        "start": 1149,
                                                        "end": 1150,
                                                        "fullWidth": 2,
                                                        "width": 1,
                                                        "text": ":",
                                                        "value": ":",
                                                        "valueText": ":",
                                                        "hasTrailingTrivia": true,
                                                        "trailingTrivia": [
                                                            {
                                                                "kind": "WhitespaceTrivia",
                                                                "text": " "
                                                            }
                                                        ]
                                                    },
                                                    "expression": {
                                                        "kind": "TrueKeyword",
                                                        "fullStart": 1151,
                                                        "fullEnd": 1157,
                                                        "start": 1151,
                                                        "end": 1155,
                                                        "fullWidth": 6,
                                                        "width": 4,
                                                        "text": "true",
                                                        "value": true,
                                                        "valueText": "true",
                                                        "hasTrailingTrivia": true,
                                                        "hasTrailingNewLine": true,
                                                        "trailingTrivia": [
                                                            {
                                                                "kind": "NewLineTrivia",
                                                                "text": "\r\n"
                                                            }
                                                        ]
                                                    }
                                                }
                                            ],
                                            "closeBraceToken": {
                                                "kind": "CloseBraceToken",
                                                "fullStart": 1157,
                                                "fullEnd": 1166,
                                                "start": 1165,
                                                "end": 1166,
                                                "fullWidth": 9,
                                                "width": 1,
                                                "text": "}",
                                                "value": "}",
                                                "valueText": "}",
                                                "hasLeadingTrivia": true,
                                                "leadingTrivia": [
                                                    {
                                                        "kind": "WhitespaceTrivia",
                                                        "text": "        "
                                                    }
                                                ]
                                            }
                                        }
                                    ],
                                    "closeParenToken": {
                                        "kind": "CloseParenToken",
                                        "fullStart": 1166,
                                        "fullEnd": 1167,
                                        "start": 1166,
                                        "end": 1167,
                                        "fullWidth": 1,
                                        "width": 1,
                                        "text": ")",
                                        "value": ")",
                                        "valueText": ")"
                                    }
                                }
                            },
                            "semicolonToken": {
                                "kind": "SemicolonToken",
                                "fullStart": 1167,
                                "fullEnd": 1170,
                                "start": 1167,
                                "end": 1168,
                                "fullWidth": 3,
                                "width": 1,
                                "text": ";",
                                "value": ";",
                                "valueText": ";",
                                "hasTrailingTrivia": true,
                                "hasTrailingNewLine": true,
                                "trailingTrivia": [
                                    {
                                        "kind": "NewLineTrivia",
                                        "text": "\r\n"
                                    }
                                ]
                            }
                        },
                        {
                            "kind": "ReturnStatement",
                            "fullStart": 1170,
                            "fullEnd": 1234,
                            "start": 1180,
                            "end": 1232,
                            "fullWidth": 64,
                            "width": 52,
                            "returnKeyword": {
                                "kind": "ReturnKeyword",
                                "fullStart": 1170,
                                "fullEnd": 1187,
                                "start": 1180,
                                "end": 1186,
                                "fullWidth": 17,
                                "width": 6,
                                "text": "return",
                                "value": "return",
                                "valueText": "return",
                                "hasLeadingTrivia": true,
                                "hasLeadingNewLine": true,
                                "hasTrailingTrivia": true,
                                "leadingTrivia": [
                                    {
                                        "kind": "NewLineTrivia",
                                        "text": "\r\n"
                                    },
                                    {
                                        "kind": "WhitespaceTrivia",
                                        "text": "        "
                                    }
                                ],
                                "trailingTrivia": [
                                    {
                                        "kind": "WhitespaceTrivia",
                                        "text": " "
                                    }
                                ]
                            },
                            "expression": {
                                "kind": "InvocationExpression",
                                "fullStart": 1187,
                                "fullEnd": 1231,
                                "start": 1187,
                                "end": 1231,
                                "fullWidth": 44,
                                "width": 44,
                                "expression": {
                                    "kind": "MemberAccessExpression",
                                    "fullStart": 1187,
                                    "fullEnd": 1212,
                                    "start": 1187,
                                    "end": 1212,
                                    "fullWidth": 25,
                                    "width": 25,
                                    "expression": {
                                        "kind": "MemberAccessExpression",
                                        "fullStart": 1187,
                                        "fullEnd": 1207,
                                        "start": 1187,
                                        "end": 1207,
                                        "fullWidth": 20,
                                        "width": 20,
                                        "expression": {
                                            "kind": "MemberAccessExpression",
                                            "fullStart": 1187,
                                            "fullEnd": 1202,
                                            "start": 1187,
                                            "end": 1202,
                                            "fullWidth": 15,
                                            "width": 15,
                                            "expression": {
                                                "kind": "IdentifierName",
                                                "fullStart": 1187,
                                                "fullEnd": 1192,
                                                "start": 1187,
                                                "end": 1192,
                                                "fullWidth": 5,
                                                "width": 5,
                                                "text": "Array",
                                                "value": "Array",
                                                "valueText": "Array"
                                            },
                                            "dotToken": {
                                                "kind": "DotToken",
                                                "fullStart": 1192,
                                                "fullEnd": 1193,
                                                "start": 1192,
                                                "end": 1193,
                                                "fullWidth": 1,
                                                "width": 1,
                                                "text": ".",
                                                "value": ".",
                                                "valueText": "."
                                            },
                                            "name": {
                                                "kind": "IdentifierName",
                                                "fullStart": 1193,
                                                "fullEnd": 1202,
                                                "start": 1193,
                                                "end": 1202,
                                                "fullWidth": 9,
                                                "width": 9,
                                                "text": "prototype",
                                                "value": "prototype",
                                                "valueText": "prototype"
                                            }
                                        },
                                        "dotToken": {
                                            "kind": "DotToken",
                                            "fullStart": 1202,
                                            "fullEnd": 1203,
                                            "start": 1202,
                                            "end": 1203,
                                            "fullWidth": 1,
                                            "width": 1,
                                            "text": ".",
                                            "value": ".",
                                            "valueText": "."
                                        },
                                        "name": {
                                            "kind": "IdentifierName",
                                            "fullStart": 1203,
                                            "fullEnd": 1207,
                                            "start": 1203,
                                            "end": 1207,
                                            "fullWidth": 4,
                                            "width": 4,
                                            "text": "some",
                                            "value": "some",
                                            "valueText": "some"
                                        }
                                    },
                                    "dotToken": {
                                        "kind": "DotToken",
                                        "fullStart": 1207,
                                        "fullEnd": 1208,
                                        "start": 1207,
                                        "end": 1208,
                                        "fullWidth": 1,
                                        "width": 1,
                                        "text": ".",
                                        "value": ".",
                                        "valueText": "."
                                    },
                                    "name": {
                                        "kind": "IdentifierName",
                                        "fullStart": 1208,
                                        "fullEnd": 1212,
                                        "start": 1208,
                                        "end": 1212,
                                        "fullWidth": 4,
                                        "width": 4,
                                        "text": "call",
                                        "value": "call",
                                        "valueText": "call"
                                    }
                                },
                                "argumentList": {
                                    "kind": "ArgumentList",
                                    "fullStart": 1212,
                                    "fullEnd": 1231,
                                    "start": 1212,
                                    "end": 1231,
                                    "fullWidth": 19,
                                    "width": 19,
                                    "openParenToken": {
                                        "kind": "OpenParenToken",
                                        "fullStart": 1212,
                                        "fullEnd": 1213,
                                        "start": 1212,
                                        "end": 1213,
                                        "fullWidth": 1,
                                        "width": 1,
                                        "text": "(",
                                        "value": "(",
                                        "valueText": "("
                                    },
                                    "arguments": [
                                        {
                                            "kind": "IdentifierName",
                                            "fullStart": 1213,
                                            "fullEnd": 1218,
                                            "start": 1213,
                                            "end": 1218,
                                            "fullWidth": 5,
                                            "width": 5,
                                            "text": "child",
                                            "value": "child",
                                            "valueText": "child"
                                        },
                                        {
                                            "kind": "CommaToken",
                                            "fullStart": 1218,
                                            "fullEnd": 1220,
                                            "start": 1218,
                                            "end": 1219,
                                            "fullWidth": 2,
                                            "width": 1,
                                            "text": ",",
                                            "value": ",",
                                            "valueText": ",",
                                            "hasTrailingTrivia": true,
                                            "trailingTrivia": [
                                                {
                                                    "kind": "WhitespaceTrivia",
                                                    "text": " "
                                                }
                                            ]
                                        },
                                        {
                                            "kind": "IdentifierName",
                                            "fullStart": 1220,
                                            "fullEnd": 1230,
                                            "start": 1220,
                                            "end": 1230,
                                            "fullWidth": 10,
                                            "width": 10,
                                            "text": "callbackfn",
                                            "value": "callbackfn",
                                            "valueText": "callbackfn"
                                        }
                                    ],
                                    "closeParenToken": {
                                        "kind": "CloseParenToken",
                                        "fullStart": 1230,
                                        "fullEnd": 1231,
                                        "start": 1230,
                                        "end": 1231,
                                        "fullWidth": 1,
                                        "width": 1,
                                        "text": ")",
                                        "value": ")",
                                        "valueText": ")"
                                    }
                                }
                            },
                            "semicolonToken": {
                                "kind": "SemicolonToken",
                                "fullStart": 1231,
                                "fullEnd": 1234,
                                "start": 1231,
                                "end": 1232,
                                "fullWidth": 3,
                                "width": 1,
                                "text": ";",
                                "value": ";",
                                "valueText": ";",
                                "hasTrailingTrivia": true,
                                "hasTrailingNewLine": true,
                                "trailingTrivia": [
                                    {
                                        "kind": "NewLineTrivia",
                                        "text": "\r\n"
                                    }
                                ]
                            }
                        }
                    ],
                    "closeBraceToken": {
                        "kind": "CloseBraceToken",
                        "fullStart": 1234,
                        "fullEnd": 1241,
                        "start": 1238,
                        "end": 1239,
                        "fullWidth": 7,
                        "width": 1,
                        "text": "}",
                        "value": "}",
                        "valueText": "}",
                        "hasLeadingTrivia": true,
                        "hasTrailingTrivia": true,
                        "hasTrailingNewLine": true,
                        "leadingTrivia": [
                            {
                                "kind": "WhitespaceTrivia",
                                "text": "    "
                            }
                        ],
                        "trailingTrivia": [
                            {
                                "kind": "NewLineTrivia",
                                "text": "\r\n"
                            }
                        ]
                    }
                }
            },
            {
                "kind": "ExpressionStatement",
                "fullStart": 1241,
                "fullEnd": 1265,
                "start": 1241,
                "end": 1263,
                "fullWidth": 24,
                "width": 22,
                "expression": {
                    "kind": "InvocationExpression",
                    "fullStart": 1241,
                    "fullEnd": 1262,
                    "start": 1241,
                    "end": 1262,
                    "fullWidth": 21,
                    "width": 21,
                    "expression": {
                        "kind": "IdentifierName",
                        "fullStart": 1241,
                        "fullEnd": 1252,
                        "start": 1241,
                        "end": 1252,
                        "fullWidth": 11,
                        "width": 11,
                        "text": "runTestCase",
                        "value": "runTestCase",
                        "valueText": "runTestCase"
                    },
                    "argumentList": {
                        "kind": "ArgumentList",
                        "fullStart": 1252,
                        "fullEnd": 1262,
                        "start": 1252,
                        "end": 1262,
                        "fullWidth": 10,
                        "width": 10,
                        "openParenToken": {
                            "kind": "OpenParenToken",
                            "fullStart": 1252,
                            "fullEnd": 1253,
                            "start": 1252,
                            "end": 1253,
                            "fullWidth": 1,
                            "width": 1,
                            "text": "(",
                            "value": "(",
                            "valueText": "("
                        },
                        "arguments": [
                            {
                                "kind": "IdentifierName",
                                "fullStart": 1253,
                                "fullEnd": 1261,
                                "start": 1253,
                                "end": 1261,
                                "fullWidth": 8,
                                "width": 8,
                                "text": "testcase",
                                "value": "testcase",
                                "valueText": "testcase"
                            }
                        ],
                        "closeParenToken": {
                            "kind": "CloseParenToken",
                            "fullStart": 1261,
                            "fullEnd": 1262,
                            "start": 1261,
                            "end": 1262,
                            "fullWidth": 1,
                            "width": 1,
                            "text": ")",
                            "value": ")",
                            "valueText": ")"
                        }
                    }
                },
                "semicolonToken": {
                    "kind": "SemicolonToken",
                    "fullStart": 1262,
                    "fullEnd": 1265,
                    "start": 1262,
                    "end": 1263,
                    "fullWidth": 3,
                    "width": 1,
                    "text": ";",
                    "value": ";",
                    "valueText": ";",
                    "hasTrailingTrivia": true,
                    "hasTrailingNewLine": true,
                    "trailingTrivia": [
                        {
                            "kind": "NewLineTrivia",
                            "text": "\r\n"
                        }
                    ]
                }
            }
        ],
        "endOfFileToken": {
            "kind": "EndOfFileToken",
            "fullStart": 1265,
            "fullEnd": 1265,
            "start": 1265,
            "end": 1265,
            "fullWidth": 0,
            "width": 0,
            "text": ""
        }
    },
    "lineMap": {
        "lineStarts": [
            0,
            67,
            152,
            232,
            308,
            380,
            385,
            444,
            599,
            604,
            606,
            608,
            631,
            633,
            662,
            664,
            710,
            740,
            780,
            795,
            822,
            833,
            835,
            866,
            868,
            904,
            936,
            938,
            970,
            998,
            1000,
            1045,
            1077,
            1109,
            1125,
            1157,
            1170,
            1172,
            1234,
            1241,
            1265
        ],
        "length": 1265
    }
}<|MERGE_RESOLUTION|>--- conflicted
+++ resolved
@@ -252,12 +252,8 @@
                                         "start": 645,
                                         "end": 659,
                                         "fullWidth": 14,
-<<<<<<< HEAD
                                         "width": 14,
-                                        "identifier": {
-=======
                                         "propertyName": {
->>>>>>> 85e84683
                                             "kind": "IdentifierName",
                                             "fullStart": 645,
                                             "fullEnd": 652,
@@ -1026,12 +1022,8 @@
                                         "start": 847,
                                         "end": 863,
                                         "fullWidth": 16,
-<<<<<<< HEAD
                                         "width": 16,
-                                        "identifier": {
-=======
                                         "propertyName": {
->>>>>>> 85e84683
                                             "kind": "IdentifierName",
                                             "fullStart": 847,
                                             "fullEnd": 853,
@@ -1259,12 +1251,8 @@
                                         "start": 880,
                                         "end": 901,
                                         "fullWidth": 21,
-<<<<<<< HEAD
                                         "width": 21,
-                                        "identifier": {
-=======
                                         "propertyName": {
->>>>>>> 85e84683
                                             "kind": "IdentifierName",
                                             "fullStart": 880,
                                             "fullEnd": 884,
@@ -1638,12 +1626,8 @@
                                         "start": 950,
                                         "end": 967,
                                         "fullWidth": 17,
-<<<<<<< HEAD
                                         "width": 17,
-                                        "identifier": {
-=======
                                         "propertyName": {
->>>>>>> 85e84683
                                             "kind": "IdentifierName",
                                             "fullStart": 950,
                                             "fullEnd": 956,
