--- conflicted
+++ resolved
@@ -1005,12 +1005,8 @@
                                         "start": 753,
                                         "end": 792,
                                         "fullWidth": 39,
-<<<<<<< HEAD
                                         "width": 39,
-                                        "identifier": {
-=======
                                         "propertyName": {
->>>>>>> 85e84683
                                             "kind": "IdentifierName",
                                             "fullStart": 753,
                                             "fullEnd": 757,
