--- conflicted
+++ resolved
@@ -910,12 +910,8 @@
                                         "start": 815,
                                         "end": 825,
                                         "fullWidth": 10,
-<<<<<<< HEAD
                                         "width": 10,
-                                        "identifier": {
-=======
                                         "propertyName": {
->>>>>>> 85e84683
                                             "kind": "IdentifierName",
                                             "fullStart": 815,
                                             "fullEnd": 821,
@@ -1571,12 +1567,8 @@
                                         "start": 967,
                                         "end": 988,
                                         "fullWidth": 21,
-<<<<<<< HEAD
                                         "width": 21,
-                                        "identifier": {
-=======
                                         "propertyName": {
->>>>>>> 85e84683
                                             "kind": "IdentifierName",
                                             "fullStart": 967,
                                             "fullEnd": 971,
@@ -1950,12 +1942,8 @@
                                         "start": 1037,
                                         "end": 1054,
                                         "fullWidth": 17,
-<<<<<<< HEAD
                                         "width": 17,
-                                        "identifier": {
-=======
                                         "propertyName": {
->>>>>>> 85e84683
                                             "kind": "IdentifierName",
                                             "fullStart": 1037,
                                             "fullEnd": 1043,
