--- conflicted
+++ resolved
@@ -94,12 +94,8 @@
                             "start": 274,
                             "end": 289,
                             "fullWidth": 15,
-<<<<<<< HEAD
                             "width": 15,
-                            "identifier": {
-=======
                             "propertyName": {
->>>>>>> 85e84683
                                 "kind": "IdentifierName",
                                 "fullStart": 274,
                                 "fullEnd": 276,
@@ -357,12 +353,8 @@
                             "start": 295,
                             "end": 336,
                             "fullWidth": 41,
-<<<<<<< HEAD
                             "width": 41,
-                            "identifier": {
-=======
                             "propertyName": {
->>>>>>> 85e84683
                                 "kind": "IdentifierName",
                                 "fullStart": 295,
                                 "fullEnd": 299,
