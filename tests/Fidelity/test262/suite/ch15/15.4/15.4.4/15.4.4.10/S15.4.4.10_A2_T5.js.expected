{
    "isDeclaration": false,
    "languageVersion": "EcmaScript5",
    "parseOptions": {
        "allowAutomaticSemicolonInsertion": true
    },
    "sourceUnit": {
        "kind": "SourceUnit",
        "fullStart": 0,
        "fullEnd": 2042,
        "start": 358,
        "end": 2042,
        "fullWidth": 2042,
        "width": 1684,
        "moduleElements": [
            {
                "kind": "VariableStatement",
                "fullStart": 0,
                "fullEnd": 372,
                "start": 358,
                "end": 371,
                "fullWidth": 372,
                "width": 13,
                "modifiers": [],
                "variableDeclaration": {
                    "kind": "VariableDeclaration",
                    "fullStart": 0,
                    "fullEnd": 370,
                    "start": 358,
                    "end": 370,
                    "fullWidth": 370,
                    "width": 12,
                    "varKeyword": {
                        "kind": "VarKeyword",
                        "fullStart": 0,
                        "fullEnd": 362,
                        "start": 358,
                        "end": 361,
                        "fullWidth": 362,
                        "width": 3,
                        "text": "var",
                        "value": "var",
                        "valueText": "var",
                        "hasLeadingTrivia": true,
                        "hasLeadingComment": true,
                        "hasLeadingNewLine": true,
                        "hasTrailingTrivia": true,
                        "leadingTrivia": [
                            {
                                "kind": "SingleLineCommentTrivia",
                                "text": "// Copyright 2009 the Sputnik authors.  All rights reserved."
                            },
                            {
                                "kind": "NewLineTrivia",
                                "text": "\n"
                            },
                            {
                                "kind": "SingleLineCommentTrivia",
                                "text": "// This code is governed by the BSD license found in the LICENSE file."
                            },
                            {
                                "kind": "NewLineTrivia",
                                "text": "\n"
                            },
                            {
                                "kind": "NewLineTrivia",
                                "text": "\n"
                            },
                            {
                                "kind": "MultiLineCommentTrivia",
                                "text": "/**\n * The slice function is intentionally generic.\n * It does not require that its this value be an Array object\n *\n * @path ch15/15.4/15.4.4/15.4.4.10/S15.4.4.10_A2_T5.js\n * @description If end is undefined use length\n */"
                            },
                            {
                                "kind": "NewLineTrivia",
                                "text": "\n"
                            },
                            {
                                "kind": "NewLineTrivia",
                                "text": "\n"
                            }
                        ],
                        "trailingTrivia": [
                            {
                                "kind": "WhitespaceTrivia",
                                "text": " "
                            }
                        ]
                    },
                    "variableDeclarators": [
                        {
                            "kind": "VariableDeclarator",
                            "fullStart": 362,
                            "fullEnd": 370,
                            "start": 362,
                            "end": 370,
                            "fullWidth": 8,
<<<<<<< HEAD
                            "width": 8,
                            "identifier": {
=======
                            "propertyName": {
>>>>>>> 85e84683
                                "kind": "IdentifierName",
                                "fullStart": 362,
                                "fullEnd": 366,
                                "start": 362,
                                "end": 365,
                                "fullWidth": 4,
                                "width": 3,
                                "text": "obj",
                                "value": "obj",
                                "valueText": "obj",
                                "hasTrailingTrivia": true,
                                "trailingTrivia": [
                                    {
                                        "kind": "WhitespaceTrivia",
                                        "text": " "
                                    }
                                ]
                            },
                            "equalsValueClause": {
                                "kind": "EqualsValueClause",
                                "fullStart": 366,
                                "fullEnd": 370,
                                "start": 366,
                                "end": 370,
                                "fullWidth": 4,
                                "width": 4,
                                "equalsToken": {
                                    "kind": "EqualsToken",
                                    "fullStart": 366,
                                    "fullEnd": 368,
                                    "start": 366,
                                    "end": 367,
                                    "fullWidth": 2,
                                    "width": 1,
                                    "text": "=",
                                    "value": "=",
                                    "valueText": "=",
                                    "hasTrailingTrivia": true,
                                    "trailingTrivia": [
                                        {
                                            "kind": "WhitespaceTrivia",
                                            "text": " "
                                        }
                                    ]
                                },
                                "value": {
                                    "kind": "ObjectLiteralExpression",
                                    "fullStart": 368,
                                    "fullEnd": 370,
                                    "start": 368,
                                    "end": 370,
                                    "fullWidth": 2,
                                    "width": 2,
                                    "openBraceToken": {
                                        "kind": "OpenBraceToken",
                                        "fullStart": 368,
                                        "fullEnd": 369,
                                        "start": 368,
                                        "end": 369,
                                        "fullWidth": 1,
                                        "width": 1,
                                        "text": "{",
                                        "value": "{",
                                        "valueText": "{"
                                    },
                                    "propertyAssignments": [],
                                    "closeBraceToken": {
                                        "kind": "CloseBraceToken",
                                        "fullStart": 369,
                                        "fullEnd": 370,
                                        "start": 369,
                                        "end": 370,
                                        "fullWidth": 1,
                                        "width": 1,
                                        "text": "}",
                                        "value": "}",
                                        "valueText": "}"
                                    }
                                }
                            }
                        }
                    ]
                },
                "semicolonToken": {
                    "kind": "SemicolonToken",
                    "fullStart": 370,
                    "fullEnd": 372,
                    "start": 370,
                    "end": 371,
                    "fullWidth": 2,
                    "width": 1,
                    "text": ";",
                    "value": ";",
                    "valueText": ";",
                    "hasTrailingTrivia": true,
                    "hasTrailingNewLine": true,
                    "trailingTrivia": [
                        {
                            "kind": "NewLineTrivia",
                            "text": "\n"
                        }
                    ]
                }
            },
            {
                "kind": "ExpressionStatement",
                "fullStart": 372,
                "fullEnd": 407,
                "start": 372,
                "end": 406,
                "fullWidth": 35,
                "width": 34,
                "expression": {
                    "kind": "AssignmentExpression",
                    "fullStart": 372,
                    "fullEnd": 405,
                    "start": 372,
                    "end": 405,
                    "fullWidth": 33,
                    "width": 33,
                    "left": {
                        "kind": "MemberAccessExpression",
                        "fullStart": 372,
                        "fullEnd": 382,
                        "start": 372,
                        "end": 381,
                        "fullWidth": 10,
                        "width": 9,
                        "expression": {
                            "kind": "IdentifierName",
                            "fullStart": 372,
                            "fullEnd": 375,
                            "start": 372,
                            "end": 375,
                            "fullWidth": 3,
                            "width": 3,
                            "text": "obj",
                            "value": "obj",
                            "valueText": "obj"
                        },
                        "dotToken": {
                            "kind": "DotToken",
                            "fullStart": 375,
                            "fullEnd": 376,
                            "start": 375,
                            "end": 376,
                            "fullWidth": 1,
                            "width": 1,
                            "text": ".",
                            "value": ".",
                            "valueText": "."
                        },
                        "name": {
                            "kind": "IdentifierName",
                            "fullStart": 376,
                            "fullEnd": 382,
                            "start": 376,
                            "end": 381,
                            "fullWidth": 6,
                            "width": 5,
                            "text": "slice",
                            "value": "slice",
                            "valueText": "slice",
                            "hasTrailingTrivia": true,
                            "trailingTrivia": [
                                {
                                    "kind": "WhitespaceTrivia",
                                    "text": " "
                                }
                            ]
                        }
                    },
                    "operatorToken": {
                        "kind": "EqualsToken",
                        "fullStart": 382,
                        "fullEnd": 384,
                        "start": 382,
                        "end": 383,
                        "fullWidth": 2,
                        "width": 1,
                        "text": "=",
                        "value": "=",
                        "valueText": "=",
                        "hasTrailingTrivia": true,
                        "trailingTrivia": [
                            {
                                "kind": "WhitespaceTrivia",
                                "text": " "
                            }
                        ]
                    },
                    "right": {
                        "kind": "MemberAccessExpression",
                        "fullStart": 384,
                        "fullEnd": 405,
                        "start": 384,
                        "end": 405,
                        "fullWidth": 21,
                        "width": 21,
                        "expression": {
                            "kind": "MemberAccessExpression",
                            "fullStart": 384,
                            "fullEnd": 399,
                            "start": 384,
                            "end": 399,
                            "fullWidth": 15,
                            "width": 15,
                            "expression": {
                                "kind": "IdentifierName",
                                "fullStart": 384,
                                "fullEnd": 389,
                                "start": 384,
                                "end": 389,
                                "fullWidth": 5,
                                "width": 5,
                                "text": "Array",
                                "value": "Array",
                                "valueText": "Array"
                            },
                            "dotToken": {
                                "kind": "DotToken",
                                "fullStart": 389,
                                "fullEnd": 390,
                                "start": 389,
                                "end": 390,
                                "fullWidth": 1,
                                "width": 1,
                                "text": ".",
                                "value": ".",
                                "valueText": "."
                            },
                            "name": {
                                "kind": "IdentifierName",
                                "fullStart": 390,
                                "fullEnd": 399,
                                "start": 390,
                                "end": 399,
                                "fullWidth": 9,
                                "width": 9,
                                "text": "prototype",
                                "value": "prototype",
                                "valueText": "prototype"
                            }
                        },
                        "dotToken": {
                            "kind": "DotToken",
                            "fullStart": 399,
                            "fullEnd": 400,
                            "start": 399,
                            "end": 400,
                            "fullWidth": 1,
                            "width": 1,
                            "text": ".",
                            "value": ".",
                            "valueText": "."
                        },
                        "name": {
                            "kind": "IdentifierName",
                            "fullStart": 400,
                            "fullEnd": 405,
                            "start": 400,
                            "end": 405,
                            "fullWidth": 5,
                            "width": 5,
                            "text": "slice",
                            "value": "slice",
                            "valueText": "slice"
                        }
                    }
                },
                "semicolonToken": {
                    "kind": "SemicolonToken",
                    "fullStart": 405,
                    "fullEnd": 407,
                    "start": 405,
                    "end": 406,
                    "fullWidth": 2,
                    "width": 1,
                    "text": ";",
                    "value": ";",
                    "valueText": ";",
                    "hasTrailingTrivia": true,
                    "hasTrailingNewLine": true,
                    "trailingTrivia": [
                        {
                            "kind": "NewLineTrivia",
                            "text": "\n"
                        }
                    ]
                }
            },
            {
                "kind": "ExpressionStatement",
                "fullStart": 407,
                "fullEnd": 419,
                "start": 407,
                "end": 418,
                "fullWidth": 12,
                "width": 11,
                "expression": {
                    "kind": "AssignmentExpression",
                    "fullStart": 407,
                    "fullEnd": 417,
                    "start": 407,
                    "end": 417,
                    "fullWidth": 10,
                    "width": 10,
                    "left": {
                        "kind": "ElementAccessExpression",
                        "fullStart": 407,
                        "fullEnd": 414,
                        "start": 407,
                        "end": 413,
                        "fullWidth": 7,
                        "width": 6,
                        "expression": {
                            "kind": "IdentifierName",
                            "fullStart": 407,
                            "fullEnd": 410,
                            "start": 407,
                            "end": 410,
                            "fullWidth": 3,
                            "width": 3,
                            "text": "obj",
                            "value": "obj",
                            "valueText": "obj"
                        },
                        "openBracketToken": {
                            "kind": "OpenBracketToken",
                            "fullStart": 410,
                            "fullEnd": 411,
                            "start": 410,
                            "end": 411,
                            "fullWidth": 1,
                            "width": 1,
                            "text": "[",
                            "value": "[",
                            "valueText": "["
                        },
                        "argumentExpression": {
                            "kind": "NumericLiteral",
                            "fullStart": 411,
                            "fullEnd": 412,
                            "start": 411,
                            "end": 412,
                            "fullWidth": 1,
                            "width": 1,
                            "text": "0",
                            "value": 0,
                            "valueText": "0"
                        },
                        "closeBracketToken": {
                            "kind": "CloseBracketToken",
                            "fullStart": 412,
                            "fullEnd": 414,
                            "start": 412,
                            "end": 413,
                            "fullWidth": 2,
                            "width": 1,
                            "text": "]",
                            "value": "]",
                            "valueText": "]",
                            "hasTrailingTrivia": true,
                            "trailingTrivia": [
                                {
                                    "kind": "WhitespaceTrivia",
                                    "text": " "
                                }
                            ]
                        }
                    },
                    "operatorToken": {
                        "kind": "EqualsToken",
                        "fullStart": 414,
                        "fullEnd": 416,
                        "start": 414,
                        "end": 415,
                        "fullWidth": 2,
                        "width": 1,
                        "text": "=",
                        "value": "=",
                        "valueText": "=",
                        "hasTrailingTrivia": true,
                        "trailingTrivia": [
                            {
                                "kind": "WhitespaceTrivia",
                                "text": " "
                            }
                        ]
                    },
                    "right": {
                        "kind": "NumericLiteral",
                        "fullStart": 416,
                        "fullEnd": 417,
                        "start": 416,
                        "end": 417,
                        "fullWidth": 1,
                        "width": 1,
                        "text": "0",
                        "value": 0,
                        "valueText": "0"
                    }
                },
                "semicolonToken": {
                    "kind": "SemicolonToken",
                    "fullStart": 417,
                    "fullEnd": 419,
                    "start": 417,
                    "end": 418,
                    "fullWidth": 2,
                    "width": 1,
                    "text": ";",
                    "value": ";",
                    "valueText": ";",
                    "hasTrailingTrivia": true,
                    "hasTrailingNewLine": true,
                    "trailingTrivia": [
                        {
                            "kind": "NewLineTrivia",
                            "text": "\n"
                        }
                    ]
                }
            },
            {
                "kind": "ExpressionStatement",
                "fullStart": 419,
                "fullEnd": 431,
                "start": 419,
                "end": 430,
                "fullWidth": 12,
                "width": 11,
                "expression": {
                    "kind": "AssignmentExpression",
                    "fullStart": 419,
                    "fullEnd": 429,
                    "start": 419,
                    "end": 429,
                    "fullWidth": 10,
                    "width": 10,
                    "left": {
                        "kind": "ElementAccessExpression",
                        "fullStart": 419,
                        "fullEnd": 426,
                        "start": 419,
                        "end": 425,
                        "fullWidth": 7,
                        "width": 6,
                        "expression": {
                            "kind": "IdentifierName",
                            "fullStart": 419,
                            "fullEnd": 422,
                            "start": 419,
                            "end": 422,
                            "fullWidth": 3,
                            "width": 3,
                            "text": "obj",
                            "value": "obj",
                            "valueText": "obj"
                        },
                        "openBracketToken": {
                            "kind": "OpenBracketToken",
                            "fullStart": 422,
                            "fullEnd": 423,
                            "start": 422,
                            "end": 423,
                            "fullWidth": 1,
                            "width": 1,
                            "text": "[",
                            "value": "[",
                            "valueText": "["
                        },
                        "argumentExpression": {
                            "kind": "NumericLiteral",
                            "fullStart": 423,
                            "fullEnd": 424,
                            "start": 423,
                            "end": 424,
                            "fullWidth": 1,
                            "width": 1,
                            "text": "1",
                            "value": 1,
                            "valueText": "1"
                        },
                        "closeBracketToken": {
                            "kind": "CloseBracketToken",
                            "fullStart": 424,
                            "fullEnd": 426,
                            "start": 424,
                            "end": 425,
                            "fullWidth": 2,
                            "width": 1,
                            "text": "]",
                            "value": "]",
                            "valueText": "]",
                            "hasTrailingTrivia": true,
                            "trailingTrivia": [
                                {
                                    "kind": "WhitespaceTrivia",
                                    "text": " "
                                }
                            ]
                        }
                    },
                    "operatorToken": {
                        "kind": "EqualsToken",
                        "fullStart": 426,
                        "fullEnd": 428,
                        "start": 426,
                        "end": 427,
                        "fullWidth": 2,
                        "width": 1,
                        "text": "=",
                        "value": "=",
                        "valueText": "=",
                        "hasTrailingTrivia": true,
                        "trailingTrivia": [
                            {
                                "kind": "WhitespaceTrivia",
                                "text": " "
                            }
                        ]
                    },
                    "right": {
                        "kind": "NumericLiteral",
                        "fullStart": 428,
                        "fullEnd": 429,
                        "start": 428,
                        "end": 429,
                        "fullWidth": 1,
                        "width": 1,
                        "text": "1",
                        "value": 1,
                        "valueText": "1"
                    }
                },
                "semicolonToken": {
                    "kind": "SemicolonToken",
                    "fullStart": 429,
                    "fullEnd": 431,
                    "start": 429,
                    "end": 430,
                    "fullWidth": 2,
                    "width": 1,
                    "text": ";",
                    "value": ";",
                    "valueText": ";",
                    "hasTrailingTrivia": true,
                    "hasTrailingNewLine": true,
                    "trailingTrivia": [
                        {
                            "kind": "NewLineTrivia",
                            "text": "\n"
                        }
                    ]
                }
            },
            {
                "kind": "ExpressionStatement",
                "fullStart": 431,
                "fullEnd": 443,
                "start": 431,
                "end": 442,
                "fullWidth": 12,
                "width": 11,
                "expression": {
                    "kind": "AssignmentExpression",
                    "fullStart": 431,
                    "fullEnd": 441,
                    "start": 431,
                    "end": 441,
                    "fullWidth": 10,
                    "width": 10,
                    "left": {
                        "kind": "ElementAccessExpression",
                        "fullStart": 431,
                        "fullEnd": 438,
                        "start": 431,
                        "end": 437,
                        "fullWidth": 7,
                        "width": 6,
                        "expression": {
                            "kind": "IdentifierName",
                            "fullStart": 431,
                            "fullEnd": 434,
                            "start": 431,
                            "end": 434,
                            "fullWidth": 3,
                            "width": 3,
                            "text": "obj",
                            "value": "obj",
                            "valueText": "obj"
                        },
                        "openBracketToken": {
                            "kind": "OpenBracketToken",
                            "fullStart": 434,
                            "fullEnd": 435,
                            "start": 434,
                            "end": 435,
                            "fullWidth": 1,
                            "width": 1,
                            "text": "[",
                            "value": "[",
                            "valueText": "["
                        },
                        "argumentExpression": {
                            "kind": "NumericLiteral",
                            "fullStart": 435,
                            "fullEnd": 436,
                            "start": 435,
                            "end": 436,
                            "fullWidth": 1,
                            "width": 1,
                            "text": "2",
                            "value": 2,
                            "valueText": "2"
                        },
                        "closeBracketToken": {
                            "kind": "CloseBracketToken",
                            "fullStart": 436,
                            "fullEnd": 438,
                            "start": 436,
                            "end": 437,
                            "fullWidth": 2,
                            "width": 1,
                            "text": "]",
                            "value": "]",
                            "valueText": "]",
                            "hasTrailingTrivia": true,
                            "trailingTrivia": [
                                {
                                    "kind": "WhitespaceTrivia",
                                    "text": " "
                                }
                            ]
                        }
                    },
                    "operatorToken": {
                        "kind": "EqualsToken",
                        "fullStart": 438,
                        "fullEnd": 440,
                        "start": 438,
                        "end": 439,
                        "fullWidth": 2,
                        "width": 1,
                        "text": "=",
                        "value": "=",
                        "valueText": "=",
                        "hasTrailingTrivia": true,
                        "trailingTrivia": [
                            {
                                "kind": "WhitespaceTrivia",
                                "text": " "
                            }
                        ]
                    },
                    "right": {
                        "kind": "NumericLiteral",
                        "fullStart": 440,
                        "fullEnd": 441,
                        "start": 440,
                        "end": 441,
                        "fullWidth": 1,
                        "width": 1,
                        "text": "2",
                        "value": 2,
                        "valueText": "2"
                    }
                },
                "semicolonToken": {
                    "kind": "SemicolonToken",
                    "fullStart": 441,
                    "fullEnd": 443,
                    "start": 441,
                    "end": 442,
                    "fullWidth": 2,
                    "width": 1,
                    "text": ";",
                    "value": ";",
                    "valueText": ";",
                    "hasTrailingTrivia": true,
                    "hasTrailingNewLine": true,
                    "trailingTrivia": [
                        {
                            "kind": "NewLineTrivia",
                            "text": "\n"
                        }
                    ]
                }
            },
            {
                "kind": "ExpressionStatement",
                "fullStart": 443,
                "fullEnd": 455,
                "start": 443,
                "end": 454,
                "fullWidth": 12,
                "width": 11,
                "expression": {
                    "kind": "AssignmentExpression",
                    "fullStart": 443,
                    "fullEnd": 453,
                    "start": 443,
                    "end": 453,
                    "fullWidth": 10,
                    "width": 10,
                    "left": {
                        "kind": "ElementAccessExpression",
                        "fullStart": 443,
                        "fullEnd": 450,
                        "start": 443,
                        "end": 449,
                        "fullWidth": 7,
                        "width": 6,
                        "expression": {
                            "kind": "IdentifierName",
                            "fullStart": 443,
                            "fullEnd": 446,
                            "start": 443,
                            "end": 446,
                            "fullWidth": 3,
                            "width": 3,
                            "text": "obj",
                            "value": "obj",
                            "valueText": "obj"
                        },
                        "openBracketToken": {
                            "kind": "OpenBracketToken",
                            "fullStart": 446,
                            "fullEnd": 447,
                            "start": 446,
                            "end": 447,
                            "fullWidth": 1,
                            "width": 1,
                            "text": "[",
                            "value": "[",
                            "valueText": "["
                        },
                        "argumentExpression": {
                            "kind": "NumericLiteral",
                            "fullStart": 447,
                            "fullEnd": 448,
                            "start": 447,
                            "end": 448,
                            "fullWidth": 1,
                            "width": 1,
                            "text": "3",
                            "value": 3,
                            "valueText": "3"
                        },
                        "closeBracketToken": {
                            "kind": "CloseBracketToken",
                            "fullStart": 448,
                            "fullEnd": 450,
                            "start": 448,
                            "end": 449,
                            "fullWidth": 2,
                            "width": 1,
                            "text": "]",
                            "value": "]",
                            "valueText": "]",
                            "hasTrailingTrivia": true,
                            "trailingTrivia": [
                                {
                                    "kind": "WhitespaceTrivia",
                                    "text": " "
                                }
                            ]
                        }
                    },
                    "operatorToken": {
                        "kind": "EqualsToken",
                        "fullStart": 450,
                        "fullEnd": 452,
                        "start": 450,
                        "end": 451,
                        "fullWidth": 2,
                        "width": 1,
                        "text": "=",
                        "value": "=",
                        "valueText": "=",
                        "hasTrailingTrivia": true,
                        "trailingTrivia": [
                            {
                                "kind": "WhitespaceTrivia",
                                "text": " "
                            }
                        ]
                    },
                    "right": {
                        "kind": "NumericLiteral",
                        "fullStart": 452,
                        "fullEnd": 453,
                        "start": 452,
                        "end": 453,
                        "fullWidth": 1,
                        "width": 1,
                        "text": "3",
                        "value": 3,
                        "valueText": "3"
                    }
                },
                "semicolonToken": {
                    "kind": "SemicolonToken",
                    "fullStart": 453,
                    "fullEnd": 455,
                    "start": 453,
                    "end": 454,
                    "fullWidth": 2,
                    "width": 1,
                    "text": ";",
                    "value": ";",
                    "valueText": ";",
                    "hasTrailingTrivia": true,
                    "hasTrailingNewLine": true,
                    "trailingTrivia": [
                        {
                            "kind": "NewLineTrivia",
                            "text": "\n"
                        }
                    ]
                }
            },
            {
                "kind": "ExpressionStatement",
                "fullStart": 455,
                "fullEnd": 467,
                "start": 455,
                "end": 466,
                "fullWidth": 12,
                "width": 11,
                "expression": {
                    "kind": "AssignmentExpression",
                    "fullStart": 455,
                    "fullEnd": 465,
                    "start": 455,
                    "end": 465,
                    "fullWidth": 10,
                    "width": 10,
                    "left": {
                        "kind": "ElementAccessExpression",
                        "fullStart": 455,
                        "fullEnd": 462,
                        "start": 455,
                        "end": 461,
                        "fullWidth": 7,
                        "width": 6,
                        "expression": {
                            "kind": "IdentifierName",
                            "fullStart": 455,
                            "fullEnd": 458,
                            "start": 455,
                            "end": 458,
                            "fullWidth": 3,
                            "width": 3,
                            "text": "obj",
                            "value": "obj",
                            "valueText": "obj"
                        },
                        "openBracketToken": {
                            "kind": "OpenBracketToken",
                            "fullStart": 458,
                            "fullEnd": 459,
                            "start": 458,
                            "end": 459,
                            "fullWidth": 1,
                            "width": 1,
                            "text": "[",
                            "value": "[",
                            "valueText": "["
                        },
                        "argumentExpression": {
                            "kind": "NumericLiteral",
                            "fullStart": 459,
                            "fullEnd": 460,
                            "start": 459,
                            "end": 460,
                            "fullWidth": 1,
                            "width": 1,
                            "text": "4",
                            "value": 4,
                            "valueText": "4"
                        },
                        "closeBracketToken": {
                            "kind": "CloseBracketToken",
                            "fullStart": 460,
                            "fullEnd": 462,
                            "start": 460,
                            "end": 461,
                            "fullWidth": 2,
                            "width": 1,
                            "text": "]",
                            "value": "]",
                            "valueText": "]",
                            "hasTrailingTrivia": true,
                            "trailingTrivia": [
                                {
                                    "kind": "WhitespaceTrivia",
                                    "text": " "
                                }
                            ]
                        }
                    },
                    "operatorToken": {
                        "kind": "EqualsToken",
                        "fullStart": 462,
                        "fullEnd": 464,
                        "start": 462,
                        "end": 463,
                        "fullWidth": 2,
                        "width": 1,
                        "text": "=",
                        "value": "=",
                        "valueText": "=",
                        "hasTrailingTrivia": true,
                        "trailingTrivia": [
                            {
                                "kind": "WhitespaceTrivia",
                                "text": " "
                            }
                        ]
                    },
                    "right": {
                        "kind": "NumericLiteral",
                        "fullStart": 464,
                        "fullEnd": 465,
                        "start": 464,
                        "end": 465,
                        "fullWidth": 1,
                        "width": 1,
                        "text": "4",
                        "value": 4,
                        "valueText": "4"
                    }
                },
                "semicolonToken": {
                    "kind": "SemicolonToken",
                    "fullStart": 465,
                    "fullEnd": 467,
                    "start": 465,
                    "end": 466,
                    "fullWidth": 2,
                    "width": 1,
                    "text": ";",
                    "value": ";",
                    "valueText": ";",
                    "hasTrailingTrivia": true,
                    "hasTrailingNewLine": true,
                    "trailingTrivia": [
                        {
                            "kind": "NewLineTrivia",
                            "text": "\n"
                        }
                    ]
                }
            },
            {
                "kind": "ExpressionStatement",
                "fullStart": 467,
                "fullEnd": 483,
                "start": 467,
                "end": 482,
                "fullWidth": 16,
                "width": 15,
                "expression": {
                    "kind": "AssignmentExpression",
                    "fullStart": 467,
                    "fullEnd": 481,
                    "start": 467,
                    "end": 481,
                    "fullWidth": 14,
                    "width": 14,
                    "left": {
                        "kind": "MemberAccessExpression",
                        "fullStart": 467,
                        "fullEnd": 478,
                        "start": 467,
                        "end": 477,
                        "fullWidth": 11,
                        "width": 10,
                        "expression": {
                            "kind": "IdentifierName",
                            "fullStart": 467,
                            "fullEnd": 470,
                            "start": 467,
                            "end": 470,
                            "fullWidth": 3,
                            "width": 3,
                            "text": "obj",
                            "value": "obj",
                            "valueText": "obj"
                        },
                        "dotToken": {
                            "kind": "DotToken",
                            "fullStart": 470,
                            "fullEnd": 471,
                            "start": 470,
                            "end": 471,
                            "fullWidth": 1,
                            "width": 1,
                            "text": ".",
                            "value": ".",
                            "valueText": "."
                        },
                        "name": {
                            "kind": "IdentifierName",
                            "fullStart": 471,
                            "fullEnd": 478,
                            "start": 471,
                            "end": 477,
                            "fullWidth": 7,
                            "width": 6,
                            "text": "length",
                            "value": "length",
                            "valueText": "length",
                            "hasTrailingTrivia": true,
                            "trailingTrivia": [
                                {
                                    "kind": "WhitespaceTrivia",
                                    "text": " "
                                }
                            ]
                        }
                    },
                    "operatorToken": {
                        "kind": "EqualsToken",
                        "fullStart": 478,
                        "fullEnd": 480,
                        "start": 478,
                        "end": 479,
                        "fullWidth": 2,
                        "width": 1,
                        "text": "=",
                        "value": "=",
                        "valueText": "=",
                        "hasTrailingTrivia": true,
                        "trailingTrivia": [
                            {
                                "kind": "WhitespaceTrivia",
                                "text": " "
                            }
                        ]
                    },
                    "right": {
                        "kind": "NumericLiteral",
                        "fullStart": 480,
                        "fullEnd": 481,
                        "start": 480,
                        "end": 481,
                        "fullWidth": 1,
                        "width": 1,
                        "text": "5",
                        "value": 5,
                        "valueText": "5"
                    }
                },
                "semicolonToken": {
                    "kind": "SemicolonToken",
                    "fullStart": 481,
                    "fullEnd": 483,
                    "start": 481,
                    "end": 482,
                    "fullWidth": 2,
                    "width": 1,
                    "text": ";",
                    "value": ";",
                    "valueText": ";",
                    "hasTrailingTrivia": true,
                    "hasTrailingNewLine": true,
                    "trailingTrivia": [
                        {
                            "kind": "NewLineTrivia",
                            "text": "\n"
                        }
                    ]
                }
            },
            {
                "kind": "VariableStatement",
                "fullStart": 483,
                "fullEnd": 507,
                "start": 483,
                "end": 506,
                "fullWidth": 24,
                "width": 23,
                "modifiers": [],
                "variableDeclaration": {
                    "kind": "VariableDeclaration",
                    "fullStart": 483,
                    "fullEnd": 505,
                    "start": 483,
                    "end": 505,
                    "fullWidth": 22,
                    "width": 22,
                    "varKeyword": {
                        "kind": "VarKeyword",
                        "fullStart": 483,
                        "fullEnd": 487,
                        "start": 483,
                        "end": 486,
                        "fullWidth": 4,
                        "width": 3,
                        "text": "var",
                        "value": "var",
                        "valueText": "var",
                        "hasTrailingTrivia": true,
                        "trailingTrivia": [
                            {
                                "kind": "WhitespaceTrivia",
                                "text": " "
                            }
                        ]
                    },
                    "variableDeclarators": [
                        {
                            "kind": "VariableDeclarator",
                            "fullStart": 487,
                            "fullEnd": 505,
                            "start": 487,
                            "end": 505,
                            "fullWidth": 18,
<<<<<<< HEAD
                            "width": 18,
                            "identifier": {
=======
                            "propertyName": {
>>>>>>> 85e84683
                                "kind": "IdentifierName",
                                "fullStart": 487,
                                "fullEnd": 491,
                                "start": 487,
                                "end": 490,
                                "fullWidth": 4,
                                "width": 3,
                                "text": "arr",
                                "value": "arr",
                                "valueText": "arr",
                                "hasTrailingTrivia": true,
                                "trailingTrivia": [
                                    {
                                        "kind": "WhitespaceTrivia",
                                        "text": " "
                                    }
                                ]
                            },
                            "equalsValueClause": {
                                "kind": "EqualsValueClause",
                                "fullStart": 491,
                                "fullEnd": 505,
                                "start": 491,
                                "end": 505,
                                "fullWidth": 14,
                                "width": 14,
                                "equalsToken": {
                                    "kind": "EqualsToken",
                                    "fullStart": 491,
                                    "fullEnd": 493,
                                    "start": 491,
                                    "end": 492,
                                    "fullWidth": 2,
                                    "width": 1,
                                    "text": "=",
                                    "value": "=",
                                    "valueText": "=",
                                    "hasTrailingTrivia": true,
                                    "trailingTrivia": [
                                        {
                                            "kind": "WhitespaceTrivia",
                                            "text": " "
                                        }
                                    ]
                                },
                                "value": {
                                    "kind": "InvocationExpression",
                                    "fullStart": 493,
                                    "fullEnd": 505,
                                    "start": 493,
                                    "end": 505,
                                    "fullWidth": 12,
                                    "width": 12,
                                    "expression": {
                                        "kind": "MemberAccessExpression",
                                        "fullStart": 493,
                                        "fullEnd": 502,
                                        "start": 493,
                                        "end": 502,
                                        "fullWidth": 9,
                                        "width": 9,
                                        "expression": {
                                            "kind": "IdentifierName",
                                            "fullStart": 493,
                                            "fullEnd": 496,
                                            "start": 493,
                                            "end": 496,
                                            "fullWidth": 3,
                                            "width": 3,
                                            "text": "obj",
                                            "value": "obj",
                                            "valueText": "obj"
                                        },
                                        "dotToken": {
                                            "kind": "DotToken",
                                            "fullStart": 496,
                                            "fullEnd": 497,
                                            "start": 496,
                                            "end": 497,
                                            "fullWidth": 1,
                                            "width": 1,
                                            "text": ".",
                                            "value": ".",
                                            "valueText": "."
                                        },
                                        "name": {
                                            "kind": "IdentifierName",
                                            "fullStart": 497,
                                            "fullEnd": 502,
                                            "start": 497,
                                            "end": 502,
                                            "fullWidth": 5,
                                            "width": 5,
                                            "text": "slice",
                                            "value": "slice",
                                            "valueText": "slice"
                                        }
                                    },
                                    "argumentList": {
                                        "kind": "ArgumentList",
                                        "fullStart": 502,
                                        "fullEnd": 505,
                                        "start": 502,
                                        "end": 505,
                                        "fullWidth": 3,
                                        "width": 3,
                                        "openParenToken": {
                                            "kind": "OpenParenToken",
                                            "fullStart": 502,
                                            "fullEnd": 503,
                                            "start": 502,
                                            "end": 503,
                                            "fullWidth": 1,
                                            "width": 1,
                                            "text": "(",
                                            "value": "(",
                                            "valueText": "("
                                        },
                                        "arguments": [
                                            {
                                                "kind": "NumericLiteral",
                                                "fullStart": 503,
                                                "fullEnd": 504,
                                                "start": 503,
                                                "end": 504,
                                                "fullWidth": 1,
                                                "width": 1,
                                                "text": "2",
                                                "value": 2,
                                                "valueText": "2"
                                            }
                                        ],
                                        "closeParenToken": {
                                            "kind": "CloseParenToken",
                                            "fullStart": 504,
                                            "fullEnd": 505,
                                            "start": 504,
                                            "end": 505,
                                            "fullWidth": 1,
                                            "width": 1,
                                            "text": ")",
                                            "value": ")",
                                            "valueText": ")"
                                        }
                                    }
                                }
                            }
                        }
                    ]
                },
                "semicolonToken": {
                    "kind": "SemicolonToken",
                    "fullStart": 505,
                    "fullEnd": 507,
                    "start": 505,
                    "end": 506,
                    "fullWidth": 2,
                    "width": 1,
                    "text": ";",
                    "value": ";",
                    "valueText": ";",
                    "hasTrailingTrivia": true,
                    "hasTrailingNewLine": true,
                    "trailingTrivia": [
                        {
                            "kind": "NewLineTrivia",
                            "text": "\n"
                        }
                    ]
                }
            },
            {
                "kind": "ExpressionStatement",
                "fullStart": 507,
                "fullEnd": 560,
                "start": 518,
                "end": 559,
                "fullWidth": 53,
                "width": 41,
                "expression": {
                    "kind": "AssignmentExpression",
                    "fullStart": 507,
                    "fullEnd": 558,
                    "start": 518,
                    "end": 558,
                    "fullWidth": 51,
                    "width": 40,
                    "left": {
                        "kind": "MemberAccessExpression",
                        "fullStart": 507,
                        "fullEnd": 531,
                        "start": 518,
                        "end": 530,
                        "fullWidth": 24,
                        "width": 12,
                        "expression": {
                            "kind": "IdentifierName",
                            "fullStart": 507,
                            "fullEnd": 521,
                            "start": 518,
                            "end": 521,
                            "fullWidth": 14,
                            "width": 3,
                            "text": "arr",
                            "value": "arr",
                            "valueText": "arr",
                            "hasLeadingTrivia": true,
                            "hasLeadingComment": true,
                            "hasLeadingNewLine": true,
                            "leadingTrivia": [
                                {
                                    "kind": "NewLineTrivia",
                                    "text": "\n"
                                },
                                {
                                    "kind": "SingleLineCommentTrivia",
                                    "text": "//CHECK#1"
                                },
                                {
                                    "kind": "NewLineTrivia",
                                    "text": "\n"
                                }
                            ]
                        },
                        "dotToken": {
                            "kind": "DotToken",
                            "fullStart": 521,
                            "fullEnd": 522,
                            "start": 521,
                            "end": 522,
                            "fullWidth": 1,
                            "width": 1,
                            "text": ".",
                            "value": ".",
                            "valueText": "."
                        },
                        "name": {
                            "kind": "IdentifierName",
                            "fullStart": 522,
                            "fullEnd": 531,
                            "start": 522,
                            "end": 530,
                            "fullWidth": 9,
                            "width": 8,
                            "text": "getClass",
                            "value": "getClass",
                            "valueText": "getClass",
                            "hasTrailingTrivia": true,
                            "trailingTrivia": [
                                {
                                    "kind": "WhitespaceTrivia",
                                    "text": " "
                                }
                            ]
                        }
                    },
                    "operatorToken": {
                        "kind": "EqualsToken",
                        "fullStart": 531,
                        "fullEnd": 533,
                        "start": 531,
                        "end": 532,
                        "fullWidth": 2,
                        "width": 1,
                        "text": "=",
                        "value": "=",
                        "valueText": "=",
                        "hasTrailingTrivia": true,
                        "trailingTrivia": [
                            {
                                "kind": "WhitespaceTrivia",
                                "text": " "
                            }
                        ]
                    },
                    "right": {
                        "kind": "MemberAccessExpression",
                        "fullStart": 533,
                        "fullEnd": 558,
                        "start": 533,
                        "end": 558,
                        "fullWidth": 25,
                        "width": 25,
                        "expression": {
                            "kind": "MemberAccessExpression",
                            "fullStart": 533,
                            "fullEnd": 549,
                            "start": 533,
                            "end": 549,
                            "fullWidth": 16,
                            "width": 16,
                            "expression": {
                                "kind": "IdentifierName",
                                "fullStart": 533,
                                "fullEnd": 539,
                                "start": 533,
                                "end": 539,
                                "fullWidth": 6,
                                "width": 6,
                                "text": "Object",
                                "value": "Object",
                                "valueText": "Object"
                            },
                            "dotToken": {
                                "kind": "DotToken",
                                "fullStart": 539,
                                "fullEnd": 540,
                                "start": 539,
                                "end": 540,
                                "fullWidth": 1,
                                "width": 1,
                                "text": ".",
                                "value": ".",
                                "valueText": "."
                            },
                            "name": {
                                "kind": "IdentifierName",
                                "fullStart": 540,
                                "fullEnd": 549,
                                "start": 540,
                                "end": 549,
                                "fullWidth": 9,
                                "width": 9,
                                "text": "prototype",
                                "value": "prototype",
                                "valueText": "prototype"
                            }
                        },
                        "dotToken": {
                            "kind": "DotToken",
                            "fullStart": 549,
                            "fullEnd": 550,
                            "start": 549,
                            "end": 550,
                            "fullWidth": 1,
                            "width": 1,
                            "text": ".",
                            "value": ".",
                            "valueText": "."
                        },
                        "name": {
                            "kind": "IdentifierName",
                            "fullStart": 550,
                            "fullEnd": 558,
                            "start": 550,
                            "end": 558,
                            "fullWidth": 8,
                            "width": 8,
                            "text": "toString",
                            "value": "toString",
                            "valueText": "toString"
                        }
                    }
                },
                "semicolonToken": {
                    "kind": "SemicolonToken",
                    "fullStart": 558,
                    "fullEnd": 560,
                    "start": 558,
                    "end": 559,
                    "fullWidth": 2,
                    "width": 1,
                    "text": ";",
                    "value": ";",
                    "valueText": ";",
                    "hasTrailingTrivia": true,
                    "hasTrailingNewLine": true,
                    "trailingTrivia": [
                        {
                            "kind": "NewLineTrivia",
                            "text": "\n"
                        }
                    ]
                }
            },
            {
                "kind": "IfStatement",
                "fullStart": 560,
                "fullEnd": 830,
                "start": 560,
                "end": 829,
                "fullWidth": 270,
                "width": 269,
                "ifKeyword": {
                    "kind": "IfKeyword",
                    "fullStart": 560,
                    "fullEnd": 563,
                    "start": 560,
                    "end": 562,
                    "fullWidth": 3,
                    "width": 2,
                    "text": "if",
                    "value": "if",
                    "valueText": "if",
                    "hasTrailingTrivia": true,
                    "trailingTrivia": [
                        {
                            "kind": "WhitespaceTrivia",
                            "text": " "
                        }
                    ]
                },
                "openParenToken": {
                    "kind": "OpenParenToken",
                    "fullStart": 563,
                    "fullEnd": 564,
                    "start": 563,
                    "end": 564,
                    "fullWidth": 1,
                    "width": 1,
                    "text": "(",
                    "value": "(",
                    "valueText": "("
                },
                "condition": {
                    "kind": "NotEqualsExpression",
                    "fullStart": 564,
                    "fullEnd": 609,
                    "start": 564,
                    "end": 609,
                    "fullWidth": 45,
                    "width": 45,
                    "left": {
                        "kind": "InvocationExpression",
                        "fullStart": 564,
                        "fullEnd": 579,
                        "start": 564,
                        "end": 578,
                        "fullWidth": 15,
                        "width": 14,
                        "expression": {
                            "kind": "MemberAccessExpression",
                            "fullStart": 564,
                            "fullEnd": 576,
                            "start": 564,
                            "end": 576,
                            "fullWidth": 12,
                            "width": 12,
                            "expression": {
                                "kind": "IdentifierName",
                                "fullStart": 564,
                                "fullEnd": 567,
                                "start": 564,
                                "end": 567,
                                "fullWidth": 3,
                                "width": 3,
                                "text": "arr",
                                "value": "arr",
                                "valueText": "arr"
                            },
                            "dotToken": {
                                "kind": "DotToken",
                                "fullStart": 567,
                                "fullEnd": 568,
                                "start": 567,
                                "end": 568,
                                "fullWidth": 1,
                                "width": 1,
                                "text": ".",
                                "value": ".",
                                "valueText": "."
                            },
                            "name": {
                                "kind": "IdentifierName",
                                "fullStart": 568,
                                "fullEnd": 576,
                                "start": 568,
                                "end": 576,
                                "fullWidth": 8,
                                "width": 8,
                                "text": "getClass",
                                "value": "getClass",
                                "valueText": "getClass"
                            }
                        },
                        "argumentList": {
                            "kind": "ArgumentList",
                            "fullStart": 576,
                            "fullEnd": 579,
                            "start": 576,
                            "end": 578,
                            "fullWidth": 3,
                            "width": 2,
                            "openParenToken": {
                                "kind": "OpenParenToken",
                                "fullStart": 576,
                                "fullEnd": 577,
                                "start": 576,
                                "end": 577,
                                "fullWidth": 1,
                                "width": 1,
                                "text": "(",
                                "value": "(",
                                "valueText": "("
                            },
                            "arguments": [],
                            "closeParenToken": {
                                "kind": "CloseParenToken",
                                "fullStart": 577,
                                "fullEnd": 579,
                                "start": 577,
                                "end": 578,
                                "fullWidth": 2,
                                "width": 1,
                                "text": ")",
                                "value": ")",
                                "valueText": ")",
                                "hasTrailingTrivia": true,
                                "trailingTrivia": [
                                    {
                                        "kind": "WhitespaceTrivia",
                                        "text": " "
                                    }
                                ]
                            }
                        }
                    },
                    "operatorToken": {
                        "kind": "ExclamationEqualsEqualsToken",
                        "fullStart": 579,
                        "fullEnd": 583,
                        "start": 579,
                        "end": 582,
                        "fullWidth": 4,
                        "width": 3,
                        "text": "!==",
                        "value": "!==",
                        "valueText": "!==",
                        "hasTrailingTrivia": true,
                        "trailingTrivia": [
                            {
                                "kind": "WhitespaceTrivia",
                                "text": " "
                            }
                        ]
                    },
                    "right": {
                        "kind": "AddExpression",
                        "fullStart": 583,
                        "fullEnd": 609,
                        "start": 583,
                        "end": 609,
                        "fullWidth": 26,
                        "width": 26,
                        "left": {
                            "kind": "AddExpression",
                            "fullStart": 583,
                            "fullEnd": 604,
                            "start": 583,
                            "end": 603,
                            "fullWidth": 21,
                            "width": 20,
                            "left": {
                                "kind": "StringLiteral",
                                "fullStart": 583,
                                "fullEnd": 594,
                                "start": 583,
                                "end": 593,
                                "fullWidth": 11,
                                "width": 10,
                                "text": "\"[object \"",
                                "value": "[object ",
                                "valueText": "[object ",
                                "hasTrailingTrivia": true,
                                "trailingTrivia": [
                                    {
                                        "kind": "WhitespaceTrivia",
                                        "text": " "
                                    }
                                ]
                            },
                            "operatorToken": {
                                "kind": "PlusToken",
                                "fullStart": 594,
                                "fullEnd": 596,
                                "start": 594,
                                "end": 595,
                                "fullWidth": 2,
                                "width": 1,
                                "text": "+",
                                "value": "+",
                                "valueText": "+",
                                "hasTrailingTrivia": true,
                                "trailingTrivia": [
                                    {
                                        "kind": "WhitespaceTrivia",
                                        "text": " "
                                    }
                                ]
                            },
                            "right": {
                                "kind": "StringLiteral",
                                "fullStart": 596,
                                "fullEnd": 604,
                                "start": 596,
                                "end": 603,
                                "fullWidth": 8,
                                "width": 7,
                                "text": "\"Array\"",
                                "value": "Array",
                                "valueText": "Array",
                                "hasTrailingTrivia": true,
                                "trailingTrivia": [
                                    {
                                        "kind": "WhitespaceTrivia",
                                        "text": " "
                                    }
                                ]
                            }
                        },
                        "operatorToken": {
                            "kind": "PlusToken",
                            "fullStart": 604,
                            "fullEnd": 606,
                            "start": 604,
                            "end": 605,
                            "fullWidth": 2,
                            "width": 1,
                            "text": "+",
                            "value": "+",
                            "valueText": "+",
                            "hasTrailingTrivia": true,
                            "trailingTrivia": [
                                {
                                    "kind": "WhitespaceTrivia",
                                    "text": " "
                                }
                            ]
                        },
                        "right": {
                            "kind": "StringLiteral",
                            "fullStart": 606,
                            "fullEnd": 609,
                            "start": 606,
                            "end": 609,
                            "fullWidth": 3,
                            "width": 3,
                            "text": "\"]\"",
                            "value": "]",
                            "valueText": "]"
                        }
                    }
                },
                "closeParenToken": {
                    "kind": "CloseParenToken",
                    "fullStart": 609,
                    "fullEnd": 611,
                    "start": 609,
                    "end": 610,
                    "fullWidth": 2,
                    "width": 1,
                    "text": ")",
                    "value": ")",
                    "valueText": ")",
                    "hasTrailingTrivia": true,
                    "trailingTrivia": [
                        {
                            "kind": "WhitespaceTrivia",
                            "text": " "
                        }
                    ]
                },
                "statement": {
                    "kind": "Block",
                    "fullStart": 611,
                    "fullEnd": 830,
                    "start": 611,
                    "end": 829,
                    "fullWidth": 219,
                    "width": 218,
                    "openBraceToken": {
                        "kind": "OpenBraceToken",
                        "fullStart": 611,
                        "fullEnd": 613,
                        "start": 611,
                        "end": 612,
                        "fullWidth": 2,
                        "width": 1,
                        "text": "{",
                        "value": "{",
                        "valueText": "{",
                        "hasTrailingTrivia": true,
                        "hasTrailingNewLine": true,
                        "trailingTrivia": [
                            {
                                "kind": "NewLineTrivia",
                                "text": "\n"
                            }
                        ]
                    },
                    "statements": [
                        {
                            "kind": "ExpressionStatement",
                            "fullStart": 613,
                            "fullEnd": 828,
                            "start": 615,
                            "end": 827,
                            "fullWidth": 215,
                            "width": 212,
                            "expression": {
                                "kind": "InvocationExpression",
                                "fullStart": 613,
                                "fullEnd": 826,
                                "start": 615,
                                "end": 826,
                                "fullWidth": 213,
                                "width": 211,
                                "expression": {
                                    "kind": "IdentifierName",
                                    "fullStart": 613,
                                    "fullEnd": 621,
                                    "start": 615,
                                    "end": 621,
                                    "fullWidth": 8,
                                    "width": 6,
                                    "text": "$ERROR",
                                    "value": "$ERROR",
                                    "valueText": "$ERROR",
                                    "hasLeadingTrivia": true,
                                    "leadingTrivia": [
                                        {
                                            "kind": "WhitespaceTrivia",
                                            "text": "  "
                                        }
                                    ]
                                },
                                "argumentList": {
                                    "kind": "ArgumentList",
                                    "fullStart": 621,
                                    "fullEnd": 826,
                                    "start": 621,
                                    "end": 826,
                                    "fullWidth": 205,
                                    "width": 205,
                                    "openParenToken": {
                                        "kind": "OpenParenToken",
                                        "fullStart": 621,
                                        "fullEnd": 622,
                                        "start": 621,
                                        "end": 622,
                                        "fullWidth": 1,
                                        "width": 1,
                                        "text": "(",
                                        "value": "(",
                                        "valueText": "("
                                    },
                                    "arguments": [
                                        {
                                            "kind": "AddExpression",
                                            "fullStart": 622,
                                            "fullEnd": 825,
                                            "start": 622,
                                            "end": 825,
                                            "fullWidth": 203,
                                            "width": 203,
                                            "left": {
                                                "kind": "StringLiteral",
                                                "fullStart": 622,
                                                "fullEnd": 807,
                                                "start": 622,
                                                "end": 806,
                                                "fullWidth": 185,
                                                "width": 184,
                                                "text": "'#1: var obj = {}; obj.slice = Array.prototype.slice; obj[0] = 0; obj[1] = 1; obj[2] = 2; obj[3] = 3; obj[4] = 4; obj.length = 5; var arr = obj.slice(2); arr is Array object. Actual: '",
                                                "value": "#1: var obj = {}; obj.slice = Array.prototype.slice; obj[0] = 0; obj[1] = 1; obj[2] = 2; obj[3] = 3; obj[4] = 4; obj.length = 5; var arr = obj.slice(2); arr is Array object. Actual: ",
                                                "valueText": "#1: var obj = {}; obj.slice = Array.prototype.slice; obj[0] = 0; obj[1] = 1; obj[2] = 2; obj[3] = 3; obj[4] = 4; obj.length = 5; var arr = obj.slice(2); arr is Array object. Actual: ",
                                                "hasTrailingTrivia": true,
                                                "trailingTrivia": [
                                                    {
                                                        "kind": "WhitespaceTrivia",
                                                        "text": " "
                                                    }
                                                ]
                                            },
                                            "operatorToken": {
                                                "kind": "PlusToken",
                                                "fullStart": 807,
                                                "fullEnd": 809,
                                                "start": 807,
                                                "end": 808,
                                                "fullWidth": 2,
                                                "width": 1,
                                                "text": "+",
                                                "value": "+",
                                                "valueText": "+",
                                                "hasTrailingTrivia": true,
                                                "trailingTrivia": [
                                                    {
                                                        "kind": "WhitespaceTrivia",
                                                        "text": " "
                                                    }
                                                ]
                                            },
                                            "right": {
                                                "kind": "ParenthesizedExpression",
                                                "fullStart": 809,
                                                "fullEnd": 825,
                                                "start": 809,
                                                "end": 825,
                                                "fullWidth": 16,
                                                "width": 16,
                                                "openParenToken": {
                                                    "kind": "OpenParenToken",
                                                    "fullStart": 809,
                                                    "fullEnd": 810,
                                                    "start": 809,
                                                    "end": 810,
                                                    "fullWidth": 1,
                                                    "width": 1,
                                                    "text": "(",
                                                    "value": "(",
                                                    "valueText": "("
                                                },
                                                "expression": {
                                                    "kind": "InvocationExpression",
                                                    "fullStart": 810,
                                                    "fullEnd": 824,
                                                    "start": 810,
                                                    "end": 824,
                                                    "fullWidth": 14,
                                                    "width": 14,
                                                    "expression": {
                                                        "kind": "MemberAccessExpression",
                                                        "fullStart": 810,
                                                        "fullEnd": 822,
                                                        "start": 810,
                                                        "end": 822,
                                                        "fullWidth": 12,
                                                        "width": 12,
                                                        "expression": {
                                                            "kind": "IdentifierName",
                                                            "fullStart": 810,
                                                            "fullEnd": 813,
                                                            "start": 810,
                                                            "end": 813,
                                                            "fullWidth": 3,
                                                            "width": 3,
                                                            "text": "arr",
                                                            "value": "arr",
                                                            "valueText": "arr"
                                                        },
                                                        "dotToken": {
                                                            "kind": "DotToken",
                                                            "fullStart": 813,
                                                            "fullEnd": 814,
                                                            "start": 813,
                                                            "end": 814,
                                                            "fullWidth": 1,
                                                            "width": 1,
                                                            "text": ".",
                                                            "value": ".",
                                                            "valueText": "."
                                                        },
                                                        "name": {
                                                            "kind": "IdentifierName",
                                                            "fullStart": 814,
                                                            "fullEnd": 822,
                                                            "start": 814,
                                                            "end": 822,
                                                            "fullWidth": 8,
                                                            "width": 8,
                                                            "text": "getClass",
                                                            "value": "getClass",
                                                            "valueText": "getClass"
                                                        }
                                                    },
                                                    "argumentList": {
                                                        "kind": "ArgumentList",
                                                        "fullStart": 822,
                                                        "fullEnd": 824,
                                                        "start": 822,
                                                        "end": 824,
                                                        "fullWidth": 2,
                                                        "width": 2,
                                                        "openParenToken": {
                                                            "kind": "OpenParenToken",
                                                            "fullStart": 822,
                                                            "fullEnd": 823,
                                                            "start": 822,
                                                            "end": 823,
                                                            "fullWidth": 1,
                                                            "width": 1,
                                                            "text": "(",
                                                            "value": "(",
                                                            "valueText": "("
                                                        },
                                                        "arguments": [],
                                                        "closeParenToken": {
                                                            "kind": "CloseParenToken",
                                                            "fullStart": 823,
                                                            "fullEnd": 824,
                                                            "start": 823,
                                                            "end": 824,
                                                            "fullWidth": 1,
                                                            "width": 1,
                                                            "text": ")",
                                                            "value": ")",
                                                            "valueText": ")"
                                                        }
                                                    }
                                                },
                                                "closeParenToken": {
                                                    "kind": "CloseParenToken",
                                                    "fullStart": 824,
                                                    "fullEnd": 825,
                                                    "start": 824,
                                                    "end": 825,
                                                    "fullWidth": 1,
                                                    "width": 1,
                                                    "text": ")",
                                                    "value": ")",
                                                    "valueText": ")"
                                                }
                                            }
                                        }
                                    ],
                                    "closeParenToken": {
                                        "kind": "CloseParenToken",
                                        "fullStart": 825,
                                        "fullEnd": 826,
                                        "start": 825,
                                        "end": 826,
                                        "fullWidth": 1,
                                        "width": 1,
                                        "text": ")",
                                        "value": ")",
                                        "valueText": ")"
                                    }
                                }
                            },
                            "semicolonToken": {
                                "kind": "SemicolonToken",
                                "fullStart": 826,
                                "fullEnd": 828,
                                "start": 826,
                                "end": 827,
                                "fullWidth": 2,
                                "width": 1,
                                "text": ";",
                                "value": ";",
                                "valueText": ";",
                                "hasTrailingTrivia": true,
                                "hasTrailingNewLine": true,
                                "trailingTrivia": [
                                    {
                                        "kind": "NewLineTrivia",
                                        "text": "\n"
                                    }
                                ]
                            }
                        }
                    ],
                    "closeBraceToken": {
                        "kind": "CloseBraceToken",
                        "fullStart": 828,
                        "fullEnd": 830,
                        "start": 828,
                        "end": 829,
                        "fullWidth": 2,
                        "width": 1,
                        "text": "}",
                        "value": "}",
                        "valueText": "}",
                        "hasTrailingTrivia": true,
                        "hasTrailingNewLine": true,
                        "trailingTrivia": [
                            {
                                "kind": "NewLineTrivia",
                                "text": "\n"
                            }
                        ]
                    }
                }
            },
            {
                "kind": "IfStatement",
                "fullStart": 830,
                "fullEnd": 1081,
                "start": 841,
                "end": 1074,
                "fullWidth": 251,
                "width": 233,
                "ifKeyword": {
                    "kind": "IfKeyword",
                    "fullStart": 830,
                    "fullEnd": 844,
                    "start": 841,
                    "end": 843,
                    "fullWidth": 14,
                    "width": 2,
                    "text": "if",
                    "value": "if",
                    "valueText": "if",
                    "hasLeadingTrivia": true,
                    "hasLeadingComment": true,
                    "hasLeadingNewLine": true,
                    "hasTrailingTrivia": true,
                    "leadingTrivia": [
                        {
                            "kind": "NewLineTrivia",
                            "text": "\n"
                        },
                        {
                            "kind": "SingleLineCommentTrivia",
                            "text": "//CHECK#2"
                        },
                        {
                            "kind": "NewLineTrivia",
                            "text": "\n"
                        }
                    ],
                    "trailingTrivia": [
                        {
                            "kind": "WhitespaceTrivia",
                            "text": " "
                        }
                    ]
                },
                "openParenToken": {
                    "kind": "OpenParenToken",
                    "fullStart": 844,
                    "fullEnd": 845,
                    "start": 844,
                    "end": 845,
                    "fullWidth": 1,
                    "width": 1,
                    "text": "(",
                    "value": "(",
                    "valueText": "("
                },
                "condition": {
                    "kind": "NotEqualsExpression",
                    "fullStart": 845,
                    "fullEnd": 861,
                    "start": 845,
                    "end": 861,
                    "fullWidth": 16,
                    "width": 16,
                    "left": {
                        "kind": "MemberAccessExpression",
                        "fullStart": 845,
                        "fullEnd": 856,
                        "start": 845,
                        "end": 855,
                        "fullWidth": 11,
                        "width": 10,
                        "expression": {
                            "kind": "IdentifierName",
                            "fullStart": 845,
                            "fullEnd": 848,
                            "start": 845,
                            "end": 848,
                            "fullWidth": 3,
                            "width": 3,
                            "text": "arr",
                            "value": "arr",
                            "valueText": "arr"
                        },
                        "dotToken": {
                            "kind": "DotToken",
                            "fullStart": 848,
                            "fullEnd": 849,
                            "start": 848,
                            "end": 849,
                            "fullWidth": 1,
                            "width": 1,
                            "text": ".",
                            "value": ".",
                            "valueText": "."
                        },
                        "name": {
                            "kind": "IdentifierName",
                            "fullStart": 849,
                            "fullEnd": 856,
                            "start": 849,
                            "end": 855,
                            "fullWidth": 7,
                            "width": 6,
                            "text": "length",
                            "value": "length",
                            "valueText": "length",
                            "hasTrailingTrivia": true,
                            "trailingTrivia": [
                                {
                                    "kind": "WhitespaceTrivia",
                                    "text": " "
                                }
                            ]
                        }
                    },
                    "operatorToken": {
                        "kind": "ExclamationEqualsEqualsToken",
                        "fullStart": 856,
                        "fullEnd": 860,
                        "start": 856,
                        "end": 859,
                        "fullWidth": 4,
                        "width": 3,
                        "text": "!==",
                        "value": "!==",
                        "valueText": "!==",
                        "hasTrailingTrivia": true,
                        "trailingTrivia": [
                            {
                                "kind": "WhitespaceTrivia",
                                "text": " "
                            }
                        ]
                    },
                    "right": {
                        "kind": "NumericLiteral",
                        "fullStart": 860,
                        "fullEnd": 861,
                        "start": 860,
                        "end": 861,
                        "fullWidth": 1,
                        "width": 1,
                        "text": "3",
                        "value": 3,
                        "valueText": "3"
                    }
                },
                "closeParenToken": {
                    "kind": "CloseParenToken",
                    "fullStart": 861,
                    "fullEnd": 863,
                    "start": 861,
                    "end": 862,
                    "fullWidth": 2,
                    "width": 1,
                    "text": ")",
                    "value": ")",
                    "valueText": ")",
                    "hasTrailingTrivia": true,
                    "trailingTrivia": [
                        {
                            "kind": "WhitespaceTrivia",
                            "text": " "
                        }
                    ]
                },
                "statement": {
                    "kind": "Block",
                    "fullStart": 863,
                    "fullEnd": 1081,
                    "start": 863,
                    "end": 1074,
                    "fullWidth": 218,
                    "width": 211,
                    "openBraceToken": {
                        "kind": "OpenBraceToken",
                        "fullStart": 863,
                        "fullEnd": 865,
                        "start": 863,
                        "end": 864,
                        "fullWidth": 2,
                        "width": 1,
                        "text": "{",
                        "value": "{",
                        "valueText": "{",
                        "hasTrailingTrivia": true,
                        "hasTrailingNewLine": true,
                        "trailingTrivia": [
                            {
                                "kind": "NewLineTrivia",
                                "text": "\n"
                            }
                        ]
                    },
                    "statements": [
                        {
                            "kind": "ExpressionStatement",
                            "fullStart": 865,
                            "fullEnd": 1073,
                            "start": 867,
                            "end": 1072,
                            "fullWidth": 208,
                            "width": 205,
                            "expression": {
                                "kind": "InvocationExpression",
                                "fullStart": 865,
                                "fullEnd": 1071,
                                "start": 867,
                                "end": 1071,
                                "fullWidth": 206,
                                "width": 204,
                                "expression": {
                                    "kind": "IdentifierName",
                                    "fullStart": 865,
                                    "fullEnd": 873,
                                    "start": 867,
                                    "end": 873,
                                    "fullWidth": 8,
                                    "width": 6,
                                    "text": "$ERROR",
                                    "value": "$ERROR",
                                    "valueText": "$ERROR",
                                    "hasLeadingTrivia": true,
                                    "leadingTrivia": [
                                        {
                                            "kind": "WhitespaceTrivia",
                                            "text": "  "
                                        }
                                    ]
                                },
                                "argumentList": {
                                    "kind": "ArgumentList",
                                    "fullStart": 873,
                                    "fullEnd": 1071,
                                    "start": 873,
                                    "end": 1071,
                                    "fullWidth": 198,
                                    "width": 198,
                                    "openParenToken": {
                                        "kind": "OpenParenToken",
                                        "fullStart": 873,
                                        "fullEnd": 874,
                                        "start": 873,
                                        "end": 874,
                                        "fullWidth": 1,
                                        "width": 1,
                                        "text": "(",
                                        "value": "(",
                                        "valueText": "("
                                    },
                                    "arguments": [
                                        {
                                            "kind": "AddExpression",
                                            "fullStart": 874,
                                            "fullEnd": 1070,
                                            "start": 874,
                                            "end": 1070,
                                            "fullWidth": 196,
                                            "width": 196,
                                            "left": {
                                                "kind": "StringLiteral",
                                                "fullStart": 874,
                                                "fullEnd": 1056,
                                                "start": 874,
                                                "end": 1055,
                                                "fullWidth": 182,
                                                "width": 181,
                                                "text": "'#2: var obj = {}; obj.slice = Array.prototype.slice; obj[0] = 0; obj[1] = 1; obj[2] = 2; obj[3] = 3; obj[4] = 4; obj.length = 5; var arr = obj.slice(2); arr.length === 3. Actual: '",
                                                "value": "#2: var obj = {}; obj.slice = Array.prototype.slice; obj[0] = 0; obj[1] = 1; obj[2] = 2; obj[3] = 3; obj[4] = 4; obj.length = 5; var arr = obj.slice(2); arr.length === 3. Actual: ",
                                                "valueText": "#2: var obj = {}; obj.slice = Array.prototype.slice; obj[0] = 0; obj[1] = 1; obj[2] = 2; obj[3] = 3; obj[4] = 4; obj.length = 5; var arr = obj.slice(2); arr.length === 3. Actual: ",
                                                "hasTrailingTrivia": true,
                                                "trailingTrivia": [
                                                    {
                                                        "kind": "WhitespaceTrivia",
                                                        "text": " "
                                                    }
                                                ]
                                            },
                                            "operatorToken": {
                                                "kind": "PlusToken",
                                                "fullStart": 1056,
                                                "fullEnd": 1058,
                                                "start": 1056,
                                                "end": 1057,
                                                "fullWidth": 2,
                                                "width": 1,
                                                "text": "+",
                                                "value": "+",
                                                "valueText": "+",
                                                "hasTrailingTrivia": true,
                                                "trailingTrivia": [
                                                    {
                                                        "kind": "WhitespaceTrivia",
                                                        "text": " "
                                                    }
                                                ]
                                            },
                                            "right": {
                                                "kind": "ParenthesizedExpression",
                                                "fullStart": 1058,
                                                "fullEnd": 1070,
                                                "start": 1058,
                                                "end": 1070,
                                                "fullWidth": 12,
                                                "width": 12,
                                                "openParenToken": {
                                                    "kind": "OpenParenToken",
                                                    "fullStart": 1058,
                                                    "fullEnd": 1059,
                                                    "start": 1058,
                                                    "end": 1059,
                                                    "fullWidth": 1,
                                                    "width": 1,
                                                    "text": "(",
                                                    "value": "(",
                                                    "valueText": "("
                                                },
                                                "expression": {
                                                    "kind": "MemberAccessExpression",
                                                    "fullStart": 1059,
                                                    "fullEnd": 1069,
                                                    "start": 1059,
                                                    "end": 1069,
                                                    "fullWidth": 10,
                                                    "width": 10,
                                                    "expression": {
                                                        "kind": "IdentifierName",
                                                        "fullStart": 1059,
                                                        "fullEnd": 1062,
                                                        "start": 1059,
                                                        "end": 1062,
                                                        "fullWidth": 3,
                                                        "width": 3,
                                                        "text": "arr",
                                                        "value": "arr",
                                                        "valueText": "arr"
                                                    },
                                                    "dotToken": {
                                                        "kind": "DotToken",
                                                        "fullStart": 1062,
                                                        "fullEnd": 1063,
                                                        "start": 1062,
                                                        "end": 1063,
                                                        "fullWidth": 1,
                                                        "width": 1,
                                                        "text": ".",
                                                        "value": ".",
                                                        "valueText": "."
                                                    },
                                                    "name": {
                                                        "kind": "IdentifierName",
                                                        "fullStart": 1063,
                                                        "fullEnd": 1069,
                                                        "start": 1063,
                                                        "end": 1069,
                                                        "fullWidth": 6,
                                                        "width": 6,
                                                        "text": "length",
                                                        "value": "length",
                                                        "valueText": "length"
                                                    }
                                                },
                                                "closeParenToken": {
                                                    "kind": "CloseParenToken",
                                                    "fullStart": 1069,
                                                    "fullEnd": 1070,
                                                    "start": 1069,
                                                    "end": 1070,
                                                    "fullWidth": 1,
                                                    "width": 1,
                                                    "text": ")",
                                                    "value": ")",
                                                    "valueText": ")"
                                                }
                                            }
                                        }
                                    ],
                                    "closeParenToken": {
                                        "kind": "CloseParenToken",
                                        "fullStart": 1070,
                                        "fullEnd": 1071,
                                        "start": 1070,
                                        "end": 1071,
                                        "fullWidth": 1,
                                        "width": 1,
                                        "text": ")",
                                        "value": ")",
                                        "valueText": ")"
                                    }
                                }
                            },
                            "semicolonToken": {
                                "kind": "SemicolonToken",
                                "fullStart": 1071,
                                "fullEnd": 1073,
                                "start": 1071,
                                "end": 1072,
                                "fullWidth": 2,
                                "width": 1,
                                "text": ";",
                                "value": ";",
                                "valueText": ";",
                                "hasTrailingTrivia": true,
                                "hasTrailingNewLine": true,
                                "trailingTrivia": [
                                    {
                                        "kind": "NewLineTrivia",
                                        "text": "\n"
                                    }
                                ]
                            }
                        }
                    ],
                    "closeBraceToken": {
                        "kind": "CloseBraceToken",
                        "fullStart": 1073,
                        "fullEnd": 1081,
                        "start": 1073,
                        "end": 1074,
                        "fullWidth": 8,
                        "width": 1,
                        "text": "}",
                        "value": "}",
                        "valueText": "}",
                        "hasTrailingTrivia": true,
                        "hasTrailingNewLine": true,
                        "trailingTrivia": [
                            {
                                "kind": "WhitespaceTrivia",
                                "text": "      "
                            },
                            {
                                "kind": "NewLineTrivia",
                                "text": "\n"
                            }
                        ]
                    }
                }
            },
            {
                "kind": "IfStatement",
                "fullStart": 1081,
                "fullEnd": 1314,
                "start": 1092,
                "end": 1313,
                "fullWidth": 233,
                "width": 221,
                "ifKeyword": {
                    "kind": "IfKeyword",
                    "fullStart": 1081,
                    "fullEnd": 1095,
                    "start": 1092,
                    "end": 1094,
                    "fullWidth": 14,
                    "width": 2,
                    "text": "if",
                    "value": "if",
                    "valueText": "if",
                    "hasLeadingTrivia": true,
                    "hasLeadingComment": true,
                    "hasLeadingNewLine": true,
                    "hasTrailingTrivia": true,
                    "leadingTrivia": [
                        {
                            "kind": "NewLineTrivia",
                            "text": "\n"
                        },
                        {
                            "kind": "SingleLineCommentTrivia",
                            "text": "//CHECK#3"
                        },
                        {
                            "kind": "NewLineTrivia",
                            "text": "\n"
                        }
                    ],
                    "trailingTrivia": [
                        {
                            "kind": "WhitespaceTrivia",
                            "text": " "
                        }
                    ]
                },
                "openParenToken": {
                    "kind": "OpenParenToken",
                    "fullStart": 1095,
                    "fullEnd": 1096,
                    "start": 1095,
                    "end": 1096,
                    "fullWidth": 1,
                    "width": 1,
                    "text": "(",
                    "value": "(",
                    "valueText": "("
                },
                "condition": {
                    "kind": "NotEqualsExpression",
                    "fullStart": 1096,
                    "fullEnd": 1108,
                    "start": 1096,
                    "end": 1108,
                    "fullWidth": 12,
                    "width": 12,
                    "left": {
                        "kind": "ElementAccessExpression",
                        "fullStart": 1096,
                        "fullEnd": 1103,
                        "start": 1096,
                        "end": 1102,
                        "fullWidth": 7,
                        "width": 6,
                        "expression": {
                            "kind": "IdentifierName",
                            "fullStart": 1096,
                            "fullEnd": 1099,
                            "start": 1096,
                            "end": 1099,
                            "fullWidth": 3,
                            "width": 3,
                            "text": "arr",
                            "value": "arr",
                            "valueText": "arr"
                        },
                        "openBracketToken": {
                            "kind": "OpenBracketToken",
                            "fullStart": 1099,
                            "fullEnd": 1100,
                            "start": 1099,
                            "end": 1100,
                            "fullWidth": 1,
                            "width": 1,
                            "text": "[",
                            "value": "[",
                            "valueText": "["
                        },
                        "argumentExpression": {
                            "kind": "NumericLiteral",
                            "fullStart": 1100,
                            "fullEnd": 1101,
                            "start": 1100,
                            "end": 1101,
                            "fullWidth": 1,
                            "width": 1,
                            "text": "0",
                            "value": 0,
                            "valueText": "0"
                        },
                        "closeBracketToken": {
                            "kind": "CloseBracketToken",
                            "fullStart": 1101,
                            "fullEnd": 1103,
                            "start": 1101,
                            "end": 1102,
                            "fullWidth": 2,
                            "width": 1,
                            "text": "]",
                            "value": "]",
                            "valueText": "]",
                            "hasTrailingTrivia": true,
                            "trailingTrivia": [
                                {
                                    "kind": "WhitespaceTrivia",
                                    "text": " "
                                }
                            ]
                        }
                    },
                    "operatorToken": {
                        "kind": "ExclamationEqualsEqualsToken",
                        "fullStart": 1103,
                        "fullEnd": 1107,
                        "start": 1103,
                        "end": 1106,
                        "fullWidth": 4,
                        "width": 3,
                        "text": "!==",
                        "value": "!==",
                        "valueText": "!==",
                        "hasTrailingTrivia": true,
                        "trailingTrivia": [
                            {
                                "kind": "WhitespaceTrivia",
                                "text": " "
                            }
                        ]
                    },
                    "right": {
                        "kind": "NumericLiteral",
                        "fullStart": 1107,
                        "fullEnd": 1108,
                        "start": 1107,
                        "end": 1108,
                        "fullWidth": 1,
                        "width": 1,
                        "text": "2",
                        "value": 2,
                        "valueText": "2"
                    }
                },
                "closeParenToken": {
                    "kind": "CloseParenToken",
                    "fullStart": 1108,
                    "fullEnd": 1110,
                    "start": 1108,
                    "end": 1109,
                    "fullWidth": 2,
                    "width": 1,
                    "text": ")",
                    "value": ")",
                    "valueText": ")",
                    "hasTrailingTrivia": true,
                    "trailingTrivia": [
                        {
                            "kind": "WhitespaceTrivia",
                            "text": " "
                        }
                    ]
                },
                "statement": {
                    "kind": "Block",
                    "fullStart": 1110,
                    "fullEnd": 1314,
                    "start": 1110,
                    "end": 1313,
                    "fullWidth": 204,
                    "width": 203,
                    "openBraceToken": {
                        "kind": "OpenBraceToken",
                        "fullStart": 1110,
                        "fullEnd": 1112,
                        "start": 1110,
                        "end": 1111,
                        "fullWidth": 2,
                        "width": 1,
                        "text": "{",
                        "value": "{",
                        "valueText": "{",
                        "hasTrailingTrivia": true,
                        "hasTrailingNewLine": true,
                        "trailingTrivia": [
                            {
                                "kind": "NewLineTrivia",
                                "text": "\n"
                            }
                        ]
                    },
                    "statements": [
                        {
                            "kind": "ExpressionStatement",
                            "fullStart": 1112,
                            "fullEnd": 1312,
                            "start": 1114,
                            "end": 1311,
                            "fullWidth": 200,
                            "width": 197,
                            "expression": {
                                "kind": "InvocationExpression",
                                "fullStart": 1112,
                                "fullEnd": 1310,
                                "start": 1114,
                                "end": 1310,
                                "fullWidth": 198,
                                "width": 196,
                                "expression": {
                                    "kind": "IdentifierName",
                                    "fullStart": 1112,
                                    "fullEnd": 1120,
                                    "start": 1114,
                                    "end": 1120,
                                    "fullWidth": 8,
                                    "width": 6,
                                    "text": "$ERROR",
                                    "value": "$ERROR",
                                    "valueText": "$ERROR",
                                    "hasLeadingTrivia": true,
                                    "leadingTrivia": [
                                        {
                                            "kind": "WhitespaceTrivia",
                                            "text": "  "
                                        }
                                    ]
                                },
                                "argumentList": {
                                    "kind": "ArgumentList",
                                    "fullStart": 1120,
                                    "fullEnd": 1310,
                                    "start": 1120,
                                    "end": 1310,
                                    "fullWidth": 190,
                                    "width": 190,
                                    "openParenToken": {
                                        "kind": "OpenParenToken",
                                        "fullStart": 1120,
                                        "fullEnd": 1121,
                                        "start": 1120,
                                        "end": 1121,
                                        "fullWidth": 1,
                                        "width": 1,
                                        "text": "(",
                                        "value": "(",
                                        "valueText": "("
                                    },
                                    "arguments": [
                                        {
                                            "kind": "AddExpression",
                                            "fullStart": 1121,
                                            "fullEnd": 1309,
                                            "start": 1121,
                                            "end": 1309,
                                            "fullWidth": 188,
                                            "width": 188,
                                            "left": {
                                                "kind": "StringLiteral",
                                                "fullStart": 1121,
                                                "fullEnd": 1299,
                                                "start": 1121,
                                                "end": 1298,
                                                "fullWidth": 178,
                                                "width": 177,
                                                "text": "'#3: var obj = {}; obj.slice = Array.prototype.slice; obj[0] = 0; obj[1] = 1; obj[2] = 2; obj[3] = 3; obj[4] = 4; obj.length = 5; var arr = obj.slice(2); arr[0] === 2. Actual: '",
                                                "value": "#3: var obj = {}; obj.slice = Array.prototype.slice; obj[0] = 0; obj[1] = 1; obj[2] = 2; obj[3] = 3; obj[4] = 4; obj.length = 5; var arr = obj.slice(2); arr[0] === 2. Actual: ",
                                                "valueText": "#3: var obj = {}; obj.slice = Array.prototype.slice; obj[0] = 0; obj[1] = 1; obj[2] = 2; obj[3] = 3; obj[4] = 4; obj.length = 5; var arr = obj.slice(2); arr[0] === 2. Actual: ",
                                                "hasTrailingTrivia": true,
                                                "trailingTrivia": [
                                                    {
                                                        "kind": "WhitespaceTrivia",
                                                        "text": " "
                                                    }
                                                ]
                                            },
                                            "operatorToken": {
                                                "kind": "PlusToken",
                                                "fullStart": 1299,
                                                "fullEnd": 1301,
                                                "start": 1299,
                                                "end": 1300,
                                                "fullWidth": 2,
                                                "width": 1,
                                                "text": "+",
                                                "value": "+",
                                                "valueText": "+",
                                                "hasTrailingTrivia": true,
                                                "trailingTrivia": [
                                                    {
                                                        "kind": "WhitespaceTrivia",
                                                        "text": " "
                                                    }
                                                ]
                                            },
                                            "right": {
                                                "kind": "ParenthesizedExpression",
                                                "fullStart": 1301,
                                                "fullEnd": 1309,
                                                "start": 1301,
                                                "end": 1309,
                                                "fullWidth": 8,
                                                "width": 8,
                                                "openParenToken": {
                                                    "kind": "OpenParenToken",
                                                    "fullStart": 1301,
                                                    "fullEnd": 1302,
                                                    "start": 1301,
                                                    "end": 1302,
                                                    "fullWidth": 1,
                                                    "width": 1,
                                                    "text": "(",
                                                    "value": "(",
                                                    "valueText": "("
                                                },
                                                "expression": {
                                                    "kind": "ElementAccessExpression",
                                                    "fullStart": 1302,
                                                    "fullEnd": 1308,
                                                    "start": 1302,
                                                    "end": 1308,
                                                    "fullWidth": 6,
                                                    "width": 6,
                                                    "expression": {
                                                        "kind": "IdentifierName",
                                                        "fullStart": 1302,
                                                        "fullEnd": 1305,
                                                        "start": 1302,
                                                        "end": 1305,
                                                        "fullWidth": 3,
                                                        "width": 3,
                                                        "text": "arr",
                                                        "value": "arr",
                                                        "valueText": "arr"
                                                    },
                                                    "openBracketToken": {
                                                        "kind": "OpenBracketToken",
                                                        "fullStart": 1305,
                                                        "fullEnd": 1306,
                                                        "start": 1305,
                                                        "end": 1306,
                                                        "fullWidth": 1,
                                                        "width": 1,
                                                        "text": "[",
                                                        "value": "[",
                                                        "valueText": "["
                                                    },
                                                    "argumentExpression": {
                                                        "kind": "NumericLiteral",
                                                        "fullStart": 1306,
                                                        "fullEnd": 1307,
                                                        "start": 1306,
                                                        "end": 1307,
                                                        "fullWidth": 1,
                                                        "width": 1,
                                                        "text": "0",
                                                        "value": 0,
                                                        "valueText": "0"
                                                    },
                                                    "closeBracketToken": {
                                                        "kind": "CloseBracketToken",
                                                        "fullStart": 1307,
                                                        "fullEnd": 1308,
                                                        "start": 1307,
                                                        "end": 1308,
                                                        "fullWidth": 1,
                                                        "width": 1,
                                                        "text": "]",
                                                        "value": "]",
                                                        "valueText": "]"
                                                    }
                                                },
                                                "closeParenToken": {
                                                    "kind": "CloseParenToken",
                                                    "fullStart": 1308,
                                                    "fullEnd": 1309,
                                                    "start": 1308,
                                                    "end": 1309,
                                                    "fullWidth": 1,
                                                    "width": 1,
                                                    "text": ")",
                                                    "value": ")",
                                                    "valueText": ")"
                                                }
                                            }
                                        }
                                    ],
                                    "closeParenToken": {
                                        "kind": "CloseParenToken",
                                        "fullStart": 1309,
                                        "fullEnd": 1310,
                                        "start": 1309,
                                        "end": 1310,
                                        "fullWidth": 1,
                                        "width": 1,
                                        "text": ")",
                                        "value": ")",
                                        "valueText": ")"
                                    }
                                }
                            },
                            "semicolonToken": {
                                "kind": "SemicolonToken",
                                "fullStart": 1310,
                                "fullEnd": 1312,
                                "start": 1310,
                                "end": 1311,
                                "fullWidth": 2,
                                "width": 1,
                                "text": ";",
                                "value": ";",
                                "valueText": ";",
                                "hasTrailingTrivia": true,
                                "hasTrailingNewLine": true,
                                "trailingTrivia": [
                                    {
                                        "kind": "NewLineTrivia",
                                        "text": "\n"
                                    }
                                ]
                            }
                        }
                    ],
                    "closeBraceToken": {
                        "kind": "CloseBraceToken",
                        "fullStart": 1312,
                        "fullEnd": 1314,
                        "start": 1312,
                        "end": 1313,
                        "fullWidth": 2,
                        "width": 1,
                        "text": "}",
                        "value": "}",
                        "valueText": "}",
                        "hasTrailingTrivia": true,
                        "hasTrailingNewLine": true,
                        "trailingTrivia": [
                            {
                                "kind": "NewLineTrivia",
                                "text": "\n"
                            }
                        ]
                    }
                }
            },
            {
                "kind": "IfStatement",
                "fullStart": 1314,
                "fullEnd": 1553,
                "start": 1325,
                "end": 1546,
                "fullWidth": 239,
                "width": 221,
                "ifKeyword": {
                    "kind": "IfKeyword",
                    "fullStart": 1314,
                    "fullEnd": 1328,
                    "start": 1325,
                    "end": 1327,
                    "fullWidth": 14,
                    "width": 2,
                    "text": "if",
                    "value": "if",
                    "valueText": "if",
                    "hasLeadingTrivia": true,
                    "hasLeadingComment": true,
                    "hasLeadingNewLine": true,
                    "hasTrailingTrivia": true,
                    "leadingTrivia": [
                        {
                            "kind": "NewLineTrivia",
                            "text": "\n"
                        },
                        {
                            "kind": "SingleLineCommentTrivia",
                            "text": "//CHECK#4"
                        },
                        {
                            "kind": "NewLineTrivia",
                            "text": "\n"
                        }
                    ],
                    "trailingTrivia": [
                        {
                            "kind": "WhitespaceTrivia",
                            "text": " "
                        }
                    ]
                },
                "openParenToken": {
                    "kind": "OpenParenToken",
                    "fullStart": 1328,
                    "fullEnd": 1329,
                    "start": 1328,
                    "end": 1329,
                    "fullWidth": 1,
                    "width": 1,
                    "text": "(",
                    "value": "(",
                    "valueText": "("
                },
                "condition": {
                    "kind": "NotEqualsExpression",
                    "fullStart": 1329,
                    "fullEnd": 1341,
                    "start": 1329,
                    "end": 1341,
                    "fullWidth": 12,
                    "width": 12,
                    "left": {
                        "kind": "ElementAccessExpression",
                        "fullStart": 1329,
                        "fullEnd": 1336,
                        "start": 1329,
                        "end": 1335,
                        "fullWidth": 7,
                        "width": 6,
                        "expression": {
                            "kind": "IdentifierName",
                            "fullStart": 1329,
                            "fullEnd": 1332,
                            "start": 1329,
                            "end": 1332,
                            "fullWidth": 3,
                            "width": 3,
                            "text": "arr",
                            "value": "arr",
                            "valueText": "arr"
                        },
                        "openBracketToken": {
                            "kind": "OpenBracketToken",
                            "fullStart": 1332,
                            "fullEnd": 1333,
                            "start": 1332,
                            "end": 1333,
                            "fullWidth": 1,
                            "width": 1,
                            "text": "[",
                            "value": "[",
                            "valueText": "["
                        },
                        "argumentExpression": {
                            "kind": "NumericLiteral",
                            "fullStart": 1333,
                            "fullEnd": 1334,
                            "start": 1333,
                            "end": 1334,
                            "fullWidth": 1,
                            "width": 1,
                            "text": "1",
                            "value": 1,
                            "valueText": "1"
                        },
                        "closeBracketToken": {
                            "kind": "CloseBracketToken",
                            "fullStart": 1334,
                            "fullEnd": 1336,
                            "start": 1334,
                            "end": 1335,
                            "fullWidth": 2,
                            "width": 1,
                            "text": "]",
                            "value": "]",
                            "valueText": "]",
                            "hasTrailingTrivia": true,
                            "trailingTrivia": [
                                {
                                    "kind": "WhitespaceTrivia",
                                    "text": " "
                                }
                            ]
                        }
                    },
                    "operatorToken": {
                        "kind": "ExclamationEqualsEqualsToken",
                        "fullStart": 1336,
                        "fullEnd": 1340,
                        "start": 1336,
                        "end": 1339,
                        "fullWidth": 4,
                        "width": 3,
                        "text": "!==",
                        "value": "!==",
                        "valueText": "!==",
                        "hasTrailingTrivia": true,
                        "trailingTrivia": [
                            {
                                "kind": "WhitespaceTrivia",
                                "text": " "
                            }
                        ]
                    },
                    "right": {
                        "kind": "NumericLiteral",
                        "fullStart": 1340,
                        "fullEnd": 1341,
                        "start": 1340,
                        "end": 1341,
                        "fullWidth": 1,
                        "width": 1,
                        "text": "3",
                        "value": 3,
                        "valueText": "3"
                    }
                },
                "closeParenToken": {
                    "kind": "CloseParenToken",
                    "fullStart": 1341,
                    "fullEnd": 1343,
                    "start": 1341,
                    "end": 1342,
                    "fullWidth": 2,
                    "width": 1,
                    "text": ")",
                    "value": ")",
                    "valueText": ")",
                    "hasTrailingTrivia": true,
                    "trailingTrivia": [
                        {
                            "kind": "WhitespaceTrivia",
                            "text": " "
                        }
                    ]
                },
                "statement": {
                    "kind": "Block",
                    "fullStart": 1343,
                    "fullEnd": 1553,
                    "start": 1343,
                    "end": 1546,
                    "fullWidth": 210,
                    "width": 203,
                    "openBraceToken": {
                        "kind": "OpenBraceToken",
                        "fullStart": 1343,
                        "fullEnd": 1345,
                        "start": 1343,
                        "end": 1344,
                        "fullWidth": 2,
                        "width": 1,
                        "text": "{",
                        "value": "{",
                        "valueText": "{",
                        "hasTrailingTrivia": true,
                        "hasTrailingNewLine": true,
                        "trailingTrivia": [
                            {
                                "kind": "NewLineTrivia",
                                "text": "\n"
                            }
                        ]
                    },
                    "statements": [
                        {
                            "kind": "ExpressionStatement",
                            "fullStart": 1345,
                            "fullEnd": 1545,
                            "start": 1347,
                            "end": 1544,
                            "fullWidth": 200,
                            "width": 197,
                            "expression": {
                                "kind": "InvocationExpression",
                                "fullStart": 1345,
                                "fullEnd": 1543,
                                "start": 1347,
                                "end": 1543,
                                "fullWidth": 198,
                                "width": 196,
                                "expression": {
                                    "kind": "IdentifierName",
                                    "fullStart": 1345,
                                    "fullEnd": 1353,
                                    "start": 1347,
                                    "end": 1353,
                                    "fullWidth": 8,
                                    "width": 6,
                                    "text": "$ERROR",
                                    "value": "$ERROR",
                                    "valueText": "$ERROR",
                                    "hasLeadingTrivia": true,
                                    "leadingTrivia": [
                                        {
                                            "kind": "WhitespaceTrivia",
                                            "text": "  "
                                        }
                                    ]
                                },
                                "argumentList": {
                                    "kind": "ArgumentList",
                                    "fullStart": 1353,
                                    "fullEnd": 1543,
                                    "start": 1353,
                                    "end": 1543,
                                    "fullWidth": 190,
                                    "width": 190,
                                    "openParenToken": {
                                        "kind": "OpenParenToken",
                                        "fullStart": 1353,
                                        "fullEnd": 1354,
                                        "start": 1353,
                                        "end": 1354,
                                        "fullWidth": 1,
                                        "width": 1,
                                        "text": "(",
                                        "value": "(",
                                        "valueText": "("
                                    },
                                    "arguments": [
                                        {
                                            "kind": "AddExpression",
                                            "fullStart": 1354,
                                            "fullEnd": 1542,
                                            "start": 1354,
                                            "end": 1542,
                                            "fullWidth": 188,
                                            "width": 188,
                                            "left": {
                                                "kind": "StringLiteral",
                                                "fullStart": 1354,
                                                "fullEnd": 1532,
                                                "start": 1354,
                                                "end": 1531,
                                                "fullWidth": 178,
                                                "width": 177,
                                                "text": "'#4: var obj = {}; obj.slice = Array.prototype.slice; obj[0] = 0; obj[1] = 1; obj[2] = 2; obj[3] = 3; obj[4] = 4; obj.length = 5; var arr = obj.slice(2); arr[1] === 3. Actual: '",
                                                "value": "#4: var obj = {}; obj.slice = Array.prototype.slice; obj[0] = 0; obj[1] = 1; obj[2] = 2; obj[3] = 3; obj[4] = 4; obj.length = 5; var arr = obj.slice(2); arr[1] === 3. Actual: ",
                                                "valueText": "#4: var obj = {}; obj.slice = Array.prototype.slice; obj[0] = 0; obj[1] = 1; obj[2] = 2; obj[3] = 3; obj[4] = 4; obj.length = 5; var arr = obj.slice(2); arr[1] === 3. Actual: ",
                                                "hasTrailingTrivia": true,
                                                "trailingTrivia": [
                                                    {
                                                        "kind": "WhitespaceTrivia",
                                                        "text": " "
                                                    }
                                                ]
                                            },
                                            "operatorToken": {
                                                "kind": "PlusToken",
                                                "fullStart": 1532,
                                                "fullEnd": 1534,
                                                "start": 1532,
                                                "end": 1533,
                                                "fullWidth": 2,
                                                "width": 1,
                                                "text": "+",
                                                "value": "+",
                                                "valueText": "+",
                                                "hasTrailingTrivia": true,
                                                "trailingTrivia": [
                                                    {
                                                        "kind": "WhitespaceTrivia",
                                                        "text": " "
                                                    }
                                                ]
                                            },
                                            "right": {
                                                "kind": "ParenthesizedExpression",
                                                "fullStart": 1534,
                                                "fullEnd": 1542,
                                                "start": 1534,
                                                "end": 1542,
                                                "fullWidth": 8,
                                                "width": 8,
                                                "openParenToken": {
                                                    "kind": "OpenParenToken",
                                                    "fullStart": 1534,
                                                    "fullEnd": 1535,
                                                    "start": 1534,
                                                    "end": 1535,
                                                    "fullWidth": 1,
                                                    "width": 1,
                                                    "text": "(",
                                                    "value": "(",
                                                    "valueText": "("
                                                },
                                                "expression": {
                                                    "kind": "ElementAccessExpression",
                                                    "fullStart": 1535,
                                                    "fullEnd": 1541,
                                                    "start": 1535,
                                                    "end": 1541,
                                                    "fullWidth": 6,
                                                    "width": 6,
                                                    "expression": {
                                                        "kind": "IdentifierName",
                                                        "fullStart": 1535,
                                                        "fullEnd": 1538,
                                                        "start": 1535,
                                                        "end": 1538,
                                                        "fullWidth": 3,
                                                        "width": 3,
                                                        "text": "arr",
                                                        "value": "arr",
                                                        "valueText": "arr"
                                                    },
                                                    "openBracketToken": {
                                                        "kind": "OpenBracketToken",
                                                        "fullStart": 1538,
                                                        "fullEnd": 1539,
                                                        "start": 1538,
                                                        "end": 1539,
                                                        "fullWidth": 1,
                                                        "width": 1,
                                                        "text": "[",
                                                        "value": "[",
                                                        "valueText": "["
                                                    },
                                                    "argumentExpression": {
                                                        "kind": "NumericLiteral",
                                                        "fullStart": 1539,
                                                        "fullEnd": 1540,
                                                        "start": 1539,
                                                        "end": 1540,
                                                        "fullWidth": 1,
                                                        "width": 1,
                                                        "text": "1",
                                                        "value": 1,
                                                        "valueText": "1"
                                                    },
                                                    "closeBracketToken": {
                                                        "kind": "CloseBracketToken",
                                                        "fullStart": 1540,
                                                        "fullEnd": 1541,
                                                        "start": 1540,
                                                        "end": 1541,
                                                        "fullWidth": 1,
                                                        "width": 1,
                                                        "text": "]",
                                                        "value": "]",
                                                        "valueText": "]"
                                                    }
                                                },
                                                "closeParenToken": {
                                                    "kind": "CloseParenToken",
                                                    "fullStart": 1541,
                                                    "fullEnd": 1542,
                                                    "start": 1541,
                                                    "end": 1542,
                                                    "fullWidth": 1,
                                                    "width": 1,
                                                    "text": ")",
                                                    "value": ")",
                                                    "valueText": ")"
                                                }
                                            }
                                        }
                                    ],
                                    "closeParenToken": {
                                        "kind": "CloseParenToken",
                                        "fullStart": 1542,
                                        "fullEnd": 1543,
                                        "start": 1542,
                                        "end": 1543,
                                        "fullWidth": 1,
                                        "width": 1,
                                        "text": ")",
                                        "value": ")",
                                        "valueText": ")"
                                    }
                                }
                            },
                            "semicolonToken": {
                                "kind": "SemicolonToken",
                                "fullStart": 1543,
                                "fullEnd": 1545,
                                "start": 1543,
                                "end": 1544,
                                "fullWidth": 2,
                                "width": 1,
                                "text": ";",
                                "value": ";",
                                "valueText": ";",
                                "hasTrailingTrivia": true,
                                "hasTrailingNewLine": true,
                                "trailingTrivia": [
                                    {
                                        "kind": "NewLineTrivia",
                                        "text": "\n"
                                    }
                                ]
                            }
                        }
                    ],
                    "closeBraceToken": {
                        "kind": "CloseBraceToken",
                        "fullStart": 1545,
                        "fullEnd": 1553,
                        "start": 1545,
                        "end": 1546,
                        "fullWidth": 8,
                        "width": 1,
                        "text": "}",
                        "value": "}",
                        "valueText": "}",
                        "hasTrailingTrivia": true,
                        "hasTrailingNewLine": true,
                        "trailingTrivia": [
                            {
                                "kind": "WhitespaceTrivia",
                                "text": "      "
                            },
                            {
                                "kind": "NewLineTrivia",
                                "text": "\n"
                            }
                        ]
                    }
                }
            },
            {
                "kind": "IfStatement",
                "fullStart": 1553,
                "fullEnd": 1789,
                "start": 1564,
                "end": 1785,
                "fullWidth": 236,
                "width": 221,
                "ifKeyword": {
                    "kind": "IfKeyword",
                    "fullStart": 1553,
                    "fullEnd": 1567,
                    "start": 1564,
                    "end": 1566,
                    "fullWidth": 14,
                    "width": 2,
                    "text": "if",
                    "value": "if",
                    "valueText": "if",
                    "hasLeadingTrivia": true,
                    "hasLeadingComment": true,
                    "hasLeadingNewLine": true,
                    "hasTrailingTrivia": true,
                    "leadingTrivia": [
                        {
                            "kind": "NewLineTrivia",
                            "text": "\n"
                        },
                        {
                            "kind": "SingleLineCommentTrivia",
                            "text": "//CHECK#5"
                        },
                        {
                            "kind": "NewLineTrivia",
                            "text": "\n"
                        }
                    ],
                    "trailingTrivia": [
                        {
                            "kind": "WhitespaceTrivia",
                            "text": " "
                        }
                    ]
                },
                "openParenToken": {
                    "kind": "OpenParenToken",
                    "fullStart": 1567,
                    "fullEnd": 1568,
                    "start": 1567,
                    "end": 1568,
                    "fullWidth": 1,
                    "width": 1,
                    "text": "(",
                    "value": "(",
                    "valueText": "("
                },
                "condition": {
                    "kind": "NotEqualsExpression",
                    "fullStart": 1568,
                    "fullEnd": 1580,
                    "start": 1568,
                    "end": 1580,
                    "fullWidth": 12,
                    "width": 12,
                    "left": {
                        "kind": "ElementAccessExpression",
                        "fullStart": 1568,
                        "fullEnd": 1575,
                        "start": 1568,
                        "end": 1574,
                        "fullWidth": 7,
                        "width": 6,
                        "expression": {
                            "kind": "IdentifierName",
                            "fullStart": 1568,
                            "fullEnd": 1571,
                            "start": 1568,
                            "end": 1571,
                            "fullWidth": 3,
                            "width": 3,
                            "text": "arr",
                            "value": "arr",
                            "valueText": "arr"
                        },
                        "openBracketToken": {
                            "kind": "OpenBracketToken",
                            "fullStart": 1571,
                            "fullEnd": 1572,
                            "start": 1571,
                            "end": 1572,
                            "fullWidth": 1,
                            "width": 1,
                            "text": "[",
                            "value": "[",
                            "valueText": "["
                        },
                        "argumentExpression": {
                            "kind": "NumericLiteral",
                            "fullStart": 1572,
                            "fullEnd": 1573,
                            "start": 1572,
                            "end": 1573,
                            "fullWidth": 1,
                            "width": 1,
                            "text": "2",
                            "value": 2,
                            "valueText": "2"
                        },
                        "closeBracketToken": {
                            "kind": "CloseBracketToken",
                            "fullStart": 1573,
                            "fullEnd": 1575,
                            "start": 1573,
                            "end": 1574,
                            "fullWidth": 2,
                            "width": 1,
                            "text": "]",
                            "value": "]",
                            "valueText": "]",
                            "hasTrailingTrivia": true,
                            "trailingTrivia": [
                                {
                                    "kind": "WhitespaceTrivia",
                                    "text": " "
                                }
                            ]
                        }
                    },
                    "operatorToken": {
                        "kind": "ExclamationEqualsEqualsToken",
                        "fullStart": 1575,
                        "fullEnd": 1579,
                        "start": 1575,
                        "end": 1578,
                        "fullWidth": 4,
                        "width": 3,
                        "text": "!==",
                        "value": "!==",
                        "valueText": "!==",
                        "hasTrailingTrivia": true,
                        "trailingTrivia": [
                            {
                                "kind": "WhitespaceTrivia",
                                "text": " "
                            }
                        ]
                    },
                    "right": {
                        "kind": "NumericLiteral",
                        "fullStart": 1579,
                        "fullEnd": 1580,
                        "start": 1579,
                        "end": 1580,
                        "fullWidth": 1,
                        "width": 1,
                        "text": "4",
                        "value": 4,
                        "valueText": "4"
                    }
                },
                "closeParenToken": {
                    "kind": "CloseParenToken",
                    "fullStart": 1580,
                    "fullEnd": 1582,
                    "start": 1580,
                    "end": 1581,
                    "fullWidth": 2,
                    "width": 1,
                    "text": ")",
                    "value": ")",
                    "valueText": ")",
                    "hasTrailingTrivia": true,
                    "trailingTrivia": [
                        {
                            "kind": "WhitespaceTrivia",
                            "text": " "
                        }
                    ]
                },
                "statement": {
                    "kind": "Block",
                    "fullStart": 1582,
                    "fullEnd": 1789,
                    "start": 1582,
                    "end": 1785,
                    "fullWidth": 207,
                    "width": 203,
                    "openBraceToken": {
                        "kind": "OpenBraceToken",
                        "fullStart": 1582,
                        "fullEnd": 1584,
                        "start": 1582,
                        "end": 1583,
                        "fullWidth": 2,
                        "width": 1,
                        "text": "{",
                        "value": "{",
                        "valueText": "{",
                        "hasTrailingTrivia": true,
                        "hasTrailingNewLine": true,
                        "trailingTrivia": [
                            {
                                "kind": "NewLineTrivia",
                                "text": "\n"
                            }
                        ]
                    },
                    "statements": [
                        {
                            "kind": "ExpressionStatement",
                            "fullStart": 1584,
                            "fullEnd": 1784,
                            "start": 1586,
                            "end": 1783,
                            "fullWidth": 200,
                            "width": 197,
                            "expression": {
                                "kind": "InvocationExpression",
                                "fullStart": 1584,
                                "fullEnd": 1782,
                                "start": 1586,
                                "end": 1782,
                                "fullWidth": 198,
                                "width": 196,
                                "expression": {
                                    "kind": "IdentifierName",
                                    "fullStart": 1584,
                                    "fullEnd": 1592,
                                    "start": 1586,
                                    "end": 1592,
                                    "fullWidth": 8,
                                    "width": 6,
                                    "text": "$ERROR",
                                    "value": "$ERROR",
                                    "valueText": "$ERROR",
                                    "hasLeadingTrivia": true,
                                    "leadingTrivia": [
                                        {
                                            "kind": "WhitespaceTrivia",
                                            "text": "  "
                                        }
                                    ]
                                },
                                "argumentList": {
                                    "kind": "ArgumentList",
                                    "fullStart": 1592,
                                    "fullEnd": 1782,
                                    "start": 1592,
                                    "end": 1782,
                                    "fullWidth": 190,
                                    "width": 190,
                                    "openParenToken": {
                                        "kind": "OpenParenToken",
                                        "fullStart": 1592,
                                        "fullEnd": 1593,
                                        "start": 1592,
                                        "end": 1593,
                                        "fullWidth": 1,
                                        "width": 1,
                                        "text": "(",
                                        "value": "(",
                                        "valueText": "("
                                    },
                                    "arguments": [
                                        {
                                            "kind": "AddExpression",
                                            "fullStart": 1593,
                                            "fullEnd": 1781,
                                            "start": 1593,
                                            "end": 1781,
                                            "fullWidth": 188,
                                            "width": 188,
                                            "left": {
                                                "kind": "StringLiteral",
                                                "fullStart": 1593,
                                                "fullEnd": 1771,
                                                "start": 1593,
                                                "end": 1770,
                                                "fullWidth": 178,
                                                "width": 177,
                                                "text": "'#5: var obj = {}; obj.slice = Array.prototype.slice; obj[0] = 0; obj[1] = 1; obj[2] = 2; obj[3] = 3; obj[4] = 4; obj.length = 5; var arr = obj.slice(2); arr[2] === 4. Actual: '",
                                                "value": "#5: var obj = {}; obj.slice = Array.prototype.slice; obj[0] = 0; obj[1] = 1; obj[2] = 2; obj[3] = 3; obj[4] = 4; obj.length = 5; var arr = obj.slice(2); arr[2] === 4. Actual: ",
                                                "valueText": "#5: var obj = {}; obj.slice = Array.prototype.slice; obj[0] = 0; obj[1] = 1; obj[2] = 2; obj[3] = 3; obj[4] = 4; obj.length = 5; var arr = obj.slice(2); arr[2] === 4. Actual: ",
                                                "hasTrailingTrivia": true,
                                                "trailingTrivia": [
                                                    {
                                                        "kind": "WhitespaceTrivia",
                                                        "text": " "
                                                    }
                                                ]
                                            },
                                            "operatorToken": {
                                                "kind": "PlusToken",
                                                "fullStart": 1771,
                                                "fullEnd": 1773,
                                                "start": 1771,
                                                "end": 1772,
                                                "fullWidth": 2,
                                                "width": 1,
                                                "text": "+",
                                                "value": "+",
                                                "valueText": "+",
                                                "hasTrailingTrivia": true,
                                                "trailingTrivia": [
                                                    {
                                                        "kind": "WhitespaceTrivia",
                                                        "text": " "
                                                    }
                                                ]
                                            },
                                            "right": {
                                                "kind": "ParenthesizedExpression",
                                                "fullStart": 1773,
                                                "fullEnd": 1781,
                                                "start": 1773,
                                                "end": 1781,
                                                "fullWidth": 8,
                                                "width": 8,
                                                "openParenToken": {
                                                    "kind": "OpenParenToken",
                                                    "fullStart": 1773,
                                                    "fullEnd": 1774,
                                                    "start": 1773,
                                                    "end": 1774,
                                                    "fullWidth": 1,
                                                    "width": 1,
                                                    "text": "(",
                                                    "value": "(",
                                                    "valueText": "("
                                                },
                                                "expression": {
                                                    "kind": "ElementAccessExpression",
                                                    "fullStart": 1774,
                                                    "fullEnd": 1780,
                                                    "start": 1774,
                                                    "end": 1780,
                                                    "fullWidth": 6,
                                                    "width": 6,
                                                    "expression": {
                                                        "kind": "IdentifierName",
                                                        "fullStart": 1774,
                                                        "fullEnd": 1777,
                                                        "start": 1774,
                                                        "end": 1777,
                                                        "fullWidth": 3,
                                                        "width": 3,
                                                        "text": "arr",
                                                        "value": "arr",
                                                        "valueText": "arr"
                                                    },
                                                    "openBracketToken": {
                                                        "kind": "OpenBracketToken",
                                                        "fullStart": 1777,
                                                        "fullEnd": 1778,
                                                        "start": 1777,
                                                        "end": 1778,
                                                        "fullWidth": 1,
                                                        "width": 1,
                                                        "text": "[",
                                                        "value": "[",
                                                        "valueText": "["
                                                    },
                                                    "argumentExpression": {
                                                        "kind": "NumericLiteral",
                                                        "fullStart": 1778,
                                                        "fullEnd": 1779,
                                                        "start": 1778,
                                                        "end": 1779,
                                                        "fullWidth": 1,
                                                        "width": 1,
                                                        "text": "2",
                                                        "value": 2,
                                                        "valueText": "2"
                                                    },
                                                    "closeBracketToken": {
                                                        "kind": "CloseBracketToken",
                                                        "fullStart": 1779,
                                                        "fullEnd": 1780,
                                                        "start": 1779,
                                                        "end": 1780,
                                                        "fullWidth": 1,
                                                        "width": 1,
                                                        "text": "]",
                                                        "value": "]",
                                                        "valueText": "]"
                                                    }
                                                },
                                                "closeParenToken": {
                                                    "kind": "CloseParenToken",
                                                    "fullStart": 1780,
                                                    "fullEnd": 1781,
                                                    "start": 1780,
                                                    "end": 1781,
                                                    "fullWidth": 1,
                                                    "width": 1,
                                                    "text": ")",
                                                    "value": ")",
                                                    "valueText": ")"
                                                }
                                            }
                                        }
                                    ],
                                    "closeParenToken": {
                                        "kind": "CloseParenToken",
                                        "fullStart": 1781,
                                        "fullEnd": 1782,
                                        "start": 1781,
                                        "end": 1782,
                                        "fullWidth": 1,
                                        "width": 1,
                                        "text": ")",
                                        "value": ")",
                                        "valueText": ")"
                                    }
                                }
                            },
                            "semicolonToken": {
                                "kind": "SemicolonToken",
                                "fullStart": 1782,
                                "fullEnd": 1784,
                                "start": 1782,
                                "end": 1783,
                                "fullWidth": 2,
                                "width": 1,
                                "text": ";",
                                "value": ";",
                                "valueText": ";",
                                "hasTrailingTrivia": true,
                                "hasTrailingNewLine": true,
                                "trailingTrivia": [
                                    {
                                        "kind": "NewLineTrivia",
                                        "text": "\n"
                                    }
                                ]
                            }
                        }
                    ],
                    "closeBraceToken": {
                        "kind": "CloseBraceToken",
                        "fullStart": 1784,
                        "fullEnd": 1789,
                        "start": 1784,
                        "end": 1785,
                        "fullWidth": 5,
                        "width": 1,
                        "text": "}",
                        "value": "}",
                        "valueText": "}",
                        "hasTrailingTrivia": true,
                        "hasTrailingNewLine": true,
                        "trailingTrivia": [
                            {
                                "kind": "WhitespaceTrivia",
                                "text": "   "
                            },
                            {
                                "kind": "NewLineTrivia",
                                "text": "\n"
                            }
                        ]
                    }
                }
            },
            {
                "kind": "IfStatement",
                "fullStart": 1789,
                "fullEnd": 2041,
                "start": 1800,
                "end": 2037,
                "fullWidth": 252,
                "width": 237,
                "ifKeyword": {
                    "kind": "IfKeyword",
                    "fullStart": 1789,
                    "fullEnd": 1803,
                    "start": 1800,
                    "end": 1802,
                    "fullWidth": 14,
                    "width": 2,
                    "text": "if",
                    "value": "if",
                    "valueText": "if",
                    "hasLeadingTrivia": true,
                    "hasLeadingComment": true,
                    "hasLeadingNewLine": true,
                    "hasTrailingTrivia": true,
                    "leadingTrivia": [
                        {
                            "kind": "NewLineTrivia",
                            "text": "\n"
                        },
                        {
                            "kind": "SingleLineCommentTrivia",
                            "text": "//CHECK#6"
                        },
                        {
                            "kind": "NewLineTrivia",
                            "text": "\n"
                        }
                    ],
                    "trailingTrivia": [
                        {
                            "kind": "WhitespaceTrivia",
                            "text": " "
                        }
                    ]
                },
                "openParenToken": {
                    "kind": "OpenParenToken",
                    "fullStart": 1803,
                    "fullEnd": 1804,
                    "start": 1803,
                    "end": 1804,
                    "fullWidth": 1,
                    "width": 1,
                    "text": "(",
                    "value": "(",
                    "valueText": "("
                },
                "condition": {
                    "kind": "NotEqualsExpression",
                    "fullStart": 1804,
                    "fullEnd": 1824,
                    "start": 1804,
                    "end": 1824,
                    "fullWidth": 20,
                    "width": 20,
                    "left": {
                        "kind": "ElementAccessExpression",
                        "fullStart": 1804,
                        "fullEnd": 1811,
                        "start": 1804,
                        "end": 1810,
                        "fullWidth": 7,
                        "width": 6,
                        "expression": {
                            "kind": "IdentifierName",
                            "fullStart": 1804,
                            "fullEnd": 1807,
                            "start": 1804,
                            "end": 1807,
                            "fullWidth": 3,
                            "width": 3,
                            "text": "arr",
                            "value": "arr",
                            "valueText": "arr"
                        },
                        "openBracketToken": {
                            "kind": "OpenBracketToken",
                            "fullStart": 1807,
                            "fullEnd": 1808,
                            "start": 1807,
                            "end": 1808,
                            "fullWidth": 1,
                            "width": 1,
                            "text": "[",
                            "value": "[",
                            "valueText": "["
                        },
                        "argumentExpression": {
                            "kind": "NumericLiteral",
                            "fullStart": 1808,
                            "fullEnd": 1809,
                            "start": 1808,
                            "end": 1809,
                            "fullWidth": 1,
                            "width": 1,
                            "text": "3",
                            "value": 3,
                            "valueText": "3"
                        },
                        "closeBracketToken": {
                            "kind": "CloseBracketToken",
                            "fullStart": 1809,
                            "fullEnd": 1811,
                            "start": 1809,
                            "end": 1810,
                            "fullWidth": 2,
                            "width": 1,
                            "text": "]",
                            "value": "]",
                            "valueText": "]",
                            "hasTrailingTrivia": true,
                            "trailingTrivia": [
                                {
                                    "kind": "WhitespaceTrivia",
                                    "text": " "
                                }
                            ]
                        }
                    },
                    "operatorToken": {
                        "kind": "ExclamationEqualsEqualsToken",
                        "fullStart": 1811,
                        "fullEnd": 1815,
                        "start": 1811,
                        "end": 1814,
                        "fullWidth": 4,
                        "width": 3,
                        "text": "!==",
                        "value": "!==",
                        "valueText": "!==",
                        "hasTrailingTrivia": true,
                        "trailingTrivia": [
                            {
                                "kind": "WhitespaceTrivia",
                                "text": " "
                            }
                        ]
                    },
                    "right": {
                        "kind": "IdentifierName",
                        "fullStart": 1815,
                        "fullEnd": 1824,
                        "start": 1815,
                        "end": 1824,
                        "fullWidth": 9,
                        "width": 9,
                        "text": "undefined",
                        "value": "undefined",
                        "valueText": "undefined"
                    }
                },
                "closeParenToken": {
                    "kind": "CloseParenToken",
                    "fullStart": 1824,
                    "fullEnd": 1826,
                    "start": 1824,
                    "end": 1825,
                    "fullWidth": 2,
                    "width": 1,
                    "text": ")",
                    "value": ")",
                    "valueText": ")",
                    "hasTrailingTrivia": true,
                    "trailingTrivia": [
                        {
                            "kind": "WhitespaceTrivia",
                            "text": " "
                        }
                    ]
                },
                "statement": {
                    "kind": "Block",
                    "fullStart": 1826,
                    "fullEnd": 2041,
                    "start": 1826,
                    "end": 2037,
                    "fullWidth": 215,
                    "width": 211,
                    "openBraceToken": {
                        "kind": "OpenBraceToken",
                        "fullStart": 1826,
                        "fullEnd": 1828,
                        "start": 1826,
                        "end": 1827,
                        "fullWidth": 2,
                        "width": 1,
                        "text": "{",
                        "value": "{",
                        "valueText": "{",
                        "hasTrailingTrivia": true,
                        "hasTrailingNewLine": true,
                        "trailingTrivia": [
                            {
                                "kind": "NewLineTrivia",
                                "text": "\n"
                            }
                        ]
                    },
                    "statements": [
                        {
                            "kind": "ExpressionStatement",
                            "fullStart": 1828,
                            "fullEnd": 2036,
                            "start": 1830,
                            "end": 2035,
                            "fullWidth": 208,
                            "width": 205,
                            "expression": {
                                "kind": "InvocationExpression",
                                "fullStart": 1828,
                                "fullEnd": 2034,
                                "start": 1830,
                                "end": 2034,
                                "fullWidth": 206,
                                "width": 204,
                                "expression": {
                                    "kind": "IdentifierName",
                                    "fullStart": 1828,
                                    "fullEnd": 1836,
                                    "start": 1830,
                                    "end": 1836,
                                    "fullWidth": 8,
                                    "width": 6,
                                    "text": "$ERROR",
                                    "value": "$ERROR",
                                    "valueText": "$ERROR",
                                    "hasLeadingTrivia": true,
                                    "leadingTrivia": [
                                        {
                                            "kind": "WhitespaceTrivia",
                                            "text": "  "
                                        }
                                    ]
                                },
                                "argumentList": {
                                    "kind": "ArgumentList",
                                    "fullStart": 1836,
                                    "fullEnd": 2034,
                                    "start": 1836,
                                    "end": 2034,
                                    "fullWidth": 198,
                                    "width": 198,
                                    "openParenToken": {
                                        "kind": "OpenParenToken",
                                        "fullStart": 1836,
                                        "fullEnd": 1837,
                                        "start": 1836,
                                        "end": 1837,
                                        "fullWidth": 1,
                                        "width": 1,
                                        "text": "(",
                                        "value": "(",
                                        "valueText": "("
                                    },
                                    "arguments": [
                                        {
                                            "kind": "AddExpression",
                                            "fullStart": 1837,
                                            "fullEnd": 2033,
                                            "start": 1837,
                                            "end": 2033,
                                            "fullWidth": 196,
                                            "width": 196,
                                            "left": {
                                                "kind": "StringLiteral",
                                                "fullStart": 1837,
                                                "fullEnd": 2023,
                                                "start": 1837,
                                                "end": 2022,
                                                "fullWidth": 186,
                                                "width": 185,
                                                "text": "'#6: var obj = {}; obj.slice = Array.prototype.slice; obj[0] = 0; obj[1] = 1; obj[2] = 2; obj[3] = 3; obj[4] = 4; obj.length = 5; var arr = obj.slice(2); arr[3] === undefined. Actual: '",
                                                "value": "#6: var obj = {}; obj.slice = Array.prototype.slice; obj[0] = 0; obj[1] = 1; obj[2] = 2; obj[3] = 3; obj[4] = 4; obj.length = 5; var arr = obj.slice(2); arr[3] === undefined. Actual: ",
                                                "valueText": "#6: var obj = {}; obj.slice = Array.prototype.slice; obj[0] = 0; obj[1] = 1; obj[2] = 2; obj[3] = 3; obj[4] = 4; obj.length = 5; var arr = obj.slice(2); arr[3] === undefined. Actual: ",
                                                "hasTrailingTrivia": true,
                                                "trailingTrivia": [
                                                    {
                                                        "kind": "WhitespaceTrivia",
                                                        "text": " "
                                                    }
                                                ]
                                            },
                                            "operatorToken": {
                                                "kind": "PlusToken",
                                                "fullStart": 2023,
                                                "fullEnd": 2025,
                                                "start": 2023,
                                                "end": 2024,
                                                "fullWidth": 2,
                                                "width": 1,
                                                "text": "+",
                                                "value": "+",
                                                "valueText": "+",
                                                "hasTrailingTrivia": true,
                                                "trailingTrivia": [
                                                    {
                                                        "kind": "WhitespaceTrivia",
                                                        "text": " "
                                                    }
                                                ]
                                            },
                                            "right": {
                                                "kind": "ParenthesizedExpression",
                                                "fullStart": 2025,
                                                "fullEnd": 2033,
                                                "start": 2025,
                                                "end": 2033,
                                                "fullWidth": 8,
                                                "width": 8,
                                                "openParenToken": {
                                                    "kind": "OpenParenToken",
                                                    "fullStart": 2025,
                                                    "fullEnd": 2026,
                                                    "start": 2025,
                                                    "end": 2026,
                                                    "fullWidth": 1,
                                                    "width": 1,
                                                    "text": "(",
                                                    "value": "(",
                                                    "valueText": "("
                                                },
                                                "expression": {
                                                    "kind": "ElementAccessExpression",
                                                    "fullStart": 2026,
                                                    "fullEnd": 2032,
                                                    "start": 2026,
                                                    "end": 2032,
                                                    "fullWidth": 6,
                                                    "width": 6,
                                                    "expression": {
                                                        "kind": "IdentifierName",
                                                        "fullStart": 2026,
                                                        "fullEnd": 2029,
                                                        "start": 2026,
                                                        "end": 2029,
                                                        "fullWidth": 3,
                                                        "width": 3,
                                                        "text": "arr",
                                                        "value": "arr",
                                                        "valueText": "arr"
                                                    },
                                                    "openBracketToken": {
                                                        "kind": "OpenBracketToken",
                                                        "fullStart": 2029,
                                                        "fullEnd": 2030,
                                                        "start": 2029,
                                                        "end": 2030,
                                                        "fullWidth": 1,
                                                        "width": 1,
                                                        "text": "[",
                                                        "value": "[",
                                                        "valueText": "["
                                                    },
                                                    "argumentExpression": {
                                                        "kind": "NumericLiteral",
                                                        "fullStart": 2030,
                                                        "fullEnd": 2031,
                                                        "start": 2030,
                                                        "end": 2031,
                                                        "fullWidth": 1,
                                                        "width": 1,
                                                        "text": "3",
                                                        "value": 3,
                                                        "valueText": "3"
                                                    },
                                                    "closeBracketToken": {
                                                        "kind": "CloseBracketToken",
                                                        "fullStart": 2031,
                                                        "fullEnd": 2032,
                                                        "start": 2031,
                                                        "end": 2032,
                                                        "fullWidth": 1,
                                                        "width": 1,
                                                        "text": "]",
                                                        "value": "]",
                                                        "valueText": "]"
                                                    }
                                                },
                                                "closeParenToken": {
                                                    "kind": "CloseParenToken",
                                                    "fullStart": 2032,
                                                    "fullEnd": 2033,
                                                    "start": 2032,
                                                    "end": 2033,
                                                    "fullWidth": 1,
                                                    "width": 1,
                                                    "text": ")",
                                                    "value": ")",
                                                    "valueText": ")"
                                                }
                                            }
                                        }
                                    ],
                                    "closeParenToken": {
                                        "kind": "CloseParenToken",
                                        "fullStart": 2033,
                                        "fullEnd": 2034,
                                        "start": 2033,
                                        "end": 2034,
                                        "fullWidth": 1,
                                        "width": 1,
                                        "text": ")",
                                        "value": ")",
                                        "valueText": ")"
                                    }
                                }
                            },
                            "semicolonToken": {
                                "kind": "SemicolonToken",
                                "fullStart": 2034,
                                "fullEnd": 2036,
                                "start": 2034,
                                "end": 2035,
                                "fullWidth": 2,
                                "width": 1,
                                "text": ";",
                                "value": ";",
                                "valueText": ";",
                                "hasTrailingTrivia": true,
                                "hasTrailingNewLine": true,
                                "trailingTrivia": [
                                    {
                                        "kind": "NewLineTrivia",
                                        "text": "\n"
                                    }
                                ]
                            }
                        }
                    ],
                    "closeBraceToken": {
                        "kind": "CloseBraceToken",
                        "fullStart": 2036,
                        "fullEnd": 2041,
                        "start": 2036,
                        "end": 2037,
                        "fullWidth": 5,
                        "width": 1,
                        "text": "}",
                        "value": "}",
                        "valueText": "}",
                        "hasTrailingTrivia": true,
                        "hasTrailingNewLine": true,
                        "trailingTrivia": [
                            {
                                "kind": "WhitespaceTrivia",
                                "text": "   "
                            },
                            {
                                "kind": "NewLineTrivia",
                                "text": "\n"
                            }
                        ]
                    }
                }
            }
        ],
        "endOfFileToken": {
            "kind": "EndOfFileToken",
            "fullStart": 2041,
            "fullEnd": 2042,
            "start": 2042,
            "end": 2042,
            "fullWidth": 1,
            "width": 0,
            "text": "",
            "hasLeadingTrivia": true,
            "hasLeadingNewLine": true,
            "leadingTrivia": [
                {
                    "kind": "NewLineTrivia",
                    "text": "\n"
                }
            ]
        }
    },
    "lineMap": {
        "lineStarts": [
            0,
            61,
            132,
            133,
            137,
            185,
            247,
            250,
            306,
            353,
            357,
            358,
            372,
            407,
            419,
            431,
            443,
            455,
            467,
            483,
            507,
            508,
            518,
            560,
            613,
            828,
            830,
            831,
            841,
            865,
            1073,
            1081,
            1082,
            1092,
            1112,
            1312,
            1314,
            1315,
            1325,
            1345,
            1545,
            1553,
            1554,
            1564,
            1584,
            1784,
            1789,
            1790,
            1800,
            1828,
            2036,
            2041,
            2042
        ],
        "length": 2042
    }
}<|MERGE_RESOLUTION|>--- conflicted
+++ resolved
@@ -94,12 +94,8 @@
                             "start": 362,
                             "end": 370,
                             "fullWidth": 8,
-<<<<<<< HEAD
                             "width": 8,
-                            "identifier": {
-=======
                             "propertyName": {
->>>>>>> 85e84683
                                 "kind": "IdentifierName",
                                 "fullStart": 362,
                                 "fullEnd": 366,
@@ -1221,12 +1217,8 @@
                             "start": 487,
                             "end": 505,
                             "fullWidth": 18,
-<<<<<<< HEAD
                             "width": 18,
-                            "identifier": {
-=======
                             "propertyName": {
->>>>>>> 85e84683
                                 "kind": "IdentifierName",
                                 "fullStart": 487,
                                 "fullEnd": 491,
