--- conflicted
+++ resolved
@@ -94,12 +94,8 @@
                             "start": 277,
                             "end": 292,
                             "fullWidth": 15,
-<<<<<<< HEAD
                             "width": 15,
-                            "identifier": {
-=======
                             "propertyName": {
->>>>>>> 85e84683
                                 "kind": "IdentifierName",
                                 "fullStart": 277,
                                 "fullEnd": 279,
@@ -357,12 +353,8 @@
                             "start": 298,
                             "end": 339,
                             "fullWidth": 41,
-<<<<<<< HEAD
                             "width": 41,
-                            "identifier": {
-=======
                             "propertyName": {
->>>>>>> 85e84683
                                 "kind": "IdentifierName",
                                 "fullStart": 298,
                                 "fullEnd": 302,
