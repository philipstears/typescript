{
    "isDeclaration": false,
    "languageVersion": "EcmaScript5",
    "parseOptions": {
        "allowAutomaticSemicolonInsertion": true
    },
    "sourceUnit": {
        "kind": "SourceUnit",
        "fullStart": 0,
        "fullEnd": 1683,
        "start": 279,
        "end": 1683,
        "fullWidth": 1683,
        "width": 1404,
        "isIncrementallyUnusable": true,
        "moduleElements": [
            {
                "kind": "VariableStatement",
                "fullStart": 0,
                "fullEnd": 300,
                "start": 279,
                "end": 299,
                "fullWidth": 300,
                "width": 20,
                "modifiers": [],
                "variableDeclaration": {
                    "kind": "VariableDeclaration",
                    "fullStart": 0,
                    "fullEnd": 298,
                    "start": 279,
                    "end": 298,
                    "fullWidth": 298,
                    "width": 19,
                    "varKeyword": {
                        "kind": "VarKeyword",
                        "fullStart": 0,
                        "fullEnd": 283,
                        "start": 279,
                        "end": 282,
                        "fullWidth": 283,
                        "width": 3,
                        "text": "var",
                        "value": "var",
                        "valueText": "var",
                        "hasLeadingTrivia": true,
                        "hasLeadingComment": true,
                        "hasLeadingNewLine": true,
                        "hasTrailingTrivia": true,
                        "leadingTrivia": [
                            {
                                "kind": "SingleLineCommentTrivia",
                                "text": "// Copyright 2009 the Sputnik authors.  All rights reserved."
                            },
                            {
                                "kind": "NewLineTrivia",
                                "text": "\n"
                            },
                            {
                                "kind": "SingleLineCommentTrivia",
                                "text": "// This code is governed by the BSD license found in the LICENSE file."
                            },
                            {
                                "kind": "NewLineTrivia",
                                "text": "\n"
                            },
                            {
                                "kind": "NewLineTrivia",
                                "text": "\n"
                            },
                            {
                                "kind": "MultiLineCommentTrivia",
                                "text": "/**\n * Operator use ToInteger from start\n *\n * @path ch15/15.4/15.4.4/15.4.4.10/S15.4.4.10_A2.1_T5.js\n * @description ToInteger use ToNumber\n */"
                            },
                            {
                                "kind": "NewLineTrivia",
                                "text": "\n"
                            },
                            {
                                "kind": "NewLineTrivia",
                                "text": "\n"
                            }
                        ],
                        "trailingTrivia": [
                            {
                                "kind": "WhitespaceTrivia",
                                "text": " "
                            }
                        ]
                    },
                    "variableDeclarators": [
                        {
                            "kind": "VariableDeclarator",
                            "fullStart": 283,
                            "fullEnd": 298,
                            "start": 283,
                            "end": 298,
                            "fullWidth": 15,
<<<<<<< HEAD
                            "width": 15,
                            "identifier": {
=======
                            "propertyName": {
>>>>>>> 85e84683
                                "kind": "IdentifierName",
                                "fullStart": 283,
                                "fullEnd": 285,
                                "start": 283,
                                "end": 284,
                                "fullWidth": 2,
                                "width": 1,
                                "text": "x",
                                "value": "x",
                                "valueText": "x",
                                "hasTrailingTrivia": true,
                                "trailingTrivia": [
                                    {
                                        "kind": "WhitespaceTrivia",
                                        "text": " "
                                    }
                                ]
                            },
                            "equalsValueClause": {
                                "kind": "EqualsValueClause",
                                "fullStart": 285,
                                "fullEnd": 298,
                                "start": 285,
                                "end": 298,
                                "fullWidth": 13,
                                "width": 13,
                                "equalsToken": {
                                    "kind": "EqualsToken",
                                    "fullStart": 285,
                                    "fullEnd": 287,
                                    "start": 285,
                                    "end": 286,
                                    "fullWidth": 2,
                                    "width": 1,
                                    "text": "=",
                                    "value": "=",
                                    "valueText": "=",
                                    "hasTrailingTrivia": true,
                                    "trailingTrivia": [
                                        {
                                            "kind": "WhitespaceTrivia",
                                            "text": " "
                                        }
                                    ]
                                },
                                "value": {
                                    "kind": "ArrayLiteralExpression",
                                    "fullStart": 287,
                                    "fullEnd": 298,
                                    "start": 287,
                                    "end": 298,
                                    "fullWidth": 11,
                                    "width": 11,
                                    "openBracketToken": {
                                        "kind": "OpenBracketToken",
                                        "fullStart": 287,
                                        "fullEnd": 288,
                                        "start": 287,
                                        "end": 288,
                                        "fullWidth": 1,
                                        "width": 1,
                                        "text": "[",
                                        "value": "[",
                                        "valueText": "["
                                    },
                                    "expressions": [
                                        {
                                            "kind": "NumericLiteral",
                                            "fullStart": 288,
                                            "fullEnd": 289,
                                            "start": 288,
                                            "end": 289,
                                            "fullWidth": 1,
                                            "width": 1,
                                            "text": "0",
                                            "value": 0,
                                            "valueText": "0"
                                        },
                                        {
                                            "kind": "CommaToken",
                                            "fullStart": 289,
                                            "fullEnd": 290,
                                            "start": 289,
                                            "end": 290,
                                            "fullWidth": 1,
                                            "width": 1,
                                            "text": ",",
                                            "value": ",",
                                            "valueText": ","
                                        },
                                        {
                                            "kind": "NumericLiteral",
                                            "fullStart": 290,
                                            "fullEnd": 291,
                                            "start": 290,
                                            "end": 291,
                                            "fullWidth": 1,
                                            "width": 1,
                                            "text": "1",
                                            "value": 1,
                                            "valueText": "1"
                                        },
                                        {
                                            "kind": "CommaToken",
                                            "fullStart": 291,
                                            "fullEnd": 292,
                                            "start": 291,
                                            "end": 292,
                                            "fullWidth": 1,
                                            "width": 1,
                                            "text": ",",
                                            "value": ",",
                                            "valueText": ","
                                        },
                                        {
                                            "kind": "NumericLiteral",
                                            "fullStart": 292,
                                            "fullEnd": 293,
                                            "start": 292,
                                            "end": 293,
                                            "fullWidth": 1,
                                            "width": 1,
                                            "text": "2",
                                            "value": 2,
                                            "valueText": "2"
                                        },
                                        {
                                            "kind": "CommaToken",
                                            "fullStart": 293,
                                            "fullEnd": 294,
                                            "start": 293,
                                            "end": 294,
                                            "fullWidth": 1,
                                            "width": 1,
                                            "text": ",",
                                            "value": ",",
                                            "valueText": ","
                                        },
                                        {
                                            "kind": "NumericLiteral",
                                            "fullStart": 294,
                                            "fullEnd": 295,
                                            "start": 294,
                                            "end": 295,
                                            "fullWidth": 1,
                                            "width": 1,
                                            "text": "3",
                                            "value": 3,
                                            "valueText": "3"
                                        },
                                        {
                                            "kind": "CommaToken",
                                            "fullStart": 295,
                                            "fullEnd": 296,
                                            "start": 295,
                                            "end": 296,
                                            "fullWidth": 1,
                                            "width": 1,
                                            "text": ",",
                                            "value": ",",
                                            "valueText": ","
                                        },
                                        {
                                            "kind": "NumericLiteral",
                                            "fullStart": 296,
                                            "fullEnd": 297,
                                            "start": 296,
                                            "end": 297,
                                            "fullWidth": 1,
                                            "width": 1,
                                            "text": "4",
                                            "value": 4,
                                            "valueText": "4"
                                        }
                                    ],
                                    "closeBracketToken": {
                                        "kind": "CloseBracketToken",
                                        "fullStart": 297,
                                        "fullEnd": 298,
                                        "start": 297,
                                        "end": 298,
                                        "fullWidth": 1,
                                        "width": 1,
                                        "text": "]",
                                        "value": "]",
                                        "valueText": "]"
                                    }
                                }
                            }
                        }
                    ]
                },
                "semicolonToken": {
                    "kind": "SemicolonToken",
                    "fullStart": 298,
                    "fullEnd": 300,
                    "start": 298,
                    "end": 299,
                    "fullWidth": 2,
                    "width": 1,
                    "text": ";",
                    "value": ";",
                    "valueText": ";",
                    "hasTrailingTrivia": true,
                    "hasTrailingNewLine": true,
                    "trailingTrivia": [
                        {
                            "kind": "NewLineTrivia",
                            "text": "\n"
                        }
                    ]
                }
            },
            {
                "kind": "VariableStatement",
                "fullStart": 300,
                "fullEnd": 388,
                "start": 300,
                "end": 387,
                "fullWidth": 88,
                "width": 87,
                "isIncrementallyUnusable": true,
                "modifiers": [],
                "variableDeclaration": {
                    "kind": "VariableDeclaration",
                    "fullStart": 300,
                    "fullEnd": 386,
                    "start": 300,
                    "end": 386,
                    "fullWidth": 86,
                    "width": 86,
                    "isIncrementallyUnusable": true,
                    "varKeyword": {
                        "kind": "VarKeyword",
                        "fullStart": 300,
                        "fullEnd": 304,
                        "start": 300,
                        "end": 303,
                        "fullWidth": 4,
                        "width": 3,
                        "text": "var",
                        "value": "var",
                        "valueText": "var",
                        "hasTrailingTrivia": true,
                        "trailingTrivia": [
                            {
                                "kind": "WhitespaceTrivia",
                                "text": " "
                            }
                        ]
                    },
                    "variableDeclarators": [
                        {
                            "kind": "VariableDeclarator",
                            "fullStart": 304,
                            "fullEnd": 386,
                            "start": 304,
                            "end": 386,
                            "fullWidth": 82,
                            "width": 82,
                            "isIncrementallyUnusable": true,
                            "propertyName": {
                                "kind": "IdentifierName",
                                "fullStart": 304,
                                "fullEnd": 308,
                                "start": 304,
                                "end": 307,
                                "fullWidth": 4,
                                "width": 3,
                                "text": "arr",
                                "value": "arr",
                                "valueText": "arr",
                                "hasTrailingTrivia": true,
                                "trailingTrivia": [
                                    {
                                        "kind": "WhitespaceTrivia",
                                        "text": " "
                                    }
                                ]
                            },
                            "equalsValueClause": {
                                "kind": "EqualsValueClause",
                                "fullStart": 308,
                                "fullEnd": 386,
                                "start": 308,
                                "end": 386,
                                "fullWidth": 78,
                                "width": 78,
                                "isIncrementallyUnusable": true,
                                "equalsToken": {
                                    "kind": "EqualsToken",
                                    "fullStart": 308,
                                    "fullEnd": 310,
                                    "start": 308,
                                    "end": 309,
                                    "fullWidth": 2,
                                    "width": 1,
                                    "text": "=",
                                    "value": "=",
                                    "valueText": "=",
                                    "hasTrailingTrivia": true,
                                    "trailingTrivia": [
                                        {
                                            "kind": "WhitespaceTrivia",
                                            "text": " "
                                        }
                                    ]
                                },
                                "value": {
                                    "kind": "InvocationExpression",
                                    "fullStart": 310,
                                    "fullEnd": 386,
                                    "start": 310,
                                    "end": 386,
                                    "fullWidth": 76,
                                    "width": 76,
                                    "isIncrementallyUnusable": true,
                                    "expression": {
                                        "kind": "MemberAccessExpression",
                                        "fullStart": 310,
                                        "fullEnd": 317,
                                        "start": 310,
                                        "end": 317,
                                        "fullWidth": 7,
                                        "width": 7,
                                        "expression": {
                                            "kind": "IdentifierName",
                                            "fullStart": 310,
                                            "fullEnd": 311,
                                            "start": 310,
                                            "end": 311,
                                            "fullWidth": 1,
                                            "width": 1,
                                            "text": "x",
                                            "value": "x",
                                            "valueText": "x"
                                        },
                                        "dotToken": {
                                            "kind": "DotToken",
                                            "fullStart": 311,
                                            "fullEnd": 312,
                                            "start": 311,
                                            "end": 312,
                                            "fullWidth": 1,
                                            "width": 1,
                                            "text": ".",
                                            "value": ".",
                                            "valueText": "."
                                        },
                                        "name": {
                                            "kind": "IdentifierName",
                                            "fullStart": 312,
                                            "fullEnd": 317,
                                            "start": 312,
                                            "end": 317,
                                            "fullWidth": 5,
                                            "width": 5,
                                            "text": "slice",
                                            "value": "slice",
                                            "valueText": "slice"
                                        }
                                    },
                                    "argumentList": {
                                        "kind": "ArgumentList",
                                        "fullStart": 317,
                                        "fullEnd": 386,
                                        "start": 317,
                                        "end": 386,
                                        "fullWidth": 69,
                                        "width": 69,
                                        "isIncrementallyUnusable": true,
                                        "openParenToken": {
                                            "kind": "OpenParenToken",
                                            "fullStart": 317,
                                            "fullEnd": 318,
                                            "start": 317,
                                            "end": 318,
                                            "fullWidth": 1,
                                            "width": 1,
                                            "text": "(",
                                            "value": "(",
                                            "valueText": "("
                                        },
                                        "arguments": [
                                            {
                                                "kind": "ObjectLiteralExpression",
                                                "fullStart": 318,
                                                "fullEnd": 383,
                                                "start": 318,
                                                "end": 383,
                                                "fullWidth": 65,
                                                "width": 65,
                                                "isIncrementallyUnusable": true,
                                                "openBraceToken": {
                                                    "kind": "OpenBraceToken",
                                                    "fullStart": 318,
                                                    "fullEnd": 319,
                                                    "start": 318,
                                                    "end": 319,
                                                    "fullWidth": 1,
                                                    "width": 1,
                                                    "text": "{",
                                                    "value": "{",
                                                    "valueText": "{"
                                                },
                                                "propertyAssignments": [
                                                    {
                                                        "kind": "SimplePropertyAssignment",
                                                        "fullStart": 319,
                                                        "fullEnd": 349,
                                                        "start": 319,
                                                        "end": 349,
                                                        "fullWidth": 30,
                                                        "width": 30,
                                                        "isIncrementallyUnusable": true,
                                                        "propertyName": {
                                                            "kind": "IdentifierName",
                                                            "fullStart": 319,
                                                            "fullEnd": 326,
                                                            "start": 319,
                                                            "end": 326,
                                                            "fullWidth": 7,
                                                            "width": 7,
                                                            "text": "valueOf",
                                                            "value": "valueOf",
                                                            "valueText": "valueOf"
                                                        },
                                                        "colonToken": {
                                                            "kind": "ColonToken",
                                                            "fullStart": 326,
                                                            "fullEnd": 328,
                                                            "start": 326,
                                                            "end": 327,
                                                            "fullWidth": 2,
                                                            "width": 1,
                                                            "text": ":",
                                                            "value": ":",
                                                            "valueText": ":",
                                                            "hasTrailingTrivia": true,
                                                            "trailingTrivia": [
                                                                {
                                                                    "kind": "WhitespaceTrivia",
                                                                    "text": " "
                                                                }
                                                            ]
                                                        },
                                                        "expression": {
                                                            "kind": "FunctionExpression",
                                                            "fullStart": 328,
                                                            "fullEnd": 349,
                                                            "start": 328,
                                                            "end": 349,
                                                            "fullWidth": 21,
                                                            "width": 21,
                                                            "isIncrementallyUnusable": true,
                                                            "functionKeyword": {
                                                                "kind": "FunctionKeyword",
                                                                "fullStart": 328,
                                                                "fullEnd": 336,
                                                                "start": 328,
                                                                "end": 336,
                                                                "fullWidth": 8,
                                                                "width": 8,
                                                                "text": "function",
                                                                "value": "function",
                                                                "valueText": "function"
                                                            },
                                                            "callSignature": {
                                                                "kind": "CallSignature",
                                                                "fullStart": 336,
                                                                "fullEnd": 339,
                                                                "start": 336,
                                                                "end": 338,
                                                                "fullWidth": 3,
                                                                "width": 2,
                                                                "parameterList": {
                                                                    "kind": "ParameterList",
                                                                    "fullStart": 336,
                                                                    "fullEnd": 339,
                                                                    "start": 336,
                                                                    "end": 338,
                                                                    "fullWidth": 3,
                                                                    "width": 2,
                                                                    "openParenToken": {
                                                                        "kind": "OpenParenToken",
                                                                        "fullStart": 336,
                                                                        "fullEnd": 337,
                                                                        "start": 336,
                                                                        "end": 337,
                                                                        "fullWidth": 1,
                                                                        "width": 1,
                                                                        "text": "(",
                                                                        "value": "(",
                                                                        "valueText": "("
                                                                    },
                                                                    "parameters": [],
                                                                    "closeParenToken": {
                                                                        "kind": "CloseParenToken",
                                                                        "fullStart": 337,
                                                                        "fullEnd": 339,
                                                                        "start": 337,
                                                                        "end": 338,
                                                                        "fullWidth": 2,
                                                                        "width": 1,
                                                                        "text": ")",
                                                                        "value": ")",
                                                                        "valueText": ")",
                                                                        "hasTrailingTrivia": true,
                                                                        "trailingTrivia": [
                                                                            {
                                                                                "kind": "WhitespaceTrivia",
                                                                                "text": " "
                                                                            }
                                                                        ]
                                                                    }
                                                                }
                                                            },
                                                            "block": {
                                                                "kind": "Block",
                                                                "fullStart": 339,
                                                                "fullEnd": 349,
                                                                "start": 339,
                                                                "end": 349,
                                                                "fullWidth": 10,
                                                                "width": 10,
                                                                "isIncrementallyUnusable": true,
                                                                "openBraceToken": {
                                                                    "kind": "OpenBraceToken",
                                                                    "fullStart": 339,
                                                                    "fullEnd": 340,
                                                                    "start": 339,
                                                                    "end": 340,
                                                                    "fullWidth": 1,
                                                                    "width": 1,
                                                                    "text": "{",
                                                                    "value": "{",
                                                                    "valueText": "{"
                                                                },
                                                                "statements": [
                                                                    {
                                                                        "kind": "ReturnStatement",
                                                                        "fullStart": 340,
                                                                        "fullEnd": 348,
                                                                        "start": 340,
                                                                        "end": 348,
                                                                        "fullWidth": 8,
                                                                        "width": 8,
                                                                        "isIncrementallyUnusable": true,
                                                                        "returnKeyword": {
                                                                            "kind": "ReturnKeyword",
                                                                            "fullStart": 340,
                                                                            "fullEnd": 347,
                                                                            "start": 340,
                                                                            "end": 346,
                                                                            "fullWidth": 7,
                                                                            "width": 6,
                                                                            "text": "return",
                                                                            "value": "return",
                                                                            "valueText": "return",
                                                                            "hasTrailingTrivia": true,
                                                                            "trailingTrivia": [
                                                                                {
                                                                                    "kind": "WhitespaceTrivia",
                                                                                    "text": " "
                                                                                }
                                                                            ]
                                                                        },
                                                                        "expression": {
                                                                            "kind": "NumericLiteral",
                                                                            "fullStart": 347,
                                                                            "fullEnd": 348,
                                                                            "start": 347,
                                                                            "end": 348,
                                                                            "fullWidth": 1,
                                                                            "width": 1,
                                                                            "text": "0",
                                                                            "value": 0,
                                                                            "valueText": "0"
                                                                        },
                                                                        "semicolonToken": {
                                                                            "kind": "SemicolonToken",
                                                                            "fullStart": -1,
                                                                            "fullEnd": -1,
                                                                            "start": -1,
                                                                            "end": -1,
                                                                            "fullWidth": 0,
                                                                            "width": 0,
                                                                            "text": ""
                                                                        }
                                                                    }
                                                                ],
                                                                "closeBraceToken": {
                                                                    "kind": "CloseBraceToken",
                                                                    "fullStart": 348,
                                                                    "fullEnd": 349,
                                                                    "start": 348,
                                                                    "end": 349,
                                                                    "fullWidth": 1,
                                                                    "width": 1,
                                                                    "text": "}",
                                                                    "value": "}",
                                                                    "valueText": "}"
                                                                }
                                                            }
                                                        }
                                                    },
                                                    {
                                                        "kind": "CommaToken",
                                                        "fullStart": 349,
                                                        "fullEnd": 351,
                                                        "start": 349,
                                                        "end": 350,
                                                        "fullWidth": 2,
                                                        "width": 1,
                                                        "text": ",",
                                                        "value": ",",
                                                        "valueText": ",",
                                                        "hasTrailingTrivia": true,
                                                        "trailingTrivia": [
                                                            {
                                                                "kind": "WhitespaceTrivia",
                                                                "text": " "
                                                            }
                                                        ]
                                                    },
                                                    {
                                                        "kind": "SimplePropertyAssignment",
                                                        "fullStart": 351,
                                                        "fullEnd": 382,
                                                        "start": 351,
                                                        "end": 382,
                                                        "fullWidth": 31,
                                                        "width": 31,
                                                        "isIncrementallyUnusable": true,
                                                        "propertyName": {
                                                            "kind": "IdentifierName",
                                                            "fullStart": 351,
                                                            "fullEnd": 359,
                                                            "start": 351,
                                                            "end": 359,
                                                            "fullWidth": 8,
                                                            "width": 8,
                                                            "text": "toString",
                                                            "value": "toString",
                                                            "valueText": "toString"
                                                        },
                                                        "colonToken": {
                                                            "kind": "ColonToken",
                                                            "fullStart": 359,
                                                            "fullEnd": 361,
                                                            "start": 359,
                                                            "end": 360,
                                                            "fullWidth": 2,
                                                            "width": 1,
                                                            "text": ":",
                                                            "value": ":",
                                                            "valueText": ":",
                                                            "hasTrailingTrivia": true,
                                                            "trailingTrivia": [
                                                                {
                                                                    "kind": "WhitespaceTrivia",
                                                                    "text": " "
                                                                }
                                                            ]
                                                        },
                                                        "expression": {
                                                            "kind": "FunctionExpression",
                                                            "fullStart": 361,
                                                            "fullEnd": 382,
                                                            "start": 361,
                                                            "end": 382,
                                                            "fullWidth": 21,
                                                            "width": 21,
                                                            "isIncrementallyUnusable": true,
                                                            "functionKeyword": {
                                                                "kind": "FunctionKeyword",
                                                                "fullStart": 361,
                                                                "fullEnd": 369,
                                                                "start": 361,
                                                                "end": 369,
                                                                "fullWidth": 8,
                                                                "width": 8,
                                                                "text": "function",
                                                                "value": "function",
                                                                "valueText": "function"
                                                            },
                                                            "callSignature": {
                                                                "kind": "CallSignature",
                                                                "fullStart": 369,
                                                                "fullEnd": 372,
                                                                "start": 369,
                                                                "end": 371,
                                                                "fullWidth": 3,
                                                                "width": 2,
                                                                "parameterList": {
                                                                    "kind": "ParameterList",
                                                                    "fullStart": 369,
                                                                    "fullEnd": 372,
                                                                    "start": 369,
                                                                    "end": 371,
                                                                    "fullWidth": 3,
                                                                    "width": 2,
                                                                    "openParenToken": {
                                                                        "kind": "OpenParenToken",
                                                                        "fullStart": 369,
                                                                        "fullEnd": 370,
                                                                        "start": 369,
                                                                        "end": 370,
                                                                        "fullWidth": 1,
                                                                        "width": 1,
                                                                        "text": "(",
                                                                        "value": "(",
                                                                        "valueText": "("
                                                                    },
                                                                    "parameters": [],
                                                                    "closeParenToken": {
                                                                        "kind": "CloseParenToken",
                                                                        "fullStart": 370,
                                                                        "fullEnd": 372,
                                                                        "start": 370,
                                                                        "end": 371,
                                                                        "fullWidth": 2,
                                                                        "width": 1,
                                                                        "text": ")",
                                                                        "value": ")",
                                                                        "valueText": ")",
                                                                        "hasTrailingTrivia": true,
                                                                        "trailingTrivia": [
                                                                            {
                                                                                "kind": "WhitespaceTrivia",
                                                                                "text": " "
                                                                            }
                                                                        ]
                                                                    }
                                                                }
                                                            },
                                                            "block": {
                                                                "kind": "Block",
                                                                "fullStart": 372,
                                                                "fullEnd": 382,
                                                                "start": 372,
                                                                "end": 382,
                                                                "fullWidth": 10,
                                                                "width": 10,
                                                                "isIncrementallyUnusable": true,
                                                                "openBraceToken": {
                                                                    "kind": "OpenBraceToken",
                                                                    "fullStart": 372,
                                                                    "fullEnd": 373,
                                                                    "start": 372,
                                                                    "end": 373,
                                                                    "fullWidth": 1,
                                                                    "width": 1,
                                                                    "text": "{",
                                                                    "value": "{",
                                                                    "valueText": "{"
                                                                },
                                                                "statements": [
                                                                    {
                                                                        "kind": "ReturnStatement",
                                                                        "fullStart": 373,
                                                                        "fullEnd": 381,
                                                                        "start": 373,
                                                                        "end": 381,
                                                                        "fullWidth": 8,
                                                                        "width": 8,
                                                                        "isIncrementallyUnusable": true,
                                                                        "returnKeyword": {
                                                                            "kind": "ReturnKeyword",
                                                                            "fullStart": 373,
                                                                            "fullEnd": 380,
                                                                            "start": 373,
                                                                            "end": 379,
                                                                            "fullWidth": 7,
                                                                            "width": 6,
                                                                            "text": "return",
                                                                            "value": "return",
                                                                            "valueText": "return",
                                                                            "hasTrailingTrivia": true,
                                                                            "trailingTrivia": [
                                                                                {
                                                                                    "kind": "WhitespaceTrivia",
                                                                                    "text": " "
                                                                                }
                                                                            ]
                                                                        },
                                                                        "expression": {
                                                                            "kind": "NumericLiteral",
                                                                            "fullStart": 380,
                                                                            "fullEnd": 381,
                                                                            "start": 380,
                                                                            "end": 381,
                                                                            "fullWidth": 1,
                                                                            "width": 1,
                                                                            "text": "3",
                                                                            "value": 3,
                                                                            "valueText": "3"
                                                                        },
                                                                        "semicolonToken": {
                                                                            "kind": "SemicolonToken",
                                                                            "fullStart": -1,
                                                                            "fullEnd": -1,
                                                                            "start": -1,
                                                                            "end": -1,
                                                                            "fullWidth": 0,
                                                                            "width": 0,
                                                                            "text": ""
                                                                        }
                                                                    }
                                                                ],
                                                                "closeBraceToken": {
                                                                    "kind": "CloseBraceToken",
                                                                    "fullStart": 381,
                                                                    "fullEnd": 382,
                                                                    "start": 381,
                                                                    "end": 382,
                                                                    "fullWidth": 1,
                                                                    "width": 1,
                                                                    "text": "}",
                                                                    "value": "}",
                                                                    "valueText": "}"
                                                                }
                                                            }
                                                        }
                                                    }
                                                ],
                                                "closeBraceToken": {
                                                    "kind": "CloseBraceToken",
                                                    "fullStart": 382,
                                                    "fullEnd": 383,
                                                    "start": 382,
                                                    "end": 383,
                                                    "fullWidth": 1,
                                                    "width": 1,
                                                    "text": "}",
                                                    "value": "}",
                                                    "valueText": "}"
                                                }
                                            },
                                            {
                                                "kind": "CommaToken",
                                                "fullStart": 383,
                                                "fullEnd": 384,
                                                "start": 383,
                                                "end": 384,
                                                "fullWidth": 1,
                                                "width": 1,
                                                "text": ",",
                                                "value": ",",
                                                "valueText": ","
                                            },
                                            {
                                                "kind": "NumericLiteral",
                                                "fullStart": 384,
                                                "fullEnd": 385,
                                                "start": 384,
                                                "end": 385,
                                                "fullWidth": 1,
                                                "width": 1,
                                                "text": "3",
                                                "value": 3,
                                                "valueText": "3"
                                            }
                                        ],
                                        "closeParenToken": {
                                            "kind": "CloseParenToken",
                                            "fullStart": 385,
                                            "fullEnd": 386,
                                            "start": 385,
                                            "end": 386,
                                            "fullWidth": 1,
                                            "width": 1,
                                            "text": ")",
                                            "value": ")",
                                            "valueText": ")"
                                        }
                                    }
                                }
                            }
                        }
                    ]
                },
                "semicolonToken": {
                    "kind": "SemicolonToken",
                    "fullStart": 386,
                    "fullEnd": 388,
                    "start": 386,
                    "end": 387,
                    "fullWidth": 2,
                    "width": 1,
                    "text": ";",
                    "value": ";",
                    "valueText": ";",
                    "hasTrailingTrivia": true,
                    "hasTrailingNewLine": true,
                    "trailingTrivia": [
                        {
                            "kind": "NewLineTrivia",
                            "text": "\n"
                        }
                    ]
                }
            },
            {
                "kind": "ExpressionStatement",
                "fullStart": 388,
                "fullEnd": 441,
                "start": 399,
                "end": 440,
                "fullWidth": 53,
                "width": 41,
                "expression": {
                    "kind": "AssignmentExpression",
                    "fullStart": 388,
                    "fullEnd": 439,
                    "start": 399,
                    "end": 439,
                    "fullWidth": 51,
                    "width": 40,
                    "left": {
                        "kind": "MemberAccessExpression",
                        "fullStart": 388,
                        "fullEnd": 412,
                        "start": 399,
                        "end": 411,
                        "fullWidth": 24,
                        "width": 12,
                        "expression": {
                            "kind": "IdentifierName",
                            "fullStart": 388,
                            "fullEnd": 402,
                            "start": 399,
                            "end": 402,
                            "fullWidth": 14,
                            "width": 3,
                            "text": "arr",
                            "value": "arr",
                            "valueText": "arr",
                            "hasLeadingTrivia": true,
                            "hasLeadingComment": true,
                            "hasLeadingNewLine": true,
                            "leadingTrivia": [
                                {
                                    "kind": "NewLineTrivia",
                                    "text": "\n"
                                },
                                {
                                    "kind": "SingleLineCommentTrivia",
                                    "text": "//CHECK#1"
                                },
                                {
                                    "kind": "NewLineTrivia",
                                    "text": "\n"
                                }
                            ]
                        },
                        "dotToken": {
                            "kind": "DotToken",
                            "fullStart": 402,
                            "fullEnd": 403,
                            "start": 402,
                            "end": 403,
                            "fullWidth": 1,
                            "width": 1,
                            "text": ".",
                            "value": ".",
                            "valueText": "."
                        },
                        "name": {
                            "kind": "IdentifierName",
                            "fullStart": 403,
                            "fullEnd": 412,
                            "start": 403,
                            "end": 411,
                            "fullWidth": 9,
                            "width": 8,
                            "text": "getClass",
                            "value": "getClass",
                            "valueText": "getClass",
                            "hasTrailingTrivia": true,
                            "trailingTrivia": [
                                {
                                    "kind": "WhitespaceTrivia",
                                    "text": " "
                                }
                            ]
                        }
                    },
                    "operatorToken": {
                        "kind": "EqualsToken",
                        "fullStart": 412,
                        "fullEnd": 414,
                        "start": 412,
                        "end": 413,
                        "fullWidth": 2,
                        "width": 1,
                        "text": "=",
                        "value": "=",
                        "valueText": "=",
                        "hasTrailingTrivia": true,
                        "trailingTrivia": [
                            {
                                "kind": "WhitespaceTrivia",
                                "text": " "
                            }
                        ]
                    },
                    "right": {
                        "kind": "MemberAccessExpression",
                        "fullStart": 414,
                        "fullEnd": 439,
                        "start": 414,
                        "end": 439,
                        "fullWidth": 25,
                        "width": 25,
                        "expression": {
                            "kind": "MemberAccessExpression",
                            "fullStart": 414,
                            "fullEnd": 430,
                            "start": 414,
                            "end": 430,
                            "fullWidth": 16,
                            "width": 16,
                            "expression": {
                                "kind": "IdentifierName",
                                "fullStart": 414,
                                "fullEnd": 420,
                                "start": 414,
                                "end": 420,
                                "fullWidth": 6,
                                "width": 6,
                                "text": "Object",
                                "value": "Object",
                                "valueText": "Object"
                            },
                            "dotToken": {
                                "kind": "DotToken",
                                "fullStart": 420,
                                "fullEnd": 421,
                                "start": 420,
                                "end": 421,
                                "fullWidth": 1,
                                "width": 1,
                                "text": ".",
                                "value": ".",
                                "valueText": "."
                            },
                            "name": {
                                "kind": "IdentifierName",
                                "fullStart": 421,
                                "fullEnd": 430,
                                "start": 421,
                                "end": 430,
                                "fullWidth": 9,
                                "width": 9,
                                "text": "prototype",
                                "value": "prototype",
                                "valueText": "prototype"
                            }
                        },
                        "dotToken": {
                            "kind": "DotToken",
                            "fullStart": 430,
                            "fullEnd": 431,
                            "start": 430,
                            "end": 431,
                            "fullWidth": 1,
                            "width": 1,
                            "text": ".",
                            "value": ".",
                            "valueText": "."
                        },
                        "name": {
                            "kind": "IdentifierName",
                            "fullStart": 431,
                            "fullEnd": 439,
                            "start": 431,
                            "end": 439,
                            "fullWidth": 8,
                            "width": 8,
                            "text": "toString",
                            "value": "toString",
                            "valueText": "toString"
                        }
                    }
                },
                "semicolonToken": {
                    "kind": "SemicolonToken",
                    "fullStart": 439,
                    "fullEnd": 441,
                    "start": 439,
                    "end": 440,
                    "fullWidth": 2,
                    "width": 1,
                    "text": ";",
                    "value": ";",
                    "valueText": ";",
                    "hasTrailingTrivia": true,
                    "hasTrailingNewLine": true,
                    "trailingTrivia": [
                        {
                            "kind": "NewLineTrivia",
                            "text": "\n"
                        }
                    ]
                }
            },
            {
                "kind": "IfStatement",
                "fullStart": 441,
                "fullEnd": 671,
                "start": 441,
                "end": 670,
                "fullWidth": 230,
                "width": 229,
                "ifKeyword": {
                    "kind": "IfKeyword",
                    "fullStart": 441,
                    "fullEnd": 444,
                    "start": 441,
                    "end": 443,
                    "fullWidth": 3,
                    "width": 2,
                    "text": "if",
                    "value": "if",
                    "valueText": "if",
                    "hasTrailingTrivia": true,
                    "trailingTrivia": [
                        {
                            "kind": "WhitespaceTrivia",
                            "text": " "
                        }
                    ]
                },
                "openParenToken": {
                    "kind": "OpenParenToken",
                    "fullStart": 444,
                    "fullEnd": 445,
                    "start": 444,
                    "end": 445,
                    "fullWidth": 1,
                    "width": 1,
                    "text": "(",
                    "value": "(",
                    "valueText": "("
                },
                "condition": {
                    "kind": "NotEqualsExpression",
                    "fullStart": 445,
                    "fullEnd": 490,
                    "start": 445,
                    "end": 490,
                    "fullWidth": 45,
                    "width": 45,
                    "left": {
                        "kind": "InvocationExpression",
                        "fullStart": 445,
                        "fullEnd": 460,
                        "start": 445,
                        "end": 459,
                        "fullWidth": 15,
                        "width": 14,
                        "expression": {
                            "kind": "MemberAccessExpression",
                            "fullStart": 445,
                            "fullEnd": 457,
                            "start": 445,
                            "end": 457,
                            "fullWidth": 12,
                            "width": 12,
                            "expression": {
                                "kind": "IdentifierName",
                                "fullStart": 445,
                                "fullEnd": 448,
                                "start": 445,
                                "end": 448,
                                "fullWidth": 3,
                                "width": 3,
                                "text": "arr",
                                "value": "arr",
                                "valueText": "arr"
                            },
                            "dotToken": {
                                "kind": "DotToken",
                                "fullStart": 448,
                                "fullEnd": 449,
                                "start": 448,
                                "end": 449,
                                "fullWidth": 1,
                                "width": 1,
                                "text": ".",
                                "value": ".",
                                "valueText": "."
                            },
                            "name": {
                                "kind": "IdentifierName",
                                "fullStart": 449,
                                "fullEnd": 457,
                                "start": 449,
                                "end": 457,
                                "fullWidth": 8,
                                "width": 8,
                                "text": "getClass",
                                "value": "getClass",
                                "valueText": "getClass"
                            }
                        },
                        "argumentList": {
                            "kind": "ArgumentList",
                            "fullStart": 457,
                            "fullEnd": 460,
                            "start": 457,
                            "end": 459,
                            "fullWidth": 3,
                            "width": 2,
                            "openParenToken": {
                                "kind": "OpenParenToken",
                                "fullStart": 457,
                                "fullEnd": 458,
                                "start": 457,
                                "end": 458,
                                "fullWidth": 1,
                                "width": 1,
                                "text": "(",
                                "value": "(",
                                "valueText": "("
                            },
                            "arguments": [],
                            "closeParenToken": {
                                "kind": "CloseParenToken",
                                "fullStart": 458,
                                "fullEnd": 460,
                                "start": 458,
                                "end": 459,
                                "fullWidth": 2,
                                "width": 1,
                                "text": ")",
                                "value": ")",
                                "valueText": ")",
                                "hasTrailingTrivia": true,
                                "trailingTrivia": [
                                    {
                                        "kind": "WhitespaceTrivia",
                                        "text": " "
                                    }
                                ]
                            }
                        }
                    },
                    "operatorToken": {
                        "kind": "ExclamationEqualsEqualsToken",
                        "fullStart": 460,
                        "fullEnd": 464,
                        "start": 460,
                        "end": 463,
                        "fullWidth": 4,
                        "width": 3,
                        "text": "!==",
                        "value": "!==",
                        "valueText": "!==",
                        "hasTrailingTrivia": true,
                        "trailingTrivia": [
                            {
                                "kind": "WhitespaceTrivia",
                                "text": " "
                            }
                        ]
                    },
                    "right": {
                        "kind": "AddExpression",
                        "fullStart": 464,
                        "fullEnd": 490,
                        "start": 464,
                        "end": 490,
                        "fullWidth": 26,
                        "width": 26,
                        "left": {
                            "kind": "AddExpression",
                            "fullStart": 464,
                            "fullEnd": 485,
                            "start": 464,
                            "end": 484,
                            "fullWidth": 21,
                            "width": 20,
                            "left": {
                                "kind": "StringLiteral",
                                "fullStart": 464,
                                "fullEnd": 475,
                                "start": 464,
                                "end": 474,
                                "fullWidth": 11,
                                "width": 10,
                                "text": "\"[object \"",
                                "value": "[object ",
                                "valueText": "[object ",
                                "hasTrailingTrivia": true,
                                "trailingTrivia": [
                                    {
                                        "kind": "WhitespaceTrivia",
                                        "text": " "
                                    }
                                ]
                            },
                            "operatorToken": {
                                "kind": "PlusToken",
                                "fullStart": 475,
                                "fullEnd": 477,
                                "start": 475,
                                "end": 476,
                                "fullWidth": 2,
                                "width": 1,
                                "text": "+",
                                "value": "+",
                                "valueText": "+",
                                "hasTrailingTrivia": true,
                                "trailingTrivia": [
                                    {
                                        "kind": "WhitespaceTrivia",
                                        "text": " "
                                    }
                                ]
                            },
                            "right": {
                                "kind": "StringLiteral",
                                "fullStart": 477,
                                "fullEnd": 485,
                                "start": 477,
                                "end": 484,
                                "fullWidth": 8,
                                "width": 7,
                                "text": "\"Array\"",
                                "value": "Array",
                                "valueText": "Array",
                                "hasTrailingTrivia": true,
                                "trailingTrivia": [
                                    {
                                        "kind": "WhitespaceTrivia",
                                        "text": " "
                                    }
                                ]
                            }
                        },
                        "operatorToken": {
                            "kind": "PlusToken",
                            "fullStart": 485,
                            "fullEnd": 487,
                            "start": 485,
                            "end": 486,
                            "fullWidth": 2,
                            "width": 1,
                            "text": "+",
                            "value": "+",
                            "valueText": "+",
                            "hasTrailingTrivia": true,
                            "trailingTrivia": [
                                {
                                    "kind": "WhitespaceTrivia",
                                    "text": " "
                                }
                            ]
                        },
                        "right": {
                            "kind": "StringLiteral",
                            "fullStart": 487,
                            "fullEnd": 490,
                            "start": 487,
                            "end": 490,
                            "fullWidth": 3,
                            "width": 3,
                            "text": "\"]\"",
                            "value": "]",
                            "valueText": "]"
                        }
                    }
                },
                "closeParenToken": {
                    "kind": "CloseParenToken",
                    "fullStart": 490,
                    "fullEnd": 492,
                    "start": 490,
                    "end": 491,
                    "fullWidth": 2,
                    "width": 1,
                    "text": ")",
                    "value": ")",
                    "valueText": ")",
                    "hasTrailingTrivia": true,
                    "trailingTrivia": [
                        {
                            "kind": "WhitespaceTrivia",
                            "text": " "
                        }
                    ]
                },
                "statement": {
                    "kind": "Block",
                    "fullStart": 492,
                    "fullEnd": 671,
                    "start": 492,
                    "end": 670,
                    "fullWidth": 179,
                    "width": 178,
                    "openBraceToken": {
                        "kind": "OpenBraceToken",
                        "fullStart": 492,
                        "fullEnd": 494,
                        "start": 492,
                        "end": 493,
                        "fullWidth": 2,
                        "width": 1,
                        "text": "{",
                        "value": "{",
                        "valueText": "{",
                        "hasTrailingTrivia": true,
                        "hasTrailingNewLine": true,
                        "trailingTrivia": [
                            {
                                "kind": "NewLineTrivia",
                                "text": "\n"
                            }
                        ]
                    },
                    "statements": [
                        {
                            "kind": "ExpressionStatement",
                            "fullStart": 494,
                            "fullEnd": 669,
                            "start": 496,
                            "end": 668,
                            "fullWidth": 175,
                            "width": 172,
                            "expression": {
                                "kind": "InvocationExpression",
                                "fullStart": 494,
                                "fullEnd": 667,
                                "start": 496,
                                "end": 667,
                                "fullWidth": 173,
                                "width": 171,
                                "expression": {
                                    "kind": "IdentifierName",
                                    "fullStart": 494,
                                    "fullEnd": 502,
                                    "start": 496,
                                    "end": 502,
                                    "fullWidth": 8,
                                    "width": 6,
                                    "text": "$ERROR",
                                    "value": "$ERROR",
                                    "valueText": "$ERROR",
                                    "hasLeadingTrivia": true,
                                    "leadingTrivia": [
                                        {
                                            "kind": "WhitespaceTrivia",
                                            "text": "  "
                                        }
                                    ]
                                },
                                "argumentList": {
                                    "kind": "ArgumentList",
                                    "fullStart": 502,
                                    "fullEnd": 667,
                                    "start": 502,
                                    "end": 667,
                                    "fullWidth": 165,
                                    "width": 165,
                                    "openParenToken": {
                                        "kind": "OpenParenToken",
                                        "fullStart": 502,
                                        "fullEnd": 503,
                                        "start": 502,
                                        "end": 503,
                                        "fullWidth": 1,
                                        "width": 1,
                                        "text": "(",
                                        "value": "(",
                                        "valueText": "("
                                    },
                                    "arguments": [
                                        {
                                            "kind": "AddExpression",
                                            "fullStart": 503,
                                            "fullEnd": 666,
                                            "start": 503,
                                            "end": 666,
                                            "fullWidth": 163,
                                            "width": 163,
                                            "left": {
                                                "kind": "StringLiteral",
                                                "fullStart": 503,
                                                "fullEnd": 648,
                                                "start": 503,
                                                "end": 647,
                                                "fullWidth": 145,
                                                "width": 144,
                                                "text": "'#1: var x = [0,1,2,3,4]; var arr = x.slice({valueOf: function() {return 0}, toString: function() {return 3}},3); arr is Array object. Actual: '",
                                                "value": "#1: var x = [0,1,2,3,4]; var arr = x.slice({valueOf: function() {return 0}, toString: function() {return 3}},3); arr is Array object. Actual: ",
                                                "valueText": "#1: var x = [0,1,2,3,4]; var arr = x.slice({valueOf: function() {return 0}, toString: function() {return 3}},3); arr is Array object. Actual: ",
                                                "hasTrailingTrivia": true,
                                                "trailingTrivia": [
                                                    {
                                                        "kind": "WhitespaceTrivia",
                                                        "text": " "
                                                    }
                                                ]
                                            },
                                            "operatorToken": {
                                                "kind": "PlusToken",
                                                "fullStart": 648,
                                                "fullEnd": 650,
                                                "start": 648,
                                                "end": 649,
                                                "fullWidth": 2,
                                                "width": 1,
                                                "text": "+",
                                                "value": "+",
                                                "valueText": "+",
                                                "hasTrailingTrivia": true,
                                                "trailingTrivia": [
                                                    {
                                                        "kind": "WhitespaceTrivia",
                                                        "text": " "
                                                    }
                                                ]
                                            },
                                            "right": {
                                                "kind": "ParenthesizedExpression",
                                                "fullStart": 650,
                                                "fullEnd": 666,
                                                "start": 650,
                                                "end": 666,
                                                "fullWidth": 16,
                                                "width": 16,
                                                "openParenToken": {
                                                    "kind": "OpenParenToken",
                                                    "fullStart": 650,
                                                    "fullEnd": 651,
                                                    "start": 650,
                                                    "end": 651,
                                                    "fullWidth": 1,
                                                    "width": 1,
                                                    "text": "(",
                                                    "value": "(",
                                                    "valueText": "("
                                                },
                                                "expression": {
                                                    "kind": "InvocationExpression",
                                                    "fullStart": 651,
                                                    "fullEnd": 665,
                                                    "start": 651,
                                                    "end": 665,
                                                    "fullWidth": 14,
                                                    "width": 14,
                                                    "expression": {
                                                        "kind": "MemberAccessExpression",
                                                        "fullStart": 651,
                                                        "fullEnd": 663,
                                                        "start": 651,
                                                        "end": 663,
                                                        "fullWidth": 12,
                                                        "width": 12,
                                                        "expression": {
                                                            "kind": "IdentifierName",
                                                            "fullStart": 651,
                                                            "fullEnd": 654,
                                                            "start": 651,
                                                            "end": 654,
                                                            "fullWidth": 3,
                                                            "width": 3,
                                                            "text": "arr",
                                                            "value": "arr",
                                                            "valueText": "arr"
                                                        },
                                                        "dotToken": {
                                                            "kind": "DotToken",
                                                            "fullStart": 654,
                                                            "fullEnd": 655,
                                                            "start": 654,
                                                            "end": 655,
                                                            "fullWidth": 1,
                                                            "width": 1,
                                                            "text": ".",
                                                            "value": ".",
                                                            "valueText": "."
                                                        },
                                                        "name": {
                                                            "kind": "IdentifierName",
                                                            "fullStart": 655,
                                                            "fullEnd": 663,
                                                            "start": 655,
                                                            "end": 663,
                                                            "fullWidth": 8,
                                                            "width": 8,
                                                            "text": "getClass",
                                                            "value": "getClass",
                                                            "valueText": "getClass"
                                                        }
                                                    },
                                                    "argumentList": {
                                                        "kind": "ArgumentList",
                                                        "fullStart": 663,
                                                        "fullEnd": 665,
                                                        "start": 663,
                                                        "end": 665,
                                                        "fullWidth": 2,
                                                        "width": 2,
                                                        "openParenToken": {
                                                            "kind": "OpenParenToken",
                                                            "fullStart": 663,
                                                            "fullEnd": 664,
                                                            "start": 663,
                                                            "end": 664,
                                                            "fullWidth": 1,
                                                            "width": 1,
                                                            "text": "(",
                                                            "value": "(",
                                                            "valueText": "("
                                                        },
                                                        "arguments": [],
                                                        "closeParenToken": {
                                                            "kind": "CloseParenToken",
                                                            "fullStart": 664,
                                                            "fullEnd": 665,
                                                            "start": 664,
                                                            "end": 665,
                                                            "fullWidth": 1,
                                                            "width": 1,
                                                            "text": ")",
                                                            "value": ")",
                                                            "valueText": ")"
                                                        }
                                                    }
                                                },
                                                "closeParenToken": {
                                                    "kind": "CloseParenToken",
                                                    "fullStart": 665,
                                                    "fullEnd": 666,
                                                    "start": 665,
                                                    "end": 666,
                                                    "fullWidth": 1,
                                                    "width": 1,
                                                    "text": ")",
                                                    "value": ")",
                                                    "valueText": ")"
                                                }
                                            }
                                        }
                                    ],
                                    "closeParenToken": {
                                        "kind": "CloseParenToken",
                                        "fullStart": 666,
                                        "fullEnd": 667,
                                        "start": 666,
                                        "end": 667,
                                        "fullWidth": 1,
                                        "width": 1,
                                        "text": ")",
                                        "value": ")",
                                        "valueText": ")"
                                    }
                                }
                            },
                            "semicolonToken": {
                                "kind": "SemicolonToken",
                                "fullStart": 667,
                                "fullEnd": 669,
                                "start": 667,
                                "end": 668,
                                "fullWidth": 2,
                                "width": 1,
                                "text": ";",
                                "value": ";",
                                "valueText": ";",
                                "hasTrailingTrivia": true,
                                "hasTrailingNewLine": true,
                                "trailingTrivia": [
                                    {
                                        "kind": "NewLineTrivia",
                                        "text": "\n"
                                    }
                                ]
                            }
                        }
                    ],
                    "closeBraceToken": {
                        "kind": "CloseBraceToken",
                        "fullStart": 669,
                        "fullEnd": 671,
                        "start": 669,
                        "end": 670,
                        "fullWidth": 2,
                        "width": 1,
                        "text": "}",
                        "value": "}",
                        "valueText": "}",
                        "hasTrailingTrivia": true,
                        "hasTrailingNewLine": true,
                        "trailingTrivia": [
                            {
                                "kind": "NewLineTrivia",
                                "text": "\n"
                            }
                        ]
                    }
                }
            },
            {
                "kind": "IfStatement",
                "fullStart": 671,
                "fullEnd": 882,
                "start": 682,
                "end": 875,
                "fullWidth": 211,
                "width": 193,
                "ifKeyword": {
                    "kind": "IfKeyword",
                    "fullStart": 671,
                    "fullEnd": 685,
                    "start": 682,
                    "end": 684,
                    "fullWidth": 14,
                    "width": 2,
                    "text": "if",
                    "value": "if",
                    "valueText": "if",
                    "hasLeadingTrivia": true,
                    "hasLeadingComment": true,
                    "hasLeadingNewLine": true,
                    "hasTrailingTrivia": true,
                    "leadingTrivia": [
                        {
                            "kind": "NewLineTrivia",
                            "text": "\n"
                        },
                        {
                            "kind": "SingleLineCommentTrivia",
                            "text": "//CHECK#2"
                        },
                        {
                            "kind": "NewLineTrivia",
                            "text": "\n"
                        }
                    ],
                    "trailingTrivia": [
                        {
                            "kind": "WhitespaceTrivia",
                            "text": " "
                        }
                    ]
                },
                "openParenToken": {
                    "kind": "OpenParenToken",
                    "fullStart": 685,
                    "fullEnd": 686,
                    "start": 685,
                    "end": 686,
                    "fullWidth": 1,
                    "width": 1,
                    "text": "(",
                    "value": "(",
                    "valueText": "("
                },
                "condition": {
                    "kind": "NotEqualsExpression",
                    "fullStart": 686,
                    "fullEnd": 702,
                    "start": 686,
                    "end": 702,
                    "fullWidth": 16,
                    "width": 16,
                    "left": {
                        "kind": "MemberAccessExpression",
                        "fullStart": 686,
                        "fullEnd": 697,
                        "start": 686,
                        "end": 696,
                        "fullWidth": 11,
                        "width": 10,
                        "expression": {
                            "kind": "IdentifierName",
                            "fullStart": 686,
                            "fullEnd": 689,
                            "start": 686,
                            "end": 689,
                            "fullWidth": 3,
                            "width": 3,
                            "text": "arr",
                            "value": "arr",
                            "valueText": "arr"
                        },
                        "dotToken": {
                            "kind": "DotToken",
                            "fullStart": 689,
                            "fullEnd": 690,
                            "start": 689,
                            "end": 690,
                            "fullWidth": 1,
                            "width": 1,
                            "text": ".",
                            "value": ".",
                            "valueText": "."
                        },
                        "name": {
                            "kind": "IdentifierName",
                            "fullStart": 690,
                            "fullEnd": 697,
                            "start": 690,
                            "end": 696,
                            "fullWidth": 7,
                            "width": 6,
                            "text": "length",
                            "value": "length",
                            "valueText": "length",
                            "hasTrailingTrivia": true,
                            "trailingTrivia": [
                                {
                                    "kind": "WhitespaceTrivia",
                                    "text": " "
                                }
                            ]
                        }
                    },
                    "operatorToken": {
                        "kind": "ExclamationEqualsEqualsToken",
                        "fullStart": 697,
                        "fullEnd": 701,
                        "start": 697,
                        "end": 700,
                        "fullWidth": 4,
                        "width": 3,
                        "text": "!==",
                        "value": "!==",
                        "valueText": "!==",
                        "hasTrailingTrivia": true,
                        "trailingTrivia": [
                            {
                                "kind": "WhitespaceTrivia",
                                "text": " "
                            }
                        ]
                    },
                    "right": {
                        "kind": "NumericLiteral",
                        "fullStart": 701,
                        "fullEnd": 702,
                        "start": 701,
                        "end": 702,
                        "fullWidth": 1,
                        "width": 1,
                        "text": "3",
                        "value": 3,
                        "valueText": "3"
                    }
                },
                "closeParenToken": {
                    "kind": "CloseParenToken",
                    "fullStart": 702,
                    "fullEnd": 704,
                    "start": 702,
                    "end": 703,
                    "fullWidth": 2,
                    "width": 1,
                    "text": ")",
                    "value": ")",
                    "valueText": ")",
                    "hasTrailingTrivia": true,
                    "trailingTrivia": [
                        {
                            "kind": "WhitespaceTrivia",
                            "text": " "
                        }
                    ]
                },
                "statement": {
                    "kind": "Block",
                    "fullStart": 704,
                    "fullEnd": 882,
                    "start": 704,
                    "end": 875,
                    "fullWidth": 178,
                    "width": 171,
                    "openBraceToken": {
                        "kind": "OpenBraceToken",
                        "fullStart": 704,
                        "fullEnd": 706,
                        "start": 704,
                        "end": 705,
                        "fullWidth": 2,
                        "width": 1,
                        "text": "{",
                        "value": "{",
                        "valueText": "{",
                        "hasTrailingTrivia": true,
                        "hasTrailingNewLine": true,
                        "trailingTrivia": [
                            {
                                "kind": "NewLineTrivia",
                                "text": "\n"
                            }
                        ]
                    },
                    "statements": [
                        {
                            "kind": "ExpressionStatement",
                            "fullStart": 706,
                            "fullEnd": 874,
                            "start": 708,
                            "end": 873,
                            "fullWidth": 168,
                            "width": 165,
                            "expression": {
                                "kind": "InvocationExpression",
                                "fullStart": 706,
                                "fullEnd": 872,
                                "start": 708,
                                "end": 872,
                                "fullWidth": 166,
                                "width": 164,
                                "expression": {
                                    "kind": "IdentifierName",
                                    "fullStart": 706,
                                    "fullEnd": 714,
                                    "start": 708,
                                    "end": 714,
                                    "fullWidth": 8,
                                    "width": 6,
                                    "text": "$ERROR",
                                    "value": "$ERROR",
                                    "valueText": "$ERROR",
                                    "hasLeadingTrivia": true,
                                    "leadingTrivia": [
                                        {
                                            "kind": "WhitespaceTrivia",
                                            "text": "  "
                                        }
                                    ]
                                },
                                "argumentList": {
                                    "kind": "ArgumentList",
                                    "fullStart": 714,
                                    "fullEnd": 872,
                                    "start": 714,
                                    "end": 872,
                                    "fullWidth": 158,
                                    "width": 158,
                                    "openParenToken": {
                                        "kind": "OpenParenToken",
                                        "fullStart": 714,
                                        "fullEnd": 715,
                                        "start": 714,
                                        "end": 715,
                                        "fullWidth": 1,
                                        "width": 1,
                                        "text": "(",
                                        "value": "(",
                                        "valueText": "("
                                    },
                                    "arguments": [
                                        {
                                            "kind": "AddExpression",
                                            "fullStart": 715,
                                            "fullEnd": 871,
                                            "start": 715,
                                            "end": 871,
                                            "fullWidth": 156,
                                            "width": 156,
                                            "left": {
                                                "kind": "StringLiteral",
                                                "fullStart": 715,
                                                "fullEnd": 857,
                                                "start": 715,
                                                "end": 856,
                                                "fullWidth": 142,
                                                "width": 141,
                                                "text": "'#2: var x = [0,1,2,3,4]; var arr = x.slice({valueOf: function() {return 0}, toString: function() {return 3}},3); arr.length === 3. Actual: '",
                                                "value": "#2: var x = [0,1,2,3,4]; var arr = x.slice({valueOf: function() {return 0}, toString: function() {return 3}},3); arr.length === 3. Actual: ",
                                                "valueText": "#2: var x = [0,1,2,3,4]; var arr = x.slice({valueOf: function() {return 0}, toString: function() {return 3}},3); arr.length === 3. Actual: ",
                                                "hasTrailingTrivia": true,
                                                "trailingTrivia": [
                                                    {
                                                        "kind": "WhitespaceTrivia",
                                                        "text": " "
                                                    }
                                                ]
                                            },
                                            "operatorToken": {
                                                "kind": "PlusToken",
                                                "fullStart": 857,
                                                "fullEnd": 859,
                                                "start": 857,
                                                "end": 858,
                                                "fullWidth": 2,
                                                "width": 1,
                                                "text": "+",
                                                "value": "+",
                                                "valueText": "+",
                                                "hasTrailingTrivia": true,
                                                "trailingTrivia": [
                                                    {
                                                        "kind": "WhitespaceTrivia",
                                                        "text": " "
                                                    }
                                                ]
                                            },
                                            "right": {
                                                "kind": "ParenthesizedExpression",
                                                "fullStart": 859,
                                                "fullEnd": 871,
                                                "start": 859,
                                                "end": 871,
                                                "fullWidth": 12,
                                                "width": 12,
                                                "openParenToken": {
                                                    "kind": "OpenParenToken",
                                                    "fullStart": 859,
                                                    "fullEnd": 860,
                                                    "start": 859,
                                                    "end": 860,
                                                    "fullWidth": 1,
                                                    "width": 1,
                                                    "text": "(",
                                                    "value": "(",
                                                    "valueText": "("
                                                },
                                                "expression": {
                                                    "kind": "MemberAccessExpression",
                                                    "fullStart": 860,
                                                    "fullEnd": 870,
                                                    "start": 860,
                                                    "end": 870,
                                                    "fullWidth": 10,
                                                    "width": 10,
                                                    "expression": {
                                                        "kind": "IdentifierName",
                                                        "fullStart": 860,
                                                        "fullEnd": 863,
                                                        "start": 860,
                                                        "end": 863,
                                                        "fullWidth": 3,
                                                        "width": 3,
                                                        "text": "arr",
                                                        "value": "arr",
                                                        "valueText": "arr"
                                                    },
                                                    "dotToken": {
                                                        "kind": "DotToken",
                                                        "fullStart": 863,
                                                        "fullEnd": 864,
                                                        "start": 863,
                                                        "end": 864,
                                                        "fullWidth": 1,
                                                        "width": 1,
                                                        "text": ".",
                                                        "value": ".",
                                                        "valueText": "."
                                                    },
                                                    "name": {
                                                        "kind": "IdentifierName",
                                                        "fullStart": 864,
                                                        "fullEnd": 870,
                                                        "start": 864,
                                                        "end": 870,
                                                        "fullWidth": 6,
                                                        "width": 6,
                                                        "text": "length",
                                                        "value": "length",
                                                        "valueText": "length"
                                                    }
                                                },
                                                "closeParenToken": {
                                                    "kind": "CloseParenToken",
                                                    "fullStart": 870,
                                                    "fullEnd": 871,
                                                    "start": 870,
                                                    "end": 871,
                                                    "fullWidth": 1,
                                                    "width": 1,
                                                    "text": ")",
                                                    "value": ")",
                                                    "valueText": ")"
                                                }
                                            }
                                        }
                                    ],
                                    "closeParenToken": {
                                        "kind": "CloseParenToken",
                                        "fullStart": 871,
                                        "fullEnd": 872,
                                        "start": 871,
                                        "end": 872,
                                        "fullWidth": 1,
                                        "width": 1,
                                        "text": ")",
                                        "value": ")",
                                        "valueText": ")"
                                    }
                                }
                            },
                            "semicolonToken": {
                                "kind": "SemicolonToken",
                                "fullStart": 872,
                                "fullEnd": 874,
                                "start": 872,
                                "end": 873,
                                "fullWidth": 2,
                                "width": 1,
                                "text": ";",
                                "value": ";",
                                "valueText": ";",
                                "hasTrailingTrivia": true,
                                "hasTrailingNewLine": true,
                                "trailingTrivia": [
                                    {
                                        "kind": "NewLineTrivia",
                                        "text": "\n"
                                    }
                                ]
                            }
                        }
                    ],
                    "closeBraceToken": {
                        "kind": "CloseBraceToken",
                        "fullStart": 874,
                        "fullEnd": 882,
                        "start": 874,
                        "end": 875,
                        "fullWidth": 8,
                        "width": 1,
                        "text": "}",
                        "value": "}",
                        "valueText": "}",
                        "hasTrailingTrivia": true,
                        "hasTrailingNewLine": true,
                        "trailingTrivia": [
                            {
                                "kind": "WhitespaceTrivia",
                                "text": "      "
                            },
                            {
                                "kind": "NewLineTrivia",
                                "text": "\n"
                            }
                        ]
                    }
                }
            },
            {
                "kind": "IfStatement",
                "fullStart": 882,
                "fullEnd": 1075,
                "start": 893,
                "end": 1074,
                "fullWidth": 193,
                "width": 181,
                "ifKeyword": {
                    "kind": "IfKeyword",
                    "fullStart": 882,
                    "fullEnd": 896,
                    "start": 893,
                    "end": 895,
                    "fullWidth": 14,
                    "width": 2,
                    "text": "if",
                    "value": "if",
                    "valueText": "if",
                    "hasLeadingTrivia": true,
                    "hasLeadingComment": true,
                    "hasLeadingNewLine": true,
                    "hasTrailingTrivia": true,
                    "leadingTrivia": [
                        {
                            "kind": "NewLineTrivia",
                            "text": "\n"
                        },
                        {
                            "kind": "SingleLineCommentTrivia",
                            "text": "//CHECK#3"
                        },
                        {
                            "kind": "NewLineTrivia",
                            "text": "\n"
                        }
                    ],
                    "trailingTrivia": [
                        {
                            "kind": "WhitespaceTrivia",
                            "text": " "
                        }
                    ]
                },
                "openParenToken": {
                    "kind": "OpenParenToken",
                    "fullStart": 896,
                    "fullEnd": 897,
                    "start": 896,
                    "end": 897,
                    "fullWidth": 1,
                    "width": 1,
                    "text": "(",
                    "value": "(",
                    "valueText": "("
                },
                "condition": {
                    "kind": "NotEqualsExpression",
                    "fullStart": 897,
                    "fullEnd": 909,
                    "start": 897,
                    "end": 909,
                    "fullWidth": 12,
                    "width": 12,
                    "left": {
                        "kind": "ElementAccessExpression",
                        "fullStart": 897,
                        "fullEnd": 904,
                        "start": 897,
                        "end": 903,
                        "fullWidth": 7,
                        "width": 6,
                        "expression": {
                            "kind": "IdentifierName",
                            "fullStart": 897,
                            "fullEnd": 900,
                            "start": 897,
                            "end": 900,
                            "fullWidth": 3,
                            "width": 3,
                            "text": "arr",
                            "value": "arr",
                            "valueText": "arr"
                        },
                        "openBracketToken": {
                            "kind": "OpenBracketToken",
                            "fullStart": 900,
                            "fullEnd": 901,
                            "start": 900,
                            "end": 901,
                            "fullWidth": 1,
                            "width": 1,
                            "text": "[",
                            "value": "[",
                            "valueText": "["
                        },
                        "argumentExpression": {
                            "kind": "NumericLiteral",
                            "fullStart": 901,
                            "fullEnd": 902,
                            "start": 901,
                            "end": 902,
                            "fullWidth": 1,
                            "width": 1,
                            "text": "0",
                            "value": 0,
                            "valueText": "0"
                        },
                        "closeBracketToken": {
                            "kind": "CloseBracketToken",
                            "fullStart": 902,
                            "fullEnd": 904,
                            "start": 902,
                            "end": 903,
                            "fullWidth": 2,
                            "width": 1,
                            "text": "]",
                            "value": "]",
                            "valueText": "]",
                            "hasTrailingTrivia": true,
                            "trailingTrivia": [
                                {
                                    "kind": "WhitespaceTrivia",
                                    "text": " "
                                }
                            ]
                        }
                    },
                    "operatorToken": {
                        "kind": "ExclamationEqualsEqualsToken",
                        "fullStart": 904,
                        "fullEnd": 908,
                        "start": 904,
                        "end": 907,
                        "fullWidth": 4,
                        "width": 3,
                        "text": "!==",
                        "value": "!==",
                        "valueText": "!==",
                        "hasTrailingTrivia": true,
                        "trailingTrivia": [
                            {
                                "kind": "WhitespaceTrivia",
                                "text": " "
                            }
                        ]
                    },
                    "right": {
                        "kind": "NumericLiteral",
                        "fullStart": 908,
                        "fullEnd": 909,
                        "start": 908,
                        "end": 909,
                        "fullWidth": 1,
                        "width": 1,
                        "text": "0",
                        "value": 0,
                        "valueText": "0"
                    }
                },
                "closeParenToken": {
                    "kind": "CloseParenToken",
                    "fullStart": 909,
                    "fullEnd": 911,
                    "start": 909,
                    "end": 910,
                    "fullWidth": 2,
                    "width": 1,
                    "text": ")",
                    "value": ")",
                    "valueText": ")",
                    "hasTrailingTrivia": true,
                    "trailingTrivia": [
                        {
                            "kind": "WhitespaceTrivia",
                            "text": " "
                        }
                    ]
                },
                "statement": {
                    "kind": "Block",
                    "fullStart": 911,
                    "fullEnd": 1075,
                    "start": 911,
                    "end": 1074,
                    "fullWidth": 164,
                    "width": 163,
                    "openBraceToken": {
                        "kind": "OpenBraceToken",
                        "fullStart": 911,
                        "fullEnd": 913,
                        "start": 911,
                        "end": 912,
                        "fullWidth": 2,
                        "width": 1,
                        "text": "{",
                        "value": "{",
                        "valueText": "{",
                        "hasTrailingTrivia": true,
                        "hasTrailingNewLine": true,
                        "trailingTrivia": [
                            {
                                "kind": "NewLineTrivia",
                                "text": "\n"
                            }
                        ]
                    },
                    "statements": [
                        {
                            "kind": "ExpressionStatement",
                            "fullStart": 913,
                            "fullEnd": 1073,
                            "start": 915,
                            "end": 1072,
                            "fullWidth": 160,
                            "width": 157,
                            "expression": {
                                "kind": "InvocationExpression",
                                "fullStart": 913,
                                "fullEnd": 1071,
                                "start": 915,
                                "end": 1071,
                                "fullWidth": 158,
                                "width": 156,
                                "expression": {
                                    "kind": "IdentifierName",
                                    "fullStart": 913,
                                    "fullEnd": 921,
                                    "start": 915,
                                    "end": 921,
                                    "fullWidth": 8,
                                    "width": 6,
                                    "text": "$ERROR",
                                    "value": "$ERROR",
                                    "valueText": "$ERROR",
                                    "hasLeadingTrivia": true,
                                    "leadingTrivia": [
                                        {
                                            "kind": "WhitespaceTrivia",
                                            "text": "  "
                                        }
                                    ]
                                },
                                "argumentList": {
                                    "kind": "ArgumentList",
                                    "fullStart": 921,
                                    "fullEnd": 1071,
                                    "start": 921,
                                    "end": 1071,
                                    "fullWidth": 150,
                                    "width": 150,
                                    "openParenToken": {
                                        "kind": "OpenParenToken",
                                        "fullStart": 921,
                                        "fullEnd": 922,
                                        "start": 921,
                                        "end": 922,
                                        "fullWidth": 1,
                                        "width": 1,
                                        "text": "(",
                                        "value": "(",
                                        "valueText": "("
                                    },
                                    "arguments": [
                                        {
                                            "kind": "AddExpression",
                                            "fullStart": 922,
                                            "fullEnd": 1070,
                                            "start": 922,
                                            "end": 1070,
                                            "fullWidth": 148,
                                            "width": 148,
                                            "left": {
                                                "kind": "StringLiteral",
                                                "fullStart": 922,
                                                "fullEnd": 1060,
                                                "start": 922,
                                                "end": 1059,
                                                "fullWidth": 138,
                                                "width": 137,
                                                "text": "'#3: var x = [0,1,2,3,4]; var arr = x.slice({valueOf: function() {return 0}, toString: function() {return 3}},3); arr[0] === 0. Actual: '",
                                                "value": "#3: var x = [0,1,2,3,4]; var arr = x.slice({valueOf: function() {return 0}, toString: function() {return 3}},3); arr[0] === 0. Actual: ",
                                                "valueText": "#3: var x = [0,1,2,3,4]; var arr = x.slice({valueOf: function() {return 0}, toString: function() {return 3}},3); arr[0] === 0. Actual: ",
                                                "hasTrailingTrivia": true,
                                                "trailingTrivia": [
                                                    {
                                                        "kind": "WhitespaceTrivia",
                                                        "text": " "
                                                    }
                                                ]
                                            },
                                            "operatorToken": {
                                                "kind": "PlusToken",
                                                "fullStart": 1060,
                                                "fullEnd": 1062,
                                                "start": 1060,
                                                "end": 1061,
                                                "fullWidth": 2,
                                                "width": 1,
                                                "text": "+",
                                                "value": "+",
                                                "valueText": "+",
                                                "hasTrailingTrivia": true,
                                                "trailingTrivia": [
                                                    {
                                                        "kind": "WhitespaceTrivia",
                                                        "text": " "
                                                    }
                                                ]
                                            },
                                            "right": {
                                                "kind": "ParenthesizedExpression",
                                                "fullStart": 1062,
                                                "fullEnd": 1070,
                                                "start": 1062,
                                                "end": 1070,
                                                "fullWidth": 8,
                                                "width": 8,
                                                "openParenToken": {
                                                    "kind": "OpenParenToken",
                                                    "fullStart": 1062,
                                                    "fullEnd": 1063,
                                                    "start": 1062,
                                                    "end": 1063,
                                                    "fullWidth": 1,
                                                    "width": 1,
                                                    "text": "(",
                                                    "value": "(",
                                                    "valueText": "("
                                                },
                                                "expression": {
                                                    "kind": "ElementAccessExpression",
                                                    "fullStart": 1063,
                                                    "fullEnd": 1069,
                                                    "start": 1063,
                                                    "end": 1069,
                                                    "fullWidth": 6,
                                                    "width": 6,
                                                    "expression": {
                                                        "kind": "IdentifierName",
                                                        "fullStart": 1063,
                                                        "fullEnd": 1066,
                                                        "start": 1063,
                                                        "end": 1066,
                                                        "fullWidth": 3,
                                                        "width": 3,
                                                        "text": "arr",
                                                        "value": "arr",
                                                        "valueText": "arr"
                                                    },
                                                    "openBracketToken": {
                                                        "kind": "OpenBracketToken",
                                                        "fullStart": 1066,
                                                        "fullEnd": 1067,
                                                        "start": 1066,
                                                        "end": 1067,
                                                        "fullWidth": 1,
                                                        "width": 1,
                                                        "text": "[",
                                                        "value": "[",
                                                        "valueText": "["
                                                    },
                                                    "argumentExpression": {
                                                        "kind": "NumericLiteral",
                                                        "fullStart": 1067,
                                                        "fullEnd": 1068,
                                                        "start": 1067,
                                                        "end": 1068,
                                                        "fullWidth": 1,
                                                        "width": 1,
                                                        "text": "0",
                                                        "value": 0,
                                                        "valueText": "0"
                                                    },
                                                    "closeBracketToken": {
                                                        "kind": "CloseBracketToken",
                                                        "fullStart": 1068,
                                                        "fullEnd": 1069,
                                                        "start": 1068,
                                                        "end": 1069,
                                                        "fullWidth": 1,
                                                        "width": 1,
                                                        "text": "]",
                                                        "value": "]",
                                                        "valueText": "]"
                                                    }
                                                },
                                                "closeParenToken": {
                                                    "kind": "CloseParenToken",
                                                    "fullStart": 1069,
                                                    "fullEnd": 1070,
                                                    "start": 1069,
                                                    "end": 1070,
                                                    "fullWidth": 1,
                                                    "width": 1,
                                                    "text": ")",
                                                    "value": ")",
                                                    "valueText": ")"
                                                }
                                            }
                                        }
                                    ],
                                    "closeParenToken": {
                                        "kind": "CloseParenToken",
                                        "fullStart": 1070,
                                        "fullEnd": 1071,
                                        "start": 1070,
                                        "end": 1071,
                                        "fullWidth": 1,
                                        "width": 1,
                                        "text": ")",
                                        "value": ")",
                                        "valueText": ")"
                                    }
                                }
                            },
                            "semicolonToken": {
                                "kind": "SemicolonToken",
                                "fullStart": 1071,
                                "fullEnd": 1073,
                                "start": 1071,
                                "end": 1072,
                                "fullWidth": 2,
                                "width": 1,
                                "text": ";",
                                "value": ";",
                                "valueText": ";",
                                "hasTrailingTrivia": true,
                                "hasTrailingNewLine": true,
                                "trailingTrivia": [
                                    {
                                        "kind": "NewLineTrivia",
                                        "text": "\n"
                                    }
                                ]
                            }
                        }
                    ],
                    "closeBraceToken": {
                        "kind": "CloseBraceToken",
                        "fullStart": 1073,
                        "fullEnd": 1075,
                        "start": 1073,
                        "end": 1074,
                        "fullWidth": 2,
                        "width": 1,
                        "text": "}",
                        "value": "}",
                        "valueText": "}",
                        "hasTrailingTrivia": true,
                        "hasTrailingNewLine": true,
                        "trailingTrivia": [
                            {
                                "kind": "NewLineTrivia",
                                "text": "\n"
                            }
                        ]
                    }
                }
            },
            {
                "kind": "IfStatement",
                "fullStart": 1075,
                "fullEnd": 1274,
                "start": 1086,
                "end": 1267,
                "fullWidth": 199,
                "width": 181,
                "ifKeyword": {
                    "kind": "IfKeyword",
                    "fullStart": 1075,
                    "fullEnd": 1089,
                    "start": 1086,
                    "end": 1088,
                    "fullWidth": 14,
                    "width": 2,
                    "text": "if",
                    "value": "if",
                    "valueText": "if",
                    "hasLeadingTrivia": true,
                    "hasLeadingComment": true,
                    "hasLeadingNewLine": true,
                    "hasTrailingTrivia": true,
                    "leadingTrivia": [
                        {
                            "kind": "NewLineTrivia",
                            "text": "\n"
                        },
                        {
                            "kind": "SingleLineCommentTrivia",
                            "text": "//CHECK#4"
                        },
                        {
                            "kind": "NewLineTrivia",
                            "text": "\n"
                        }
                    ],
                    "trailingTrivia": [
                        {
                            "kind": "WhitespaceTrivia",
                            "text": " "
                        }
                    ]
                },
                "openParenToken": {
                    "kind": "OpenParenToken",
                    "fullStart": 1089,
                    "fullEnd": 1090,
                    "start": 1089,
                    "end": 1090,
                    "fullWidth": 1,
                    "width": 1,
                    "text": "(",
                    "value": "(",
                    "valueText": "("
                },
                "condition": {
                    "kind": "NotEqualsExpression",
                    "fullStart": 1090,
                    "fullEnd": 1102,
                    "start": 1090,
                    "end": 1102,
                    "fullWidth": 12,
                    "width": 12,
                    "left": {
                        "kind": "ElementAccessExpression",
                        "fullStart": 1090,
                        "fullEnd": 1097,
                        "start": 1090,
                        "end": 1096,
                        "fullWidth": 7,
                        "width": 6,
                        "expression": {
                            "kind": "IdentifierName",
                            "fullStart": 1090,
                            "fullEnd": 1093,
                            "start": 1090,
                            "end": 1093,
                            "fullWidth": 3,
                            "width": 3,
                            "text": "arr",
                            "value": "arr",
                            "valueText": "arr"
                        },
                        "openBracketToken": {
                            "kind": "OpenBracketToken",
                            "fullStart": 1093,
                            "fullEnd": 1094,
                            "start": 1093,
                            "end": 1094,
                            "fullWidth": 1,
                            "width": 1,
                            "text": "[",
                            "value": "[",
                            "valueText": "["
                        },
                        "argumentExpression": {
                            "kind": "NumericLiteral",
                            "fullStart": 1094,
                            "fullEnd": 1095,
                            "start": 1094,
                            "end": 1095,
                            "fullWidth": 1,
                            "width": 1,
                            "text": "1",
                            "value": 1,
                            "valueText": "1"
                        },
                        "closeBracketToken": {
                            "kind": "CloseBracketToken",
                            "fullStart": 1095,
                            "fullEnd": 1097,
                            "start": 1095,
                            "end": 1096,
                            "fullWidth": 2,
                            "width": 1,
                            "text": "]",
                            "value": "]",
                            "valueText": "]",
                            "hasTrailingTrivia": true,
                            "trailingTrivia": [
                                {
                                    "kind": "WhitespaceTrivia",
                                    "text": " "
                                }
                            ]
                        }
                    },
                    "operatorToken": {
                        "kind": "ExclamationEqualsEqualsToken",
                        "fullStart": 1097,
                        "fullEnd": 1101,
                        "start": 1097,
                        "end": 1100,
                        "fullWidth": 4,
                        "width": 3,
                        "text": "!==",
                        "value": "!==",
                        "valueText": "!==",
                        "hasTrailingTrivia": true,
                        "trailingTrivia": [
                            {
                                "kind": "WhitespaceTrivia",
                                "text": " "
                            }
                        ]
                    },
                    "right": {
                        "kind": "NumericLiteral",
                        "fullStart": 1101,
                        "fullEnd": 1102,
                        "start": 1101,
                        "end": 1102,
                        "fullWidth": 1,
                        "width": 1,
                        "text": "1",
                        "value": 1,
                        "valueText": "1"
                    }
                },
                "closeParenToken": {
                    "kind": "CloseParenToken",
                    "fullStart": 1102,
                    "fullEnd": 1104,
                    "start": 1102,
                    "end": 1103,
                    "fullWidth": 2,
                    "width": 1,
                    "text": ")",
                    "value": ")",
                    "valueText": ")",
                    "hasTrailingTrivia": true,
                    "trailingTrivia": [
                        {
                            "kind": "WhitespaceTrivia",
                            "text": " "
                        }
                    ]
                },
                "statement": {
                    "kind": "Block",
                    "fullStart": 1104,
                    "fullEnd": 1274,
                    "start": 1104,
                    "end": 1267,
                    "fullWidth": 170,
                    "width": 163,
                    "openBraceToken": {
                        "kind": "OpenBraceToken",
                        "fullStart": 1104,
                        "fullEnd": 1106,
                        "start": 1104,
                        "end": 1105,
                        "fullWidth": 2,
                        "width": 1,
                        "text": "{",
                        "value": "{",
                        "valueText": "{",
                        "hasTrailingTrivia": true,
                        "hasTrailingNewLine": true,
                        "trailingTrivia": [
                            {
                                "kind": "NewLineTrivia",
                                "text": "\n"
                            }
                        ]
                    },
                    "statements": [
                        {
                            "kind": "ExpressionStatement",
                            "fullStart": 1106,
                            "fullEnd": 1266,
                            "start": 1108,
                            "end": 1265,
                            "fullWidth": 160,
                            "width": 157,
                            "expression": {
                                "kind": "InvocationExpression",
                                "fullStart": 1106,
                                "fullEnd": 1264,
                                "start": 1108,
                                "end": 1264,
                                "fullWidth": 158,
                                "width": 156,
                                "expression": {
                                    "kind": "IdentifierName",
                                    "fullStart": 1106,
                                    "fullEnd": 1114,
                                    "start": 1108,
                                    "end": 1114,
                                    "fullWidth": 8,
                                    "width": 6,
                                    "text": "$ERROR",
                                    "value": "$ERROR",
                                    "valueText": "$ERROR",
                                    "hasLeadingTrivia": true,
                                    "leadingTrivia": [
                                        {
                                            "kind": "WhitespaceTrivia",
                                            "text": "  "
                                        }
                                    ]
                                },
                                "argumentList": {
                                    "kind": "ArgumentList",
                                    "fullStart": 1114,
                                    "fullEnd": 1264,
                                    "start": 1114,
                                    "end": 1264,
                                    "fullWidth": 150,
                                    "width": 150,
                                    "openParenToken": {
                                        "kind": "OpenParenToken",
                                        "fullStart": 1114,
                                        "fullEnd": 1115,
                                        "start": 1114,
                                        "end": 1115,
                                        "fullWidth": 1,
                                        "width": 1,
                                        "text": "(",
                                        "value": "(",
                                        "valueText": "("
                                    },
                                    "arguments": [
                                        {
                                            "kind": "AddExpression",
                                            "fullStart": 1115,
                                            "fullEnd": 1263,
                                            "start": 1115,
                                            "end": 1263,
                                            "fullWidth": 148,
                                            "width": 148,
                                            "left": {
                                                "kind": "StringLiteral",
                                                "fullStart": 1115,
                                                "fullEnd": 1253,
                                                "start": 1115,
                                                "end": 1252,
                                                "fullWidth": 138,
                                                "width": 137,
                                                "text": "'#4: var x = [0,1,2,3,4]; var arr = x.slice({valueOf: function() {return 0}, toString: function() {return 3}},3); arr[1] === 1. Actual: '",
                                                "value": "#4: var x = [0,1,2,3,4]; var arr = x.slice({valueOf: function() {return 0}, toString: function() {return 3}},3); arr[1] === 1. Actual: ",
                                                "valueText": "#4: var x = [0,1,2,3,4]; var arr = x.slice({valueOf: function() {return 0}, toString: function() {return 3}},3); arr[1] === 1. Actual: ",
                                                "hasTrailingTrivia": true,
                                                "trailingTrivia": [
                                                    {
                                                        "kind": "WhitespaceTrivia",
                                                        "text": " "
                                                    }
                                                ]
                                            },
                                            "operatorToken": {
                                                "kind": "PlusToken",
                                                "fullStart": 1253,
                                                "fullEnd": 1255,
                                                "start": 1253,
                                                "end": 1254,
                                                "fullWidth": 2,
                                                "width": 1,
                                                "text": "+",
                                                "value": "+",
                                                "valueText": "+",
                                                "hasTrailingTrivia": true,
                                                "trailingTrivia": [
                                                    {
                                                        "kind": "WhitespaceTrivia",
                                                        "text": " "
                                                    }
                                                ]
                                            },
                                            "right": {
                                                "kind": "ParenthesizedExpression",
                                                "fullStart": 1255,
                                                "fullEnd": 1263,
                                                "start": 1255,
                                                "end": 1263,
                                                "fullWidth": 8,
                                                "width": 8,
                                                "openParenToken": {
                                                    "kind": "OpenParenToken",
                                                    "fullStart": 1255,
                                                    "fullEnd": 1256,
                                                    "start": 1255,
                                                    "end": 1256,
                                                    "fullWidth": 1,
                                                    "width": 1,
                                                    "text": "(",
                                                    "value": "(",
                                                    "valueText": "("
                                                },
                                                "expression": {
                                                    "kind": "ElementAccessExpression",
                                                    "fullStart": 1256,
                                                    "fullEnd": 1262,
                                                    "start": 1256,
                                                    "end": 1262,
                                                    "fullWidth": 6,
                                                    "width": 6,
                                                    "expression": {
                                                        "kind": "IdentifierName",
                                                        "fullStart": 1256,
                                                        "fullEnd": 1259,
                                                        "start": 1256,
                                                        "end": 1259,
                                                        "fullWidth": 3,
                                                        "width": 3,
                                                        "text": "arr",
                                                        "value": "arr",
                                                        "valueText": "arr"
                                                    },
                                                    "openBracketToken": {
                                                        "kind": "OpenBracketToken",
                                                        "fullStart": 1259,
                                                        "fullEnd": 1260,
                                                        "start": 1259,
                                                        "end": 1260,
                                                        "fullWidth": 1,
                                                        "width": 1,
                                                        "text": "[",
                                                        "value": "[",
                                                        "valueText": "["
                                                    },
                                                    "argumentExpression": {
                                                        "kind": "NumericLiteral",
                                                        "fullStart": 1260,
                                                        "fullEnd": 1261,
                                                        "start": 1260,
                                                        "end": 1261,
                                                        "fullWidth": 1,
                                                        "width": 1,
                                                        "text": "1",
                                                        "value": 1,
                                                        "valueText": "1"
                                                    },
                                                    "closeBracketToken": {
                                                        "kind": "CloseBracketToken",
                                                        "fullStart": 1261,
                                                        "fullEnd": 1262,
                                                        "start": 1261,
                                                        "end": 1262,
                                                        "fullWidth": 1,
                                                        "width": 1,
                                                        "text": "]",
                                                        "value": "]",
                                                        "valueText": "]"
                                                    }
                                                },
                                                "closeParenToken": {
                                                    "kind": "CloseParenToken",
                                                    "fullStart": 1262,
                                                    "fullEnd": 1263,
                                                    "start": 1262,
                                                    "end": 1263,
                                                    "fullWidth": 1,
                                                    "width": 1,
                                                    "text": ")",
                                                    "value": ")",
                                                    "valueText": ")"
                                                }
                                            }
                                        }
                                    ],
                                    "closeParenToken": {
                                        "kind": "CloseParenToken",
                                        "fullStart": 1263,
                                        "fullEnd": 1264,
                                        "start": 1263,
                                        "end": 1264,
                                        "fullWidth": 1,
                                        "width": 1,
                                        "text": ")",
                                        "value": ")",
                                        "valueText": ")"
                                    }
                                }
                            },
                            "semicolonToken": {
                                "kind": "SemicolonToken",
                                "fullStart": 1264,
                                "fullEnd": 1266,
                                "start": 1264,
                                "end": 1265,
                                "fullWidth": 2,
                                "width": 1,
                                "text": ";",
                                "value": ";",
                                "valueText": ";",
                                "hasTrailingTrivia": true,
                                "hasTrailingNewLine": true,
                                "trailingTrivia": [
                                    {
                                        "kind": "NewLineTrivia",
                                        "text": "\n"
                                    }
                                ]
                            }
                        }
                    ],
                    "closeBraceToken": {
                        "kind": "CloseBraceToken",
                        "fullStart": 1266,
                        "fullEnd": 1274,
                        "start": 1266,
                        "end": 1267,
                        "fullWidth": 8,
                        "width": 1,
                        "text": "}",
                        "value": "}",
                        "valueText": "}",
                        "hasTrailingTrivia": true,
                        "hasTrailingNewLine": true,
                        "trailingTrivia": [
                            {
                                "kind": "WhitespaceTrivia",
                                "text": "      "
                            },
                            {
                                "kind": "NewLineTrivia",
                                "text": "\n"
                            }
                        ]
                    }
                }
            },
            {
                "kind": "IfStatement",
                "fullStart": 1274,
                "fullEnd": 1470,
                "start": 1285,
                "end": 1466,
                "fullWidth": 196,
                "width": 181,
                "ifKeyword": {
                    "kind": "IfKeyword",
                    "fullStart": 1274,
                    "fullEnd": 1288,
                    "start": 1285,
                    "end": 1287,
                    "fullWidth": 14,
                    "width": 2,
                    "text": "if",
                    "value": "if",
                    "valueText": "if",
                    "hasLeadingTrivia": true,
                    "hasLeadingComment": true,
                    "hasLeadingNewLine": true,
                    "hasTrailingTrivia": true,
                    "leadingTrivia": [
                        {
                            "kind": "NewLineTrivia",
                            "text": "\n"
                        },
                        {
                            "kind": "SingleLineCommentTrivia",
                            "text": "//CHECK#5"
                        },
                        {
                            "kind": "NewLineTrivia",
                            "text": "\n"
                        }
                    ],
                    "trailingTrivia": [
                        {
                            "kind": "WhitespaceTrivia",
                            "text": " "
                        }
                    ]
                },
                "openParenToken": {
                    "kind": "OpenParenToken",
                    "fullStart": 1288,
                    "fullEnd": 1289,
                    "start": 1288,
                    "end": 1289,
                    "fullWidth": 1,
                    "width": 1,
                    "text": "(",
                    "value": "(",
                    "valueText": "("
                },
                "condition": {
                    "kind": "NotEqualsExpression",
                    "fullStart": 1289,
                    "fullEnd": 1301,
                    "start": 1289,
                    "end": 1301,
                    "fullWidth": 12,
                    "width": 12,
                    "left": {
                        "kind": "ElementAccessExpression",
                        "fullStart": 1289,
                        "fullEnd": 1296,
                        "start": 1289,
                        "end": 1295,
                        "fullWidth": 7,
                        "width": 6,
                        "expression": {
                            "kind": "IdentifierName",
                            "fullStart": 1289,
                            "fullEnd": 1292,
                            "start": 1289,
                            "end": 1292,
                            "fullWidth": 3,
                            "width": 3,
                            "text": "arr",
                            "value": "arr",
                            "valueText": "arr"
                        },
                        "openBracketToken": {
                            "kind": "OpenBracketToken",
                            "fullStart": 1292,
                            "fullEnd": 1293,
                            "start": 1292,
                            "end": 1293,
                            "fullWidth": 1,
                            "width": 1,
                            "text": "[",
                            "value": "[",
                            "valueText": "["
                        },
                        "argumentExpression": {
                            "kind": "NumericLiteral",
                            "fullStart": 1293,
                            "fullEnd": 1294,
                            "start": 1293,
                            "end": 1294,
                            "fullWidth": 1,
                            "width": 1,
                            "text": "2",
                            "value": 2,
                            "valueText": "2"
                        },
                        "closeBracketToken": {
                            "kind": "CloseBracketToken",
                            "fullStart": 1294,
                            "fullEnd": 1296,
                            "start": 1294,
                            "end": 1295,
                            "fullWidth": 2,
                            "width": 1,
                            "text": "]",
                            "value": "]",
                            "valueText": "]",
                            "hasTrailingTrivia": true,
                            "trailingTrivia": [
                                {
                                    "kind": "WhitespaceTrivia",
                                    "text": " "
                                }
                            ]
                        }
                    },
                    "operatorToken": {
                        "kind": "ExclamationEqualsEqualsToken",
                        "fullStart": 1296,
                        "fullEnd": 1300,
                        "start": 1296,
                        "end": 1299,
                        "fullWidth": 4,
                        "width": 3,
                        "text": "!==",
                        "value": "!==",
                        "valueText": "!==",
                        "hasTrailingTrivia": true,
                        "trailingTrivia": [
                            {
                                "kind": "WhitespaceTrivia",
                                "text": " "
                            }
                        ]
                    },
                    "right": {
                        "kind": "NumericLiteral",
                        "fullStart": 1300,
                        "fullEnd": 1301,
                        "start": 1300,
                        "end": 1301,
                        "fullWidth": 1,
                        "width": 1,
                        "text": "2",
                        "value": 2,
                        "valueText": "2"
                    }
                },
                "closeParenToken": {
                    "kind": "CloseParenToken",
                    "fullStart": 1301,
                    "fullEnd": 1303,
                    "start": 1301,
                    "end": 1302,
                    "fullWidth": 2,
                    "width": 1,
                    "text": ")",
                    "value": ")",
                    "valueText": ")",
                    "hasTrailingTrivia": true,
                    "trailingTrivia": [
                        {
                            "kind": "WhitespaceTrivia",
                            "text": " "
                        }
                    ]
                },
                "statement": {
                    "kind": "Block",
                    "fullStart": 1303,
                    "fullEnd": 1470,
                    "start": 1303,
                    "end": 1466,
                    "fullWidth": 167,
                    "width": 163,
                    "openBraceToken": {
                        "kind": "OpenBraceToken",
                        "fullStart": 1303,
                        "fullEnd": 1305,
                        "start": 1303,
                        "end": 1304,
                        "fullWidth": 2,
                        "width": 1,
                        "text": "{",
                        "value": "{",
                        "valueText": "{",
                        "hasTrailingTrivia": true,
                        "hasTrailingNewLine": true,
                        "trailingTrivia": [
                            {
                                "kind": "NewLineTrivia",
                                "text": "\n"
                            }
                        ]
                    },
                    "statements": [
                        {
                            "kind": "ExpressionStatement",
                            "fullStart": 1305,
                            "fullEnd": 1465,
                            "start": 1307,
                            "end": 1464,
                            "fullWidth": 160,
                            "width": 157,
                            "expression": {
                                "kind": "InvocationExpression",
                                "fullStart": 1305,
                                "fullEnd": 1463,
                                "start": 1307,
                                "end": 1463,
                                "fullWidth": 158,
                                "width": 156,
                                "expression": {
                                    "kind": "IdentifierName",
                                    "fullStart": 1305,
                                    "fullEnd": 1313,
                                    "start": 1307,
                                    "end": 1313,
                                    "fullWidth": 8,
                                    "width": 6,
                                    "text": "$ERROR",
                                    "value": "$ERROR",
                                    "valueText": "$ERROR",
                                    "hasLeadingTrivia": true,
                                    "leadingTrivia": [
                                        {
                                            "kind": "WhitespaceTrivia",
                                            "text": "  "
                                        }
                                    ]
                                },
                                "argumentList": {
                                    "kind": "ArgumentList",
                                    "fullStart": 1313,
                                    "fullEnd": 1463,
                                    "start": 1313,
                                    "end": 1463,
                                    "fullWidth": 150,
                                    "width": 150,
                                    "openParenToken": {
                                        "kind": "OpenParenToken",
                                        "fullStart": 1313,
                                        "fullEnd": 1314,
                                        "start": 1313,
                                        "end": 1314,
                                        "fullWidth": 1,
                                        "width": 1,
                                        "text": "(",
                                        "value": "(",
                                        "valueText": "("
                                    },
                                    "arguments": [
                                        {
                                            "kind": "AddExpression",
                                            "fullStart": 1314,
                                            "fullEnd": 1462,
                                            "start": 1314,
                                            "end": 1462,
                                            "fullWidth": 148,
                                            "width": 148,
                                            "left": {
                                                "kind": "StringLiteral",
                                                "fullStart": 1314,
                                                "fullEnd": 1452,
                                                "start": 1314,
                                                "end": 1451,
                                                "fullWidth": 138,
                                                "width": 137,
                                                "text": "'#5: var x = [0,1,2,3,4]; var arr = x.slice({valueOf: function() {return 0}, toString: function() {return 3}},3); arr[2] === 2. Actual: '",
                                                "value": "#5: var x = [0,1,2,3,4]; var arr = x.slice({valueOf: function() {return 0}, toString: function() {return 3}},3); arr[2] === 2. Actual: ",
                                                "valueText": "#5: var x = [0,1,2,3,4]; var arr = x.slice({valueOf: function() {return 0}, toString: function() {return 3}},3); arr[2] === 2. Actual: ",
                                                "hasTrailingTrivia": true,
                                                "trailingTrivia": [
                                                    {
                                                        "kind": "WhitespaceTrivia",
                                                        "text": " "
                                                    }
                                                ]
                                            },
                                            "operatorToken": {
                                                "kind": "PlusToken",
                                                "fullStart": 1452,
                                                "fullEnd": 1454,
                                                "start": 1452,
                                                "end": 1453,
                                                "fullWidth": 2,
                                                "width": 1,
                                                "text": "+",
                                                "value": "+",
                                                "valueText": "+",
                                                "hasTrailingTrivia": true,
                                                "trailingTrivia": [
                                                    {
                                                        "kind": "WhitespaceTrivia",
                                                        "text": " "
                                                    }
                                                ]
                                            },
                                            "right": {
                                                "kind": "ParenthesizedExpression",
                                                "fullStart": 1454,
                                                "fullEnd": 1462,
                                                "start": 1454,
                                                "end": 1462,
                                                "fullWidth": 8,
                                                "width": 8,
                                                "openParenToken": {
                                                    "kind": "OpenParenToken",
                                                    "fullStart": 1454,
                                                    "fullEnd": 1455,
                                                    "start": 1454,
                                                    "end": 1455,
                                                    "fullWidth": 1,
                                                    "width": 1,
                                                    "text": "(",
                                                    "value": "(",
                                                    "valueText": "("
                                                },
                                                "expression": {
                                                    "kind": "ElementAccessExpression",
                                                    "fullStart": 1455,
                                                    "fullEnd": 1461,
                                                    "start": 1455,
                                                    "end": 1461,
                                                    "fullWidth": 6,
                                                    "width": 6,
                                                    "expression": {
                                                        "kind": "IdentifierName",
                                                        "fullStart": 1455,
                                                        "fullEnd": 1458,
                                                        "start": 1455,
                                                        "end": 1458,
                                                        "fullWidth": 3,
                                                        "width": 3,
                                                        "text": "arr",
                                                        "value": "arr",
                                                        "valueText": "arr"
                                                    },
                                                    "openBracketToken": {
                                                        "kind": "OpenBracketToken",
                                                        "fullStart": 1458,
                                                        "fullEnd": 1459,
                                                        "start": 1458,
                                                        "end": 1459,
                                                        "fullWidth": 1,
                                                        "width": 1,
                                                        "text": "[",
                                                        "value": "[",
                                                        "valueText": "["
                                                    },
                                                    "argumentExpression": {
                                                        "kind": "NumericLiteral",
                                                        "fullStart": 1459,
                                                        "fullEnd": 1460,
                                                        "start": 1459,
                                                        "end": 1460,
                                                        "fullWidth": 1,
                                                        "width": 1,
                                                        "text": "2",
                                                        "value": 2,
                                                        "valueText": "2"
                                                    },
                                                    "closeBracketToken": {
                                                        "kind": "CloseBracketToken",
                                                        "fullStart": 1460,
                                                        "fullEnd": 1461,
                                                        "start": 1460,
                                                        "end": 1461,
                                                        "fullWidth": 1,
                                                        "width": 1,
                                                        "text": "]",
                                                        "value": "]",
                                                        "valueText": "]"
                                                    }
                                                },
                                                "closeParenToken": {
                                                    "kind": "CloseParenToken",
                                                    "fullStart": 1461,
                                                    "fullEnd": 1462,
                                                    "start": 1461,
                                                    "end": 1462,
                                                    "fullWidth": 1,
                                                    "width": 1,
                                                    "text": ")",
                                                    "value": ")",
                                                    "valueText": ")"
                                                }
                                            }
                                        }
                                    ],
                                    "closeParenToken": {
                                        "kind": "CloseParenToken",
                                        "fullStart": 1462,
                                        "fullEnd": 1463,
                                        "start": 1462,
                                        "end": 1463,
                                        "fullWidth": 1,
                                        "width": 1,
                                        "text": ")",
                                        "value": ")",
                                        "valueText": ")"
                                    }
                                }
                            },
                            "semicolonToken": {
                                "kind": "SemicolonToken",
                                "fullStart": 1463,
                                "fullEnd": 1465,
                                "start": 1463,
                                "end": 1464,
                                "fullWidth": 2,
                                "width": 1,
                                "text": ";",
                                "value": ";",
                                "valueText": ";",
                                "hasTrailingTrivia": true,
                                "hasTrailingNewLine": true,
                                "trailingTrivia": [
                                    {
                                        "kind": "NewLineTrivia",
                                        "text": "\n"
                                    }
                                ]
                            }
                        }
                    ],
                    "closeBraceToken": {
                        "kind": "CloseBraceToken",
                        "fullStart": 1465,
                        "fullEnd": 1470,
                        "start": 1465,
                        "end": 1466,
                        "fullWidth": 5,
                        "width": 1,
                        "text": "}",
                        "value": "}",
                        "valueText": "}",
                        "hasTrailingTrivia": true,
                        "hasTrailingNewLine": true,
                        "trailingTrivia": [
                            {
                                "kind": "WhitespaceTrivia",
                                "text": "   "
                            },
                            {
                                "kind": "NewLineTrivia",
                                "text": "\n"
                            }
                        ]
                    }
                }
            },
            {
                "kind": "IfStatement",
                "fullStart": 1470,
                "fullEnd": 1682,
                "start": 1481,
                "end": 1678,
                "fullWidth": 212,
                "width": 197,
                "ifKeyword": {
                    "kind": "IfKeyword",
                    "fullStart": 1470,
                    "fullEnd": 1484,
                    "start": 1481,
                    "end": 1483,
                    "fullWidth": 14,
                    "width": 2,
                    "text": "if",
                    "value": "if",
                    "valueText": "if",
                    "hasLeadingTrivia": true,
                    "hasLeadingComment": true,
                    "hasLeadingNewLine": true,
                    "hasTrailingTrivia": true,
                    "leadingTrivia": [
                        {
                            "kind": "NewLineTrivia",
                            "text": "\n"
                        },
                        {
                            "kind": "SingleLineCommentTrivia",
                            "text": "//CHECK#6"
                        },
                        {
                            "kind": "NewLineTrivia",
                            "text": "\n"
                        }
                    ],
                    "trailingTrivia": [
                        {
                            "kind": "WhitespaceTrivia",
                            "text": " "
                        }
                    ]
                },
                "openParenToken": {
                    "kind": "OpenParenToken",
                    "fullStart": 1484,
                    "fullEnd": 1485,
                    "start": 1484,
                    "end": 1485,
                    "fullWidth": 1,
                    "width": 1,
                    "text": "(",
                    "value": "(",
                    "valueText": "("
                },
                "condition": {
                    "kind": "NotEqualsExpression",
                    "fullStart": 1485,
                    "fullEnd": 1505,
                    "start": 1485,
                    "end": 1505,
                    "fullWidth": 20,
                    "width": 20,
                    "left": {
                        "kind": "ElementAccessExpression",
                        "fullStart": 1485,
                        "fullEnd": 1492,
                        "start": 1485,
                        "end": 1491,
                        "fullWidth": 7,
                        "width": 6,
                        "expression": {
                            "kind": "IdentifierName",
                            "fullStart": 1485,
                            "fullEnd": 1488,
                            "start": 1485,
                            "end": 1488,
                            "fullWidth": 3,
                            "width": 3,
                            "text": "arr",
                            "value": "arr",
                            "valueText": "arr"
                        },
                        "openBracketToken": {
                            "kind": "OpenBracketToken",
                            "fullStart": 1488,
                            "fullEnd": 1489,
                            "start": 1488,
                            "end": 1489,
                            "fullWidth": 1,
                            "width": 1,
                            "text": "[",
                            "value": "[",
                            "valueText": "["
                        },
                        "argumentExpression": {
                            "kind": "NumericLiteral",
                            "fullStart": 1489,
                            "fullEnd": 1490,
                            "start": 1489,
                            "end": 1490,
                            "fullWidth": 1,
                            "width": 1,
                            "text": "3",
                            "value": 3,
                            "valueText": "3"
                        },
                        "closeBracketToken": {
                            "kind": "CloseBracketToken",
                            "fullStart": 1490,
                            "fullEnd": 1492,
                            "start": 1490,
                            "end": 1491,
                            "fullWidth": 2,
                            "width": 1,
                            "text": "]",
                            "value": "]",
                            "valueText": "]",
                            "hasTrailingTrivia": true,
                            "trailingTrivia": [
                                {
                                    "kind": "WhitespaceTrivia",
                                    "text": " "
                                }
                            ]
                        }
                    },
                    "operatorToken": {
                        "kind": "ExclamationEqualsEqualsToken",
                        "fullStart": 1492,
                        "fullEnd": 1496,
                        "start": 1492,
                        "end": 1495,
                        "fullWidth": 4,
                        "width": 3,
                        "text": "!==",
                        "value": "!==",
                        "valueText": "!==",
                        "hasTrailingTrivia": true,
                        "trailingTrivia": [
                            {
                                "kind": "WhitespaceTrivia",
                                "text": " "
                            }
                        ]
                    },
                    "right": {
                        "kind": "IdentifierName",
                        "fullStart": 1496,
                        "fullEnd": 1505,
                        "start": 1496,
                        "end": 1505,
                        "fullWidth": 9,
                        "width": 9,
                        "text": "undefined",
                        "value": "undefined",
                        "valueText": "undefined"
                    }
                },
                "closeParenToken": {
                    "kind": "CloseParenToken",
                    "fullStart": 1505,
                    "fullEnd": 1507,
                    "start": 1505,
                    "end": 1506,
                    "fullWidth": 2,
                    "width": 1,
                    "text": ")",
                    "value": ")",
                    "valueText": ")",
                    "hasTrailingTrivia": true,
                    "trailingTrivia": [
                        {
                            "kind": "WhitespaceTrivia",
                            "text": " "
                        }
                    ]
                },
                "statement": {
                    "kind": "Block",
                    "fullStart": 1507,
                    "fullEnd": 1682,
                    "start": 1507,
                    "end": 1678,
                    "fullWidth": 175,
                    "width": 171,
                    "openBraceToken": {
                        "kind": "OpenBraceToken",
                        "fullStart": 1507,
                        "fullEnd": 1509,
                        "start": 1507,
                        "end": 1508,
                        "fullWidth": 2,
                        "width": 1,
                        "text": "{",
                        "value": "{",
                        "valueText": "{",
                        "hasTrailingTrivia": true,
                        "hasTrailingNewLine": true,
                        "trailingTrivia": [
                            {
                                "kind": "NewLineTrivia",
                                "text": "\n"
                            }
                        ]
                    },
                    "statements": [
                        {
                            "kind": "ExpressionStatement",
                            "fullStart": 1509,
                            "fullEnd": 1677,
                            "start": 1511,
                            "end": 1676,
                            "fullWidth": 168,
                            "width": 165,
                            "expression": {
                                "kind": "InvocationExpression",
                                "fullStart": 1509,
                                "fullEnd": 1675,
                                "start": 1511,
                                "end": 1675,
                                "fullWidth": 166,
                                "width": 164,
                                "expression": {
                                    "kind": "IdentifierName",
                                    "fullStart": 1509,
                                    "fullEnd": 1517,
                                    "start": 1511,
                                    "end": 1517,
                                    "fullWidth": 8,
                                    "width": 6,
                                    "text": "$ERROR",
                                    "value": "$ERROR",
                                    "valueText": "$ERROR",
                                    "hasLeadingTrivia": true,
                                    "leadingTrivia": [
                                        {
                                            "kind": "WhitespaceTrivia",
                                            "text": "  "
                                        }
                                    ]
                                },
                                "argumentList": {
                                    "kind": "ArgumentList",
                                    "fullStart": 1517,
                                    "fullEnd": 1675,
                                    "start": 1517,
                                    "end": 1675,
                                    "fullWidth": 158,
                                    "width": 158,
                                    "openParenToken": {
                                        "kind": "OpenParenToken",
                                        "fullStart": 1517,
                                        "fullEnd": 1518,
                                        "start": 1517,
                                        "end": 1518,
                                        "fullWidth": 1,
                                        "width": 1,
                                        "text": "(",
                                        "value": "(",
                                        "valueText": "("
                                    },
                                    "arguments": [
                                        {
                                            "kind": "AddExpression",
                                            "fullStart": 1518,
                                            "fullEnd": 1674,
                                            "start": 1518,
                                            "end": 1674,
                                            "fullWidth": 156,
                                            "width": 156,
                                            "left": {
                                                "kind": "StringLiteral",
                                                "fullStart": 1518,
                                                "fullEnd": 1664,
                                                "start": 1518,
                                                "end": 1663,
                                                "fullWidth": 146,
                                                "width": 145,
                                                "text": "'#6: var x = [0,1,2,3,4]; var arr = x.slice({valueOf: function() {return 0}, toString: function() {return 3}},3); arr[3] === undefined. Actual: '",
                                                "value": "#6: var x = [0,1,2,3,4]; var arr = x.slice({valueOf: function() {return 0}, toString: function() {return 3}},3); arr[3] === undefined. Actual: ",
                                                "valueText": "#6: var x = [0,1,2,3,4]; var arr = x.slice({valueOf: function() {return 0}, toString: function() {return 3}},3); arr[3] === undefined. Actual: ",
                                                "hasTrailingTrivia": true,
                                                "trailingTrivia": [
                                                    {
                                                        "kind": "WhitespaceTrivia",
                                                        "text": " "
                                                    }
                                                ]
                                            },
                                            "operatorToken": {
                                                "kind": "PlusToken",
                                                "fullStart": 1664,
                                                "fullEnd": 1666,
                                                "start": 1664,
                                                "end": 1665,
                                                "fullWidth": 2,
                                                "width": 1,
                                                "text": "+",
                                                "value": "+",
                                                "valueText": "+",
                                                "hasTrailingTrivia": true,
                                                "trailingTrivia": [
                                                    {
                                                        "kind": "WhitespaceTrivia",
                                                        "text": " "
                                                    }
                                                ]
                                            },
                                            "right": {
                                                "kind": "ParenthesizedExpression",
                                                "fullStart": 1666,
                                                "fullEnd": 1674,
                                                "start": 1666,
                                                "end": 1674,
                                                "fullWidth": 8,
                                                "width": 8,
                                                "openParenToken": {
                                                    "kind": "OpenParenToken",
                                                    "fullStart": 1666,
                                                    "fullEnd": 1667,
                                                    "start": 1666,
                                                    "end": 1667,
                                                    "fullWidth": 1,
                                                    "width": 1,
                                                    "text": "(",
                                                    "value": "(",
                                                    "valueText": "("
                                                },
                                                "expression": {
                                                    "kind": "ElementAccessExpression",
                                                    "fullStart": 1667,
                                                    "fullEnd": 1673,
                                                    "start": 1667,
                                                    "end": 1673,
                                                    "fullWidth": 6,
                                                    "width": 6,
                                                    "expression": {
                                                        "kind": "IdentifierName",
                                                        "fullStart": 1667,
                                                        "fullEnd": 1670,
                                                        "start": 1667,
                                                        "end": 1670,
                                                        "fullWidth": 3,
                                                        "width": 3,
                                                        "text": "arr",
                                                        "value": "arr",
                                                        "valueText": "arr"
                                                    },
                                                    "openBracketToken": {
                                                        "kind": "OpenBracketToken",
                                                        "fullStart": 1670,
                                                        "fullEnd": 1671,
                                                        "start": 1670,
                                                        "end": 1671,
                                                        "fullWidth": 1,
                                                        "width": 1,
                                                        "text": "[",
                                                        "value": "[",
                                                        "valueText": "["
                                                    },
                                                    "argumentExpression": {
                                                        "kind": "NumericLiteral",
                                                        "fullStart": 1671,
                                                        "fullEnd": 1672,
                                                        "start": 1671,
                                                        "end": 1672,
                                                        "fullWidth": 1,
                                                        "width": 1,
                                                        "text": "3",
                                                        "value": 3,
                                                        "valueText": "3"
                                                    },
                                                    "closeBracketToken": {
                                                        "kind": "CloseBracketToken",
                                                        "fullStart": 1672,
                                                        "fullEnd": 1673,
                                                        "start": 1672,
                                                        "end": 1673,
                                                        "fullWidth": 1,
                                                        "width": 1,
                                                        "text": "]",
                                                        "value": "]",
                                                        "valueText": "]"
                                                    }
                                                },
                                                "closeParenToken": {
                                                    "kind": "CloseParenToken",
                                                    "fullStart": 1673,
                                                    "fullEnd": 1674,
                                                    "start": 1673,
                                                    "end": 1674,
                                                    "fullWidth": 1,
                                                    "width": 1,
                                                    "text": ")",
                                                    "value": ")",
                                                    "valueText": ")"
                                                }
                                            }
                                        }
                                    ],
                                    "closeParenToken": {
                                        "kind": "CloseParenToken",
                                        "fullStart": 1674,
                                        "fullEnd": 1675,
                                        "start": 1674,
                                        "end": 1675,
                                        "fullWidth": 1,
                                        "width": 1,
                                        "text": ")",
                                        "value": ")",
                                        "valueText": ")"
                                    }
                                }
                            },
                            "semicolonToken": {
                                "kind": "SemicolonToken",
                                "fullStart": 1675,
                                "fullEnd": 1677,
                                "start": 1675,
                                "end": 1676,
                                "fullWidth": 2,
                                "width": 1,
                                "text": ";",
                                "value": ";",
                                "valueText": ";",
                                "hasTrailingTrivia": true,
                                "hasTrailingNewLine": true,
                                "trailingTrivia": [
                                    {
                                        "kind": "NewLineTrivia",
                                        "text": "\n"
                                    }
                                ]
                            }
                        }
                    ],
                    "closeBraceToken": {
                        "kind": "CloseBraceToken",
                        "fullStart": 1677,
                        "fullEnd": 1682,
                        "start": 1677,
                        "end": 1678,
                        "fullWidth": 5,
                        "width": 1,
                        "text": "}",
                        "value": "}",
                        "valueText": "}",
                        "hasTrailingTrivia": true,
                        "hasTrailingNewLine": true,
                        "trailingTrivia": [
                            {
                                "kind": "WhitespaceTrivia",
                                "text": "   "
                            },
                            {
                                "kind": "NewLineTrivia",
                                "text": "\n"
                            }
                        ]
                    }
                }
            }
        ],
        "endOfFileToken": {
            "kind": "EndOfFileToken",
            "fullStart": 1682,
            "fullEnd": 1683,
            "start": 1683,
            "end": 1683,
            "fullWidth": 1,
            "width": 0,
            "text": "",
            "hasLeadingTrivia": true,
            "hasLeadingNewLine": true,
            "leadingTrivia": [
                {
                    "kind": "NewLineTrivia",
                    "text": "\n"
                }
            ]
        }
    },
    "lineMap": {
        "lineStarts": [
            0,
            61,
            132,
            133,
            137,
            174,
            177,
            235,
            274,
            278,
            279,
            300,
            388,
            389,
            399,
            441,
            494,
            669,
            671,
            672,
            682,
            706,
            874,
            882,
            883,
            893,
            913,
            1073,
            1075,
            1076,
            1086,
            1106,
            1266,
            1274,
            1275,
            1285,
            1305,
            1465,
            1470,
            1471,
            1481,
            1509,
            1677,
            1682,
            1683
        ],
        "length": 1683
    }
}<|MERGE_RESOLUTION|>--- conflicted
+++ resolved
@@ -95,12 +95,8 @@
                             "start": 283,
                             "end": 298,
                             "fullWidth": 15,
-<<<<<<< HEAD
                             "width": 15,
-                            "identifier": {
-=======
                             "propertyName": {
->>>>>>> 85e84683
                                 "kind": "IdentifierName",
                                 "fullStart": 283,
                                 "fullEnd": 285,
