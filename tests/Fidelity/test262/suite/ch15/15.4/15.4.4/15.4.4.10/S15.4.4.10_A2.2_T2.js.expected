--- conflicted
+++ resolved
@@ -94,12 +94,8 @@
                             "start": 268,
                             "end": 283,
                             "fullWidth": 15,
-<<<<<<< HEAD
                             "width": 15,
-                            "identifier": {
-=======
                             "propertyName": {
->>>>>>> 85e84683
                                 "kind": "IdentifierName",
                                 "fullStart": 268,
                                 "fullEnd": 270,
@@ -357,12 +353,8 @@
                             "start": 289,
                             "end": 309,
                             "fullWidth": 20,
-<<<<<<< HEAD
                             "width": 20,
-                            "identifier": {
-=======
                             "propertyName": {
->>>>>>> 85e84683
                                 "kind": "IdentifierName",
                                 "fullStart": 289,
                                 "fullEnd": 293,
