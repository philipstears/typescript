--- conflicted
+++ resolved
@@ -102,12 +102,8 @@
                             "start": 366,
                             "end": 389,
                             "fullWidth": 23,
-<<<<<<< HEAD
                             "width": 23,
-                            "identifier": {
-=======
                             "propertyName": {
->>>>>>> 85e84683
                                 "kind": "IdentifierName",
                                 "fullStart": 366,
                                 "fullEnd": 368,
@@ -905,12 +901,8 @@
                             "start": 522,
                             "end": 551,
                             "fullWidth": 29,
-<<<<<<< HEAD
                             "width": 29,
-                            "identifier": {
-=======
                             "propertyName": {
->>>>>>> 85e84683
                                 "kind": "IdentifierName",
                                 "fullStart": 522,
                                 "fullEnd": 524,
@@ -1708,12 +1700,8 @@
                             "start": 716,
                             "end": 744,
                             "fullWidth": 28,
-<<<<<<< HEAD
                             "width": 28,
-                            "identifier": {
-=======
                             "propertyName": {
->>>>>>> 85e84683
                                 "kind": "IdentifierName",
                                 "fullStart": 716,
                                 "fullEnd": 718,
@@ -2525,12 +2513,8 @@
                             "start": 895,
                             "end": 924,
                             "fullWidth": 29,
-<<<<<<< HEAD
                             "width": 29,
-                            "identifier": {
-=======
                             "propertyName": {
->>>>>>> 85e84683
                                 "kind": "IdentifierName",
                                 "fullStart": 895,
                                 "fullEnd": 897,
@@ -3363,12 +3347,8 @@
                             "start": 1113,
                             "end": 1142,
                             "fullWidth": 29,
-<<<<<<< HEAD
                             "width": 29,
-                            "identifier": {
-=======
                             "propertyName": {
->>>>>>> 85e84683
                                 "kind": "IdentifierName",
                                 "fullStart": 1113,
                                 "fullEnd": 1115,
@@ -4189,12 +4169,8 @@
                             "start": 1307,
                             "end": 1351,
                             "fullWidth": 44,
-<<<<<<< HEAD
                             "width": 44,
-                            "identifier": {
-=======
                             "propertyName": {
->>>>>>> 85e84683
                                 "kind": "IdentifierName",
                                 "fullStart": 1307,
                                 "fullEnd": 1309,
@@ -5027,12 +5003,8 @@
                             "start": 1561,
                             "end": 1602,
                             "fullWidth": 41,
-<<<<<<< HEAD
                             "width": 41,
-                            "identifier": {
-=======
                             "propertyName": {
->>>>>>> 85e84683
                                 "kind": "IdentifierName",
                                 "fullStart": 1561,
                                 "fullEnd": 1563,
@@ -5865,12 +5837,8 @@
                             "start": 1851,
                             "end": 1877,
                             "fullWidth": 26,
-<<<<<<< HEAD
                             "width": 26,
-                            "identifier": {
-=======
                             "propertyName": {
->>>>>>> 85e84683
                                 "kind": "IdentifierName",
                                 "fullStart": 1851,
                                 "fullEnd": 1853,
