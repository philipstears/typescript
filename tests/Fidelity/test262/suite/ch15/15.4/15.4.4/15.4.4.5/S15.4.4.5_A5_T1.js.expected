--- conflicted
+++ resolved
@@ -268,12 +268,8 @@
                             "start": 399,
                             "end": 406,
                             "fullWidth": 7,
-<<<<<<< HEAD
                             "width": 7,
-                            "identifier": {
-=======
                             "propertyName": {
->>>>>>> 85e84683
                                 "kind": "IdentifierName",
                                 "fullStart": 399,
                                 "fullEnd": 401,
