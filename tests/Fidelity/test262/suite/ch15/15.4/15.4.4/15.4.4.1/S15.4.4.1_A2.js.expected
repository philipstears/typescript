{
    "isDeclaration": false,
    "languageVersion": "EcmaScript5",
    "parseOptions": {
        "allowAutomaticSemicolonInsertion": true
    },
    "sourceUnit": {
        "kind": "SourceUnit",
        "fullStart": 0,
        "fullEnd": 765,
        "start": 328,
        "end": 765,
        "fullWidth": 765,
        "width": 437,
        "moduleElements": [
            {
                "kind": "IfStatement",
                "fullStart": 0,
                "fullEnd": 516,
                "start": 328,
                "end": 515,
                "fullWidth": 516,
                "width": 187,
                "ifKeyword": {
                    "kind": "IfKeyword",
                    "fullStart": 0,
                    "fullEnd": 331,
                    "start": 328,
                    "end": 330,
                    "fullWidth": 331,
                    "width": 2,
                    "text": "if",
                    "value": "if",
                    "valueText": "if",
                    "hasLeadingTrivia": true,
                    "hasLeadingComment": true,
                    "hasLeadingNewLine": true,
                    "hasTrailingTrivia": true,
                    "leadingTrivia": [
                        {
                            "kind": "SingleLineCommentTrivia",
                            "text": "// Copyright 2009 the Sputnik authors.  All rights reserved."
                        },
                        {
                            "kind": "NewLineTrivia",
                            "text": "\n"
                        },
                        {
                            "kind": "SingleLineCommentTrivia",
                            "text": "// This code is governed by the BSD license found in the LICENSE file."
                        },
                        {
                            "kind": "NewLineTrivia",
                            "text": "\n"
                        },
                        {
                            "kind": "NewLineTrivia",
                            "text": "\n"
                        },
                        {
                            "kind": "MultiLineCommentTrivia",
                            "text": "/**\n * The constructor property of Array has the attribute DontEnum\n *\n * @path ch15/15.4/15.4.4/15.4.4.1/S15.4.4.1_A2.js\n * @description Checking use propertyIsEnumerable, for-in\n */"
                        },
                        {
                            "kind": "NewLineTrivia",
                            "text": "\n"
                        },
                        {
                            "kind": "NewLineTrivia",
                            "text": "\n"
                        },
                        {
                            "kind": "SingleLineCommentTrivia",
                            "text": "//CHECK#1"
                        },
                        {
                            "kind": "NewLineTrivia",
                            "text": "\n"
                        }
                    ],
                    "trailingTrivia": [
                        {
                            "kind": "WhitespaceTrivia",
                            "text": " "
                        }
                    ]
                },
                "openParenToken": {
                    "kind": "OpenParenToken",
                    "fullStart": 331,
                    "fullEnd": 332,
                    "start": 331,
                    "end": 332,
                    "fullWidth": 1,
                    "width": 1,
                    "text": "(",
                    "value": "(",
                    "valueText": "("
                },
                "condition": {
                    "kind": "NotEqualsExpression",
                    "fullStart": 332,
                    "fullEnd": 383,
                    "start": 332,
                    "end": 383,
                    "fullWidth": 51,
                    "width": 51,
                    "left": {
                        "kind": "InvocationExpression",
                        "fullStart": 332,
                        "fullEnd": 374,
                        "start": 332,
                        "end": 373,
                        "fullWidth": 42,
                        "width": 41,
                        "expression": {
                            "kind": "MemberAccessExpression",
                            "fullStart": 332,
                            "fullEnd": 358,
                            "start": 332,
                            "end": 358,
                            "fullWidth": 26,
                            "width": 26,
                            "expression": {
                                "kind": "IdentifierName",
                                "fullStart": 332,
                                "fullEnd": 337,
                                "start": 332,
                                "end": 337,
                                "fullWidth": 5,
                                "width": 5,
                                "text": "Array",
                                "value": "Array",
                                "valueText": "Array"
                            },
                            "dotToken": {
                                "kind": "DotToken",
                                "fullStart": 337,
                                "fullEnd": 338,
                                "start": 337,
                                "end": 338,
                                "fullWidth": 1,
                                "width": 1,
                                "text": ".",
                                "value": ".",
                                "valueText": "."
                            },
                            "name": {
                                "kind": "IdentifierName",
                                "fullStart": 338,
                                "fullEnd": 358,
                                "start": 338,
                                "end": 358,
                                "fullWidth": 20,
                                "width": 20,
                                "text": "propertyIsEnumerable",
                                "value": "propertyIsEnumerable",
                                "valueText": "propertyIsEnumerable"
                            }
                        },
                        "argumentList": {
                            "kind": "ArgumentList",
                            "fullStart": 358,
                            "fullEnd": 374,
                            "start": 358,
                            "end": 373,
                            "fullWidth": 16,
                            "width": 15,
                            "openParenToken": {
                                "kind": "OpenParenToken",
                                "fullStart": 358,
                                "fullEnd": 359,
                                "start": 358,
                                "end": 359,
                                "fullWidth": 1,
                                "width": 1,
                                "text": "(",
                                "value": "(",
                                "valueText": "("
                            },
                            "arguments": [
                                {
                                    "kind": "StringLiteral",
                                    "fullStart": 359,
                                    "fullEnd": 372,
                                    "start": 359,
                                    "end": 372,
                                    "fullWidth": 13,
                                    "width": 13,
                                    "text": "'constructor'",
                                    "value": "constructor",
                                    "valueText": "constructor"
                                }
                            ],
                            "closeParenToken": {
                                "kind": "CloseParenToken",
                                "fullStart": 372,
                                "fullEnd": 374,
                                "start": 372,
                                "end": 373,
                                "fullWidth": 2,
                                "width": 1,
                                "text": ")",
                                "value": ")",
                                "valueText": ")",
                                "hasTrailingTrivia": true,
                                "trailingTrivia": [
                                    {
                                        "kind": "WhitespaceTrivia",
                                        "text": " "
                                    }
                                ]
                            }
                        }
                    },
                    "operatorToken": {
                        "kind": "ExclamationEqualsEqualsToken",
                        "fullStart": 374,
                        "fullEnd": 378,
                        "start": 374,
                        "end": 377,
                        "fullWidth": 4,
                        "width": 3,
                        "text": "!==",
                        "value": "!==",
                        "valueText": "!==",
                        "hasTrailingTrivia": true,
                        "trailingTrivia": [
                            {
                                "kind": "WhitespaceTrivia",
                                "text": " "
                            }
                        ]
                    },
                    "right": {
                        "kind": "FalseKeyword",
                        "fullStart": 378,
                        "fullEnd": 383,
                        "start": 378,
                        "end": 383,
                        "fullWidth": 5,
                        "width": 5,
                        "text": "false",
                        "value": false,
                        "valueText": "false"
                    }
                },
                "closeParenToken": {
                    "kind": "CloseParenToken",
                    "fullStart": 383,
                    "fullEnd": 385,
                    "start": 383,
                    "end": 384,
                    "fullWidth": 2,
                    "width": 1,
                    "text": ")",
                    "value": ")",
                    "valueText": ")",
                    "hasTrailingTrivia": true,
                    "trailingTrivia": [
                        {
                            "kind": "WhitespaceTrivia",
                            "text": " "
                        }
                    ]
                },
                "statement": {
                    "kind": "Block",
                    "fullStart": 385,
                    "fullEnd": 516,
                    "start": 385,
                    "end": 515,
                    "fullWidth": 131,
                    "width": 130,
                    "openBraceToken": {
                        "kind": "OpenBraceToken",
                        "fullStart": 385,
                        "fullEnd": 387,
                        "start": 385,
                        "end": 386,
                        "fullWidth": 2,
                        "width": 1,
                        "text": "{",
                        "value": "{",
                        "valueText": "{",
                        "hasTrailingTrivia": true,
                        "hasTrailingNewLine": true,
                        "trailingTrivia": [
                            {
                                "kind": "NewLineTrivia",
                                "text": "\n"
                            }
                        ]
                    },
                    "statements": [
                        {
                            "kind": "ExpressionStatement",
                            "fullStart": 387,
                            "fullEnd": 514,
                            "start": 389,
                            "end": 513,
                            "fullWidth": 127,
                            "width": 124,
                            "expression": {
                                "kind": "InvocationExpression",
                                "fullStart": 387,
                                "fullEnd": 512,
                                "start": 389,
                                "end": 512,
                                "fullWidth": 125,
                                "width": 123,
                                "expression": {
                                    "kind": "IdentifierName",
                                    "fullStart": 387,
                                    "fullEnd": 395,
                                    "start": 389,
                                    "end": 395,
                                    "fullWidth": 8,
                                    "width": 6,
                                    "text": "$ERROR",
                                    "value": "$ERROR",
                                    "valueText": "$ERROR",
                                    "hasLeadingTrivia": true,
                                    "leadingTrivia": [
                                        {
                                            "kind": "WhitespaceTrivia",
                                            "text": "  "
                                        }
                                    ]
                                },
                                "argumentList": {
                                    "kind": "ArgumentList",
                                    "fullStart": 395,
                                    "fullEnd": 512,
                                    "start": 395,
                                    "end": 512,
                                    "fullWidth": 117,
                                    "width": 117,
                                    "openParenToken": {
                                        "kind": "OpenParenToken",
                                        "fullStart": 395,
                                        "fullEnd": 396,
                                        "start": 395,
                                        "end": 396,
                                        "fullWidth": 1,
                                        "width": 1,
                                        "text": "(",
                                        "value": "(",
                                        "valueText": "("
                                    },
                                    "arguments": [
                                        {
                                            "kind": "AddExpression",
                                            "fullStart": 396,
                                            "fullEnd": 511,
                                            "start": 396,
                                            "end": 511,
                                            "fullWidth": 115,
                                            "width": 115,
                                            "left": {
                                                "kind": "StringLiteral",
                                                "fullStart": 396,
                                                "fullEnd": 466,
                                                "start": 396,
                                                "end": 465,
                                                "fullWidth": 70,
                                                "width": 69,
                                                "text": "'#1: Array.propertyIsEnumerable(\\'constructor\\') === false. Actual: '",
                                                "value": "#1: Array.propertyIsEnumerable('constructor') === false. Actual: ",
                                                "valueText": "#1: Array.propertyIsEnumerable('constructor') === false. Actual: ",
                                                "hasTrailingTrivia": true,
                                                "trailingTrivia": [
                                                    {
                                                        "kind": "WhitespaceTrivia",
                                                        "text": " "
                                                    }
                                                ]
                                            },
                                            "operatorToken": {
                                                "kind": "PlusToken",
                                                "fullStart": 466,
                                                "fullEnd": 468,
                                                "start": 466,
                                                "end": 467,
                                                "fullWidth": 2,
                                                "width": 1,
                                                "text": "+",
                                                "value": "+",
                                                "valueText": "+",
                                                "hasTrailingTrivia": true,
                                                "trailingTrivia": [
                                                    {
                                                        "kind": "WhitespaceTrivia",
                                                        "text": " "
                                                    }
                                                ]
                                            },
                                            "right": {
                                                "kind": "ParenthesizedExpression",
                                                "fullStart": 468,
                                                "fullEnd": 511,
                                                "start": 468,
                                                "end": 511,
                                                "fullWidth": 43,
                                                "width": 43,
                                                "openParenToken": {
                                                    "kind": "OpenParenToken",
                                                    "fullStart": 468,
                                                    "fullEnd": 469,
                                                    "start": 468,
                                                    "end": 469,
                                                    "fullWidth": 1,
                                                    "width": 1,
                                                    "text": "(",
                                                    "value": "(",
                                                    "valueText": "("
                                                },
                                                "expression": {
                                                    "kind": "InvocationExpression",
                                                    "fullStart": 469,
                                                    "fullEnd": 510,
                                                    "start": 469,
                                                    "end": 510,
                                                    "fullWidth": 41,
                                                    "width": 41,
                                                    "expression": {
                                                        "kind": "MemberAccessExpression",
                                                        "fullStart": 469,
                                                        "fullEnd": 495,
                                                        "start": 469,
                                                        "end": 495,
                                                        "fullWidth": 26,
                                                        "width": 26,
                                                        "expression": {
                                                            "kind": "IdentifierName",
                                                            "fullStart": 469,
                                                            "fullEnd": 474,
                                                            "start": 469,
                                                            "end": 474,
                                                            "fullWidth": 5,
                                                            "width": 5,
                                                            "text": "Array",
                                                            "value": "Array",
                                                            "valueText": "Array"
                                                        },
                                                        "dotToken": {
                                                            "kind": "DotToken",
                                                            "fullStart": 474,
                                                            "fullEnd": 475,
                                                            "start": 474,
                                                            "end": 475,
                                                            "fullWidth": 1,
                                                            "width": 1,
                                                            "text": ".",
                                                            "value": ".",
                                                            "valueText": "."
                                                        },
                                                        "name": {
                                                            "kind": "IdentifierName",
                                                            "fullStart": 475,
                                                            "fullEnd": 495,
                                                            "start": 475,
                                                            "end": 495,
                                                            "fullWidth": 20,
                                                            "width": 20,
                                                            "text": "propertyIsEnumerable",
                                                            "value": "propertyIsEnumerable",
                                                            "valueText": "propertyIsEnumerable"
                                                        }
                                                    },
                                                    "argumentList": {
                                                        "kind": "ArgumentList",
                                                        "fullStart": 495,
                                                        "fullEnd": 510,
                                                        "start": 495,
                                                        "end": 510,
                                                        "fullWidth": 15,
                                                        "width": 15,
                                                        "openParenToken": {
                                                            "kind": "OpenParenToken",
                                                            "fullStart": 495,
                                                            "fullEnd": 496,
                                                            "start": 495,
                                                            "end": 496,
                                                            "fullWidth": 1,
                                                            "width": 1,
                                                            "text": "(",
                                                            "value": "(",
                                                            "valueText": "("
                                                        },
                                                        "arguments": [
                                                            {
                                                                "kind": "StringLiteral",
                                                                "fullStart": 496,
                                                                "fullEnd": 509,
                                                                "start": 496,
                                                                "end": 509,
                                                                "fullWidth": 13,
                                                                "width": 13,
                                                                "text": "'constructor'",
                                                                "value": "constructor",
                                                                "valueText": "constructor"
                                                            }
                                                        ],
                                                        "closeParenToken": {
                                                            "kind": "CloseParenToken",
                                                            "fullStart": 509,
                                                            "fullEnd": 510,
                                                            "start": 509,
                                                            "end": 510,
                                                            "fullWidth": 1,
                                                            "width": 1,
                                                            "text": ")",
                                                            "value": ")",
                                                            "valueText": ")"
                                                        }
                                                    }
                                                },
                                                "closeParenToken": {
                                                    "kind": "CloseParenToken",
                                                    "fullStart": 510,
                                                    "fullEnd": 511,
                                                    "start": 510,
                                                    "end": 511,
                                                    "fullWidth": 1,
                                                    "width": 1,
                                                    "text": ")",
                                                    "value": ")",
                                                    "valueText": ")"
                                                }
                                            }
                                        }
                                    ],
                                    "closeParenToken": {
                                        "kind": "CloseParenToken",
                                        "fullStart": 511,
                                        "fullEnd": 512,
                                        "start": 511,
                                        "end": 512,
                                        "fullWidth": 1,
                                        "width": 1,
                                        "text": ")",
                                        "value": ")",
                                        "valueText": ")"
                                    }
                                }
                            },
                            "semicolonToken": {
                                "kind": "SemicolonToken",
                                "fullStart": 512,
                                "fullEnd": 514,
                                "start": 512,
                                "end": 513,
                                "fullWidth": 2,
                                "width": 1,
                                "text": ";",
                                "value": ";",
                                "valueText": ";",
                                "hasTrailingTrivia": true,
                                "hasTrailingNewLine": true,
                                "trailingTrivia": [
                                    {
                                        "kind": "NewLineTrivia",
                                        "text": "\n"
                                    }
                                ]
                            }
                        }
                    ],
                    "closeBraceToken": {
                        "kind": "CloseBraceToken",
                        "fullStart": 514,
                        "fullEnd": 516,
                        "start": 514,
                        "end": 515,
                        "fullWidth": 2,
                        "width": 1,
                        "text": "}",
                        "value": "}",
                        "valueText": "}",
                        "hasTrailingTrivia": true,
                        "hasTrailingNewLine": true,
                        "trailingTrivia": [
                            {
                                "kind": "NewLineTrivia",
                                "text": "\n"
                            }
                        ]
                    }
                }
            },
            {
                "kind": "VariableStatement",
                "fullStart": 516,
                "fullEnd": 546,
                "start": 527,
                "end": 545,
                "fullWidth": 30,
                "width": 18,
                "modifiers": [],
                "variableDeclaration": {
                    "kind": "VariableDeclaration",
                    "fullStart": 516,
                    "fullEnd": 544,
                    "start": 527,
                    "end": 544,
                    "fullWidth": 28,
                    "width": 17,
                    "varKeyword": {
                        "kind": "VarKeyword",
                        "fullStart": 516,
                        "fullEnd": 531,
                        "start": 527,
                        "end": 530,
                        "fullWidth": 15,
                        "width": 3,
                        "text": "var",
                        "value": "var",
                        "valueText": "var",
                        "hasLeadingTrivia": true,
                        "hasLeadingComment": true,
                        "hasLeadingNewLine": true,
                        "hasTrailingTrivia": true,
                        "leadingTrivia": [
                            {
                                "kind": "NewLineTrivia",
                                "text": "\n"
                            },
                            {
                                "kind": "SingleLineCommentTrivia",
                                "text": "//CHECK#2"
                            },
                            {
                                "kind": "NewLineTrivia",
                                "text": "\n"
                            }
                        ],
                        "trailingTrivia": [
                            {
                                "kind": "WhitespaceTrivia",
                                "text": " "
                            }
                        ]
                    },
                    "variableDeclarators": [
                        {
                            "kind": "VariableDeclarator",
                            "fullStart": 531,
                            "fullEnd": 544,
                            "start": 531,
                            "end": 544,
                            "fullWidth": 13,
<<<<<<< HEAD
                            "width": 13,
                            "identifier": {
=======
                            "propertyName": {
>>>>>>> 85e84683
                                "kind": "IdentifierName",
                                "fullStart": 531,
                                "fullEnd": 538,
                                "start": 531,
                                "end": 537,
                                "fullWidth": 7,
                                "width": 6,
                                "text": "result",
                                "value": "result",
                                "valueText": "result",
                                "hasTrailingTrivia": true,
                                "trailingTrivia": [
                                    {
                                        "kind": "WhitespaceTrivia",
                                        "text": " "
                                    }
                                ]
                            },
                            "equalsValueClause": {
                                "kind": "EqualsValueClause",
                                "fullStart": 538,
                                "fullEnd": 544,
                                "start": 538,
                                "end": 544,
                                "fullWidth": 6,
                                "width": 6,
                                "equalsToken": {
                                    "kind": "EqualsToken",
                                    "fullStart": 538,
                                    "fullEnd": 540,
                                    "start": 538,
                                    "end": 539,
                                    "fullWidth": 2,
                                    "width": 1,
                                    "text": "=",
                                    "value": "=",
                                    "valueText": "=",
                                    "hasTrailingTrivia": true,
                                    "trailingTrivia": [
                                        {
                                            "kind": "WhitespaceTrivia",
                                            "text": " "
                                        }
                                    ]
                                },
                                "value": {
                                    "kind": "TrueKeyword",
                                    "fullStart": 540,
                                    "fullEnd": 544,
                                    "start": 540,
                                    "end": 544,
                                    "fullWidth": 4,
                                    "width": 4,
                                    "text": "true",
                                    "value": true,
                                    "valueText": "true"
                                }
                            }
                        }
                    ]
                },
                "semicolonToken": {
                    "kind": "SemicolonToken",
                    "fullStart": 544,
                    "fullEnd": 546,
                    "start": 544,
                    "end": 545,
                    "fullWidth": 2,
                    "width": 1,
                    "text": ";",
                    "value": ";",
                    "valueText": ";",
                    "hasTrailingTrivia": true,
                    "hasTrailingNewLine": true,
                    "trailingTrivia": [
                        {
                            "kind": "NewLineTrivia",
                            "text": "\n"
                        }
                    ]
                }
            },
            {
                "kind": "ForInStatement",
                "fullStart": 546,
                "fullEnd": 625,
                "start": 546,
                "end": 624,
                "fullWidth": 79,
                "width": 78,
                "forKeyword": {
                    "kind": "ForKeyword",
                    "fullStart": 546,
                    "fullEnd": 550,
                    "start": 546,
                    "end": 549,
                    "fullWidth": 4,
                    "width": 3,
                    "text": "for",
                    "value": "for",
                    "valueText": "for",
                    "hasTrailingTrivia": true,
                    "trailingTrivia": [
                        {
                            "kind": "WhitespaceTrivia",
                            "text": " "
                        }
                    ]
                },
                "openParenToken": {
                    "kind": "OpenParenToken",
                    "fullStart": 550,
                    "fullEnd": 551,
                    "start": 550,
                    "end": 551,
                    "fullWidth": 1,
                    "width": 1,
                    "text": "(",
                    "value": "(",
                    "valueText": "("
                },
                "variableDeclaration": {
                    "kind": "VariableDeclaration",
                    "fullStart": 551,
                    "fullEnd": 557,
                    "start": 551,
                    "end": 556,
                    "fullWidth": 6,
                    "width": 5,
                    "varKeyword": {
                        "kind": "VarKeyword",
                        "fullStart": 551,
                        "fullEnd": 555,
                        "start": 551,
                        "end": 554,
                        "fullWidth": 4,
                        "width": 3,
                        "text": "var",
                        "value": "var",
                        "valueText": "var",
                        "hasTrailingTrivia": true,
                        "trailingTrivia": [
                            {
                                "kind": "WhitespaceTrivia",
                                "text": " "
                            }
                        ]
                    },
                    "variableDeclarators": [
                        {
                            "kind": "VariableDeclarator",
                            "fullStart": 555,
                            "fullEnd": 557,
                            "start": 555,
                            "end": 556,
                            "fullWidth": 2,
<<<<<<< HEAD
                            "width": 1,
                            "identifier": {
=======
                            "propertyName": {
>>>>>>> 85e84683
                                "kind": "IdentifierName",
                                "fullStart": 555,
                                "fullEnd": 557,
                                "start": 555,
                                "end": 556,
                                "fullWidth": 2,
                                "width": 1,
                                "text": "p",
                                "value": "p",
                                "valueText": "p",
                                "hasTrailingTrivia": true,
                                "trailingTrivia": [
                                    {
                                        "kind": "WhitespaceTrivia",
                                        "text": " "
                                    }
                                ]
                            }
                        }
                    ]
                },
                "inKeyword": {
                    "kind": "InKeyword",
                    "fullStart": 557,
                    "fullEnd": 560,
                    "start": 557,
                    "end": 559,
                    "fullWidth": 3,
                    "width": 2,
                    "text": "in",
                    "value": "in",
                    "valueText": "in",
                    "hasTrailingTrivia": true,
                    "trailingTrivia": [
                        {
                            "kind": "WhitespaceTrivia",
                            "text": " "
                        }
                    ]
                },
                "expression": {
                    "kind": "IdentifierName",
                    "fullStart": 560,
                    "fullEnd": 565,
                    "start": 560,
                    "end": 565,
                    "fullWidth": 5,
                    "width": 5,
                    "text": "Array",
                    "value": "Array",
                    "valueText": "Array"
                },
                "closeParenToken": {
                    "kind": "CloseParenToken",
                    "fullStart": 565,
                    "fullEnd": 566,
                    "start": 565,
                    "end": 566,
                    "fullWidth": 1,
                    "width": 1,
                    "text": ")",
                    "value": ")",
                    "valueText": ")"
                },
                "statement": {
                    "kind": "Block",
                    "fullStart": 566,
                    "fullEnd": 625,
                    "start": 566,
                    "end": 624,
                    "fullWidth": 59,
                    "width": 58,
                    "openBraceToken": {
                        "kind": "OpenBraceToken",
                        "fullStart": 566,
                        "fullEnd": 568,
                        "start": 566,
                        "end": 567,
                        "fullWidth": 2,
                        "width": 1,
                        "text": "{",
                        "value": "{",
                        "valueText": "{",
                        "hasTrailingTrivia": true,
                        "hasTrailingNewLine": true,
                        "trailingTrivia": [
                            {
                                "kind": "NewLineTrivia",
                                "text": "\n"
                            }
                        ]
                    },
                    "statements": [
                        {
                            "kind": "IfStatement",
                            "fullStart": 568,
                            "fullEnd": 623,
                            "start": 570,
                            "end": 620,
                            "fullWidth": 55,
                            "width": 50,
                            "ifKeyword": {
                                "kind": "IfKeyword",
                                "fullStart": 568,
                                "fullEnd": 573,
                                "start": 570,
                                "end": 572,
                                "fullWidth": 5,
                                "width": 2,
                                "text": "if",
                                "value": "if",
                                "valueText": "if",
                                "hasLeadingTrivia": true,
                                "hasTrailingTrivia": true,
                                "leadingTrivia": [
                                    {
                                        "kind": "WhitespaceTrivia",
                                        "text": "  "
                                    }
                                ],
                                "trailingTrivia": [
                                    {
                                        "kind": "WhitespaceTrivia",
                                        "text": " "
                                    }
                                ]
                            },
                            "openParenToken": {
                                "kind": "OpenParenToken",
                                "fullStart": 573,
                                "fullEnd": 574,
                                "start": 573,
                                "end": 574,
                                "fullWidth": 1,
                                "width": 1,
                                "text": "(",
                                "value": "(",
                                "valueText": "("
                            },
                            "condition": {
                                "kind": "EqualsExpression",
                                "fullStart": 574,
                                "fullEnd": 593,
                                "start": 574,
                                "end": 593,
                                "fullWidth": 19,
                                "width": 19,
                                "left": {
                                    "kind": "IdentifierName",
                                    "fullStart": 574,
                                    "fullEnd": 576,
                                    "start": 574,
                                    "end": 575,
                                    "fullWidth": 2,
                                    "width": 1,
                                    "text": "p",
                                    "value": "p",
                                    "valueText": "p",
                                    "hasTrailingTrivia": true,
                                    "trailingTrivia": [
                                        {
                                            "kind": "WhitespaceTrivia",
                                            "text": " "
                                        }
                                    ]
                                },
                                "operatorToken": {
                                    "kind": "EqualsEqualsEqualsToken",
                                    "fullStart": 576,
                                    "fullEnd": 580,
                                    "start": 576,
                                    "end": 579,
                                    "fullWidth": 4,
                                    "width": 3,
                                    "text": "===",
                                    "value": "===",
                                    "valueText": "===",
                                    "hasTrailingTrivia": true,
                                    "trailingTrivia": [
                                        {
                                            "kind": "WhitespaceTrivia",
                                            "text": " "
                                        }
                                    ]
                                },
                                "right": {
                                    "kind": "StringLiteral",
                                    "fullStart": 580,
                                    "fullEnd": 593,
                                    "start": 580,
                                    "end": 593,
                                    "fullWidth": 13,
                                    "width": 13,
                                    "text": "\"constructor\"",
                                    "value": "constructor",
                                    "valueText": "constructor"
                                }
                            },
                            "closeParenToken": {
                                "kind": "CloseParenToken",
                                "fullStart": 593,
                                "fullEnd": 595,
                                "start": 593,
                                "end": 594,
                                "fullWidth": 2,
                                "width": 1,
                                "text": ")",
                                "value": ")",
                                "valueText": ")",
                                "hasTrailingTrivia": true,
                                "trailingTrivia": [
                                    {
                                        "kind": "WhitespaceTrivia",
                                        "text": " "
                                    }
                                ]
                            },
                            "statement": {
                                "kind": "Block",
                                "fullStart": 595,
                                "fullEnd": 623,
                                "start": 595,
                                "end": 620,
                                "fullWidth": 28,
                                "width": 25,
                                "openBraceToken": {
                                    "kind": "OpenBraceToken",
                                    "fullStart": 595,
                                    "fullEnd": 597,
                                    "start": 595,
                                    "end": 596,
                                    "fullWidth": 2,
                                    "width": 1,
                                    "text": "{",
                                    "value": "{",
                                    "valueText": "{",
                                    "hasTrailingTrivia": true,
                                    "hasTrailingNewLine": true,
                                    "trailingTrivia": [
                                        {
                                            "kind": "NewLineTrivia",
                                            "text": "\n"
                                        }
                                    ]
                                },
                                "statements": [
                                    {
                                        "kind": "ExpressionStatement",
                                        "fullStart": 597,
                                        "fullEnd": 617,
                                        "start": 601,
                                        "end": 616,
                                        "fullWidth": 20,
                                        "width": 15,
                                        "expression": {
                                            "kind": "AssignmentExpression",
                                            "fullStart": 597,
                                            "fullEnd": 615,
                                            "start": 601,
                                            "end": 615,
                                            "fullWidth": 18,
                                            "width": 14,
                                            "left": {
                                                "kind": "IdentifierName",
                                                "fullStart": 597,
                                                "fullEnd": 608,
                                                "start": 601,
                                                "end": 607,
                                                "fullWidth": 11,
                                                "width": 6,
                                                "text": "result",
                                                "value": "result",
                                                "valueText": "result",
                                                "hasLeadingTrivia": true,
                                                "hasTrailingTrivia": true,
                                                "leadingTrivia": [
                                                    {
                                                        "kind": "WhitespaceTrivia",
                                                        "text": "    "
                                                    }
                                                ],
                                                "trailingTrivia": [
                                                    {
                                                        "kind": "WhitespaceTrivia",
                                                        "text": " "
                                                    }
                                                ]
                                            },
                                            "operatorToken": {
                                                "kind": "EqualsToken",
                                                "fullStart": 608,
                                                "fullEnd": 610,
                                                "start": 608,
                                                "end": 609,
                                                "fullWidth": 2,
                                                "width": 1,
                                                "text": "=",
                                                "value": "=",
                                                "valueText": "=",
                                                "hasTrailingTrivia": true,
                                                "trailingTrivia": [
                                                    {
                                                        "kind": "WhitespaceTrivia",
                                                        "text": " "
                                                    }
                                                ]
                                            },
                                            "right": {
                                                "kind": "FalseKeyword",
                                                "fullStart": 610,
                                                "fullEnd": 615,
                                                "start": 610,
                                                "end": 615,
                                                "fullWidth": 5,
                                                "width": 5,
                                                "text": "false",
                                                "value": false,
                                                "valueText": "false"
                                            }
                                        },
                                        "semicolonToken": {
                                            "kind": "SemicolonToken",
                                            "fullStart": 615,
                                            "fullEnd": 617,
                                            "start": 615,
                                            "end": 616,
                                            "fullWidth": 2,
                                            "width": 1,
                                            "text": ";",
                                            "value": ";",
                                            "valueText": ";",
                                            "hasTrailingTrivia": true,
                                            "hasTrailingNewLine": true,
                                            "trailingTrivia": [
                                                {
                                                    "kind": "NewLineTrivia",
                                                    "text": "\n"
                                                }
                                            ]
                                        }
                                    }
                                ],
                                "closeBraceToken": {
                                    "kind": "CloseBraceToken",
                                    "fullStart": 617,
                                    "fullEnd": 623,
                                    "start": 619,
                                    "end": 620,
                                    "fullWidth": 6,
                                    "width": 1,
                                    "text": "}",
                                    "value": "}",
                                    "valueText": "}",
                                    "hasLeadingTrivia": true,
                                    "hasTrailingTrivia": true,
                                    "hasTrailingNewLine": true,
                                    "leadingTrivia": [
                                        {
                                            "kind": "WhitespaceTrivia",
                                            "text": "  "
                                        }
                                    ],
                                    "trailingTrivia": [
                                        {
                                            "kind": "WhitespaceTrivia",
                                            "text": "  "
                                        },
                                        {
                                            "kind": "NewLineTrivia",
                                            "text": "\n"
                                        }
                                    ]
                                }
                            }
                        }
                    ],
                    "closeBraceToken": {
                        "kind": "CloseBraceToken",
                        "fullStart": 623,
                        "fullEnd": 625,
                        "start": 623,
                        "end": 624,
                        "fullWidth": 2,
                        "width": 1,
                        "text": "}",
                        "value": "}",
                        "valueText": "}",
                        "hasTrailingTrivia": true,
                        "hasTrailingNewLine": true,
                        "trailingTrivia": [
                            {
                                "kind": "NewLineTrivia",
                                "text": "\n"
                            }
                        ]
                    }
                }
            },
            {
                "kind": "IfStatement",
                "fullStart": 625,
                "fullEnd": 763,
                "start": 626,
                "end": 762,
                "fullWidth": 138,
                "width": 136,
                "ifKeyword": {
                    "kind": "IfKeyword",
                    "fullStart": 625,
                    "fullEnd": 629,
                    "start": 626,
                    "end": 628,
                    "fullWidth": 4,
                    "width": 2,
                    "text": "if",
                    "value": "if",
                    "valueText": "if",
                    "hasLeadingTrivia": true,
                    "hasLeadingNewLine": true,
                    "hasTrailingTrivia": true,
                    "leadingTrivia": [
                        {
                            "kind": "NewLineTrivia",
                            "text": "\n"
                        }
                    ],
                    "trailingTrivia": [
                        {
                            "kind": "WhitespaceTrivia",
                            "text": " "
                        }
                    ]
                },
                "openParenToken": {
                    "kind": "OpenParenToken",
                    "fullStart": 629,
                    "fullEnd": 630,
                    "start": 629,
                    "end": 630,
                    "fullWidth": 1,
                    "width": 1,
                    "text": "(",
                    "value": "(",
                    "valueText": "("
                },
                "condition": {
                    "kind": "NotEqualsExpression",
                    "fullStart": 630,
                    "fullEnd": 645,
                    "start": 630,
                    "end": 645,
                    "fullWidth": 15,
                    "width": 15,
                    "left": {
                        "kind": "IdentifierName",
                        "fullStart": 630,
                        "fullEnd": 637,
                        "start": 630,
                        "end": 636,
                        "fullWidth": 7,
                        "width": 6,
                        "text": "result",
                        "value": "result",
                        "valueText": "result",
                        "hasTrailingTrivia": true,
                        "trailingTrivia": [
                            {
                                "kind": "WhitespaceTrivia",
                                "text": " "
                            }
                        ]
                    },
                    "operatorToken": {
                        "kind": "ExclamationEqualsEqualsToken",
                        "fullStart": 637,
                        "fullEnd": 641,
                        "start": 637,
                        "end": 640,
                        "fullWidth": 4,
                        "width": 3,
                        "text": "!==",
                        "value": "!==",
                        "valueText": "!==",
                        "hasTrailingTrivia": true,
                        "trailingTrivia": [
                            {
                                "kind": "WhitespaceTrivia",
                                "text": " "
                            }
                        ]
                    },
                    "right": {
                        "kind": "TrueKeyword",
                        "fullStart": 641,
                        "fullEnd": 645,
                        "start": 641,
                        "end": 645,
                        "fullWidth": 4,
                        "width": 4,
                        "text": "true",
                        "value": true,
                        "valueText": "true"
                    }
                },
                "closeParenToken": {
                    "kind": "CloseParenToken",
                    "fullStart": 645,
                    "fullEnd": 647,
                    "start": 645,
                    "end": 646,
                    "fullWidth": 2,
                    "width": 1,
                    "text": ")",
                    "value": ")",
                    "valueText": ")",
                    "hasTrailingTrivia": true,
                    "trailingTrivia": [
                        {
                            "kind": "WhitespaceTrivia",
                            "text": " "
                        }
                    ]
                },
                "statement": {
                    "kind": "Block",
                    "fullStart": 647,
                    "fullEnd": 763,
                    "start": 647,
                    "end": 762,
                    "fullWidth": 116,
                    "width": 115,
                    "openBraceToken": {
                        "kind": "OpenBraceToken",
                        "fullStart": 647,
                        "fullEnd": 649,
                        "start": 647,
                        "end": 648,
                        "fullWidth": 2,
                        "width": 1,
                        "text": "{",
                        "value": "{",
                        "valueText": "{",
                        "hasTrailingTrivia": true,
                        "hasTrailingNewLine": true,
                        "trailingTrivia": [
                            {
                                "kind": "NewLineTrivia",
                                "text": "\n"
                            }
                        ]
                    },
                    "statements": [
                        {
                            "kind": "ExpressionStatement",
                            "fullStart": 649,
                            "fullEnd": 761,
                            "start": 651,
                            "end": 760,
                            "fullWidth": 112,
                            "width": 109,
                            "expression": {
                                "kind": "InvocationExpression",
                                "fullStart": 649,
                                "fullEnd": 759,
                                "start": 651,
                                "end": 759,
                                "fullWidth": 110,
                                "width": 108,
                                "expression": {
                                    "kind": "IdentifierName",
                                    "fullStart": 649,
                                    "fullEnd": 657,
                                    "start": 651,
                                    "end": 657,
                                    "fullWidth": 8,
                                    "width": 6,
                                    "text": "$ERROR",
                                    "value": "$ERROR",
                                    "valueText": "$ERROR",
                                    "hasLeadingTrivia": true,
                                    "leadingTrivia": [
                                        {
                                            "kind": "WhitespaceTrivia",
                                            "text": "  "
                                        }
                                    ]
                                },
                                "argumentList": {
                                    "kind": "ArgumentList",
                                    "fullStart": 657,
                                    "fullEnd": 759,
                                    "start": 657,
                                    "end": 759,
                                    "fullWidth": 102,
                                    "width": 102,
                                    "openParenToken": {
                                        "kind": "OpenParenToken",
                                        "fullStart": 657,
                                        "fullEnd": 658,
                                        "start": 657,
                                        "end": 658,
                                        "fullWidth": 1,
                                        "width": 1,
                                        "text": "(",
                                        "value": "(",
                                        "valueText": "("
                                    },
                                    "arguments": [
                                        {
                                            "kind": "StringLiteral",
                                            "fullStart": 658,
                                            "fullEnd": 758,
                                            "start": 658,
                                            "end": 758,
                                            "fullWidth": 100,
                                            "width": 100,
                                            "text": "'#2: result = true; for (p in Array) { if (p === \"constructor\") result = false; }  result === true;'",
                                            "value": "#2: result = true; for (p in Array) { if (p === \"constructor\") result = false; }  result === true;",
                                            "valueText": "#2: result = true; for (p in Array) { if (p === \"constructor\") result = false; }  result === true;"
                                        }
                                    ],
                                    "closeParenToken": {
                                        "kind": "CloseParenToken",
                                        "fullStart": 758,
                                        "fullEnd": 759,
                                        "start": 758,
                                        "end": 759,
                                        "fullWidth": 1,
                                        "width": 1,
                                        "text": ")",
                                        "value": ")",
                                        "valueText": ")"
                                    }
                                }
                            },
                            "semicolonToken": {
                                "kind": "SemicolonToken",
                                "fullStart": 759,
                                "fullEnd": 761,
                                "start": 759,
                                "end": 760,
                                "fullWidth": 2,
                                "width": 1,
                                "text": ";",
                                "value": ";",
                                "valueText": ";",
                                "hasTrailingTrivia": true,
                                "hasTrailingNewLine": true,
                                "trailingTrivia": [
                                    {
                                        "kind": "NewLineTrivia",
                                        "text": "\n"
                                    }
                                ]
                            }
                        }
                    ],
                    "closeBraceToken": {
                        "kind": "CloseBraceToken",
                        "fullStart": 761,
                        "fullEnd": 763,
                        "start": 761,
                        "end": 762,
                        "fullWidth": 2,
                        "width": 1,
                        "text": "}",
                        "value": "}",
                        "valueText": "}",
                        "hasTrailingTrivia": true,
                        "hasTrailingNewLine": true,
                        "trailingTrivia": [
                            {
                                "kind": "NewLineTrivia",
                                "text": "\n"
                            }
                        ]
                    }
                }
            }
        ],
        "endOfFileToken": {
            "kind": "EndOfFileToken",
            "fullStart": 763,
            "fullEnd": 765,
            "start": 765,
            "end": 765,
            "fullWidth": 2,
            "width": 0,
            "text": "",
            "hasLeadingTrivia": true,
            "hasLeadingNewLine": true,
            "leadingTrivia": [
                {
                    "kind": "NewLineTrivia",
                    "text": "\n"
                },
                {
                    "kind": "NewLineTrivia",
                    "text": "\n"
                }
            ]
        }
    },
    "lineMap": {
        "lineStarts": [
            0,
            61,
            132,
            133,
            137,
            201,
            204,
            255,
            313,
            317,
            318,
            328,
            387,
            514,
            516,
            517,
            527,
            546,
            568,
            597,
            617,
            623,
            625,
            626,
            649,
            761,
            763,
            764,
            765
        ],
        "length": 765
    }
}<|MERGE_RESOLUTION|>--- conflicted
+++ resolved
@@ -650,12 +650,8 @@
                             "start": 531,
                             "end": 544,
                             "fullWidth": 13,
-<<<<<<< HEAD
                             "width": 13,
-                            "identifier": {
-=======
                             "propertyName": {
->>>>>>> 85e84683
                                 "kind": "IdentifierName",
                                 "fullStart": 531,
                                 "fullEnd": 538,
@@ -812,12 +808,8 @@
                             "start": 555,
                             "end": 556,
                             "fullWidth": 2,
-<<<<<<< HEAD
                             "width": 1,
-                            "identifier": {
-=======
                             "propertyName": {
->>>>>>> 85e84683
                                 "kind": "IdentifierName",
                                 "fullStart": 555,
                                 "fullEnd": 557,
