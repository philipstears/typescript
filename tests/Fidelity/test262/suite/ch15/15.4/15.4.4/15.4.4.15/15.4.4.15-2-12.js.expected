--- conflicted
+++ resolved
@@ -921,12 +921,8 @@
                                                     "start": 885,
                                                     "end": 899,
                                                     "fullWidth": 14,
-<<<<<<< HEAD
                                                     "width": 14,
-                                                    "identifier": {
-=======
                                                     "propertyName": {
->>>>>>> 85e84683
                                                         "kind": "IdentifierName",
                                                         "fullStart": 885,
                                                         "fullEnd": 889,
