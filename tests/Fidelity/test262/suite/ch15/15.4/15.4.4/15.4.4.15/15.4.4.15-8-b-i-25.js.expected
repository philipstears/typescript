--- conflicted
+++ resolved
@@ -250,12 +250,8 @@
                                         "start": 664,
                                         "end": 869,
                                         "fullWidth": 205,
-<<<<<<< HEAD
                                         "width": 205,
-                                        "identifier": {
-=======
                                         "propertyName": {
->>>>>>> 85e84683
                                             "kind": "IdentifierName",
                                             "fullStart": 664,
                                             "fullEnd": 669,
