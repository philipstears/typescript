{
    "isDeclaration": false,
    "languageVersion": "EcmaScript5",
    "parseOptions": {
        "allowAutomaticSemicolonInsertion": true
    },
    "sourceUnit": {
        "kind": "SourceUnit",
        "fullStart": 0,
        "fullEnd": 1038,
        "start": 565,
        "end": 1038,
        "fullWidth": 1038,
        "width": 473,
        "isIncrementallyUnusable": true,
        "moduleElements": [
            {
                "kind": "FunctionDeclaration",
                "fullStart": 0,
                "fullEnd": 1014,
                "start": 565,
                "end": 1012,
                "fullWidth": 1014,
                "width": 447,
                "modifiers": [],
                "functionKeyword": {
                    "kind": "FunctionKeyword",
                    "fullStart": 0,
                    "fullEnd": 574,
                    "start": 565,
                    "end": 573,
                    "fullWidth": 574,
                    "width": 8,
                    "text": "function",
                    "value": "function",
                    "valueText": "function",
                    "hasLeadingTrivia": true,
                    "hasLeadingComment": true,
                    "hasLeadingNewLine": true,
                    "hasTrailingTrivia": true,
                    "leadingTrivia": [
                        {
                            "kind": "SingleLineCommentTrivia",
                            "text": "/// Copyright (c) 2012 Ecma International.  All rights reserved. "
                        },
                        {
                            "kind": "NewLineTrivia",
                            "text": "\r\n"
                        },
                        {
                            "kind": "SingleLineCommentTrivia",
                            "text": "/// Ecma International makes this code available under the terms and conditions set"
                        },
                        {
                            "kind": "NewLineTrivia",
                            "text": "\r\n"
                        },
                        {
                            "kind": "SingleLineCommentTrivia",
                            "text": "/// forth on http://hg.ecmascript.org/tests/test262/raw-file/tip/LICENSE (the "
                        },
                        {
                            "kind": "NewLineTrivia",
                            "text": "\r\n"
                        },
                        {
                            "kind": "SingleLineCommentTrivia",
                            "text": "/// \"Use Terms\").   Any redistribution of this code must retain the above "
                        },
                        {
                            "kind": "NewLineTrivia",
                            "text": "\r\n"
                        },
                        {
                            "kind": "SingleLineCommentTrivia",
                            "text": "/// copyright and this notice and otherwise comply with the Use Terms."
                        },
                        {
                            "kind": "NewLineTrivia",
                            "text": "\r\n"
                        },
                        {
                            "kind": "MultiLineCommentTrivia",
                            "text": "/**\r\n * @path ch15/15.4/15.4.4/15.4.4.15/15.4.4.15-5-28.js\r\n * @description Array.prototype.lastIndexOf - side effects produced by step 1 are visible when an exception occurs\r\n */"
                        },
                        {
                            "kind": "NewLineTrivia",
                            "text": "\r\n"
                        },
                        {
                            "kind": "NewLineTrivia",
                            "text": "\r\n"
                        },
                        {
                            "kind": "NewLineTrivia",
                            "text": "\r\n"
                        }
                    ],
                    "trailingTrivia": [
                        {
                            "kind": "WhitespaceTrivia",
                            "text": " "
                        }
                    ]
                },
                "identifier": {
                    "kind": "IdentifierName",
                    "fullStart": 574,
                    "fullEnd": 582,
                    "start": 574,
                    "end": 582,
                    "fullWidth": 8,
                    "width": 8,
                    "text": "testcase",
                    "value": "testcase",
                    "valueText": "testcase"
                },
                "callSignature": {
                    "kind": "CallSignature",
                    "fullStart": 582,
                    "fullEnd": 585,
                    "start": 582,
                    "end": 584,
                    "fullWidth": 3,
                    "width": 2,
                    "parameterList": {
                        "kind": "ParameterList",
                        "fullStart": 582,
                        "fullEnd": 585,
                        "start": 582,
                        "end": 584,
                        "fullWidth": 3,
                        "width": 2,
                        "openParenToken": {
                            "kind": "OpenParenToken",
                            "fullStart": 582,
                            "fullEnd": 583,
                            "start": 582,
                            "end": 583,
                            "fullWidth": 1,
                            "width": 1,
                            "text": "(",
                            "value": "(",
                            "valueText": "("
                        },
                        "parameters": [],
                        "closeParenToken": {
                            "kind": "CloseParenToken",
                            "fullStart": 583,
                            "fullEnd": 585,
                            "start": 583,
                            "end": 584,
                            "fullWidth": 2,
                            "width": 1,
                            "text": ")",
                            "value": ")",
                            "valueText": ")",
                            "hasTrailingTrivia": true,
                            "trailingTrivia": [
                                {
                                    "kind": "WhitespaceTrivia",
                                    "text": " "
                                }
                            ]
                        }
                    }
                },
                "block": {
                    "kind": "Block",
                    "fullStart": 585,
                    "fullEnd": 1014,
                    "start": 585,
                    "end": 1012,
                    "fullWidth": 429,
                    "width": 427,
                    "openBraceToken": {
                        "kind": "OpenBraceToken",
                        "fullStart": 585,
                        "fullEnd": 588,
                        "start": 585,
                        "end": 586,
                        "fullWidth": 3,
                        "width": 1,
                        "text": "{",
                        "value": "{",
                        "valueText": "{",
                        "hasTrailingTrivia": true,
                        "hasTrailingNewLine": true,
                        "trailingTrivia": [
                            {
                                "kind": "NewLineTrivia",
                                "text": "\r\n"
                            }
                        ]
                    },
                    "statements": [
                        {
                            "kind": "VariableStatement",
                            "fullStart": 588,
                            "fullEnd": 627,
                            "start": 598,
                            "end": 625,
                            "fullWidth": 39,
                            "width": 27,
                            "modifiers": [],
                            "variableDeclaration": {
                                "kind": "VariableDeclaration",
                                "fullStart": 588,
                                "fullEnd": 624,
                                "start": 598,
                                "end": 624,
                                "fullWidth": 36,
                                "width": 26,
                                "varKeyword": {
                                    "kind": "VarKeyword",
                                    "fullStart": 588,
                                    "fullEnd": 602,
                                    "start": 598,
                                    "end": 601,
                                    "fullWidth": 14,
                                    "width": 3,
                                    "text": "var",
                                    "value": "var",
                                    "valueText": "var",
                                    "hasLeadingTrivia": true,
                                    "hasLeadingNewLine": true,
                                    "hasTrailingTrivia": true,
                                    "leadingTrivia": [
                                        {
                                            "kind": "NewLineTrivia",
                                            "text": "\r\n"
                                        },
                                        {
                                            "kind": "WhitespaceTrivia",
                                            "text": "        "
                                        }
                                    ],
                                    "trailingTrivia": [
                                        {
                                            "kind": "WhitespaceTrivia",
                                            "text": " "
                                        }
                                    ]
                                },
                                "variableDeclarators": [
                                    {
                                        "kind": "VariableDeclarator",
                                        "fullStart": 602,
                                        "fullEnd": 624,
                                        "start": 602,
                                        "end": 624,
                                        "fullWidth": 22,
<<<<<<< HEAD
                                        "width": 22,
                                        "identifier": {
=======
                                        "propertyName": {
>>>>>>> 85e84683
                                            "kind": "IdentifierName",
                                            "fullStart": 602,
                                            "fullEnd": 617,
                                            "start": 602,
                                            "end": 616,
                                            "fullWidth": 15,
                                            "width": 14,
                                            "text": "stepFiveOccurs",
                                            "value": "stepFiveOccurs",
                                            "valueText": "stepFiveOccurs",
                                            "hasTrailingTrivia": true,
                                            "trailingTrivia": [
                                                {
                                                    "kind": "WhitespaceTrivia",
                                                    "text": " "
                                                }
                                            ]
                                        },
                                        "equalsValueClause": {
                                            "kind": "EqualsValueClause",
                                            "fullStart": 617,
                                            "fullEnd": 624,
                                            "start": 617,
                                            "end": 624,
                                            "fullWidth": 7,
                                            "width": 7,
                                            "equalsToken": {
                                                "kind": "EqualsToken",
                                                "fullStart": 617,
                                                "fullEnd": 619,
                                                "start": 617,
                                                "end": 618,
                                                "fullWidth": 2,
                                                "width": 1,
                                                "text": "=",
                                                "value": "=",
                                                "valueText": "=",
                                                "hasTrailingTrivia": true,
                                                "trailingTrivia": [
                                                    {
                                                        "kind": "WhitespaceTrivia",
                                                        "text": " "
                                                    }
                                                ]
                                            },
                                            "value": {
                                                "kind": "FalseKeyword",
                                                "fullStart": 619,
                                                "fullEnd": 624,
                                                "start": 619,
                                                "end": 624,
                                                "fullWidth": 5,
                                                "width": 5,
                                                "text": "false",
                                                "value": false,
                                                "valueText": "false"
                                            }
                                        }
                                    }
                                ]
                            },
                            "semicolonToken": {
                                "kind": "SemicolonToken",
                                "fullStart": 624,
                                "fullEnd": 627,
                                "start": 624,
                                "end": 625,
                                "fullWidth": 3,
                                "width": 1,
                                "text": ";",
                                "value": ";",
                                "valueText": ";",
                                "hasTrailingTrivia": true,
                                "hasTrailingNewLine": true,
                                "trailingTrivia": [
                                    {
                                        "kind": "NewLineTrivia",
                                        "text": "\r\n"
                                    }
                                ]
                            }
                        },
                        {
                            "kind": "VariableStatement",
                            "fullStart": 627,
                            "fullEnd": 784,
                            "start": 635,
                            "end": 782,
                            "fullWidth": 157,
                            "width": 147,
                            "modifiers": [],
                            "variableDeclaration": {
                                "kind": "VariableDeclaration",
                                "fullStart": 627,
                                "fullEnd": 781,
                                "start": 635,
                                "end": 781,
                                "fullWidth": 154,
                                "width": 146,
                                "varKeyword": {
                                    "kind": "VarKeyword",
                                    "fullStart": 627,
                                    "fullEnd": 639,
                                    "start": 635,
                                    "end": 638,
                                    "fullWidth": 12,
                                    "width": 3,
                                    "text": "var",
                                    "value": "var",
                                    "valueText": "var",
                                    "hasLeadingTrivia": true,
                                    "hasTrailingTrivia": true,
                                    "leadingTrivia": [
                                        {
                                            "kind": "WhitespaceTrivia",
                                            "text": "        "
                                        }
                                    ],
                                    "trailingTrivia": [
                                        {
                                            "kind": "WhitespaceTrivia",
                                            "text": " "
                                        }
                                    ]
                                },
                                "variableDeclarators": [
                                    {
                                        "kind": "VariableDeclarator",
                                        "fullStart": 639,
                                        "fullEnd": 781,
                                        "start": 639,
                                        "end": 781,
                                        "fullWidth": 142,
<<<<<<< HEAD
                                        "width": 142,
                                        "identifier": {
=======
                                        "propertyName": {
>>>>>>> 85e84683
                                            "kind": "IdentifierName",
                                            "fullStart": 639,
                                            "fullEnd": 649,
                                            "start": 639,
                                            "end": 648,
                                            "fullWidth": 10,
                                            "width": 9,
                                            "text": "fromIndex",
                                            "value": "fromIndex",
                                            "valueText": "fromIndex",
                                            "hasTrailingTrivia": true,
                                            "trailingTrivia": [
                                                {
                                                    "kind": "WhitespaceTrivia",
                                                    "text": " "
                                                }
                                            ]
                                        },
                                        "equalsValueClause": {
                                            "kind": "EqualsValueClause",
                                            "fullStart": 649,
                                            "fullEnd": 781,
                                            "start": 649,
                                            "end": 781,
                                            "fullWidth": 132,
                                            "width": 132,
                                            "equalsToken": {
                                                "kind": "EqualsToken",
                                                "fullStart": 649,
                                                "fullEnd": 651,
                                                "start": 649,
                                                "end": 650,
                                                "fullWidth": 2,
                                                "width": 1,
                                                "text": "=",
                                                "value": "=",
                                                "valueText": "=",
                                                "hasTrailingTrivia": true,
                                                "trailingTrivia": [
                                                    {
                                                        "kind": "WhitespaceTrivia",
                                                        "text": " "
                                                    }
                                                ]
                                            },
                                            "value": {
                                                "kind": "ObjectLiteralExpression",
                                                "fullStart": 651,
                                                "fullEnd": 781,
                                                "start": 651,
                                                "end": 781,
                                                "fullWidth": 130,
                                                "width": 130,
                                                "openBraceToken": {
                                                    "kind": "OpenBraceToken",
                                                    "fullStart": 651,
                                                    "fullEnd": 654,
                                                    "start": 651,
                                                    "end": 652,
                                                    "fullWidth": 3,
                                                    "width": 1,
                                                    "text": "{",
                                                    "value": "{",
                                                    "valueText": "{",
                                                    "hasTrailingTrivia": true,
                                                    "hasTrailingNewLine": true,
                                                    "trailingTrivia": [
                                                        {
                                                            "kind": "NewLineTrivia",
                                                            "text": "\r\n"
                                                        }
                                                    ]
                                                },
                                                "propertyAssignments": [
                                                    {
                                                        "kind": "SimplePropertyAssignment",
                                                        "fullStart": 654,
                                                        "fullEnd": 772,
                                                        "start": 666,
                                                        "end": 770,
                                                        "fullWidth": 118,
                                                        "width": 104,
                                                        "propertyName": {
                                                            "kind": "IdentifierName",
                                                            "fullStart": 654,
                                                            "fullEnd": 673,
                                                            "start": 666,
                                                            "end": 673,
                                                            "fullWidth": 19,
                                                            "width": 7,
                                                            "text": "valueOf",
                                                            "value": "valueOf",
                                                            "valueText": "valueOf",
                                                            "hasLeadingTrivia": true,
                                                            "leadingTrivia": [
                                                                {
                                                                    "kind": "WhitespaceTrivia",
                                                                    "text": "            "
                                                                }
                                                            ]
                                                        },
                                                        "colonToken": {
                                                            "kind": "ColonToken",
                                                            "fullStart": 673,
                                                            "fullEnd": 675,
                                                            "start": 673,
                                                            "end": 674,
                                                            "fullWidth": 2,
                                                            "width": 1,
                                                            "text": ":",
                                                            "value": ":",
                                                            "valueText": ":",
                                                            "hasTrailingTrivia": true,
                                                            "trailingTrivia": [
                                                                {
                                                                    "kind": "WhitespaceTrivia",
                                                                    "text": " "
                                                                }
                                                            ]
                                                        },
                                                        "expression": {
                                                            "kind": "FunctionExpression",
                                                            "fullStart": 675,
                                                            "fullEnd": 772,
                                                            "start": 675,
                                                            "end": 770,
                                                            "fullWidth": 97,
                                                            "width": 95,
                                                            "functionKeyword": {
                                                                "kind": "FunctionKeyword",
                                                                "fullStart": 675,
                                                                "fullEnd": 684,
                                                                "start": 675,
                                                                "end": 683,
                                                                "fullWidth": 9,
                                                                "width": 8,
                                                                "text": "function",
                                                                "value": "function",
                                                                "valueText": "function",
                                                                "hasTrailingTrivia": true,
                                                                "trailingTrivia": [
                                                                    {
                                                                        "kind": "WhitespaceTrivia",
                                                                        "text": " "
                                                                    }
                                                                ]
                                                            },
                                                            "callSignature": {
                                                                "kind": "CallSignature",
                                                                "fullStart": 684,
                                                                "fullEnd": 687,
                                                                "start": 684,
                                                                "end": 686,
                                                                "fullWidth": 3,
                                                                "width": 2,
                                                                "parameterList": {
                                                                    "kind": "ParameterList",
                                                                    "fullStart": 684,
                                                                    "fullEnd": 687,
                                                                    "start": 684,
                                                                    "end": 686,
                                                                    "fullWidth": 3,
                                                                    "width": 2,
                                                                    "openParenToken": {
                                                                        "kind": "OpenParenToken",
                                                                        "fullStart": 684,
                                                                        "fullEnd": 685,
                                                                        "start": 684,
                                                                        "end": 685,
                                                                        "fullWidth": 1,
                                                                        "width": 1,
                                                                        "text": "(",
                                                                        "value": "(",
                                                                        "valueText": "("
                                                                    },
                                                                    "parameters": [],
                                                                    "closeParenToken": {
                                                                        "kind": "CloseParenToken",
                                                                        "fullStart": 685,
                                                                        "fullEnd": 687,
                                                                        "start": 685,
                                                                        "end": 686,
                                                                        "fullWidth": 2,
                                                                        "width": 1,
                                                                        "text": ")",
                                                                        "value": ")",
                                                                        "valueText": ")",
                                                                        "hasTrailingTrivia": true,
                                                                        "trailingTrivia": [
                                                                            {
                                                                                "kind": "WhitespaceTrivia",
                                                                                "text": " "
                                                                            }
                                                                        ]
                                                                    }
                                                                }
                                                            },
                                                            "block": {
                                                                "kind": "Block",
                                                                "fullStart": 687,
                                                                "fullEnd": 772,
                                                                "start": 687,
                                                                "end": 770,
                                                                "fullWidth": 85,
                                                                "width": 83,
                                                                "openBraceToken": {
                                                                    "kind": "OpenBraceToken",
                                                                    "fullStart": 687,
                                                                    "fullEnd": 690,
                                                                    "start": 687,
                                                                    "end": 688,
                                                                    "fullWidth": 3,
                                                                    "width": 1,
                                                                    "text": "{",
                                                                    "value": "{",
                                                                    "valueText": "{",
                                                                    "hasTrailingTrivia": true,
                                                                    "hasTrailingNewLine": true,
                                                                    "trailingTrivia": [
                                                                        {
                                                                            "kind": "NewLineTrivia",
                                                                            "text": "\r\n"
                                                                        }
                                                                    ]
                                                                },
                                                                "statements": [
                                                                    {
                                                                        "kind": "ExpressionStatement",
                                                                        "fullStart": 690,
                                                                        "fullEnd": 730,
                                                                        "start": 706,
                                                                        "end": 728,
                                                                        "fullWidth": 40,
                                                                        "width": 22,
                                                                        "expression": {
                                                                            "kind": "AssignmentExpression",
                                                                            "fullStart": 690,
                                                                            "fullEnd": 727,
                                                                            "start": 706,
                                                                            "end": 727,
                                                                            "fullWidth": 37,
                                                                            "width": 21,
                                                                            "left": {
                                                                                "kind": "IdentifierName",
                                                                                "fullStart": 690,
                                                                                "fullEnd": 721,
                                                                                "start": 706,
                                                                                "end": 720,
                                                                                "fullWidth": 31,
                                                                                "width": 14,
                                                                                "text": "stepFiveOccurs",
                                                                                "value": "stepFiveOccurs",
                                                                                "valueText": "stepFiveOccurs",
                                                                                "hasLeadingTrivia": true,
                                                                                "hasTrailingTrivia": true,
                                                                                "leadingTrivia": [
                                                                                    {
                                                                                        "kind": "WhitespaceTrivia",
                                                                                        "text": "                "
                                                                                    }
                                                                                ],
                                                                                "trailingTrivia": [
                                                                                    {
                                                                                        "kind": "WhitespaceTrivia",
                                                                                        "text": " "
                                                                                    }
                                                                                ]
                                                                            },
                                                                            "operatorToken": {
                                                                                "kind": "EqualsToken",
                                                                                "fullStart": 721,
                                                                                "fullEnd": 723,
                                                                                "start": 721,
                                                                                "end": 722,
                                                                                "fullWidth": 2,
                                                                                "width": 1,
                                                                                "text": "=",
                                                                                "value": "=",
                                                                                "valueText": "=",
                                                                                "hasTrailingTrivia": true,
                                                                                "trailingTrivia": [
                                                                                    {
                                                                                        "kind": "WhitespaceTrivia",
                                                                                        "text": " "
                                                                                    }
                                                                                ]
                                                                            },
                                                                            "right": {
                                                                                "kind": "TrueKeyword",
                                                                                "fullStart": 723,
                                                                                "fullEnd": 727,
                                                                                "start": 723,
                                                                                "end": 727,
                                                                                "fullWidth": 4,
                                                                                "width": 4,
                                                                                "text": "true",
                                                                                "value": true,
                                                                                "valueText": "true"
                                                                            }
                                                                        },
                                                                        "semicolonToken": {
                                                                            "kind": "SemicolonToken",
                                                                            "fullStart": 727,
                                                                            "fullEnd": 730,
                                                                            "start": 727,
                                                                            "end": 728,
                                                                            "fullWidth": 3,
                                                                            "width": 1,
                                                                            "text": ";",
                                                                            "value": ";",
                                                                            "valueText": ";",
                                                                            "hasTrailingTrivia": true,
                                                                            "hasTrailingNewLine": true,
                                                                            "trailingTrivia": [
                                                                                {
                                                                                    "kind": "NewLineTrivia",
                                                                                    "text": "\r\n"
                                                                                }
                                                                            ]
                                                                        }
                                                                    },
                                                                    {
                                                                        "kind": "ReturnStatement",
                                                                        "fullStart": 730,
                                                                        "fullEnd": 757,
                                                                        "start": 746,
                                                                        "end": 755,
                                                                        "fullWidth": 27,
                                                                        "width": 9,
                                                                        "returnKeyword": {
                                                                            "kind": "ReturnKeyword",
                                                                            "fullStart": 730,
                                                                            "fullEnd": 753,
                                                                            "start": 746,
                                                                            "end": 752,
                                                                            "fullWidth": 23,
                                                                            "width": 6,
                                                                            "text": "return",
                                                                            "value": "return",
                                                                            "valueText": "return",
                                                                            "hasLeadingTrivia": true,
                                                                            "hasTrailingTrivia": true,
                                                                            "leadingTrivia": [
                                                                                {
                                                                                    "kind": "WhitespaceTrivia",
                                                                                    "text": "                "
                                                                                }
                                                                            ],
                                                                            "trailingTrivia": [
                                                                                {
                                                                                    "kind": "WhitespaceTrivia",
                                                                                    "text": " "
                                                                                }
                                                                            ]
                                                                        },
                                                                        "expression": {
                                                                            "kind": "NumericLiteral",
                                                                            "fullStart": 753,
                                                                            "fullEnd": 754,
                                                                            "start": 753,
                                                                            "end": 754,
                                                                            "fullWidth": 1,
                                                                            "width": 1,
                                                                            "text": "0",
                                                                            "value": 0,
                                                                            "valueText": "0"
                                                                        },
                                                                        "semicolonToken": {
                                                                            "kind": "SemicolonToken",
                                                                            "fullStart": 754,
                                                                            "fullEnd": 757,
                                                                            "start": 754,
                                                                            "end": 755,
                                                                            "fullWidth": 3,
                                                                            "width": 1,
                                                                            "text": ";",
                                                                            "value": ";",
                                                                            "valueText": ";",
                                                                            "hasTrailingTrivia": true,
                                                                            "hasTrailingNewLine": true,
                                                                            "trailingTrivia": [
                                                                                {
                                                                                    "kind": "NewLineTrivia",
                                                                                    "text": "\r\n"
                                                                                }
                                                                            ]
                                                                        }
                                                                    }
                                                                ],
                                                                "closeBraceToken": {
                                                                    "kind": "CloseBraceToken",
                                                                    "fullStart": 757,
                                                                    "fullEnd": 772,
                                                                    "start": 769,
                                                                    "end": 770,
                                                                    "fullWidth": 15,
                                                                    "width": 1,
                                                                    "text": "}",
                                                                    "value": "}",
                                                                    "valueText": "}",
                                                                    "hasLeadingTrivia": true,
                                                                    "hasTrailingTrivia": true,
                                                                    "hasTrailingNewLine": true,
                                                                    "leadingTrivia": [
                                                                        {
                                                                            "kind": "WhitespaceTrivia",
                                                                            "text": "            "
                                                                        }
                                                                    ],
                                                                    "trailingTrivia": [
                                                                        {
                                                                            "kind": "NewLineTrivia",
                                                                            "text": "\r\n"
                                                                        }
                                                                    ]
                                                                }
                                                            }
                                                        }
                                                    }
                                                ],
                                                "closeBraceToken": {
                                                    "kind": "CloseBraceToken",
                                                    "fullStart": 772,
                                                    "fullEnd": 781,
                                                    "start": 780,
                                                    "end": 781,
                                                    "fullWidth": 9,
                                                    "width": 1,
                                                    "text": "}",
                                                    "value": "}",
                                                    "valueText": "}",
                                                    "hasLeadingTrivia": true,
                                                    "leadingTrivia": [
                                                        {
                                                            "kind": "WhitespaceTrivia",
                                                            "text": "        "
                                                        }
                                                    ]
                                                }
                                            }
                                        }
                                    }
                                ]
                            },
                            "semicolonToken": {
                                "kind": "SemicolonToken",
                                "fullStart": 781,
                                "fullEnd": 784,
                                "start": 781,
                                "end": 782,
                                "fullWidth": 3,
                                "width": 1,
                                "text": ";",
                                "value": ";",
                                "valueText": ";",
                                "hasTrailingTrivia": true,
                                "hasTrailingNewLine": true,
                                "trailingTrivia": [
                                    {
                                        "kind": "NewLineTrivia",
                                        "text": "\r\n"
                                    }
                                ]
                            }
                        },
                        {
                            "kind": "TryStatement",
                            "fullStart": 784,
                            "fullEnd": 1007,
                            "start": 794,
                            "end": 1005,
                            "fullWidth": 223,
                            "width": 211,
                            "tryKeyword": {
                                "kind": "TryKeyword",
                                "fullStart": 784,
                                "fullEnd": 798,
                                "start": 794,
                                "end": 797,
                                "fullWidth": 14,
                                "width": 3,
                                "text": "try",
                                "value": "try",
                                "valueText": "try",
                                "hasLeadingTrivia": true,
                                "hasLeadingNewLine": true,
                                "hasTrailingTrivia": true,
                                "leadingTrivia": [
                                    {
                                        "kind": "NewLineTrivia",
                                        "text": "\r\n"
                                    },
                                    {
                                        "kind": "WhitespaceTrivia",
                                        "text": "        "
                                    }
                                ],
                                "trailingTrivia": [
                                    {
                                        "kind": "WhitespaceTrivia",
                                        "text": " "
                                    }
                                ]
                            },
                            "block": {
                                "kind": "Block",
                                "fullStart": 798,
                                "fullEnd": 918,
                                "start": 798,
                                "end": 917,
                                "fullWidth": 120,
                                "width": 119,
                                "openBraceToken": {
                                    "kind": "OpenBraceToken",
                                    "fullStart": 798,
                                    "fullEnd": 801,
                                    "start": 798,
                                    "end": 799,
                                    "fullWidth": 3,
                                    "width": 1,
                                    "text": "{",
                                    "value": "{",
                                    "valueText": "{",
                                    "hasTrailingTrivia": true,
                                    "hasTrailingNewLine": true,
                                    "trailingTrivia": [
                                        {
                                            "kind": "NewLineTrivia",
                                            "text": "\r\n"
                                        }
                                    ]
                                },
                                "statements": [
                                    {
                                        "kind": "ExpressionStatement",
                                        "fullStart": 801,
                                        "fullEnd": 881,
                                        "start": 813,
                                        "end": 879,
                                        "fullWidth": 80,
                                        "width": 66,
                                        "expression": {
                                            "kind": "InvocationExpression",
                                            "fullStart": 801,
                                            "fullEnd": 878,
                                            "start": 813,
                                            "end": 878,
                                            "fullWidth": 77,
                                            "width": 65,
                                            "expression": {
                                                "kind": "MemberAccessExpression",
                                                "fullStart": 801,
                                                "fullEnd": 845,
                                                "start": 813,
                                                "end": 845,
                                                "fullWidth": 44,
                                                "width": 32,
                                                "expression": {
                                                    "kind": "MemberAccessExpression",
                                                    "fullStart": 801,
                                                    "fullEnd": 840,
                                                    "start": 813,
                                                    "end": 840,
                                                    "fullWidth": 39,
                                                    "width": 27,
                                                    "expression": {
                                                        "kind": "MemberAccessExpression",
                                                        "fullStart": 801,
                                                        "fullEnd": 828,
                                                        "start": 813,
                                                        "end": 828,
                                                        "fullWidth": 27,
                                                        "width": 15,
                                                        "expression": {
                                                            "kind": "IdentifierName",
                                                            "fullStart": 801,
                                                            "fullEnd": 818,
                                                            "start": 813,
                                                            "end": 818,
                                                            "fullWidth": 17,
                                                            "width": 5,
                                                            "text": "Array",
                                                            "value": "Array",
                                                            "valueText": "Array",
                                                            "hasLeadingTrivia": true,
                                                            "leadingTrivia": [
                                                                {
                                                                    "kind": "WhitespaceTrivia",
                                                                    "text": "            "
                                                                }
                                                            ]
                                                        },
                                                        "dotToken": {
                                                            "kind": "DotToken",
                                                            "fullStart": 818,
                                                            "fullEnd": 819,
                                                            "start": 818,
                                                            "end": 819,
                                                            "fullWidth": 1,
                                                            "width": 1,
                                                            "text": ".",
                                                            "value": ".",
                                                            "valueText": "."
                                                        },
                                                        "name": {
                                                            "kind": "IdentifierName",
                                                            "fullStart": 819,
                                                            "fullEnd": 828,
                                                            "start": 819,
                                                            "end": 828,
                                                            "fullWidth": 9,
                                                            "width": 9,
                                                            "text": "prototype",
                                                            "value": "prototype",
                                                            "valueText": "prototype"
                                                        }
                                                    },
                                                    "dotToken": {
                                                        "kind": "DotToken",
                                                        "fullStart": 828,
                                                        "fullEnd": 829,
                                                        "start": 828,
                                                        "end": 829,
                                                        "fullWidth": 1,
                                                        "width": 1,
                                                        "text": ".",
                                                        "value": ".",
                                                        "valueText": "."
                                                    },
                                                    "name": {
                                                        "kind": "IdentifierName",
                                                        "fullStart": 829,
                                                        "fullEnd": 840,
                                                        "start": 829,
                                                        "end": 840,
                                                        "fullWidth": 11,
                                                        "width": 11,
                                                        "text": "lastIndexOf",
                                                        "value": "lastIndexOf",
                                                        "valueText": "lastIndexOf"
                                                    }
                                                },
                                                "dotToken": {
                                                    "kind": "DotToken",
                                                    "fullStart": 840,
                                                    "fullEnd": 841,
                                                    "start": 840,
                                                    "end": 841,
                                                    "fullWidth": 1,
                                                    "width": 1,
                                                    "text": ".",
                                                    "value": ".",
                                                    "valueText": "."
                                                },
                                                "name": {
                                                    "kind": "IdentifierName",
                                                    "fullStart": 841,
                                                    "fullEnd": 845,
                                                    "start": 841,
                                                    "end": 845,
                                                    "fullWidth": 4,
                                                    "width": 4,
                                                    "text": "call",
                                                    "value": "call",
                                                    "valueText": "call"
                                                }
                                            },
                                            "argumentList": {
                                                "kind": "ArgumentList",
                                                "fullStart": 845,
                                                "fullEnd": 878,
                                                "start": 845,
                                                "end": 878,
                                                "fullWidth": 33,
                                                "width": 33,
                                                "openParenToken": {
                                                    "kind": "OpenParenToken",
                                                    "fullStart": 845,
                                                    "fullEnd": 846,
                                                    "start": 845,
                                                    "end": 846,
                                                    "fullWidth": 1,
                                                    "width": 1,
                                                    "text": "(",
                                                    "value": "(",
                                                    "valueText": "("
                                                },
                                                "arguments": [
                                                    {
                                                        "kind": "IdentifierName",
                                                        "fullStart": 846,
                                                        "fullEnd": 855,
                                                        "start": 846,
                                                        "end": 855,
                                                        "fullWidth": 9,
                                                        "width": 9,
                                                        "text": "undefined",
                                                        "value": "undefined",
                                                        "valueText": "undefined"
                                                    },
                                                    {
                                                        "kind": "CommaToken",
                                                        "fullStart": 855,
                                                        "fullEnd": 857,
                                                        "start": 855,
                                                        "end": 856,
                                                        "fullWidth": 2,
                                                        "width": 1,
                                                        "text": ",",
                                                        "value": ",",
                                                        "valueText": ",",
                                                        "hasTrailingTrivia": true,
                                                        "trailingTrivia": [
                                                            {
                                                                "kind": "WhitespaceTrivia",
                                                                "text": " "
                                                            }
                                                        ]
                                                    },
                                                    {
                                                        "kind": "IdentifierName",
                                                        "fullStart": 857,
                                                        "fullEnd": 866,
                                                        "start": 857,
                                                        "end": 866,
                                                        "fullWidth": 9,
                                                        "width": 9,
                                                        "text": "undefined",
                                                        "value": "undefined",
                                                        "valueText": "undefined"
                                                    },
                                                    {
                                                        "kind": "CommaToken",
                                                        "fullStart": 866,
                                                        "fullEnd": 868,
                                                        "start": 866,
                                                        "end": 867,
                                                        "fullWidth": 2,
                                                        "width": 1,
                                                        "text": ",",
                                                        "value": ",",
                                                        "valueText": ",",
                                                        "hasTrailingTrivia": true,
                                                        "trailingTrivia": [
                                                            {
                                                                "kind": "WhitespaceTrivia",
                                                                "text": " "
                                                            }
                                                        ]
                                                    },
                                                    {
                                                        "kind": "IdentifierName",
                                                        "fullStart": 868,
                                                        "fullEnd": 877,
                                                        "start": 868,
                                                        "end": 877,
                                                        "fullWidth": 9,
                                                        "width": 9,
                                                        "text": "fromIndex",
                                                        "value": "fromIndex",
                                                        "valueText": "fromIndex"
                                                    }
                                                ],
                                                "closeParenToken": {
                                                    "kind": "CloseParenToken",
                                                    "fullStart": 877,
                                                    "fullEnd": 878,
                                                    "start": 877,
                                                    "end": 878,
                                                    "fullWidth": 1,
                                                    "width": 1,
                                                    "text": ")",
                                                    "value": ")",
                                                    "valueText": ")"
                                                }
                                            }
                                        },
                                        "semicolonToken": {
                                            "kind": "SemicolonToken",
                                            "fullStart": 878,
                                            "fullEnd": 881,
                                            "start": 878,
                                            "end": 879,
                                            "fullWidth": 3,
                                            "width": 1,
                                            "text": ";",
                                            "value": ";",
                                            "valueText": ";",
                                            "hasTrailingTrivia": true,
                                            "hasTrailingNewLine": true,
                                            "trailingTrivia": [
                                                {
                                                    "kind": "NewLineTrivia",
                                                    "text": "\r\n"
                                                }
                                            ]
                                        }
                                    },
                                    {
                                        "kind": "ReturnStatement",
                                        "fullStart": 881,
                                        "fullEnd": 908,
                                        "start": 893,
                                        "end": 906,
                                        "fullWidth": 27,
                                        "width": 13,
                                        "returnKeyword": {
                                            "kind": "ReturnKeyword",
                                            "fullStart": 881,
                                            "fullEnd": 900,
                                            "start": 893,
                                            "end": 899,
                                            "fullWidth": 19,
                                            "width": 6,
                                            "text": "return",
                                            "value": "return",
                                            "valueText": "return",
                                            "hasLeadingTrivia": true,
                                            "hasTrailingTrivia": true,
                                            "leadingTrivia": [
                                                {
                                                    "kind": "WhitespaceTrivia",
                                                    "text": "            "
                                                }
                                            ],
                                            "trailingTrivia": [
                                                {
                                                    "kind": "WhitespaceTrivia",
                                                    "text": " "
                                                }
                                            ]
                                        },
                                        "expression": {
                                            "kind": "FalseKeyword",
                                            "fullStart": 900,
                                            "fullEnd": 905,
                                            "start": 900,
                                            "end": 905,
                                            "fullWidth": 5,
                                            "width": 5,
                                            "text": "false",
                                            "value": false,
                                            "valueText": "false"
                                        },
                                        "semicolonToken": {
                                            "kind": "SemicolonToken",
                                            "fullStart": 905,
                                            "fullEnd": 908,
                                            "start": 905,
                                            "end": 906,
                                            "fullWidth": 3,
                                            "width": 1,
                                            "text": ";",
                                            "value": ";",
                                            "valueText": ";",
                                            "hasTrailingTrivia": true,
                                            "hasTrailingNewLine": true,
                                            "trailingTrivia": [
                                                {
                                                    "kind": "NewLineTrivia",
                                                    "text": "\r\n"
                                                }
                                            ]
                                        }
                                    }
                                ],
                                "closeBraceToken": {
                                    "kind": "CloseBraceToken",
                                    "fullStart": 908,
                                    "fullEnd": 918,
                                    "start": 916,
                                    "end": 917,
                                    "fullWidth": 10,
                                    "width": 1,
                                    "text": "}",
                                    "value": "}",
                                    "valueText": "}",
                                    "hasLeadingTrivia": true,
                                    "hasTrailingTrivia": true,
                                    "leadingTrivia": [
                                        {
                                            "kind": "WhitespaceTrivia",
                                            "text": "        "
                                        }
                                    ],
                                    "trailingTrivia": [
                                        {
                                            "kind": "WhitespaceTrivia",
                                            "text": " "
                                        }
                                    ]
                                }
                            },
                            "catchClause": {
                                "kind": "CatchClause",
                                "fullStart": 918,
                                "fullEnd": 1007,
                                "start": 918,
                                "end": 1005,
                                "fullWidth": 89,
                                "width": 87,
                                "catchKeyword": {
                                    "kind": "CatchKeyword",
                                    "fullStart": 918,
                                    "fullEnd": 924,
                                    "start": 918,
                                    "end": 923,
                                    "fullWidth": 6,
                                    "width": 5,
                                    "text": "catch",
                                    "value": "catch",
                                    "valueText": "catch",
                                    "hasTrailingTrivia": true,
                                    "trailingTrivia": [
                                        {
                                            "kind": "WhitespaceTrivia",
                                            "text": " "
                                        }
                                    ]
                                },
                                "openParenToken": {
                                    "kind": "OpenParenToken",
                                    "fullStart": 924,
                                    "fullEnd": 925,
                                    "start": 924,
                                    "end": 925,
                                    "fullWidth": 1,
                                    "width": 1,
                                    "text": "(",
                                    "value": "(",
                                    "valueText": "("
                                },
                                "identifier": {
                                    "kind": "IdentifierName",
                                    "fullStart": 925,
                                    "fullEnd": 926,
                                    "start": 925,
                                    "end": 926,
                                    "fullWidth": 1,
                                    "width": 1,
                                    "text": "e",
                                    "value": "e",
                                    "valueText": "e"
                                },
                                "closeParenToken": {
                                    "kind": "CloseParenToken",
                                    "fullStart": 926,
                                    "fullEnd": 928,
                                    "start": 926,
                                    "end": 927,
                                    "fullWidth": 2,
                                    "width": 1,
                                    "text": ")",
                                    "value": ")",
                                    "valueText": ")",
                                    "hasTrailingTrivia": true,
                                    "trailingTrivia": [
                                        {
                                            "kind": "WhitespaceTrivia",
                                            "text": " "
                                        }
                                    ]
                                },
                                "block": {
                                    "kind": "Block",
                                    "fullStart": 928,
                                    "fullEnd": 1007,
                                    "start": 928,
                                    "end": 1005,
                                    "fullWidth": 79,
                                    "width": 77,
                                    "openBraceToken": {
                                        "kind": "OpenBraceToken",
                                        "fullStart": 928,
                                        "fullEnd": 931,
                                        "start": 928,
                                        "end": 929,
                                        "fullWidth": 3,
                                        "width": 1,
                                        "text": "{",
                                        "value": "{",
                                        "valueText": "{",
                                        "hasTrailingTrivia": true,
                                        "hasTrailingNewLine": true,
                                        "trailingTrivia": [
                                            {
                                                "kind": "NewLineTrivia",
                                                "text": "\r\n"
                                            }
                                        ]
                                    },
                                    "statements": [
                                        {
                                            "kind": "ReturnStatement",
                                            "fullStart": 931,
                                            "fullEnd": 996,
                                            "start": 943,
                                            "end": 994,
                                            "fullWidth": 65,
                                            "width": 51,
                                            "returnKeyword": {
                                                "kind": "ReturnKeyword",
                                                "fullStart": 931,
                                                "fullEnd": 950,
                                                "start": 943,
                                                "end": 949,
                                                "fullWidth": 19,
                                                "width": 6,
                                                "text": "return",
                                                "value": "return",
                                                "valueText": "return",
                                                "hasLeadingTrivia": true,
                                                "hasTrailingTrivia": true,
                                                "leadingTrivia": [
                                                    {
                                                        "kind": "WhitespaceTrivia",
                                                        "text": "            "
                                                    }
                                                ],
                                                "trailingTrivia": [
                                                    {
                                                        "kind": "WhitespaceTrivia",
                                                        "text": " "
                                                    }
                                                ]
                                            },
                                            "expression": {
                                                "kind": "LogicalAndExpression",
                                                "fullStart": 950,
                                                "fullEnd": 993,
                                                "start": 950,
                                                "end": 993,
                                                "fullWidth": 43,
                                                "width": 43,
                                                "left": {
                                                    "kind": "ParenthesizedExpression",
                                                    "fullStart": 950,
                                                    "fullEnd": 975,
                                                    "start": 950,
                                                    "end": 974,
                                                    "fullWidth": 25,
                                                    "width": 24,
                                                    "openParenToken": {
                                                        "kind": "OpenParenToken",
                                                        "fullStart": 950,
                                                        "fullEnd": 951,
                                                        "start": 950,
                                                        "end": 951,
                                                        "fullWidth": 1,
                                                        "width": 1,
                                                        "text": "(",
                                                        "value": "(",
                                                        "valueText": "("
                                                    },
                                                    "expression": {
                                                        "kind": "InstanceOfExpression",
                                                        "fullStart": 951,
                                                        "fullEnd": 973,
                                                        "start": 951,
                                                        "end": 973,
                                                        "fullWidth": 22,
                                                        "width": 22,
                                                        "left": {
                                                            "kind": "IdentifierName",
                                                            "fullStart": 951,
                                                            "fullEnd": 953,
                                                            "start": 951,
                                                            "end": 952,
                                                            "fullWidth": 2,
                                                            "width": 1,
                                                            "text": "e",
                                                            "value": "e",
                                                            "valueText": "e",
                                                            "hasTrailingTrivia": true,
                                                            "trailingTrivia": [
                                                                {
                                                                    "kind": "WhitespaceTrivia",
                                                                    "text": " "
                                                                }
                                                            ]
                                                        },
                                                        "operatorToken": {
                                                            "kind": "InstanceOfKeyword",
                                                            "fullStart": 953,
                                                            "fullEnd": 964,
                                                            "start": 953,
                                                            "end": 963,
                                                            "fullWidth": 11,
                                                            "width": 10,
                                                            "text": "instanceof",
                                                            "value": "instanceof",
                                                            "valueText": "instanceof",
                                                            "hasTrailingTrivia": true,
                                                            "trailingTrivia": [
                                                                {
                                                                    "kind": "WhitespaceTrivia",
                                                                    "text": " "
                                                                }
                                                            ]
                                                        },
                                                        "right": {
                                                            "kind": "IdentifierName",
                                                            "fullStart": 964,
                                                            "fullEnd": 973,
                                                            "start": 964,
                                                            "end": 973,
                                                            "fullWidth": 9,
                                                            "width": 9,
                                                            "text": "TypeError",
                                                            "value": "TypeError",
                                                            "valueText": "TypeError"
                                                        }
                                                    },
                                                    "closeParenToken": {
                                                        "kind": "CloseParenToken",
                                                        "fullStart": 973,
                                                        "fullEnd": 975,
                                                        "start": 973,
                                                        "end": 974,
                                                        "fullWidth": 2,
                                                        "width": 1,
                                                        "text": ")",
                                                        "value": ")",
                                                        "valueText": ")",
                                                        "hasTrailingTrivia": true,
                                                        "trailingTrivia": [
                                                            {
                                                                "kind": "WhitespaceTrivia",
                                                                "text": " "
                                                            }
                                                        ]
                                                    }
                                                },
                                                "operatorToken": {
                                                    "kind": "AmpersandAmpersandToken",
                                                    "fullStart": 975,
                                                    "fullEnd": 978,
                                                    "start": 975,
                                                    "end": 977,
                                                    "fullWidth": 3,
                                                    "width": 2,
                                                    "text": "&&",
                                                    "value": "&&",
                                                    "valueText": "&&",
                                                    "hasTrailingTrivia": true,
                                                    "trailingTrivia": [
                                                        {
                                                            "kind": "WhitespaceTrivia",
                                                            "text": " "
                                                        }
                                                    ]
                                                },
                                                "right": {
                                                    "kind": "LogicalNotExpression",
                                                    "fullStart": 978,
                                                    "fullEnd": 993,
                                                    "start": 978,
                                                    "end": 993,
                                                    "fullWidth": 15,
                                                    "width": 15,
                                                    "operatorToken": {
                                                        "kind": "ExclamationToken",
                                                        "fullStart": 978,
                                                        "fullEnd": 979,
                                                        "start": 978,
                                                        "end": 979,
                                                        "fullWidth": 1,
                                                        "width": 1,
                                                        "text": "!",
                                                        "value": "!",
                                                        "valueText": "!"
                                                    },
                                                    "operand": {
                                                        "kind": "IdentifierName",
                                                        "fullStart": 979,
                                                        "fullEnd": 993,
                                                        "start": 979,
                                                        "end": 993,
                                                        "fullWidth": 14,
                                                        "width": 14,
                                                        "text": "stepFiveOccurs",
                                                        "value": "stepFiveOccurs",
                                                        "valueText": "stepFiveOccurs"
                                                    }
                                                }
                                            },
                                            "semicolonToken": {
                                                "kind": "SemicolonToken",
                                                "fullStart": 993,
                                                "fullEnd": 996,
                                                "start": 993,
                                                "end": 994,
                                                "fullWidth": 3,
                                                "width": 1,
                                                "text": ";",
                                                "value": ";",
                                                "valueText": ";",
                                                "hasTrailingTrivia": true,
                                                "hasTrailingNewLine": true,
                                                "trailingTrivia": [
                                                    {
                                                        "kind": "NewLineTrivia",
                                                        "text": "\r\n"
                                                    }
                                                ]
                                            }
                                        }
                                    ],
                                    "closeBraceToken": {
                                        "kind": "CloseBraceToken",
                                        "fullStart": 996,
                                        "fullEnd": 1007,
                                        "start": 1004,
                                        "end": 1005,
                                        "fullWidth": 11,
                                        "width": 1,
                                        "text": "}",
                                        "value": "}",
                                        "valueText": "}",
                                        "hasLeadingTrivia": true,
                                        "hasTrailingTrivia": true,
                                        "hasTrailingNewLine": true,
                                        "leadingTrivia": [
                                            {
                                                "kind": "WhitespaceTrivia",
                                                "text": "        "
                                            }
                                        ],
                                        "trailingTrivia": [
                                            {
                                                "kind": "NewLineTrivia",
                                                "text": "\r\n"
                                            }
                                        ]
                                    }
                                }
                            }
                        }
                    ],
                    "closeBraceToken": {
                        "kind": "CloseBraceToken",
                        "fullStart": 1007,
                        "fullEnd": 1014,
                        "start": 1011,
                        "end": 1012,
                        "fullWidth": 7,
                        "width": 1,
                        "text": "}",
                        "value": "}",
                        "valueText": "}",
                        "hasLeadingTrivia": true,
                        "hasTrailingTrivia": true,
                        "hasTrailingNewLine": true,
                        "leadingTrivia": [
                            {
                                "kind": "WhitespaceTrivia",
                                "text": "    "
                            }
                        ],
                        "trailingTrivia": [
                            {
                                "kind": "NewLineTrivia",
                                "text": "\r\n"
                            }
                        ]
                    }
                }
            },
            {
                "kind": "ExpressionStatement",
                "fullStart": 1014,
                "fullEnd": 1038,
                "start": 1014,
                "end": 1036,
                "fullWidth": 24,
                "width": 22,
                "expression": {
                    "kind": "InvocationExpression",
                    "fullStart": 1014,
                    "fullEnd": 1035,
                    "start": 1014,
                    "end": 1035,
                    "fullWidth": 21,
                    "width": 21,
                    "expression": {
                        "kind": "IdentifierName",
                        "fullStart": 1014,
                        "fullEnd": 1025,
                        "start": 1014,
                        "end": 1025,
                        "fullWidth": 11,
                        "width": 11,
                        "text": "runTestCase",
                        "value": "runTestCase",
                        "valueText": "runTestCase"
                    },
                    "argumentList": {
                        "kind": "ArgumentList",
                        "fullStart": 1025,
                        "fullEnd": 1035,
                        "start": 1025,
                        "end": 1035,
                        "fullWidth": 10,
                        "width": 10,
                        "openParenToken": {
                            "kind": "OpenParenToken",
                            "fullStart": 1025,
                            "fullEnd": 1026,
                            "start": 1025,
                            "end": 1026,
                            "fullWidth": 1,
                            "width": 1,
                            "text": "(",
                            "value": "(",
                            "valueText": "("
                        },
                        "arguments": [
                            {
                                "kind": "IdentifierName",
                                "fullStart": 1026,
                                "fullEnd": 1034,
                                "start": 1026,
                                "end": 1034,
                                "fullWidth": 8,
                                "width": 8,
                                "text": "testcase",
                                "value": "testcase",
                                "valueText": "testcase"
                            }
                        ],
                        "closeParenToken": {
                            "kind": "CloseParenToken",
                            "fullStart": 1034,
                            "fullEnd": 1035,
                            "start": 1034,
                            "end": 1035,
                            "fullWidth": 1,
                            "width": 1,
                            "text": ")",
                            "value": ")",
                            "valueText": ")"
                        }
                    }
                },
                "semicolonToken": {
                    "kind": "SemicolonToken",
                    "fullStart": 1035,
                    "fullEnd": 1038,
                    "start": 1035,
                    "end": 1036,
                    "fullWidth": 3,
                    "width": 1,
                    "text": ";",
                    "value": ";",
                    "valueText": ";",
                    "hasTrailingTrivia": true,
                    "hasTrailingNewLine": true,
                    "trailingTrivia": [
                        {
                            "kind": "NewLineTrivia",
                            "text": "\r\n"
                        }
                    ]
                }
            }
        ],
        "endOfFileToken": {
            "kind": "EndOfFileToken",
            "fullStart": 1038,
            "fullEnd": 1038,
            "start": 1038,
            "end": 1038,
            "fullWidth": 0,
            "width": 0,
            "text": ""
        }
    },
    "lineMap": {
        "lineStarts": [
            0,
            67,
            152,
            232,
            308,
            380,
            385,
            440,
            556,
            561,
            563,
            565,
            588,
            590,
            627,
            654,
            690,
            730,
            757,
            772,
            784,
            786,
            801,
            881,
            908,
            931,
            996,
            1007,
            1014,
            1038
        ],
        "length": 1038
    }
}<|MERGE_RESOLUTION|>--- conflicted
+++ resolved
@@ -250,12 +250,8 @@
                                         "start": 602,
                                         "end": 624,
                                         "fullWidth": 22,
-<<<<<<< HEAD
                                         "width": 22,
-                                        "identifier": {
-=======
                                         "propertyName": {
->>>>>>> 85e84683
                                             "kind": "IdentifierName",
                                             "fullStart": 602,
                                             "fullEnd": 617,
@@ -389,12 +385,8 @@
                                         "start": 639,
                                         "end": 781,
                                         "fullWidth": 142,
-<<<<<<< HEAD
                                         "width": 142,
-                                        "identifier": {
-=======
                                         "propertyName": {
->>>>>>> 85e84683
                                             "kind": "IdentifierName",
                                             "fullStart": 639,
                                             "fullEnd": 649,
