{
    "isDeclaration": false,
    "languageVersion": "EcmaScript5",
    "parseOptions": {
        "allowAutomaticSemicolonInsertion": true
    },
    "sourceUnit": {
        "kind": "SourceUnit",
        "fullStart": 0,
        "fullEnd": 926,
        "start": 564,
        "end": 926,
        "fullWidth": 926,
        "width": 362,
        "isIncrementallyUnusable": true,
        "moduleElements": [
            {
                "kind": "FunctionDeclaration",
                "fullStart": 0,
                "fullEnd": 902,
                "start": 564,
                "end": 900,
                "fullWidth": 902,
                "width": 336,
                "modifiers": [],
                "functionKeyword": {
                    "kind": "FunctionKeyword",
                    "fullStart": 0,
                    "fullEnd": 573,
                    "start": 564,
                    "end": 572,
                    "fullWidth": 573,
                    "width": 8,
                    "text": "function",
                    "value": "function",
                    "valueText": "function",
                    "hasLeadingTrivia": true,
                    "hasLeadingComment": true,
                    "hasLeadingNewLine": true,
                    "hasTrailingTrivia": true,
                    "leadingTrivia": [
                        {
                            "kind": "SingleLineCommentTrivia",
                            "text": "/// Copyright (c) 2012 Ecma International.  All rights reserved. "
                        },
                        {
                            "kind": "NewLineTrivia",
                            "text": "\r\n"
                        },
                        {
                            "kind": "SingleLineCommentTrivia",
                            "text": "/// Ecma International makes this code available under the terms and conditions set"
                        },
                        {
                            "kind": "NewLineTrivia",
                            "text": "\r\n"
                        },
                        {
                            "kind": "SingleLineCommentTrivia",
                            "text": "/// forth on http://hg.ecmascript.org/tests/test262/raw-file/tip/LICENSE (the "
                        },
                        {
                            "kind": "NewLineTrivia",
                            "text": "\r\n"
                        },
                        {
                            "kind": "SingleLineCommentTrivia",
                            "text": "/// \"Use Terms\").   Any redistribution of this code must retain the above "
                        },
                        {
                            "kind": "NewLineTrivia",
                            "text": "\r\n"
                        },
                        {
                            "kind": "SingleLineCommentTrivia",
                            "text": "/// copyright and this notice and otherwise comply with the Use Terms."
                        },
                        {
                            "kind": "NewLineTrivia",
                            "text": "\r\n"
                        },
                        {
                            "kind": "MultiLineCommentTrivia",
                            "text": "/**\r\n * @path ch15/15.4/15.4.4/15.4.4.15/15.4.4.15-2-18.js\r\n * @description Array.prototype.lastIndexOf applied to String object which implements its own property get method\r\n */"
                        },
                        {
                            "kind": "NewLineTrivia",
                            "text": "\r\n"
                        },
                        {
                            "kind": "NewLineTrivia",
                            "text": "\r\n"
                        },
                        {
                            "kind": "NewLineTrivia",
                            "text": "\r\n"
                        }
                    ],
                    "trailingTrivia": [
                        {
                            "kind": "WhitespaceTrivia",
                            "text": " "
                        }
                    ]
                },
                "identifier": {
                    "kind": "IdentifierName",
                    "fullStart": 573,
                    "fullEnd": 581,
                    "start": 573,
                    "end": 581,
                    "fullWidth": 8,
                    "width": 8,
                    "text": "testcase",
                    "value": "testcase",
                    "valueText": "testcase"
                },
                "callSignature": {
                    "kind": "CallSignature",
                    "fullStart": 581,
                    "fullEnd": 584,
                    "start": 581,
                    "end": 583,
                    "fullWidth": 3,
                    "width": 2,
                    "parameterList": {
                        "kind": "ParameterList",
                        "fullStart": 581,
                        "fullEnd": 584,
                        "start": 581,
                        "end": 583,
                        "fullWidth": 3,
                        "width": 2,
                        "openParenToken": {
                            "kind": "OpenParenToken",
                            "fullStart": 581,
                            "fullEnd": 582,
                            "start": 581,
                            "end": 582,
                            "fullWidth": 1,
                            "width": 1,
                            "text": "(",
                            "value": "(",
                            "valueText": "("
                        },
                        "parameters": [],
                        "closeParenToken": {
                            "kind": "CloseParenToken",
                            "fullStart": 582,
                            "fullEnd": 584,
                            "start": 582,
                            "end": 583,
                            "fullWidth": 2,
                            "width": 1,
                            "text": ")",
                            "value": ")",
                            "valueText": ")",
                            "hasTrailingTrivia": true,
                            "trailingTrivia": [
                                {
                                    "kind": "WhitespaceTrivia",
                                    "text": " "
                                }
                            ]
                        }
                    }
                },
                "block": {
                    "kind": "Block",
                    "fullStart": 584,
                    "fullEnd": 902,
                    "start": 584,
                    "end": 900,
                    "fullWidth": 318,
                    "width": 316,
                    "openBraceToken": {
                        "kind": "OpenBraceToken",
                        "fullStart": 584,
                        "fullEnd": 587,
                        "start": 584,
                        "end": 585,
                        "fullWidth": 3,
                        "width": 1,
                        "text": "{",
                        "value": "{",
                        "valueText": "{",
                        "hasTrailingTrivia": true,
                        "hasTrailingNewLine": true,
                        "trailingTrivia": [
                            {
                                "kind": "NewLineTrivia",
                                "text": "\r\n"
                            }
                        ]
                    },
                    "statements": [
                        {
                            "kind": "VariableStatement",
                            "fullStart": 587,
                            "fullEnd": 627,
                            "start": 597,
                            "end": 625,
                            "fullWidth": 40,
                            "width": 28,
                            "modifiers": [],
                            "variableDeclaration": {
                                "kind": "VariableDeclaration",
                                "fullStart": 587,
                                "fullEnd": 624,
                                "start": 597,
                                "end": 624,
                                "fullWidth": 37,
                                "width": 27,
                                "varKeyword": {
                                    "kind": "VarKeyword",
                                    "fullStart": 587,
                                    "fullEnd": 601,
                                    "start": 597,
                                    "end": 600,
                                    "fullWidth": 14,
                                    "width": 3,
                                    "text": "var",
                                    "value": "var",
                                    "valueText": "var",
                                    "hasLeadingTrivia": true,
                                    "hasLeadingNewLine": true,
                                    "hasTrailingTrivia": true,
                                    "leadingTrivia": [
                                        {
                                            "kind": "NewLineTrivia",
                                            "text": "\r\n"
                                        },
                                        {
                                            "kind": "WhitespaceTrivia",
                                            "text": "        "
                                        }
                                    ],
                                    "trailingTrivia": [
                                        {
                                            "kind": "WhitespaceTrivia",
                                            "text": " "
                                        }
                                    ]
                                },
                                "variableDeclarators": [
                                    {
                                        "kind": "VariableDeclarator",
                                        "fullStart": 601,
                                        "fullEnd": 624,
                                        "start": 601,
                                        "end": 624,
                                        "fullWidth": 23,
<<<<<<< HEAD
                                        "width": 23,
                                        "identifier": {
=======
                                        "propertyName": {
>>>>>>> 85e84683
                                            "kind": "IdentifierName",
                                            "fullStart": 601,
                                            "fullEnd": 605,
                                            "start": 601,
                                            "end": 604,
                                            "fullWidth": 4,
                                            "width": 3,
                                            "text": "str",
                                            "value": "str",
                                            "valueText": "str",
                                            "hasTrailingTrivia": true,
                                            "trailingTrivia": [
                                                {
                                                    "kind": "WhitespaceTrivia",
                                                    "text": " "
                                                }
                                            ]
                                        },
                                        "equalsValueClause": {
                                            "kind": "EqualsValueClause",
                                            "fullStart": 605,
                                            "fullEnd": 624,
                                            "start": 605,
                                            "end": 624,
                                            "fullWidth": 19,
                                            "width": 19,
                                            "equalsToken": {
                                                "kind": "EqualsToken",
                                                "fullStart": 605,
                                                "fullEnd": 607,
                                                "start": 605,
                                                "end": 606,
                                                "fullWidth": 2,
                                                "width": 1,
                                                "text": "=",
                                                "value": "=",
                                                "valueText": "=",
                                                "hasTrailingTrivia": true,
                                                "trailingTrivia": [
                                                    {
                                                        "kind": "WhitespaceTrivia",
                                                        "text": " "
                                                    }
                                                ]
                                            },
                                            "value": {
                                                "kind": "ObjectCreationExpression",
                                                "fullStart": 607,
                                                "fullEnd": 624,
                                                "start": 607,
                                                "end": 624,
                                                "fullWidth": 17,
                                                "width": 17,
                                                "newKeyword": {
                                                    "kind": "NewKeyword",
                                                    "fullStart": 607,
                                                    "fullEnd": 611,
                                                    "start": 607,
                                                    "end": 610,
                                                    "fullWidth": 4,
                                                    "width": 3,
                                                    "text": "new",
                                                    "value": "new",
                                                    "valueText": "new",
                                                    "hasTrailingTrivia": true,
                                                    "trailingTrivia": [
                                                        {
                                                            "kind": "WhitespaceTrivia",
                                                            "text": " "
                                                        }
                                                    ]
                                                },
                                                "expression": {
                                                    "kind": "IdentifierName",
                                                    "fullStart": 611,
                                                    "fullEnd": 617,
                                                    "start": 611,
                                                    "end": 617,
                                                    "fullWidth": 6,
                                                    "width": 6,
                                                    "text": "String",
                                                    "value": "String",
                                                    "valueText": "String"
                                                },
                                                "argumentList": {
                                                    "kind": "ArgumentList",
                                                    "fullStart": 617,
                                                    "fullEnd": 624,
                                                    "start": 617,
                                                    "end": 624,
                                                    "fullWidth": 7,
                                                    "width": 7,
                                                    "openParenToken": {
                                                        "kind": "OpenParenToken",
                                                        "fullStart": 617,
                                                        "fullEnd": 618,
                                                        "start": 617,
                                                        "end": 618,
                                                        "fullWidth": 1,
                                                        "width": 1,
                                                        "text": "(",
                                                        "value": "(",
                                                        "valueText": "("
                                                    },
                                                    "arguments": [
                                                        {
                                                            "kind": "StringLiteral",
                                                            "fullStart": 618,
                                                            "fullEnd": 623,
                                                            "start": 618,
                                                            "end": 623,
                                                            "fullWidth": 5,
                                                            "width": 5,
                                                            "text": "\"012\"",
                                                            "value": "012",
                                                            "valueText": "012"
                                                        }
                                                    ],
                                                    "closeParenToken": {
                                                        "kind": "CloseParenToken",
                                                        "fullStart": 623,
                                                        "fullEnd": 624,
                                                        "start": 623,
                                                        "end": 624,
                                                        "fullWidth": 1,
                                                        "width": 1,
                                                        "text": ")",
                                                        "value": ")",
                                                        "valueText": ")"
                                                    }
                                                }
                                            }
                                        }
                                    }
                                ]
                            },
                            "semicolonToken": {
                                "kind": "SemicolonToken",
                                "fullStart": 624,
                                "fullEnd": 627,
                                "start": 624,
                                "end": 625,
                                "fullWidth": 3,
                                "width": 1,
                                "text": ";",
                                "value": ";",
                                "valueText": ";",
                                "hasTrailingTrivia": true,
                                "hasTrailingNewLine": true,
                                "trailingTrivia": [
                                    {
                                        "kind": "NewLineTrivia",
                                        "text": "\r\n"
                                    }
                                ]
                            }
                        },
                        {
                            "kind": "TryStatement",
                            "fullStart": 627,
                            "fullEnd": 895,
                            "start": 635,
                            "end": 893,
                            "fullWidth": 268,
                            "width": 258,
                            "tryKeyword": {
                                "kind": "TryKeyword",
                                "fullStart": 627,
                                "fullEnd": 639,
                                "start": 635,
                                "end": 638,
                                "fullWidth": 12,
                                "width": 3,
                                "text": "try",
                                "value": "try",
                                "valueText": "try",
                                "hasLeadingTrivia": true,
                                "hasTrailingTrivia": true,
                                "leadingTrivia": [
                                    {
                                        "kind": "WhitespaceTrivia",
                                        "text": "        "
                                    }
                                ],
                                "trailingTrivia": [
                                    {
                                        "kind": "WhitespaceTrivia",
                                        "text": " "
                                    }
                                ]
                            },
                            "block": {
                                "kind": "Block",
                                "fullStart": 639,
                                "fullEnd": 832,
                                "start": 639,
                                "end": 831,
                                "fullWidth": 193,
                                "width": 192,
                                "openBraceToken": {
                                    "kind": "OpenBraceToken",
                                    "fullStart": 639,
                                    "fullEnd": 642,
                                    "start": 639,
                                    "end": 640,
                                    "fullWidth": 3,
                                    "width": 1,
                                    "text": "{",
                                    "value": "{",
                                    "valueText": "{",
                                    "hasTrailingTrivia": true,
                                    "hasTrailingNewLine": true,
                                    "trailingTrivia": [
                                        {
                                            "kind": "NewLineTrivia",
                                            "text": "\r\n"
                                        }
                                    ]
                                },
                                "statements": [
                                    {
                                        "kind": "ExpressionStatement",
                                        "fullStart": 642,
                                        "fullEnd": 682,
                                        "start": 654,
                                        "end": 680,
                                        "fullWidth": 40,
                                        "width": 26,
                                        "expression": {
                                            "kind": "AssignmentExpression",
                                            "fullStart": 642,
                                            "fullEnd": 679,
                                            "start": 654,
                                            "end": 679,
                                            "fullWidth": 37,
                                            "width": 25,
                                            "left": {
                                                "kind": "ElementAccessExpression",
                                                "fullStart": 642,
                                                "fullEnd": 674,
                                                "start": 654,
                                                "end": 673,
                                                "fullWidth": 32,
                                                "width": 19,
                                                "expression": {
                                                    "kind": "MemberAccessExpression",
                                                    "fullStart": 642,
                                                    "fullEnd": 670,
                                                    "start": 654,
                                                    "end": 670,
                                                    "fullWidth": 28,
                                                    "width": 16,
                                                    "expression": {
                                                        "kind": "IdentifierName",
                                                        "fullStart": 642,
                                                        "fullEnd": 660,
                                                        "start": 654,
                                                        "end": 660,
                                                        "fullWidth": 18,
                                                        "width": 6,
                                                        "text": "String",
                                                        "value": "String",
                                                        "valueText": "String",
                                                        "hasLeadingTrivia": true,
                                                        "leadingTrivia": [
                                                            {
                                                                "kind": "WhitespaceTrivia",
                                                                "text": "            "
                                                            }
                                                        ]
                                                    },
                                                    "dotToken": {
                                                        "kind": "DotToken",
                                                        "fullStart": 660,
                                                        "fullEnd": 661,
                                                        "start": 660,
                                                        "end": 661,
                                                        "fullWidth": 1,
                                                        "width": 1,
                                                        "text": ".",
                                                        "value": ".",
                                                        "valueText": "."
                                                    },
                                                    "name": {
                                                        "kind": "IdentifierName",
                                                        "fullStart": 661,
                                                        "fullEnd": 670,
                                                        "start": 661,
                                                        "end": 670,
                                                        "fullWidth": 9,
                                                        "width": 9,
                                                        "text": "prototype",
                                                        "value": "prototype",
                                                        "valueText": "prototype"
                                                    }
                                                },
                                                "openBracketToken": {
                                                    "kind": "OpenBracketToken",
                                                    "fullStart": 670,
                                                    "fullEnd": 671,
                                                    "start": 670,
                                                    "end": 671,
                                                    "fullWidth": 1,
                                                    "width": 1,
                                                    "text": "[",
                                                    "value": "[",
                                                    "valueText": "["
                                                },
                                                "argumentExpression": {
                                                    "kind": "NumericLiteral",
                                                    "fullStart": 671,
                                                    "fullEnd": 672,
                                                    "start": 671,
                                                    "end": 672,
                                                    "fullWidth": 1,
                                                    "width": 1,
                                                    "text": "3",
                                                    "value": 3,
                                                    "valueText": "3"
                                                },
                                                "closeBracketToken": {
                                                    "kind": "CloseBracketToken",
                                                    "fullStart": 672,
                                                    "fullEnd": 674,
                                                    "start": 672,
                                                    "end": 673,
                                                    "fullWidth": 2,
                                                    "width": 1,
                                                    "text": "]",
                                                    "value": "]",
                                                    "valueText": "]",
                                                    "hasTrailingTrivia": true,
                                                    "trailingTrivia": [
                                                        {
                                                            "kind": "WhitespaceTrivia",
                                                            "text": " "
                                                        }
                                                    ]
                                                }
                                            },
                                            "operatorToken": {
                                                "kind": "EqualsToken",
                                                "fullStart": 674,
                                                "fullEnd": 676,
                                                "start": 674,
                                                "end": 675,
                                                "fullWidth": 2,
                                                "width": 1,
                                                "text": "=",
                                                "value": "=",
                                                "valueText": "=",
                                                "hasTrailingTrivia": true,
                                                "trailingTrivia": [
                                                    {
                                                        "kind": "WhitespaceTrivia",
                                                        "text": " "
                                                    }
                                                ]
                                            },
                                            "right": {
                                                "kind": "StringLiteral",
                                                "fullStart": 676,
                                                "fullEnd": 679,
                                                "start": 676,
                                                "end": 679,
                                                "fullWidth": 3,
                                                "width": 3,
                                                "text": "\"3\"",
                                                "value": "3",
                                                "valueText": "3"
                                            }
                                        },
                                        "semicolonToken": {
                                            "kind": "SemicolonToken",
                                            "fullStart": 679,
                                            "fullEnd": 682,
                                            "start": 679,
                                            "end": 680,
                                            "fullWidth": 3,
                                            "width": 1,
                                            "text": ";",
                                            "value": ";",
                                            "valueText": ";",
                                            "hasTrailingTrivia": true,
                                            "hasTrailingNewLine": true,
                                            "trailingTrivia": [
                                                {
                                                    "kind": "NewLineTrivia",
                                                    "text": "\r\n"
                                                }
                                            ]
                                        }
                                    },
                                    {
                                        "kind": "ReturnStatement",
                                        "fullStart": 682,
                                        "fullEnd": 822,
                                        "start": 694,
                                        "end": 820,
                                        "fullWidth": 140,
                                        "width": 126,
                                        "returnKeyword": {
                                            "kind": "ReturnKeyword",
                                            "fullStart": 682,
                                            "fullEnd": 701,
                                            "start": 694,
                                            "end": 700,
                                            "fullWidth": 19,
                                            "width": 6,
                                            "text": "return",
                                            "value": "return",
                                            "valueText": "return",
                                            "hasLeadingTrivia": true,
                                            "hasTrailingTrivia": true,
                                            "leadingTrivia": [
                                                {
                                                    "kind": "WhitespaceTrivia",
                                                    "text": "            "
                                                }
                                            ],
                                            "trailingTrivia": [
                                                {
                                                    "kind": "WhitespaceTrivia",
                                                    "text": " "
                                                }
                                            ]
                                        },
                                        "expression": {
                                            "kind": "LogicalAndExpression",
                                            "fullStart": 701,
                                            "fullEnd": 819,
                                            "start": 701,
                                            "end": 819,
                                            "fullWidth": 118,
                                            "width": 118,
                                            "left": {
                                                "kind": "EqualsExpression",
                                                "fullStart": 701,
                                                "fullEnd": 750,
                                                "start": 701,
                                                "end": 749,
                                                "fullWidth": 49,
                                                "width": 48,
                                                "left": {
                                                    "kind": "InvocationExpression",
                                                    "fullStart": 701,
                                                    "fullEnd": 744,
                                                    "start": 701,
                                                    "end": 743,
                                                    "fullWidth": 43,
                                                    "width": 42,
                                                    "expression": {
                                                        "kind": "MemberAccessExpression",
                                                        "fullStart": 701,
                                                        "fullEnd": 733,
                                                        "start": 701,
                                                        "end": 733,
                                                        "fullWidth": 32,
                                                        "width": 32,
                                                        "expression": {
                                                            "kind": "MemberAccessExpression",
                                                            "fullStart": 701,
                                                            "fullEnd": 728,
                                                            "start": 701,
                                                            "end": 728,
                                                            "fullWidth": 27,
                                                            "width": 27,
                                                            "expression": {
                                                                "kind": "MemberAccessExpression",
                                                                "fullStart": 701,
                                                                "fullEnd": 716,
                                                                "start": 701,
                                                                "end": 716,
                                                                "fullWidth": 15,
                                                                "width": 15,
                                                                "expression": {
                                                                    "kind": "IdentifierName",
                                                                    "fullStart": 701,
                                                                    "fullEnd": 706,
                                                                    "start": 701,
                                                                    "end": 706,
                                                                    "fullWidth": 5,
                                                                    "width": 5,
                                                                    "text": "Array",
                                                                    "value": "Array",
                                                                    "valueText": "Array"
                                                                },
                                                                "dotToken": {
                                                                    "kind": "DotToken",
                                                                    "fullStart": 706,
                                                                    "fullEnd": 707,
                                                                    "start": 706,
                                                                    "end": 707,
                                                                    "fullWidth": 1,
                                                                    "width": 1,
                                                                    "text": ".",
                                                                    "value": ".",
                                                                    "valueText": "."
                                                                },
                                                                "name": {
                                                                    "kind": "IdentifierName",
                                                                    "fullStart": 707,
                                                                    "fullEnd": 716,
                                                                    "start": 707,
                                                                    "end": 716,
                                                                    "fullWidth": 9,
                                                                    "width": 9,
                                                                    "text": "prototype",
                                                                    "value": "prototype",
                                                                    "valueText": "prototype"
                                                                }
                                                            },
                                                            "dotToken": {
                                                                "kind": "DotToken",
                                                                "fullStart": 716,
                                                                "fullEnd": 717,
                                                                "start": 716,
                                                                "end": 717,
                                                                "fullWidth": 1,
                                                                "width": 1,
                                                                "text": ".",
                                                                "value": ".",
                                                                "valueText": "."
                                                            },
                                                            "name": {
                                                                "kind": "IdentifierName",
                                                                "fullStart": 717,
                                                                "fullEnd": 728,
                                                                "start": 717,
                                                                "end": 728,
                                                                "fullWidth": 11,
                                                                "width": 11,
                                                                "text": "lastIndexOf",
                                                                "value": "lastIndexOf",
                                                                "valueText": "lastIndexOf"
                                                            }
                                                        },
                                                        "dotToken": {
                                                            "kind": "DotToken",
                                                            "fullStart": 728,
                                                            "fullEnd": 729,
                                                            "start": 728,
                                                            "end": 729,
                                                            "fullWidth": 1,
                                                            "width": 1,
                                                            "text": ".",
                                                            "value": ".",
                                                            "valueText": "."
                                                        },
                                                        "name": {
                                                            "kind": "IdentifierName",
                                                            "fullStart": 729,
                                                            "fullEnd": 733,
                                                            "start": 729,
                                                            "end": 733,
                                                            "fullWidth": 4,
                                                            "width": 4,
                                                            "text": "call",
                                                            "value": "call",
                                                            "valueText": "call"
                                                        }
                                                    },
                                                    "argumentList": {
                                                        "kind": "ArgumentList",
                                                        "fullStart": 733,
                                                        "fullEnd": 744,
                                                        "start": 733,
                                                        "end": 743,
                                                        "fullWidth": 11,
                                                        "width": 10,
                                                        "openParenToken": {
                                                            "kind": "OpenParenToken",
                                                            "fullStart": 733,
                                                            "fullEnd": 734,
                                                            "start": 733,
                                                            "end": 734,
                                                            "fullWidth": 1,
                                                            "width": 1,
                                                            "text": "(",
                                                            "value": "(",
                                                            "valueText": "("
                                                        },
                                                        "arguments": [
                                                            {
                                                                "kind": "IdentifierName",
                                                                "fullStart": 734,
                                                                "fullEnd": 737,
                                                                "start": 734,
                                                                "end": 737,
                                                                "fullWidth": 3,
                                                                "width": 3,
                                                                "text": "str",
                                                                "value": "str",
                                                                "valueText": "str"
                                                            },
                                                            {
                                                                "kind": "CommaToken",
                                                                "fullStart": 737,
                                                                "fullEnd": 739,
                                                                "start": 737,
                                                                "end": 738,
                                                                "fullWidth": 2,
                                                                "width": 1,
                                                                "text": ",",
                                                                "value": ",",
                                                                "valueText": ",",
                                                                "hasTrailingTrivia": true,
                                                                "trailingTrivia": [
                                                                    {
                                                                        "kind": "WhitespaceTrivia",
                                                                        "text": " "
                                                                    }
                                                                ]
                                                            },
                                                            {
                                                                "kind": "StringLiteral",
                                                                "fullStart": 739,
                                                                "fullEnd": 742,
                                                                "start": 739,
                                                                "end": 742,
                                                                "fullWidth": 3,
                                                                "width": 3,
                                                                "text": "\"2\"",
                                                                "value": "2",
                                                                "valueText": "2"
                                                            }
                                                        ],
                                                        "closeParenToken": {
                                                            "kind": "CloseParenToken",
                                                            "fullStart": 742,
                                                            "fullEnd": 744,
                                                            "start": 742,
                                                            "end": 743,
                                                            "fullWidth": 2,
                                                            "width": 1,
                                                            "text": ")",
                                                            "value": ")",
                                                            "valueText": ")",
                                                            "hasTrailingTrivia": true,
                                                            "trailingTrivia": [
                                                                {
                                                                    "kind": "WhitespaceTrivia",
                                                                    "text": " "
                                                                }
                                                            ]
                                                        }
                                                    }
                                                },
                                                "operatorToken": {
                                                    "kind": "EqualsEqualsEqualsToken",
                                                    "fullStart": 744,
                                                    "fullEnd": 748,
                                                    "start": 744,
                                                    "end": 747,
                                                    "fullWidth": 4,
                                                    "width": 3,
                                                    "text": "===",
                                                    "value": "===",
                                                    "valueText": "===",
                                                    "hasTrailingTrivia": true,
                                                    "trailingTrivia": [
                                                        {
                                                            "kind": "WhitespaceTrivia",
                                                            "text": " "
                                                        }
                                                    ]
                                                },
                                                "right": {
                                                    "kind": "NumericLiteral",
                                                    "fullStart": 748,
                                                    "fullEnd": 750,
                                                    "start": 748,
                                                    "end": 749,
                                                    "fullWidth": 2,
                                                    "width": 1,
                                                    "text": "2",
                                                    "value": 2,
                                                    "valueText": "2",
                                                    "hasTrailingTrivia": true,
                                                    "trailingTrivia": [
                                                        {
                                                            "kind": "WhitespaceTrivia",
                                                            "text": " "
                                                        }
                                                    ]
                                                }
                                            },
                                            "operatorToken": {
                                                "kind": "AmpersandAmpersandToken",
                                                "fullStart": 750,
                                                "fullEnd": 754,
                                                "start": 750,
                                                "end": 752,
                                                "fullWidth": 4,
                                                "width": 2,
                                                "text": "&&",
                                                "value": "&&",
                                                "valueText": "&&",
                                                "hasTrailingTrivia": true,
                                                "hasTrailingNewLine": true,
                                                "trailingTrivia": [
                                                    {
                                                        "kind": "NewLineTrivia",
                                                        "text": "\r\n"
                                                    }
                                                ]
                                            },
                                            "right": {
                                                "kind": "EqualsExpression",
                                                "fullStart": 754,
                                                "fullEnd": 819,
                                                "start": 770,
                                                "end": 819,
                                                "fullWidth": 65,
                                                "width": 49,
                                                "left": {
                                                    "kind": "InvocationExpression",
                                                    "fullStart": 754,
                                                    "fullEnd": 813,
                                                    "start": 770,
                                                    "end": 812,
                                                    "fullWidth": 59,
                                                    "width": 42,
                                                    "expression": {
                                                        "kind": "MemberAccessExpression",
                                                        "fullStart": 754,
                                                        "fullEnd": 802,
                                                        "start": 770,
                                                        "end": 802,
                                                        "fullWidth": 48,
                                                        "width": 32,
                                                        "expression": {
                                                            "kind": "MemberAccessExpression",
                                                            "fullStart": 754,
                                                            "fullEnd": 797,
                                                            "start": 770,
                                                            "end": 797,
                                                            "fullWidth": 43,
                                                            "width": 27,
                                                            "expression": {
                                                                "kind": "MemberAccessExpression",
                                                                "fullStart": 754,
                                                                "fullEnd": 785,
                                                                "start": 770,
                                                                "end": 785,
                                                                "fullWidth": 31,
                                                                "width": 15,
                                                                "expression": {
                                                                    "kind": "IdentifierName",
                                                                    "fullStart": 754,
                                                                    "fullEnd": 775,
                                                                    "start": 770,
                                                                    "end": 775,
                                                                    "fullWidth": 21,
                                                                    "width": 5,
                                                                    "text": "Array",
                                                                    "value": "Array",
                                                                    "valueText": "Array",
                                                                    "hasLeadingTrivia": true,
                                                                    "leadingTrivia": [
                                                                        {
                                                                            "kind": "WhitespaceTrivia",
                                                                            "text": "                "
                                                                        }
                                                                    ]
                                                                },
                                                                "dotToken": {
                                                                    "kind": "DotToken",
                                                                    "fullStart": 775,
                                                                    "fullEnd": 776,
                                                                    "start": 775,
                                                                    "end": 776,
                                                                    "fullWidth": 1,
                                                                    "width": 1,
                                                                    "text": ".",
                                                                    "value": ".",
                                                                    "valueText": "."
                                                                },
                                                                "name": {
                                                                    "kind": "IdentifierName",
                                                                    "fullStart": 776,
                                                                    "fullEnd": 785,
                                                                    "start": 776,
                                                                    "end": 785,
                                                                    "fullWidth": 9,
                                                                    "width": 9,
                                                                    "text": "prototype",
                                                                    "value": "prototype",
                                                                    "valueText": "prototype"
                                                                }
                                                            },
                                                            "dotToken": {
                                                                "kind": "DotToken",
                                                                "fullStart": 785,
                                                                "fullEnd": 786,
                                                                "start": 785,
                                                                "end": 786,
                                                                "fullWidth": 1,
                                                                "width": 1,
                                                                "text": ".",
                                                                "value": ".",
                                                                "valueText": "."
                                                            },
                                                            "name": {
                                                                "kind": "IdentifierName",
                                                                "fullStart": 786,
                                                                "fullEnd": 797,
                                                                "start": 786,
                                                                "end": 797,
                                                                "fullWidth": 11,
                                                                "width": 11,
                                                                "text": "lastIndexOf",
                                                                "value": "lastIndexOf",
                                                                "valueText": "lastIndexOf"
                                                            }
                                                        },
                                                        "dotToken": {
                                                            "kind": "DotToken",
                                                            "fullStart": 797,
                                                            "fullEnd": 798,
                                                            "start": 797,
                                                            "end": 798,
                                                            "fullWidth": 1,
                                                            "width": 1,
                                                            "text": ".",
                                                            "value": ".",
                                                            "valueText": "."
                                                        },
                                                        "name": {
                                                            "kind": "IdentifierName",
                                                            "fullStart": 798,
                                                            "fullEnd": 802,
                                                            "start": 798,
                                                            "end": 802,
                                                            "fullWidth": 4,
                                                            "width": 4,
                                                            "text": "call",
                                                            "value": "call",
                                                            "valueText": "call"
                                                        }
                                                    },
                                                    "argumentList": {
                                                        "kind": "ArgumentList",
                                                        "fullStart": 802,
                                                        "fullEnd": 813,
                                                        "start": 802,
                                                        "end": 812,
                                                        "fullWidth": 11,
                                                        "width": 10,
                                                        "openParenToken": {
                                                            "kind": "OpenParenToken",
                                                            "fullStart": 802,
                                                            "fullEnd": 803,
                                                            "start": 802,
                                                            "end": 803,
                                                            "fullWidth": 1,
                                                            "width": 1,
                                                            "text": "(",
                                                            "value": "(",
                                                            "valueText": "("
                                                        },
                                                        "arguments": [
                                                            {
                                                                "kind": "IdentifierName",
                                                                "fullStart": 803,
                                                                "fullEnd": 806,
                                                                "start": 803,
                                                                "end": 806,
                                                                "fullWidth": 3,
                                                                "width": 3,
                                                                "text": "str",
                                                                "value": "str",
                                                                "valueText": "str"
                                                            },
                                                            {
                                                                "kind": "CommaToken",
                                                                "fullStart": 806,
                                                                "fullEnd": 808,
                                                                "start": 806,
                                                                "end": 807,
                                                                "fullWidth": 2,
                                                                "width": 1,
                                                                "text": ",",
                                                                "value": ",",
                                                                "valueText": ",",
                                                                "hasTrailingTrivia": true,
                                                                "trailingTrivia": [
                                                                    {
                                                                        "kind": "WhitespaceTrivia",
                                                                        "text": " "
                                                                    }
                                                                ]
                                                            },
                                                            {
                                                                "kind": "StringLiteral",
                                                                "fullStart": 808,
                                                                "fullEnd": 811,
                                                                "start": 808,
                                                                "end": 811,
                                                                "fullWidth": 3,
                                                                "width": 3,
                                                                "text": "\"3\"",
                                                                "value": "3",
                                                                "valueText": "3"
                                                            }
                                                        ],
                                                        "closeParenToken": {
                                                            "kind": "CloseParenToken",
                                                            "fullStart": 811,
                                                            "fullEnd": 813,
                                                            "start": 811,
                                                            "end": 812,
                                                            "fullWidth": 2,
                                                            "width": 1,
                                                            "text": ")",
                                                            "value": ")",
                                                            "valueText": ")",
                                                            "hasTrailingTrivia": true,
                                                            "trailingTrivia": [
                                                                {
                                                                    "kind": "WhitespaceTrivia",
                                                                    "text": " "
                                                                }
                                                            ]
                                                        }
                                                    }
                                                },
                                                "operatorToken": {
                                                    "kind": "EqualsEqualsEqualsToken",
                                                    "fullStart": 813,
                                                    "fullEnd": 817,
                                                    "start": 813,
                                                    "end": 816,
                                                    "fullWidth": 4,
                                                    "width": 3,
                                                    "text": "===",
                                                    "value": "===",
                                                    "valueText": "===",
                                                    "hasTrailingTrivia": true,
                                                    "trailingTrivia": [
                                                        {
                                                            "kind": "WhitespaceTrivia",
                                                            "text": " "
                                                        }
                                                    ]
                                                },
                                                "right": {
                                                    "kind": "NegateExpression",
                                                    "fullStart": 817,
                                                    "fullEnd": 819,
                                                    "start": 817,
                                                    "end": 819,
                                                    "fullWidth": 2,
                                                    "width": 2,
                                                    "operatorToken": {
                                                        "kind": "MinusToken",
                                                        "fullStart": 817,
                                                        "fullEnd": 818,
                                                        "start": 817,
                                                        "end": 818,
                                                        "fullWidth": 1,
                                                        "width": 1,
                                                        "text": "-",
                                                        "value": "-",
                                                        "valueText": "-"
                                                    },
                                                    "operand": {
                                                        "kind": "NumericLiteral",
                                                        "fullStart": 818,
                                                        "fullEnd": 819,
                                                        "start": 818,
                                                        "end": 819,
                                                        "fullWidth": 1,
                                                        "width": 1,
                                                        "text": "1",
                                                        "value": 1,
                                                        "valueText": "1"
                                                    }
                                                }
                                            }
                                        },
                                        "semicolonToken": {
                                            "kind": "SemicolonToken",
                                            "fullStart": 819,
                                            "fullEnd": 822,
                                            "start": 819,
                                            "end": 820,
                                            "fullWidth": 3,
                                            "width": 1,
                                            "text": ";",
                                            "value": ";",
                                            "valueText": ";",
                                            "hasTrailingTrivia": true,
                                            "hasTrailingNewLine": true,
                                            "trailingTrivia": [
                                                {
                                                    "kind": "NewLineTrivia",
                                                    "text": "\r\n"
                                                }
                                            ]
                                        }
                                    }
                                ],
                                "closeBraceToken": {
                                    "kind": "CloseBraceToken",
                                    "fullStart": 822,
                                    "fullEnd": 832,
                                    "start": 830,
                                    "end": 831,
                                    "fullWidth": 10,
                                    "width": 1,
                                    "text": "}",
                                    "value": "}",
                                    "valueText": "}",
                                    "hasLeadingTrivia": true,
                                    "hasTrailingTrivia": true,
                                    "leadingTrivia": [
                                        {
                                            "kind": "WhitespaceTrivia",
                                            "text": "        "
                                        }
                                    ],
                                    "trailingTrivia": [
                                        {
                                            "kind": "WhitespaceTrivia",
                                            "text": " "
                                        }
                                    ]
                                }
                            },
                            "finallyClause": {
                                "kind": "FinallyClause",
                                "fullStart": 832,
                                "fullEnd": 895,
                                "start": 832,
                                "end": 893,
                                "fullWidth": 63,
                                "width": 61,
                                "finallyKeyword": {
                                    "kind": "FinallyKeyword",
                                    "fullStart": 832,
                                    "fullEnd": 840,
                                    "start": 832,
                                    "end": 839,
                                    "fullWidth": 8,
                                    "width": 7,
                                    "text": "finally",
                                    "value": "finally",
                                    "valueText": "finally",
                                    "hasTrailingTrivia": true,
                                    "trailingTrivia": [
                                        {
                                            "kind": "WhitespaceTrivia",
                                            "text": " "
                                        }
                                    ]
                                },
                                "block": {
                                    "kind": "Block",
                                    "fullStart": 840,
                                    "fullEnd": 895,
                                    "start": 840,
                                    "end": 893,
                                    "fullWidth": 55,
                                    "width": 53,
                                    "openBraceToken": {
                                        "kind": "OpenBraceToken",
                                        "fullStart": 840,
                                        "fullEnd": 843,
                                        "start": 840,
                                        "end": 841,
                                        "fullWidth": 3,
                                        "width": 1,
                                        "text": "{",
                                        "value": "{",
                                        "valueText": "{",
                                        "hasTrailingTrivia": true,
                                        "hasTrailingNewLine": true,
                                        "trailingTrivia": [
                                            {
                                                "kind": "NewLineTrivia",
                                                "text": "\r\n"
                                            }
                                        ]
                                    },
                                    "statements": [
                                        {
                                            "kind": "ExpressionStatement",
                                            "fullStart": 843,
                                            "fullEnd": 884,
                                            "start": 855,
                                            "end": 882,
                                            "fullWidth": 41,
                                            "width": 27,
                                            "expression": {
                                                "kind": "DeleteExpression",
                                                "fullStart": 843,
                                                "fullEnd": 881,
                                                "start": 855,
                                                "end": 881,
                                                "fullWidth": 38,
                                                "width": 26,
                                                "deleteKeyword": {
                                                    "kind": "DeleteKeyword",
                                                    "fullStart": 843,
                                                    "fullEnd": 862,
                                                    "start": 855,
                                                    "end": 861,
                                                    "fullWidth": 19,
                                                    "width": 6,
                                                    "text": "delete",
                                                    "value": "delete",
                                                    "valueText": "delete",
                                                    "hasLeadingTrivia": true,
                                                    "hasTrailingTrivia": true,
                                                    "leadingTrivia": [
                                                        {
                                                            "kind": "WhitespaceTrivia",
                                                            "text": "            "
                                                        }
                                                    ],
                                                    "trailingTrivia": [
                                                        {
                                                            "kind": "WhitespaceTrivia",
                                                            "text": " "
                                                        }
                                                    ]
                                                },
                                                "expression": {
                                                    "kind": "ElementAccessExpression",
                                                    "fullStart": 862,
                                                    "fullEnd": 881,
                                                    "start": 862,
                                                    "end": 881,
                                                    "fullWidth": 19,
                                                    "width": 19,
                                                    "expression": {
                                                        "kind": "MemberAccessExpression",
                                                        "fullStart": 862,
                                                        "fullEnd": 878,
                                                        "start": 862,
                                                        "end": 878,
                                                        "fullWidth": 16,
                                                        "width": 16,
                                                        "expression": {
                                                            "kind": "IdentifierName",
                                                            "fullStart": 862,
                                                            "fullEnd": 868,
                                                            "start": 862,
                                                            "end": 868,
                                                            "fullWidth": 6,
                                                            "width": 6,
                                                            "text": "String",
                                                            "value": "String",
                                                            "valueText": "String"
                                                        },
                                                        "dotToken": {
                                                            "kind": "DotToken",
                                                            "fullStart": 868,
                                                            "fullEnd": 869,
                                                            "start": 868,
                                                            "end": 869,
                                                            "fullWidth": 1,
                                                            "width": 1,
                                                            "text": ".",
                                                            "value": ".",
                                                            "valueText": "."
                                                        },
                                                        "name": {
                                                            "kind": "IdentifierName",
                                                            "fullStart": 869,
                                                            "fullEnd": 878,
                                                            "start": 869,
                                                            "end": 878,
                                                            "fullWidth": 9,
                                                            "width": 9,
                                                            "text": "prototype",
                                                            "value": "prototype",
                                                            "valueText": "prototype"
                                                        }
                                                    },
                                                    "openBracketToken": {
                                                        "kind": "OpenBracketToken",
                                                        "fullStart": 878,
                                                        "fullEnd": 879,
                                                        "start": 878,
                                                        "end": 879,
                                                        "fullWidth": 1,
                                                        "width": 1,
                                                        "text": "[",
                                                        "value": "[",
                                                        "valueText": "["
                                                    },
                                                    "argumentExpression": {
                                                        "kind": "NumericLiteral",
                                                        "fullStart": 879,
                                                        "fullEnd": 880,
                                                        "start": 879,
                                                        "end": 880,
                                                        "fullWidth": 1,
                                                        "width": 1,
                                                        "text": "3",
                                                        "value": 3,
                                                        "valueText": "3"
                                                    },
                                                    "closeBracketToken": {
                                                        "kind": "CloseBracketToken",
                                                        "fullStart": 880,
                                                        "fullEnd": 881,
                                                        "start": 880,
                                                        "end": 881,
                                                        "fullWidth": 1,
                                                        "width": 1,
                                                        "text": "]",
                                                        "value": "]",
                                                        "valueText": "]"
                                                    }
                                                }
                                            },
                                            "semicolonToken": {
                                                "kind": "SemicolonToken",
                                                "fullStart": 881,
                                                "fullEnd": 884,
                                                "start": 881,
                                                "end": 882,
                                                "fullWidth": 3,
                                                "width": 1,
                                                "text": ";",
                                                "value": ";",
                                                "valueText": ";",
                                                "hasTrailingTrivia": true,
                                                "hasTrailingNewLine": true,
                                                "trailingTrivia": [
                                                    {
                                                        "kind": "NewLineTrivia",
                                                        "text": "\r\n"
                                                    }
                                                ]
                                            }
                                        }
                                    ],
                                    "closeBraceToken": {
                                        "kind": "CloseBraceToken",
                                        "fullStart": 884,
                                        "fullEnd": 895,
                                        "start": 892,
                                        "end": 893,
                                        "fullWidth": 11,
                                        "width": 1,
                                        "text": "}",
                                        "value": "}",
                                        "valueText": "}",
                                        "hasLeadingTrivia": true,
                                        "hasTrailingTrivia": true,
                                        "hasTrailingNewLine": true,
                                        "leadingTrivia": [
                                            {
                                                "kind": "WhitespaceTrivia",
                                                "text": "        "
                                            }
                                        ],
                                        "trailingTrivia": [
                                            {
                                                "kind": "NewLineTrivia",
                                                "text": "\r\n"
                                            }
                                        ]
                                    }
                                }
                            }
                        }
                    ],
                    "closeBraceToken": {
                        "kind": "CloseBraceToken",
                        "fullStart": 895,
                        "fullEnd": 902,
                        "start": 899,
                        "end": 900,
                        "fullWidth": 7,
                        "width": 1,
                        "text": "}",
                        "value": "}",
                        "valueText": "}",
                        "hasLeadingTrivia": true,
                        "hasTrailingTrivia": true,
                        "hasTrailingNewLine": true,
                        "leadingTrivia": [
                            {
                                "kind": "WhitespaceTrivia",
                                "text": "    "
                            }
                        ],
                        "trailingTrivia": [
                            {
                                "kind": "NewLineTrivia",
                                "text": "\r\n"
                            }
                        ]
                    }
                }
            },
            {
                "kind": "ExpressionStatement",
                "fullStart": 902,
                "fullEnd": 926,
                "start": 902,
                "end": 924,
                "fullWidth": 24,
                "width": 22,
                "expression": {
                    "kind": "InvocationExpression",
                    "fullStart": 902,
                    "fullEnd": 923,
                    "start": 902,
                    "end": 923,
                    "fullWidth": 21,
                    "width": 21,
                    "expression": {
                        "kind": "IdentifierName",
                        "fullStart": 902,
                        "fullEnd": 913,
                        "start": 902,
                        "end": 913,
                        "fullWidth": 11,
                        "width": 11,
                        "text": "runTestCase",
                        "value": "runTestCase",
                        "valueText": "runTestCase"
                    },
                    "argumentList": {
                        "kind": "ArgumentList",
                        "fullStart": 913,
                        "fullEnd": 923,
                        "start": 913,
                        "end": 923,
                        "fullWidth": 10,
                        "width": 10,
                        "openParenToken": {
                            "kind": "OpenParenToken",
                            "fullStart": 913,
                            "fullEnd": 914,
                            "start": 913,
                            "end": 914,
                            "fullWidth": 1,
                            "width": 1,
                            "text": "(",
                            "value": "(",
                            "valueText": "("
                        },
                        "arguments": [
                            {
                                "kind": "IdentifierName",
                                "fullStart": 914,
                                "fullEnd": 922,
                                "start": 914,
                                "end": 922,
                                "fullWidth": 8,
                                "width": 8,
                                "text": "testcase",
                                "value": "testcase",
                                "valueText": "testcase"
                            }
                        ],
                        "closeParenToken": {
                            "kind": "CloseParenToken",
                            "fullStart": 922,
                            "fullEnd": 923,
                            "start": 922,
                            "end": 923,
                            "fullWidth": 1,
                            "width": 1,
                            "text": ")",
                            "value": ")",
                            "valueText": ")"
                        }
                    }
                },
                "semicolonToken": {
                    "kind": "SemicolonToken",
                    "fullStart": 923,
                    "fullEnd": 926,
                    "start": 923,
                    "end": 924,
                    "fullWidth": 3,
                    "width": 1,
                    "text": ";",
                    "value": ";",
                    "valueText": ";",
                    "hasTrailingTrivia": true,
                    "hasTrailingNewLine": true,
                    "trailingTrivia": [
                        {
                            "kind": "NewLineTrivia",
                            "text": "\r\n"
                        }
                    ]
                }
            }
        ],
        "endOfFileToken": {
            "kind": "EndOfFileToken",
            "fullStart": 926,
            "fullEnd": 926,
            "start": 926,
            "end": 926,
            "fullWidth": 0,
            "width": 0,
            "text": ""
        }
    },
    "lineMap": {
        "lineStarts": [
            0,
            67,
            152,
            232,
            308,
            380,
            385,
            440,
            555,
            560,
            562,
            564,
            587,
            589,
            627,
            642,
            682,
            754,
            822,
            843,
            884,
            895,
            902,
            926
        ],
        "length": 926
    }
}<|MERGE_RESOLUTION|>--- conflicted
+++ resolved
@@ -250,12 +250,8 @@
                                         "start": 601,
                                         "end": 624,
                                         "fullWidth": 23,
-<<<<<<< HEAD
                                         "width": 23,
-                                        "identifier": {
-=======
                                         "propertyName": {
->>>>>>> 85e84683
                                             "kind": "IdentifierName",
                                             "fullStart": 601,
                                             "fullEnd": 605,
