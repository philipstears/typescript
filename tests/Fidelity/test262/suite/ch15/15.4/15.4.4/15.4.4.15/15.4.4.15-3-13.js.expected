{
    "isDeclaration": false,
    "languageVersion": "EcmaScript5",
    "parseOptions": {
        "allowAutomaticSemicolonInsertion": true
    },
    "sourceUnit": {
        "kind": "SourceUnit",
        "fullStart": 0,
        "fullEnd": 795,
        "start": 554,
        "end": 795,
        "fullWidth": 795,
        "width": 241,
        "isIncrementallyUnusable": true,
        "moduleElements": [
            {
                "kind": "FunctionDeclaration",
                "fullStart": 0,
                "fullEnd": 771,
                "start": 554,
                "end": 769,
                "fullWidth": 771,
                "width": 215,
                "modifiers": [],
                "functionKeyword": {
                    "kind": "FunctionKeyword",
                    "fullStart": 0,
                    "fullEnd": 563,
                    "start": 554,
                    "end": 562,
                    "fullWidth": 563,
                    "width": 8,
                    "text": "function",
                    "value": "function",
                    "valueText": "function",
                    "hasLeadingTrivia": true,
                    "hasLeadingComment": true,
                    "hasLeadingNewLine": true,
                    "hasTrailingTrivia": true,
                    "leadingTrivia": [
                        {
                            "kind": "SingleLineCommentTrivia",
                            "text": "/// Copyright (c) 2012 Ecma International.  All rights reserved. "
                        },
                        {
                            "kind": "NewLineTrivia",
                            "text": "\r\n"
                        },
                        {
                            "kind": "SingleLineCommentTrivia",
                            "text": "/// Ecma International makes this code available under the terms and conditions set"
                        },
                        {
                            "kind": "NewLineTrivia",
                            "text": "\r\n"
                        },
                        {
                            "kind": "SingleLineCommentTrivia",
                            "text": "/// forth on http://hg.ecmascript.org/tests/test262/raw-file/tip/LICENSE (the "
                        },
                        {
                            "kind": "NewLineTrivia",
                            "text": "\r\n"
                        },
                        {
                            "kind": "SingleLineCommentTrivia",
                            "text": "/// \"Use Terms\").   Any redistribution of this code must retain the above "
                        },
                        {
                            "kind": "NewLineTrivia",
                            "text": "\r\n"
                        },
                        {
                            "kind": "SingleLineCommentTrivia",
                            "text": "/// copyright and this notice and otherwise comply with the Use Terms."
                        },
                        {
                            "kind": "NewLineTrivia",
                            "text": "\r\n"
                        },
                        {
                            "kind": "MultiLineCommentTrivia",
                            "text": "/**\r\n * @path ch15/15.4/15.4.4/15.4.4.15/15.4.4.15-3-13.js\r\n * @description Array.prototype.lastIndexOf - value of 'length' is a string containing a decimal number\r\n */"
                        },
                        {
                            "kind": "NewLineTrivia",
                            "text": "\r\n"
                        },
                        {
                            "kind": "NewLineTrivia",
                            "text": "\r\n"
                        },
                        {
                            "kind": "NewLineTrivia",
                            "text": "\r\n"
                        }
                    ],
                    "trailingTrivia": [
                        {
                            "kind": "WhitespaceTrivia",
                            "text": " "
                        }
                    ]
                },
                "identifier": {
                    "kind": "IdentifierName",
                    "fullStart": 563,
                    "fullEnd": 571,
                    "start": 563,
                    "end": 571,
                    "fullWidth": 8,
                    "width": 8,
                    "text": "testcase",
                    "value": "testcase",
                    "valueText": "testcase"
                },
                "callSignature": {
                    "kind": "CallSignature",
                    "fullStart": 571,
                    "fullEnd": 574,
                    "start": 571,
                    "end": 573,
                    "fullWidth": 3,
                    "width": 2,
                    "parameterList": {
                        "kind": "ParameterList",
                        "fullStart": 571,
                        "fullEnd": 574,
                        "start": 571,
                        "end": 573,
                        "fullWidth": 3,
                        "width": 2,
                        "openParenToken": {
                            "kind": "OpenParenToken",
                            "fullStart": 571,
                            "fullEnd": 572,
                            "start": 571,
                            "end": 572,
                            "fullWidth": 1,
                            "width": 1,
                            "text": "(",
                            "value": "(",
                            "valueText": "("
                        },
                        "parameters": [],
                        "closeParenToken": {
                            "kind": "CloseParenToken",
                            "fullStart": 572,
                            "fullEnd": 574,
                            "start": 572,
                            "end": 573,
                            "fullWidth": 2,
                            "width": 1,
                            "text": ")",
                            "value": ")",
                            "valueText": ")",
                            "hasTrailingTrivia": true,
                            "trailingTrivia": [
                                {
                                    "kind": "WhitespaceTrivia",
                                    "text": " "
                                }
                            ]
                        }
                    }
                },
                "block": {
                    "kind": "Block",
                    "fullStart": 574,
                    "fullEnd": 771,
                    "start": 574,
                    "end": 769,
                    "fullWidth": 197,
                    "width": 195,
                    "openBraceToken": {
                        "kind": "OpenBraceToken",
                        "fullStart": 574,
                        "fullEnd": 577,
                        "start": 574,
                        "end": 575,
                        "fullWidth": 3,
                        "width": 1,
                        "text": "{",
                        "value": "{",
                        "valueText": "{",
                        "hasTrailingTrivia": true,
                        "hasTrailingNewLine": true,
                        "trailingTrivia": [
                            {
                                "kind": "NewLineTrivia",
                                "text": "\r\n"
                            }
                        ]
                    },
                    "statements": [
                        {
                            "kind": "VariableStatement",
                            "fullStart": 577,
                            "fullEnd": 634,
                            "start": 587,
                            "end": 632,
                            "fullWidth": 57,
                            "width": 45,
                            "modifiers": [],
                            "variableDeclaration": {
                                "kind": "VariableDeclaration",
                                "fullStart": 577,
                                "fullEnd": 631,
                                "start": 587,
                                "end": 631,
                                "fullWidth": 54,
                                "width": 44,
                                "varKeyword": {
                                    "kind": "VarKeyword",
                                    "fullStart": 577,
                                    "fullEnd": 591,
                                    "start": 587,
                                    "end": 590,
                                    "fullWidth": 14,
                                    "width": 3,
                                    "text": "var",
                                    "value": "var",
                                    "valueText": "var",
                                    "hasLeadingTrivia": true,
                                    "hasLeadingNewLine": true,
                                    "hasTrailingTrivia": true,
                                    "leadingTrivia": [
                                        {
                                            "kind": "NewLineTrivia",
                                            "text": "\r\n"
                                        },
                                        {
                                            "kind": "WhitespaceTrivia",
                                            "text": "        "
                                        }
                                    ],
                                    "trailingTrivia": [
                                        {
                                            "kind": "WhitespaceTrivia",
                                            "text": " "
                                        }
                                    ]
                                },
                                "variableDeclarators": [
                                    {
                                        "kind": "VariableDeclarator",
                                        "fullStart": 591,
                                        "fullEnd": 631,
                                        "start": 591,
                                        "end": 631,
                                        "fullWidth": 40,
<<<<<<< HEAD
                                        "width": 40,
                                        "identifier": {
=======
                                        "propertyName": {
>>>>>>> 85e84683
                                            "kind": "IdentifierName",
                                            "fullStart": 591,
                                            "fullEnd": 595,
                                            "start": 591,
                                            "end": 594,
                                            "fullWidth": 4,
                                            "width": 3,
                                            "text": "obj",
                                            "value": "obj",
                                            "valueText": "obj",
                                            "hasTrailingTrivia": true,
                                            "trailingTrivia": [
                                                {
                                                    "kind": "WhitespaceTrivia",
                                                    "text": " "
                                                }
                                            ]
                                        },
                                        "equalsValueClause": {
                                            "kind": "EqualsValueClause",
                                            "fullStart": 595,
                                            "fullEnd": 631,
                                            "start": 595,
                                            "end": 631,
                                            "fullWidth": 36,
                                            "width": 36,
                                            "equalsToken": {
                                                "kind": "EqualsToken",
                                                "fullStart": 595,
                                                "fullEnd": 597,
                                                "start": 595,
                                                "end": 596,
                                                "fullWidth": 2,
                                                "width": 1,
                                                "text": "=",
                                                "value": "=",
                                                "valueText": "=",
                                                "hasTrailingTrivia": true,
                                                "trailingTrivia": [
                                                    {
                                                        "kind": "WhitespaceTrivia",
                                                        "text": " "
                                                    }
                                                ]
                                            },
                                            "value": {
                                                "kind": "ObjectLiteralExpression",
                                                "fullStart": 597,
                                                "fullEnd": 631,
                                                "start": 597,
                                                "end": 631,
                                                "fullWidth": 34,
                                                "width": 34,
                                                "openBraceToken": {
                                                    "kind": "OpenBraceToken",
                                                    "fullStart": 597,
                                                    "fullEnd": 599,
                                                    "start": 597,
                                                    "end": 598,
                                                    "fullWidth": 2,
                                                    "width": 1,
                                                    "text": "{",
                                                    "value": "{",
                                                    "valueText": "{",
                                                    "hasTrailingTrivia": true,
                                                    "trailingTrivia": [
                                                        {
                                                            "kind": "WhitespaceTrivia",
                                                            "text": " "
                                                        }
                                                    ]
                                                },
                                                "propertyAssignments": [
                                                    {
                                                        "kind": "SimplePropertyAssignment",
                                                        "fullStart": 599,
                                                        "fullEnd": 603,
                                                        "start": 599,
                                                        "end": 603,
                                                        "fullWidth": 4,
                                                        "width": 4,
                                                        "propertyName": {
                                                            "kind": "NumericLiteral",
                                                            "fullStart": 599,
                                                            "fullEnd": 600,
                                                            "start": 599,
                                                            "end": 600,
                                                            "fullWidth": 1,
                                                            "width": 1,
                                                            "text": "4",
                                                            "value": 4,
                                                            "valueText": "4"
                                                        },
                                                        "colonToken": {
                                                            "kind": "ColonToken",
                                                            "fullStart": 600,
                                                            "fullEnd": 602,
                                                            "start": 600,
                                                            "end": 601,
                                                            "fullWidth": 2,
                                                            "width": 1,
                                                            "text": ":",
                                                            "value": ":",
                                                            "valueText": ":",
                                                            "hasTrailingTrivia": true,
                                                            "trailingTrivia": [
                                                                {
                                                                    "kind": "WhitespaceTrivia",
                                                                    "text": " "
                                                                }
                                                            ]
                                                        },
                                                        "expression": {
                                                            "kind": "NumericLiteral",
                                                            "fullStart": 602,
                                                            "fullEnd": 603,
                                                            "start": 602,
                                                            "end": 603,
                                                            "fullWidth": 1,
                                                            "width": 1,
                                                            "text": "4",
                                                            "value": 4,
                                                            "valueText": "4"
                                                        }
                                                    },
                                                    {
                                                        "kind": "CommaToken",
                                                        "fullStart": 603,
                                                        "fullEnd": 605,
                                                        "start": 603,
                                                        "end": 604,
                                                        "fullWidth": 2,
                                                        "width": 1,
                                                        "text": ",",
                                                        "value": ",",
                                                        "valueText": ",",
                                                        "hasTrailingTrivia": true,
                                                        "trailingTrivia": [
                                                            {
                                                                "kind": "WhitespaceTrivia",
                                                                "text": " "
                                                            }
                                                        ]
                                                    },
                                                    {
                                                        "kind": "SimplePropertyAssignment",
                                                        "fullStart": 605,
                                                        "fullEnd": 609,
                                                        "start": 605,
                                                        "end": 609,
                                                        "fullWidth": 4,
                                                        "width": 4,
                                                        "propertyName": {
                                                            "kind": "NumericLiteral",
                                                            "fullStart": 605,
                                                            "fullEnd": 606,
                                                            "start": 605,
                                                            "end": 606,
                                                            "fullWidth": 1,
                                                            "width": 1,
                                                            "text": "5",
                                                            "value": 5,
                                                            "valueText": "5"
                                                        },
                                                        "colonToken": {
                                                            "kind": "ColonToken",
                                                            "fullStart": 606,
                                                            "fullEnd": 608,
                                                            "start": 606,
                                                            "end": 607,
                                                            "fullWidth": 2,
                                                            "width": 1,
                                                            "text": ":",
                                                            "value": ":",
                                                            "valueText": ":",
                                                            "hasTrailingTrivia": true,
                                                            "trailingTrivia": [
                                                                {
                                                                    "kind": "WhitespaceTrivia",
                                                                    "text": " "
                                                                }
                                                            ]
                                                        },
                                                        "expression": {
                                                            "kind": "NumericLiteral",
                                                            "fullStart": 608,
                                                            "fullEnd": 609,
                                                            "start": 608,
                                                            "end": 609,
                                                            "fullWidth": 1,
                                                            "width": 1,
                                                            "text": "5",
                                                            "value": 5,
                                                            "valueText": "5"
                                                        }
                                                    },
                                                    {
                                                        "kind": "CommaToken",
                                                        "fullStart": 609,
                                                        "fullEnd": 611,
                                                        "start": 609,
                                                        "end": 610,
                                                        "fullWidth": 2,
                                                        "width": 1,
                                                        "text": ",",
                                                        "value": ",",
                                                        "valueText": ",",
                                                        "hasTrailingTrivia": true,
                                                        "trailingTrivia": [
                                                            {
                                                                "kind": "WhitespaceTrivia",
                                                                "text": " "
                                                            }
                                                        ]
                                                    },
                                                    {
                                                        "kind": "SimplePropertyAssignment",
                                                        "fullStart": 611,
                                                        "fullEnd": 630,
                                                        "start": 611,
                                                        "end": 629,
                                                        "fullWidth": 19,
                                                        "width": 18,
                                                        "propertyName": {
                                                            "kind": "IdentifierName",
                                                            "fullStart": 611,
                                                            "fullEnd": 617,
                                                            "start": 611,
                                                            "end": 617,
                                                            "fullWidth": 6,
                                                            "width": 6,
                                                            "text": "length",
                                                            "value": "length",
                                                            "valueText": "length"
                                                        },
                                                        "colonToken": {
                                                            "kind": "ColonToken",
                                                            "fullStart": 617,
                                                            "fullEnd": 619,
                                                            "start": 617,
                                                            "end": 618,
                                                            "fullWidth": 2,
                                                            "width": 1,
                                                            "text": ":",
                                                            "value": ":",
                                                            "valueText": ":",
                                                            "hasTrailingTrivia": true,
                                                            "trailingTrivia": [
                                                                {
                                                                    "kind": "WhitespaceTrivia",
                                                                    "text": " "
                                                                }
                                                            ]
                                                        },
                                                        "expression": {
                                                            "kind": "StringLiteral",
                                                            "fullStart": 619,
                                                            "fullEnd": 630,
                                                            "start": 619,
                                                            "end": 629,
                                                            "fullWidth": 11,
                                                            "width": 10,
                                                            "text": "\"5.512345\"",
                                                            "value": "5.512345",
                                                            "valueText": "5.512345",
                                                            "hasTrailingTrivia": true,
                                                            "trailingTrivia": [
                                                                {
                                                                    "kind": "WhitespaceTrivia",
                                                                    "text": " "
                                                                }
                                                            ]
                                                        }
                                                    }
                                                ],
                                                "closeBraceToken": {
                                                    "kind": "CloseBraceToken",
                                                    "fullStart": 630,
                                                    "fullEnd": 631,
                                                    "start": 630,
                                                    "end": 631,
                                                    "fullWidth": 1,
                                                    "width": 1,
                                                    "text": "}",
                                                    "value": "}",
                                                    "valueText": "}"
                                                }
                                            }
                                        }
                                    }
                                ]
                            },
                            "semicolonToken": {
                                "kind": "SemicolonToken",
                                "fullStart": 631,
                                "fullEnd": 634,
                                "start": 631,
                                "end": 632,
                                "fullWidth": 3,
                                "width": 1,
                                "text": ";",
                                "value": ";",
                                "valueText": ";",
                                "hasTrailingTrivia": true,
                                "hasTrailingNewLine": true,
                                "trailingTrivia": [
                                    {
                                        "kind": "NewLineTrivia",
                                        "text": "\r\n"
                                    }
                                ]
                            }
                        },
                        {
                            "kind": "ReturnStatement",
                            "fullStart": 634,
                            "fullEnd": 764,
                            "start": 644,
                            "end": 762,
                            "fullWidth": 130,
                            "width": 118,
                            "returnKeyword": {
                                "kind": "ReturnKeyword",
                                "fullStart": 634,
                                "fullEnd": 651,
                                "start": 644,
                                "end": 650,
                                "fullWidth": 17,
                                "width": 6,
                                "text": "return",
                                "value": "return",
                                "valueText": "return",
                                "hasLeadingTrivia": true,
                                "hasLeadingNewLine": true,
                                "hasTrailingTrivia": true,
                                "leadingTrivia": [
                                    {
                                        "kind": "NewLineTrivia",
                                        "text": "\r\n"
                                    },
                                    {
                                        "kind": "WhitespaceTrivia",
                                        "text": "        "
                                    }
                                ],
                                "trailingTrivia": [
                                    {
                                        "kind": "WhitespaceTrivia",
                                        "text": " "
                                    }
                                ]
                            },
                            "expression": {
                                "kind": "LogicalAndExpression",
                                "fullStart": 651,
                                "fullEnd": 761,
                                "start": 651,
                                "end": 761,
                                "fullWidth": 110,
                                "width": 110,
                                "left": {
                                    "kind": "EqualsExpression",
                                    "fullStart": 651,
                                    "fullEnd": 698,
                                    "start": 651,
                                    "end": 697,
                                    "fullWidth": 47,
                                    "width": 46,
                                    "left": {
                                        "kind": "InvocationExpression",
                                        "fullStart": 651,
                                        "fullEnd": 692,
                                        "start": 651,
                                        "end": 691,
                                        "fullWidth": 41,
                                        "width": 40,
                                        "expression": {
                                            "kind": "MemberAccessExpression",
                                            "fullStart": 651,
                                            "fullEnd": 683,
                                            "start": 651,
                                            "end": 683,
                                            "fullWidth": 32,
                                            "width": 32,
                                            "expression": {
                                                "kind": "MemberAccessExpression",
                                                "fullStart": 651,
                                                "fullEnd": 678,
                                                "start": 651,
                                                "end": 678,
                                                "fullWidth": 27,
                                                "width": 27,
                                                "expression": {
                                                    "kind": "MemberAccessExpression",
                                                    "fullStart": 651,
                                                    "fullEnd": 666,
                                                    "start": 651,
                                                    "end": 666,
                                                    "fullWidth": 15,
                                                    "width": 15,
                                                    "expression": {
                                                        "kind": "IdentifierName",
                                                        "fullStart": 651,
                                                        "fullEnd": 656,
                                                        "start": 651,
                                                        "end": 656,
                                                        "fullWidth": 5,
                                                        "width": 5,
                                                        "text": "Array",
                                                        "value": "Array",
                                                        "valueText": "Array"
                                                    },
                                                    "dotToken": {
                                                        "kind": "DotToken",
                                                        "fullStart": 656,
                                                        "fullEnd": 657,
                                                        "start": 656,
                                                        "end": 657,
                                                        "fullWidth": 1,
                                                        "width": 1,
                                                        "text": ".",
                                                        "value": ".",
                                                        "valueText": "."
                                                    },
                                                    "name": {
                                                        "kind": "IdentifierName",
                                                        "fullStart": 657,
                                                        "fullEnd": 666,
                                                        "start": 657,
                                                        "end": 666,
                                                        "fullWidth": 9,
                                                        "width": 9,
                                                        "text": "prototype",
                                                        "value": "prototype",
                                                        "valueText": "prototype"
                                                    }
                                                },
                                                "dotToken": {
                                                    "kind": "DotToken",
                                                    "fullStart": 666,
                                                    "fullEnd": 667,
                                                    "start": 666,
                                                    "end": 667,
                                                    "fullWidth": 1,
                                                    "width": 1,
                                                    "text": ".",
                                                    "value": ".",
                                                    "valueText": "."
                                                },
                                                "name": {
                                                    "kind": "IdentifierName",
                                                    "fullStart": 667,
                                                    "fullEnd": 678,
                                                    "start": 667,
                                                    "end": 678,
                                                    "fullWidth": 11,
                                                    "width": 11,
                                                    "text": "lastIndexOf",
                                                    "value": "lastIndexOf",
                                                    "valueText": "lastIndexOf"
                                                }
                                            },
                                            "dotToken": {
                                                "kind": "DotToken",
                                                "fullStart": 678,
                                                "fullEnd": 679,
                                                "start": 678,
                                                "end": 679,
                                                "fullWidth": 1,
                                                "width": 1,
                                                "text": ".",
                                                "value": ".",
                                                "valueText": "."
                                            },
                                            "name": {
                                                "kind": "IdentifierName",
                                                "fullStart": 679,
                                                "fullEnd": 683,
                                                "start": 679,
                                                "end": 683,
                                                "fullWidth": 4,
                                                "width": 4,
                                                "text": "call",
                                                "value": "call",
                                                "valueText": "call"
                                            }
                                        },
                                        "argumentList": {
                                            "kind": "ArgumentList",
                                            "fullStart": 683,
                                            "fullEnd": 692,
                                            "start": 683,
                                            "end": 691,
                                            "fullWidth": 9,
                                            "width": 8,
                                            "openParenToken": {
                                                "kind": "OpenParenToken",
                                                "fullStart": 683,
                                                "fullEnd": 684,
                                                "start": 683,
                                                "end": 684,
                                                "fullWidth": 1,
                                                "width": 1,
                                                "text": "(",
                                                "value": "(",
                                                "valueText": "("
                                            },
                                            "arguments": [
                                                {
                                                    "kind": "IdentifierName",
                                                    "fullStart": 684,
                                                    "fullEnd": 687,
                                                    "start": 684,
                                                    "end": 687,
                                                    "fullWidth": 3,
                                                    "width": 3,
                                                    "text": "obj",
                                                    "value": "obj",
                                                    "valueText": "obj"
                                                },
                                                {
                                                    "kind": "CommaToken",
                                                    "fullStart": 687,
                                                    "fullEnd": 689,
                                                    "start": 687,
                                                    "end": 688,
                                                    "fullWidth": 2,
                                                    "width": 1,
                                                    "text": ",",
                                                    "value": ",",
                                                    "valueText": ",",
                                                    "hasTrailingTrivia": true,
                                                    "trailingTrivia": [
                                                        {
                                                            "kind": "WhitespaceTrivia",
                                                            "text": " "
                                                        }
                                                    ]
                                                },
                                                {
                                                    "kind": "NumericLiteral",
                                                    "fullStart": 689,
                                                    "fullEnd": 690,
                                                    "start": 689,
                                                    "end": 690,
                                                    "fullWidth": 1,
                                                    "width": 1,
                                                    "text": "4",
                                                    "value": 4,
                                                    "valueText": "4"
                                                }
                                            ],
                                            "closeParenToken": {
                                                "kind": "CloseParenToken",
                                                "fullStart": 690,
                                                "fullEnd": 692,
                                                "start": 690,
                                                "end": 691,
                                                "fullWidth": 2,
                                                "width": 1,
                                                "text": ")",
                                                "value": ")",
                                                "valueText": ")",
                                                "hasTrailingTrivia": true,
                                                "trailingTrivia": [
                                                    {
                                                        "kind": "WhitespaceTrivia",
                                                        "text": " "
                                                    }
                                                ]
                                            }
                                        }
                                    },
                                    "operatorToken": {
                                        "kind": "EqualsEqualsEqualsToken",
                                        "fullStart": 692,
                                        "fullEnd": 696,
                                        "start": 692,
                                        "end": 695,
                                        "fullWidth": 4,
                                        "width": 3,
                                        "text": "===",
                                        "value": "===",
                                        "valueText": "===",
                                        "hasTrailingTrivia": true,
                                        "trailingTrivia": [
                                            {
                                                "kind": "WhitespaceTrivia",
                                                "text": " "
                                            }
                                        ]
                                    },
                                    "right": {
                                        "kind": "NumericLiteral",
                                        "fullStart": 696,
                                        "fullEnd": 698,
                                        "start": 696,
                                        "end": 697,
                                        "fullWidth": 2,
                                        "width": 1,
                                        "text": "4",
                                        "value": 4,
                                        "valueText": "4",
                                        "hasTrailingTrivia": true,
                                        "trailingTrivia": [
                                            {
                                                "kind": "WhitespaceTrivia",
                                                "text": " "
                                            }
                                        ]
                                    }
                                },
                                "operatorToken": {
                                    "kind": "AmpersandAmpersandToken",
                                    "fullStart": 698,
                                    "fullEnd": 702,
                                    "start": 698,
                                    "end": 700,
                                    "fullWidth": 4,
                                    "width": 2,
                                    "text": "&&",
                                    "value": "&&",
                                    "valueText": "&&",
                                    "hasTrailingTrivia": true,
                                    "hasTrailingNewLine": true,
                                    "trailingTrivia": [
                                        {
                                            "kind": "NewLineTrivia",
                                            "text": "\r\n"
                                        }
                                    ]
                                },
                                "right": {
                                    "kind": "EqualsExpression",
                                    "fullStart": 702,
                                    "fullEnd": 761,
                                    "start": 714,
                                    "end": 761,
                                    "fullWidth": 59,
                                    "width": 47,
                                    "left": {
                                        "kind": "InvocationExpression",
                                        "fullStart": 702,
                                        "fullEnd": 755,
                                        "start": 714,
                                        "end": 754,
                                        "fullWidth": 53,
                                        "width": 40,
                                        "expression": {
                                            "kind": "MemberAccessExpression",
                                            "fullStart": 702,
                                            "fullEnd": 746,
                                            "start": 714,
                                            "end": 746,
                                            "fullWidth": 44,
                                            "width": 32,
                                            "expression": {
                                                "kind": "MemberAccessExpression",
                                                "fullStart": 702,
                                                "fullEnd": 741,
                                                "start": 714,
                                                "end": 741,
                                                "fullWidth": 39,
                                                "width": 27,
                                                "expression": {
                                                    "kind": "MemberAccessExpression",
                                                    "fullStart": 702,
                                                    "fullEnd": 729,
                                                    "start": 714,
                                                    "end": 729,
                                                    "fullWidth": 27,
                                                    "width": 15,
                                                    "expression": {
                                                        "kind": "IdentifierName",
                                                        "fullStart": 702,
                                                        "fullEnd": 719,
                                                        "start": 714,
                                                        "end": 719,
                                                        "fullWidth": 17,
                                                        "width": 5,
                                                        "text": "Array",
                                                        "value": "Array",
                                                        "valueText": "Array",
                                                        "hasLeadingTrivia": true,
                                                        "leadingTrivia": [
                                                            {
                                                                "kind": "WhitespaceTrivia",
                                                                "text": "            "
                                                            }
                                                        ]
                                                    },
                                                    "dotToken": {
                                                        "kind": "DotToken",
                                                        "fullStart": 719,
                                                        "fullEnd": 720,
                                                        "start": 719,
                                                        "end": 720,
                                                        "fullWidth": 1,
                                                        "width": 1,
                                                        "text": ".",
                                                        "value": ".",
                                                        "valueText": "."
                                                    },
                                                    "name": {
                                                        "kind": "IdentifierName",
                                                        "fullStart": 720,
                                                        "fullEnd": 729,
                                                        "start": 720,
                                                        "end": 729,
                                                        "fullWidth": 9,
                                                        "width": 9,
                                                        "text": "prototype",
                                                        "value": "prototype",
                                                        "valueText": "prototype"
                                                    }
                                                },
                                                "dotToken": {
                                                    "kind": "DotToken",
                                                    "fullStart": 729,
                                                    "fullEnd": 730,
                                                    "start": 729,
                                                    "end": 730,
                                                    "fullWidth": 1,
                                                    "width": 1,
                                                    "text": ".",
                                                    "value": ".",
                                                    "valueText": "."
                                                },
                                                "name": {
                                                    "kind": "IdentifierName",
                                                    "fullStart": 730,
                                                    "fullEnd": 741,
                                                    "start": 730,
                                                    "end": 741,
                                                    "fullWidth": 11,
                                                    "width": 11,
                                                    "text": "lastIndexOf",
                                                    "value": "lastIndexOf",
                                                    "valueText": "lastIndexOf"
                                                }
                                            },
                                            "dotToken": {
                                                "kind": "DotToken",
                                                "fullStart": 741,
                                                "fullEnd": 742,
                                                "start": 741,
                                                "end": 742,
                                                "fullWidth": 1,
                                                "width": 1,
                                                "text": ".",
                                                "value": ".",
                                                "valueText": "."
                                            },
                                            "name": {
                                                "kind": "IdentifierName",
                                                "fullStart": 742,
                                                "fullEnd": 746,
                                                "start": 742,
                                                "end": 746,
                                                "fullWidth": 4,
                                                "width": 4,
                                                "text": "call",
                                                "value": "call",
                                                "valueText": "call"
                                            }
                                        },
                                        "argumentList": {
                                            "kind": "ArgumentList",
                                            "fullStart": 746,
                                            "fullEnd": 755,
                                            "start": 746,
                                            "end": 754,
                                            "fullWidth": 9,
                                            "width": 8,
                                            "openParenToken": {
                                                "kind": "OpenParenToken",
                                                "fullStart": 746,
                                                "fullEnd": 747,
                                                "start": 746,
                                                "end": 747,
                                                "fullWidth": 1,
                                                "width": 1,
                                                "text": "(",
                                                "value": "(",
                                                "valueText": "("
                                            },
                                            "arguments": [
                                                {
                                                    "kind": "IdentifierName",
                                                    "fullStart": 747,
                                                    "fullEnd": 750,
                                                    "start": 747,
                                                    "end": 750,
                                                    "fullWidth": 3,
                                                    "width": 3,
                                                    "text": "obj",
                                                    "value": "obj",
                                                    "valueText": "obj"
                                                },
                                                {
                                                    "kind": "CommaToken",
                                                    "fullStart": 750,
                                                    "fullEnd": 752,
                                                    "start": 750,
                                                    "end": 751,
                                                    "fullWidth": 2,
                                                    "width": 1,
                                                    "text": ",",
                                                    "value": ",",
                                                    "valueText": ",",
                                                    "hasTrailingTrivia": true,
                                                    "trailingTrivia": [
                                                        {
                                                            "kind": "WhitespaceTrivia",
                                                            "text": " "
                                                        }
                                                    ]
                                                },
                                                {
                                                    "kind": "NumericLiteral",
                                                    "fullStart": 752,
                                                    "fullEnd": 753,
                                                    "start": 752,
                                                    "end": 753,
                                                    "fullWidth": 1,
                                                    "width": 1,
                                                    "text": "5",
                                                    "value": 5,
                                                    "valueText": "5"
                                                }
                                            ],
                                            "closeParenToken": {
                                                "kind": "CloseParenToken",
                                                "fullStart": 753,
                                                "fullEnd": 755,
                                                "start": 753,
                                                "end": 754,
                                                "fullWidth": 2,
                                                "width": 1,
                                                "text": ")",
                                                "value": ")",
                                                "valueText": ")",
                                                "hasTrailingTrivia": true,
                                                "trailingTrivia": [
                                                    {
                                                        "kind": "WhitespaceTrivia",
                                                        "text": " "
                                                    }
                                                ]
                                            }
                                        }
                                    },
                                    "operatorToken": {
                                        "kind": "EqualsEqualsEqualsToken",
                                        "fullStart": 755,
                                        "fullEnd": 759,
                                        "start": 755,
                                        "end": 758,
                                        "fullWidth": 4,
                                        "width": 3,
                                        "text": "===",
                                        "value": "===",
                                        "valueText": "===",
                                        "hasTrailingTrivia": true,
                                        "trailingTrivia": [
                                            {
                                                "kind": "WhitespaceTrivia",
                                                "text": " "
                                            }
                                        ]
                                    },
                                    "right": {
                                        "kind": "NegateExpression",
                                        "fullStart": 759,
                                        "fullEnd": 761,
                                        "start": 759,
                                        "end": 761,
                                        "fullWidth": 2,
                                        "width": 2,
                                        "operatorToken": {
                                            "kind": "MinusToken",
                                            "fullStart": 759,
                                            "fullEnd": 760,
                                            "start": 759,
                                            "end": 760,
                                            "fullWidth": 1,
                                            "width": 1,
                                            "text": "-",
                                            "value": "-",
                                            "valueText": "-"
                                        },
                                        "operand": {
                                            "kind": "NumericLiteral",
                                            "fullStart": 760,
                                            "fullEnd": 761,
                                            "start": 760,
                                            "end": 761,
                                            "fullWidth": 1,
                                            "width": 1,
                                            "text": "1",
                                            "value": 1,
                                            "valueText": "1"
                                        }
                                    }
                                }
                            },
                            "semicolonToken": {
                                "kind": "SemicolonToken",
                                "fullStart": 761,
                                "fullEnd": 764,
                                "start": 761,
                                "end": 762,
                                "fullWidth": 3,
                                "width": 1,
                                "text": ";",
                                "value": ";",
                                "valueText": ";",
                                "hasTrailingTrivia": true,
                                "hasTrailingNewLine": true,
                                "trailingTrivia": [
                                    {
                                        "kind": "NewLineTrivia",
                                        "text": "\r\n"
                                    }
                                ]
                            }
                        }
                    ],
                    "closeBraceToken": {
                        "kind": "CloseBraceToken",
                        "fullStart": 764,
                        "fullEnd": 771,
                        "start": 768,
                        "end": 769,
                        "fullWidth": 7,
                        "width": 1,
                        "text": "}",
                        "value": "}",
                        "valueText": "}",
                        "hasLeadingTrivia": true,
                        "hasTrailingTrivia": true,
                        "hasTrailingNewLine": true,
                        "leadingTrivia": [
                            {
                                "kind": "WhitespaceTrivia",
                                "text": "    "
                            }
                        ],
                        "trailingTrivia": [
                            {
                                "kind": "NewLineTrivia",
                                "text": "\r\n"
                            }
                        ]
                    }
                }
            },
            {
                "kind": "ExpressionStatement",
                "fullStart": 771,
                "fullEnd": 795,
                "start": 771,
                "end": 793,
                "fullWidth": 24,
                "width": 22,
                "expression": {
                    "kind": "InvocationExpression",
                    "fullStart": 771,
                    "fullEnd": 792,
                    "start": 771,
                    "end": 792,
                    "fullWidth": 21,
                    "width": 21,
                    "expression": {
                        "kind": "IdentifierName",
                        "fullStart": 771,
                        "fullEnd": 782,
                        "start": 771,
                        "end": 782,
                        "fullWidth": 11,
                        "width": 11,
                        "text": "runTestCase",
                        "value": "runTestCase",
                        "valueText": "runTestCase"
                    },
                    "argumentList": {
                        "kind": "ArgumentList",
                        "fullStart": 782,
                        "fullEnd": 792,
                        "start": 782,
                        "end": 792,
                        "fullWidth": 10,
                        "width": 10,
                        "openParenToken": {
                            "kind": "OpenParenToken",
                            "fullStart": 782,
                            "fullEnd": 783,
                            "start": 782,
                            "end": 783,
                            "fullWidth": 1,
                            "width": 1,
                            "text": "(",
                            "value": "(",
                            "valueText": "("
                        },
                        "arguments": [
                            {
                                "kind": "IdentifierName",
                                "fullStart": 783,
                                "fullEnd": 791,
                                "start": 783,
                                "end": 791,
                                "fullWidth": 8,
                                "width": 8,
                                "text": "testcase",
                                "value": "testcase",
                                "valueText": "testcase"
                            }
                        ],
                        "closeParenToken": {
                            "kind": "CloseParenToken",
                            "fullStart": 791,
                            "fullEnd": 792,
                            "start": 791,
                            "end": 792,
                            "fullWidth": 1,
                            "width": 1,
                            "text": ")",
                            "value": ")",
                            "valueText": ")"
                        }
                    }
                },
                "semicolonToken": {
                    "kind": "SemicolonToken",
                    "fullStart": 792,
                    "fullEnd": 795,
                    "start": 792,
                    "end": 793,
                    "fullWidth": 3,
                    "width": 1,
                    "text": ";",
                    "value": ";",
                    "valueText": ";",
                    "hasTrailingTrivia": true,
                    "hasTrailingNewLine": true,
                    "trailingTrivia": [
                        {
                            "kind": "NewLineTrivia",
                            "text": "\r\n"
                        }
                    ]
                }
            }
        ],
        "endOfFileToken": {
            "kind": "EndOfFileToken",
            "fullStart": 795,
            "fullEnd": 795,
            "start": 795,
            "end": 795,
            "fullWidth": 0,
            "width": 0,
            "text": ""
        }
    },
    "lineMap": {
        "lineStarts": [
            0,
            67,
            152,
            232,
            308,
            380,
            385,
            440,
            545,
            550,
            552,
            554,
            577,
            579,
            634,
            636,
            702,
            764,
            771,
            795
        ],
        "length": 795
    }
}<|MERGE_RESOLUTION|>--- conflicted
+++ resolved
@@ -250,12 +250,8 @@
                                         "start": 591,
                                         "end": 631,
                                         "fullWidth": 40,
-<<<<<<< HEAD
                                         "width": 40,
-                                        "identifier": {
-=======
                                         "propertyName": {
->>>>>>> 85e84683
                                             "kind": "IdentifierName",
                                             "fullStart": 591,
                                             "fullEnd": 595,
