{
    "isDeclaration": false,
    "languageVersion": "EcmaScript5",
    "parseOptions": {
        "allowAutomaticSemicolonInsertion": true
    },
    "sourceUnit": {
        "kind": "SourceUnit",
        "fullStart": 0,
        "fullEnd": 862,
        "start": 523,
        "end": 862,
        "fullWidth": 862,
        "width": 339,
        "isIncrementallyUnusable": true,
        "moduleElements": [
            {
                "kind": "FunctionDeclaration",
                "fullStart": 0,
                "fullEnd": 838,
                "start": 523,
                "end": 836,
                "fullWidth": 838,
                "width": 313,
                "modifiers": [],
                "functionKeyword": {
                    "kind": "FunctionKeyword",
                    "fullStart": 0,
                    "fullEnd": 532,
                    "start": 523,
                    "end": 531,
                    "fullWidth": 532,
                    "width": 8,
                    "text": "function",
                    "value": "function",
                    "valueText": "function",
                    "hasLeadingTrivia": true,
                    "hasLeadingComment": true,
                    "hasLeadingNewLine": true,
                    "hasTrailingTrivia": true,
                    "leadingTrivia": [
                        {
                            "kind": "SingleLineCommentTrivia",
                            "text": "/// Copyright (c) 2012 Ecma International.  All rights reserved. "
                        },
                        {
                            "kind": "NewLineTrivia",
                            "text": "\r\n"
                        },
                        {
                            "kind": "SingleLineCommentTrivia",
                            "text": "/// Ecma International makes this code available under the terms and conditions set"
                        },
                        {
                            "kind": "NewLineTrivia",
                            "text": "\r\n"
                        },
                        {
                            "kind": "SingleLineCommentTrivia",
                            "text": "/// forth on http://hg.ecmascript.org/tests/test262/raw-file/tip/LICENSE (the "
                        },
                        {
                            "kind": "NewLineTrivia",
                            "text": "\r\n"
                        },
                        {
                            "kind": "SingleLineCommentTrivia",
                            "text": "/// \"Use Terms\").   Any redistribution of this code must retain the above "
                        },
                        {
                            "kind": "NewLineTrivia",
                            "text": "\r\n"
                        },
                        {
                            "kind": "SingleLineCommentTrivia",
                            "text": "/// copyright and this notice and otherwise comply with the Use Terms."
                        },
                        {
                            "kind": "NewLineTrivia",
                            "text": "\r\n"
                        },
                        {
                            "kind": "MultiLineCommentTrivia",
                            "text": "/**\r\n * @path ch15/15.4/15.4.4/15.4.4.15/15.4.4.15-5-6.js\r\n * @description Array.prototype.lastIndexOf when 'fromIndex' isn't passed\r\n */"
                        },
                        {
                            "kind": "NewLineTrivia",
                            "text": "\r\n"
                        },
                        {
                            "kind": "NewLineTrivia",
                            "text": "\r\n"
                        },
                        {
                            "kind": "NewLineTrivia",
                            "text": "\r\n"
                        }
                    ],
                    "trailingTrivia": [
                        {
                            "kind": "WhitespaceTrivia",
                            "text": " "
                        }
                    ]
                },
                "identifier": {
                    "kind": "IdentifierName",
                    "fullStart": 532,
                    "fullEnd": 540,
                    "start": 532,
                    "end": 540,
                    "fullWidth": 8,
                    "width": 8,
                    "text": "testcase",
                    "value": "testcase",
                    "valueText": "testcase"
                },
                "callSignature": {
                    "kind": "CallSignature",
                    "fullStart": 540,
                    "fullEnd": 543,
                    "start": 540,
                    "end": 542,
                    "fullWidth": 3,
                    "width": 2,
                    "parameterList": {
                        "kind": "ParameterList",
                        "fullStart": 540,
                        "fullEnd": 543,
                        "start": 540,
                        "end": 542,
                        "fullWidth": 3,
                        "width": 2,
                        "openParenToken": {
                            "kind": "OpenParenToken",
                            "fullStart": 540,
                            "fullEnd": 541,
                            "start": 540,
                            "end": 541,
                            "fullWidth": 1,
                            "width": 1,
                            "text": "(",
                            "value": "(",
                            "valueText": "("
                        },
                        "parameters": [],
                        "closeParenToken": {
                            "kind": "CloseParenToken",
                            "fullStart": 541,
                            "fullEnd": 543,
                            "start": 541,
                            "end": 542,
                            "fullWidth": 2,
                            "width": 1,
                            "text": ")",
                            "value": ")",
                            "valueText": ")",
                            "hasTrailingTrivia": true,
                            "trailingTrivia": [
                                {
                                    "kind": "WhitespaceTrivia",
                                    "text": " "
                                }
                            ]
                        }
                    }
                },
                "block": {
                    "kind": "Block",
                    "fullStart": 543,
                    "fullEnd": 838,
                    "start": 543,
                    "end": 836,
                    "fullWidth": 295,
                    "width": 293,
                    "openBraceToken": {
                        "kind": "OpenBraceToken",
                        "fullStart": 543,
                        "fullEnd": 546,
                        "start": 543,
                        "end": 544,
                        "fullWidth": 3,
                        "width": 1,
                        "text": "{",
                        "value": "{",
                        "valueText": "{",
                        "hasTrailingTrivia": true,
                        "hasTrailingNewLine": true,
                        "trailingTrivia": [
                            {
                                "kind": "NewLineTrivia",
                                "text": "\r\n"
                            }
                        ]
                    },
                    "statements": [
                        {
                            "kind": "VariableStatement",
                            "fullStart": 546,
                            "fullEnd": 582,
                            "start": 554,
                            "end": 580,
                            "fullWidth": 36,
                            "width": 26,
                            "modifiers": [],
                            "variableDeclaration": {
                                "kind": "VariableDeclaration",
                                "fullStart": 546,
                                "fullEnd": 579,
                                "start": 554,
                                "end": 579,
                                "fullWidth": 33,
                                "width": 25,
                                "varKeyword": {
                                    "kind": "VarKeyword",
                                    "fullStart": 546,
                                    "fullEnd": 558,
                                    "start": 554,
                                    "end": 557,
                                    "fullWidth": 12,
                                    "width": 3,
                                    "text": "var",
                                    "value": "var",
                                    "valueText": "var",
                                    "hasLeadingTrivia": true,
                                    "hasTrailingTrivia": true,
                                    "leadingTrivia": [
                                        {
                                            "kind": "WhitespaceTrivia",
                                            "text": "        "
                                        }
                                    ],
                                    "trailingTrivia": [
                                        {
                                            "kind": "WhitespaceTrivia",
                                            "text": " "
                                        }
                                    ]
                                },
                                "variableDeclarators": [
                                    {
                                        "kind": "VariableDeclarator",
                                        "fullStart": 558,
                                        "fullEnd": 579,
                                        "start": 558,
                                        "end": 579,
                                        "fullWidth": 21,
<<<<<<< HEAD
                                        "width": 21,
                                        "identifier": {
=======
                                        "propertyName": {
>>>>>>> 85e84683
                                            "kind": "IdentifierName",
                                            "fullStart": 558,
                                            "fullEnd": 562,
                                            "start": 558,
                                            "end": 561,
                                            "fullWidth": 4,
                                            "width": 3,
                                            "text": "arr",
                                            "value": "arr",
                                            "valueText": "arr",
                                            "hasTrailingTrivia": true,
                                            "trailingTrivia": [
                                                {
                                                    "kind": "WhitespaceTrivia",
                                                    "text": " "
                                                }
                                            ]
                                        },
                                        "equalsValueClause": {
                                            "kind": "EqualsValueClause",
                                            "fullStart": 562,
                                            "fullEnd": 579,
                                            "start": 562,
                                            "end": 579,
                                            "fullWidth": 17,
                                            "width": 17,
                                            "equalsToken": {
                                                "kind": "EqualsToken",
                                                "fullStart": 562,
                                                "fullEnd": 564,
                                                "start": 562,
                                                "end": 563,
                                                "fullWidth": 2,
                                                "width": 1,
                                                "text": "=",
                                                "value": "=",
                                                "valueText": "=",
                                                "hasTrailingTrivia": true,
                                                "trailingTrivia": [
                                                    {
                                                        "kind": "WhitespaceTrivia",
                                                        "text": " "
                                                    }
                                                ]
                                            },
                                            "value": {
                                                "kind": "ArrayLiteralExpression",
                                                "fullStart": 564,
                                                "fullEnd": 579,
                                                "start": 564,
                                                "end": 579,
                                                "fullWidth": 15,
                                                "width": 15,
                                                "openBracketToken": {
                                                    "kind": "OpenBracketToken",
                                                    "fullStart": 564,
                                                    "fullEnd": 565,
                                                    "start": 564,
                                                    "end": 565,
                                                    "fullWidth": 1,
                                                    "width": 1,
                                                    "text": "[",
                                                    "value": "[",
                                                    "valueText": "["
                                                },
                                                "expressions": [
                                                    {
                                                        "kind": "NumericLiteral",
                                                        "fullStart": 565,
                                                        "fullEnd": 566,
                                                        "start": 565,
                                                        "end": 566,
                                                        "fullWidth": 1,
                                                        "width": 1,
                                                        "text": "0",
                                                        "value": 0,
                                                        "valueText": "0"
                                                    },
                                                    {
                                                        "kind": "CommaToken",
                                                        "fullStart": 566,
                                                        "fullEnd": 568,
                                                        "start": 566,
                                                        "end": 567,
                                                        "fullWidth": 2,
                                                        "width": 1,
                                                        "text": ",",
                                                        "value": ",",
                                                        "valueText": ",",
                                                        "hasTrailingTrivia": true,
                                                        "trailingTrivia": [
                                                            {
                                                                "kind": "WhitespaceTrivia",
                                                                "text": " "
                                                            }
                                                        ]
                                                    },
                                                    {
                                                        "kind": "NumericLiteral",
                                                        "fullStart": 568,
                                                        "fullEnd": 569,
                                                        "start": 568,
                                                        "end": 569,
                                                        "fullWidth": 1,
                                                        "width": 1,
                                                        "text": "1",
                                                        "value": 1,
                                                        "valueText": "1"
                                                    },
                                                    {
                                                        "kind": "CommaToken",
                                                        "fullStart": 569,
                                                        "fullEnd": 571,
                                                        "start": 569,
                                                        "end": 570,
                                                        "fullWidth": 2,
                                                        "width": 1,
                                                        "text": ",",
                                                        "value": ",",
                                                        "valueText": ",",
                                                        "hasTrailingTrivia": true,
                                                        "trailingTrivia": [
                                                            {
                                                                "kind": "WhitespaceTrivia",
                                                                "text": " "
                                                            }
                                                        ]
                                                    },
                                                    {
                                                        "kind": "NumericLiteral",
                                                        "fullStart": 571,
                                                        "fullEnd": 572,
                                                        "start": 571,
                                                        "end": 572,
                                                        "fullWidth": 1,
                                                        "width": 1,
                                                        "text": "2",
                                                        "value": 2,
                                                        "valueText": "2"
                                                    },
                                                    {
                                                        "kind": "CommaToken",
                                                        "fullStart": 572,
                                                        "fullEnd": 574,
                                                        "start": 572,
                                                        "end": 573,
                                                        "fullWidth": 2,
                                                        "width": 1,
                                                        "text": ",",
                                                        "value": ",",
                                                        "valueText": ",",
                                                        "hasTrailingTrivia": true,
                                                        "trailingTrivia": [
                                                            {
                                                                "kind": "WhitespaceTrivia",
                                                                "text": " "
                                                            }
                                                        ]
                                                    },
                                                    {
                                                        "kind": "NumericLiteral",
                                                        "fullStart": 574,
                                                        "fullEnd": 575,
                                                        "start": 574,
                                                        "end": 575,
                                                        "fullWidth": 1,
                                                        "width": 1,
                                                        "text": "3",
                                                        "value": 3,
                                                        "valueText": "3"
                                                    },
                                                    {
                                                        "kind": "CommaToken",
                                                        "fullStart": 575,
                                                        "fullEnd": 577,
                                                        "start": 575,
                                                        "end": 576,
                                                        "fullWidth": 2,
                                                        "width": 1,
                                                        "text": ",",
                                                        "value": ",",
                                                        "valueText": ",",
                                                        "hasTrailingTrivia": true,
                                                        "trailingTrivia": [
                                                            {
                                                                "kind": "WhitespaceTrivia",
                                                                "text": " "
                                                            }
                                                        ]
                                                    },
                                                    {
                                                        "kind": "NumericLiteral",
                                                        "fullStart": 577,
                                                        "fullEnd": 578,
                                                        "start": 577,
                                                        "end": 578,
                                                        "fullWidth": 1,
                                                        "width": 1,
                                                        "text": "4",
                                                        "value": 4,
                                                        "valueText": "4"
                                                    }
                                                ],
                                                "closeBracketToken": {
                                                    "kind": "CloseBracketToken",
                                                    "fullStart": 578,
                                                    "fullEnd": 579,
                                                    "start": 578,
                                                    "end": 579,
                                                    "fullWidth": 1,
                                                    "width": 1,
                                                    "text": "]",
                                                    "value": "]",
                                                    "valueText": "]"
                                                }
                                            }
                                        }
                                    }
                                ]
                            },
                            "semicolonToken": {
                                "kind": "SemicolonToken",
                                "fullStart": 579,
                                "fullEnd": 582,
                                "start": 579,
                                "end": 580,
                                "fullWidth": 3,
                                "width": 1,
                                "text": ";",
                                "value": ";",
                                "valueText": ";",
                                "hasTrailingTrivia": true,
                                "hasTrailingNewLine": true,
                                "trailingTrivia": [
                                    {
                                        "kind": "NewLineTrivia",
                                        "text": "\r\n"
                                    }
                                ]
                            }
                        },
                        {
                            "kind": "ReturnStatement",
                            "fullStart": 582,
                            "fullEnd": 831,
                            "start": 655,
                            "end": 829,
                            "fullWidth": 249,
                            "width": 174,
                            "returnKeyword": {
                                "kind": "ReturnKeyword",
                                "fullStart": 582,
                                "fullEnd": 662,
                                "start": 655,
                                "end": 661,
                                "fullWidth": 80,
                                "width": 6,
                                "text": "return",
                                "value": "return",
                                "valueText": "return",
                                "hasLeadingTrivia": true,
                                "hasLeadingComment": true,
                                "hasLeadingNewLine": true,
                                "hasTrailingTrivia": true,
                                "leadingTrivia": [
                                    {
                                        "kind": "WhitespaceTrivia",
                                        "text": "        "
                                    },
                                    {
                                        "kind": "SingleLineCommentTrivia",
                                        "text": "//'fromIndex' will be set as 4 if not passed by default"
                                    },
                                    {
                                        "kind": "NewLineTrivia",
                                        "text": "\r\n"
                                    },
                                    {
                                        "kind": "WhitespaceTrivia",
                                        "text": "        "
                                    }
                                ],
                                "trailingTrivia": [
                                    {
                                        "kind": "WhitespaceTrivia",
                                        "text": " "
                                    }
                                ]
                            },
                            "expression": {
                                "kind": "LogicalAndExpression",
                                "fullStart": 662,
                                "fullEnd": 828,
                                "start": 662,
                                "end": 828,
                                "fullWidth": 166,
                                "width": 166,
                                "left": {
                                    "kind": "LogicalAndExpression",
                                    "fullStart": 662,
                                    "fullEnd": 768,
                                    "start": 662,
                                    "end": 767,
                                    "fullWidth": 106,
                                    "width": 105,
                                    "left": {
                                        "kind": "EqualsExpression",
                                        "fullStart": 662,
                                        "fullEnd": 707,
                                        "start": 662,
                                        "end": 706,
                                        "fullWidth": 45,
                                        "width": 44,
                                        "left": {
                                            "kind": "InvocationExpression",
                                            "fullStart": 662,
                                            "fullEnd": 681,
                                            "start": 662,
                                            "end": 680,
                                            "fullWidth": 19,
                                            "width": 18,
                                            "expression": {
                                                "kind": "MemberAccessExpression",
                                                "fullStart": 662,
                                                "fullEnd": 677,
                                                "start": 662,
                                                "end": 677,
                                                "fullWidth": 15,
                                                "width": 15,
                                                "expression": {
                                                    "kind": "IdentifierName",
                                                    "fullStart": 662,
                                                    "fullEnd": 665,
                                                    "start": 662,
                                                    "end": 665,
                                                    "fullWidth": 3,
                                                    "width": 3,
                                                    "text": "arr",
                                                    "value": "arr",
                                                    "valueText": "arr"
                                                },
                                                "dotToken": {
                                                    "kind": "DotToken",
                                                    "fullStart": 665,
                                                    "fullEnd": 666,
                                                    "start": 665,
                                                    "end": 666,
                                                    "fullWidth": 1,
                                                    "width": 1,
                                                    "text": ".",
                                                    "value": ".",
                                                    "valueText": "."
                                                },
                                                "name": {
                                                    "kind": "IdentifierName",
                                                    "fullStart": 666,
                                                    "fullEnd": 677,
                                                    "start": 666,
                                                    "end": 677,
                                                    "fullWidth": 11,
                                                    "width": 11,
                                                    "text": "lastIndexOf",
                                                    "value": "lastIndexOf",
                                                    "valueText": "lastIndexOf"
                                                }
                                            },
                                            "argumentList": {
                                                "kind": "ArgumentList",
                                                "fullStart": 677,
                                                "fullEnd": 681,
                                                "start": 677,
                                                "end": 680,
                                                "fullWidth": 4,
                                                "width": 3,
                                                "openParenToken": {
                                                    "kind": "OpenParenToken",
                                                    "fullStart": 677,
                                                    "fullEnd": 678,
                                                    "start": 677,
                                                    "end": 678,
                                                    "fullWidth": 1,
                                                    "width": 1,
                                                    "text": "(",
                                                    "value": "(",
                                                    "valueText": "("
                                                },
                                                "arguments": [
                                                    {
                                                        "kind": "NumericLiteral",
                                                        "fullStart": 678,
                                                        "fullEnd": 679,
                                                        "start": 678,
                                                        "end": 679,
                                                        "fullWidth": 1,
                                                        "width": 1,
                                                        "text": "0",
                                                        "value": 0,
                                                        "valueText": "0"
                                                    }
                                                ],
                                                "closeParenToken": {
                                                    "kind": "CloseParenToken",
                                                    "fullStart": 679,
                                                    "fullEnd": 681,
                                                    "start": 679,
                                                    "end": 680,
                                                    "fullWidth": 2,
                                                    "width": 1,
                                                    "text": ")",
                                                    "value": ")",
                                                    "valueText": ")",
                                                    "hasTrailingTrivia": true,
                                                    "trailingTrivia": [
                                                        {
                                                            "kind": "WhitespaceTrivia",
                                                            "text": " "
                                                        }
                                                    ]
                                                }
                                            }
                                        },
                                        "operatorToken": {
                                            "kind": "EqualsEqualsEqualsToken",
                                            "fullStart": 681,
                                            "fullEnd": 685,
                                            "start": 681,
                                            "end": 684,
                                            "fullWidth": 4,
                                            "width": 3,
                                            "text": "===",
                                            "value": "===",
                                            "valueText": "===",
                                            "hasTrailingTrivia": true,
                                            "trailingTrivia": [
                                                {
                                                    "kind": "WhitespaceTrivia",
                                                    "text": " "
                                                }
                                            ]
                                        },
                                        "right": {
                                            "kind": "InvocationExpression",
                                            "fullStart": 685,
                                            "fullEnd": 707,
                                            "start": 685,
                                            "end": 706,
                                            "fullWidth": 22,
                                            "width": 21,
                                            "expression": {
                                                "kind": "MemberAccessExpression",
                                                "fullStart": 685,
                                                "fullEnd": 700,
                                                "start": 685,
                                                "end": 700,
                                                "fullWidth": 15,
                                                "width": 15,
                                                "expression": {
                                                    "kind": "IdentifierName",
                                                    "fullStart": 685,
                                                    "fullEnd": 688,
                                                    "start": 685,
                                                    "end": 688,
                                                    "fullWidth": 3,
                                                    "width": 3,
                                                    "text": "arr",
                                                    "value": "arr",
                                                    "valueText": "arr"
                                                },
                                                "dotToken": {
                                                    "kind": "DotToken",
                                                    "fullStart": 688,
                                                    "fullEnd": 689,
                                                    "start": 688,
                                                    "end": 689,
                                                    "fullWidth": 1,
                                                    "width": 1,
                                                    "text": ".",
                                                    "value": ".",
                                                    "valueText": "."
                                                },
                                                "name": {
                                                    "kind": "IdentifierName",
                                                    "fullStart": 689,
                                                    "fullEnd": 700,
                                                    "start": 689,
                                                    "end": 700,
                                                    "fullWidth": 11,
                                                    "width": 11,
                                                    "text": "lastIndexOf",
                                                    "value": "lastIndexOf",
                                                    "valueText": "lastIndexOf"
                                                }
                                            },
                                            "argumentList": {
                                                "kind": "ArgumentList",
                                                "fullStart": 700,
                                                "fullEnd": 707,
                                                "start": 700,
                                                "end": 706,
                                                "fullWidth": 7,
                                                "width": 6,
                                                "openParenToken": {
                                                    "kind": "OpenParenToken",
                                                    "fullStart": 700,
                                                    "fullEnd": 701,
                                                    "start": 700,
                                                    "end": 701,
                                                    "fullWidth": 1,
                                                    "width": 1,
                                                    "text": "(",
                                                    "value": "(",
                                                    "valueText": "("
                                                },
                                                "arguments": [
                                                    {
                                                        "kind": "NumericLiteral",
                                                        "fullStart": 701,
                                                        "fullEnd": 702,
                                                        "start": 701,
                                                        "end": 702,
                                                        "fullWidth": 1,
                                                        "width": 1,
                                                        "text": "0",
                                                        "value": 0,
                                                        "valueText": "0"
                                                    },
                                                    {
                                                        "kind": "CommaToken",
                                                        "fullStart": 702,
                                                        "fullEnd": 704,
                                                        "start": 702,
                                                        "end": 703,
                                                        "fullWidth": 2,
                                                        "width": 1,
                                                        "text": ",",
                                                        "value": ",",
                                                        "valueText": ",",
                                                        "hasTrailingTrivia": true,
                                                        "trailingTrivia": [
                                                            {
                                                                "kind": "WhitespaceTrivia",
                                                                "text": " "
                                                            }
                                                        ]
                                                    },
                                                    {
                                                        "kind": "NumericLiteral",
                                                        "fullStart": 704,
                                                        "fullEnd": 705,
                                                        "start": 704,
                                                        "end": 705,
                                                        "fullWidth": 1,
                                                        "width": 1,
                                                        "text": "4",
                                                        "value": 4,
                                                        "valueText": "4"
                                                    }
                                                ],
                                                "closeParenToken": {
                                                    "kind": "CloseParenToken",
                                                    "fullStart": 705,
                                                    "fullEnd": 707,
                                                    "start": 705,
                                                    "end": 706,
                                                    "fullWidth": 2,
                                                    "width": 1,
                                                    "text": ")",
                                                    "value": ")",
                                                    "valueText": ")",
                                                    "hasTrailingTrivia": true,
                                                    "trailingTrivia": [
                                                        {
                                                            "kind": "WhitespaceTrivia",
                                                            "text": " "
                                                        }
                                                    ]
                                                }
                                            }
                                        }
                                    },
                                    "operatorToken": {
                                        "kind": "AmpersandAmpersandToken",
                                        "fullStart": 707,
                                        "fullEnd": 711,
                                        "start": 707,
                                        "end": 709,
                                        "fullWidth": 4,
                                        "width": 2,
                                        "text": "&&",
                                        "value": "&&",
                                        "valueText": "&&",
                                        "hasTrailingTrivia": true,
                                        "hasTrailingNewLine": true,
                                        "trailingTrivia": [
                                            {
                                                "kind": "NewLineTrivia",
                                                "text": "\r\n"
                                            }
                                        ]
                                    },
                                    "right": {
                                        "kind": "EqualsExpression",
                                        "fullStart": 711,
                                        "fullEnd": 768,
                                        "start": 723,
                                        "end": 767,
                                        "fullWidth": 57,
                                        "width": 44,
                                        "left": {
                                            "kind": "InvocationExpression",
                                            "fullStart": 711,
                                            "fullEnd": 742,
                                            "start": 723,
                                            "end": 741,
                                            "fullWidth": 31,
                                            "width": 18,
                                            "expression": {
                                                "kind": "MemberAccessExpression",
                                                "fullStart": 711,
                                                "fullEnd": 738,
                                                "start": 723,
                                                "end": 738,
                                                "fullWidth": 27,
                                                "width": 15,
                                                "expression": {
                                                    "kind": "IdentifierName",
                                                    "fullStart": 711,
                                                    "fullEnd": 726,
                                                    "start": 723,
                                                    "end": 726,
                                                    "fullWidth": 15,
                                                    "width": 3,
                                                    "text": "arr",
                                                    "value": "arr",
                                                    "valueText": "arr",
                                                    "hasLeadingTrivia": true,
                                                    "leadingTrivia": [
                                                        {
                                                            "kind": "WhitespaceTrivia",
                                                            "text": "            "
                                                        }
                                                    ]
                                                },
                                                "dotToken": {
                                                    "kind": "DotToken",
                                                    "fullStart": 726,
                                                    "fullEnd": 727,
                                                    "start": 726,
                                                    "end": 727,
                                                    "fullWidth": 1,
                                                    "width": 1,
                                                    "text": ".",
                                                    "value": ".",
                                                    "valueText": "."
                                                },
                                                "name": {
                                                    "kind": "IdentifierName",
                                                    "fullStart": 727,
                                                    "fullEnd": 738,
                                                    "start": 727,
                                                    "end": 738,
                                                    "fullWidth": 11,
                                                    "width": 11,
                                                    "text": "lastIndexOf",
                                                    "value": "lastIndexOf",
                                                    "valueText": "lastIndexOf"
                                                }
                                            },
                                            "argumentList": {
                                                "kind": "ArgumentList",
                                                "fullStart": 738,
                                                "fullEnd": 742,
                                                "start": 738,
                                                "end": 741,
                                                "fullWidth": 4,
                                                "width": 3,
                                                "openParenToken": {
                                                    "kind": "OpenParenToken",
                                                    "fullStart": 738,
                                                    "fullEnd": 739,
                                                    "start": 738,
                                                    "end": 739,
                                                    "fullWidth": 1,
                                                    "width": 1,
                                                    "text": "(",
                                                    "value": "(",
                                                    "valueText": "("
                                                },
                                                "arguments": [
                                                    {
                                                        "kind": "NumericLiteral",
                                                        "fullStart": 739,
                                                        "fullEnd": 740,
                                                        "start": 739,
                                                        "end": 740,
                                                        "fullWidth": 1,
                                                        "width": 1,
                                                        "text": "2",
                                                        "value": 2,
                                                        "valueText": "2"
                                                    }
                                                ],
                                                "closeParenToken": {
                                                    "kind": "CloseParenToken",
                                                    "fullStart": 740,
                                                    "fullEnd": 742,
                                                    "start": 740,
                                                    "end": 741,
                                                    "fullWidth": 2,
                                                    "width": 1,
                                                    "text": ")",
                                                    "value": ")",
                                                    "valueText": ")",
                                                    "hasTrailingTrivia": true,
                                                    "trailingTrivia": [
                                                        {
                                                            "kind": "WhitespaceTrivia",
                                                            "text": " "
                                                        }
                                                    ]
                                                }
                                            }
                                        },
                                        "operatorToken": {
                                            "kind": "EqualsEqualsEqualsToken",
                                            "fullStart": 742,
                                            "fullEnd": 746,
                                            "start": 742,
                                            "end": 745,
                                            "fullWidth": 4,
                                            "width": 3,
                                            "text": "===",
                                            "value": "===",
                                            "valueText": "===",
                                            "hasTrailingTrivia": true,
                                            "trailingTrivia": [
                                                {
                                                    "kind": "WhitespaceTrivia",
                                                    "text": " "
                                                }
                                            ]
                                        },
                                        "right": {
                                            "kind": "InvocationExpression",
                                            "fullStart": 746,
                                            "fullEnd": 768,
                                            "start": 746,
                                            "end": 767,
                                            "fullWidth": 22,
                                            "width": 21,
                                            "expression": {
                                                "kind": "MemberAccessExpression",
                                                "fullStart": 746,
                                                "fullEnd": 761,
                                                "start": 746,
                                                "end": 761,
                                                "fullWidth": 15,
                                                "width": 15,
                                                "expression": {
                                                    "kind": "IdentifierName",
                                                    "fullStart": 746,
                                                    "fullEnd": 749,
                                                    "start": 746,
                                                    "end": 749,
                                                    "fullWidth": 3,
                                                    "width": 3,
                                                    "text": "arr",
                                                    "value": "arr",
                                                    "valueText": "arr"
                                                },
                                                "dotToken": {
                                                    "kind": "DotToken",
                                                    "fullStart": 749,
                                                    "fullEnd": 750,
                                                    "start": 749,
                                                    "end": 750,
                                                    "fullWidth": 1,
                                                    "width": 1,
                                                    "text": ".",
                                                    "value": ".",
                                                    "valueText": "."
                                                },
                                                "name": {
                                                    "kind": "IdentifierName",
                                                    "fullStart": 750,
                                                    "fullEnd": 761,
                                                    "start": 750,
                                                    "end": 761,
                                                    "fullWidth": 11,
                                                    "width": 11,
                                                    "text": "lastIndexOf",
                                                    "value": "lastIndexOf",
                                                    "valueText": "lastIndexOf"
                                                }
                                            },
                                            "argumentList": {
                                                "kind": "ArgumentList",
                                                "fullStart": 761,
                                                "fullEnd": 768,
                                                "start": 761,
                                                "end": 767,
                                                "fullWidth": 7,
                                                "width": 6,
                                                "openParenToken": {
                                                    "kind": "OpenParenToken",
                                                    "fullStart": 761,
                                                    "fullEnd": 762,
                                                    "start": 761,
                                                    "end": 762,
                                                    "fullWidth": 1,
                                                    "width": 1,
                                                    "text": "(",
                                                    "value": "(",
                                                    "valueText": "("
                                                },
                                                "arguments": [
                                                    {
                                                        "kind": "NumericLiteral",
                                                        "fullStart": 762,
                                                        "fullEnd": 763,
                                                        "start": 762,
                                                        "end": 763,
                                                        "fullWidth": 1,
                                                        "width": 1,
                                                        "text": "2",
                                                        "value": 2,
                                                        "valueText": "2"
                                                    },
                                                    {
                                                        "kind": "CommaToken",
                                                        "fullStart": 763,
                                                        "fullEnd": 765,
                                                        "start": 763,
                                                        "end": 764,
                                                        "fullWidth": 2,
                                                        "width": 1,
                                                        "text": ",",
                                                        "value": ",",
                                                        "valueText": ",",
                                                        "hasTrailingTrivia": true,
                                                        "trailingTrivia": [
                                                            {
                                                                "kind": "WhitespaceTrivia",
                                                                "text": " "
                                                            }
                                                        ]
                                                    },
                                                    {
                                                        "kind": "NumericLiteral",
                                                        "fullStart": 765,
                                                        "fullEnd": 766,
                                                        "start": 765,
                                                        "end": 766,
                                                        "fullWidth": 1,
                                                        "width": 1,
                                                        "text": "4",
                                                        "value": 4,
                                                        "valueText": "4"
                                                    }
                                                ],
                                                "closeParenToken": {
                                                    "kind": "CloseParenToken",
                                                    "fullStart": 766,
                                                    "fullEnd": 768,
                                                    "start": 766,
                                                    "end": 767,
                                                    "fullWidth": 2,
                                                    "width": 1,
                                                    "text": ")",
                                                    "value": ")",
                                                    "valueText": ")",
                                                    "hasTrailingTrivia": true,
                                                    "trailingTrivia": [
                                                        {
                                                            "kind": "WhitespaceTrivia",
                                                            "text": " "
                                                        }
                                                    ]
                                                }
                                            }
                                        }
                                    }
                                },
                                "operatorToken": {
                                    "kind": "AmpersandAmpersandToken",
                                    "fullStart": 768,
                                    "fullEnd": 772,
                                    "start": 768,
                                    "end": 770,
                                    "fullWidth": 4,
                                    "width": 2,
                                    "text": "&&",
                                    "value": "&&",
                                    "valueText": "&&",
                                    "hasTrailingTrivia": true,
                                    "hasTrailingNewLine": true,
                                    "trailingTrivia": [
                                        {
                                            "kind": "NewLineTrivia",
                                            "text": "\r\n"
                                        }
                                    ]
                                },
                                "right": {
                                    "kind": "EqualsExpression",
                                    "fullStart": 772,
                                    "fullEnd": 828,
                                    "start": 784,
                                    "end": 828,
                                    "fullWidth": 56,
                                    "width": 44,
                                    "left": {
                                        "kind": "InvocationExpression",
                                        "fullStart": 772,
                                        "fullEnd": 803,
                                        "start": 784,
                                        "end": 802,
                                        "fullWidth": 31,
                                        "width": 18,
                                        "expression": {
                                            "kind": "MemberAccessExpression",
                                            "fullStart": 772,
                                            "fullEnd": 799,
                                            "start": 784,
                                            "end": 799,
                                            "fullWidth": 27,
                                            "width": 15,
                                            "expression": {
                                                "kind": "IdentifierName",
                                                "fullStart": 772,
                                                "fullEnd": 787,
                                                "start": 784,
                                                "end": 787,
                                                "fullWidth": 15,
                                                "width": 3,
                                                "text": "arr",
                                                "value": "arr",
                                                "valueText": "arr",
                                                "hasLeadingTrivia": true,
                                                "leadingTrivia": [
                                                    {
                                                        "kind": "WhitespaceTrivia",
                                                        "text": "            "
                                                    }
                                                ]
                                            },
                                            "dotToken": {
                                                "kind": "DotToken",
                                                "fullStart": 787,
                                                "fullEnd": 788,
                                                "start": 787,
                                                "end": 788,
                                                "fullWidth": 1,
                                                "width": 1,
                                                "text": ".",
                                                "value": ".",
                                                "valueText": "."
                                            },
                                            "name": {
                                                "kind": "IdentifierName",
                                                "fullStart": 788,
                                                "fullEnd": 799,
                                                "start": 788,
                                                "end": 799,
                                                "fullWidth": 11,
                                                "width": 11,
                                                "text": "lastIndexOf",
                                                "value": "lastIndexOf",
                                                "valueText": "lastIndexOf"
                                            }
                                        },
                                        "argumentList": {
                                            "kind": "ArgumentList",
                                            "fullStart": 799,
                                            "fullEnd": 803,
                                            "start": 799,
                                            "end": 802,
                                            "fullWidth": 4,
                                            "width": 3,
                                            "openParenToken": {
                                                "kind": "OpenParenToken",
                                                "fullStart": 799,
                                                "fullEnd": 800,
                                                "start": 799,
                                                "end": 800,
                                                "fullWidth": 1,
                                                "width": 1,
                                                "text": "(",
                                                "value": "(",
                                                "valueText": "("
                                            },
                                            "arguments": [
                                                {
                                                    "kind": "NumericLiteral",
                                                    "fullStart": 800,
                                                    "fullEnd": 801,
                                                    "start": 800,
                                                    "end": 801,
                                                    "fullWidth": 1,
                                                    "width": 1,
                                                    "text": "4",
                                                    "value": 4,
                                                    "valueText": "4"
                                                }
                                            ],
                                            "closeParenToken": {
                                                "kind": "CloseParenToken",
                                                "fullStart": 801,
                                                "fullEnd": 803,
                                                "start": 801,
                                                "end": 802,
                                                "fullWidth": 2,
                                                "width": 1,
                                                "text": ")",
                                                "value": ")",
                                                "valueText": ")",
                                                "hasTrailingTrivia": true,
                                                "trailingTrivia": [
                                                    {
                                                        "kind": "WhitespaceTrivia",
                                                        "text": " "
                                                    }
                                                ]
                                            }
                                        }
                                    },
                                    "operatorToken": {
                                        "kind": "EqualsEqualsEqualsToken",
                                        "fullStart": 803,
                                        "fullEnd": 807,
                                        "start": 803,
                                        "end": 806,
                                        "fullWidth": 4,
                                        "width": 3,
                                        "text": "===",
                                        "value": "===",
                                        "valueText": "===",
                                        "hasTrailingTrivia": true,
                                        "trailingTrivia": [
                                            {
                                                "kind": "WhitespaceTrivia",
                                                "text": " "
                                            }
                                        ]
                                    },
                                    "right": {
                                        "kind": "InvocationExpression",
                                        "fullStart": 807,
                                        "fullEnd": 828,
                                        "start": 807,
                                        "end": 828,
                                        "fullWidth": 21,
                                        "width": 21,
                                        "expression": {
                                            "kind": "MemberAccessExpression",
                                            "fullStart": 807,
                                            "fullEnd": 822,
                                            "start": 807,
                                            "end": 822,
                                            "fullWidth": 15,
                                            "width": 15,
                                            "expression": {
                                                "kind": "IdentifierName",
                                                "fullStart": 807,
                                                "fullEnd": 810,
                                                "start": 807,
                                                "end": 810,
                                                "fullWidth": 3,
                                                "width": 3,
                                                "text": "arr",
                                                "value": "arr",
                                                "valueText": "arr"
                                            },
                                            "dotToken": {
                                                "kind": "DotToken",
                                                "fullStart": 810,
                                                "fullEnd": 811,
                                                "start": 810,
                                                "end": 811,
                                                "fullWidth": 1,
                                                "width": 1,
                                                "text": ".",
                                                "value": ".",
                                                "valueText": "."
                                            },
                                            "name": {
                                                "kind": "IdentifierName",
                                                "fullStart": 811,
                                                "fullEnd": 822,
                                                "start": 811,
                                                "end": 822,
                                                "fullWidth": 11,
                                                "width": 11,
                                                "text": "lastIndexOf",
                                                "value": "lastIndexOf",
                                                "valueText": "lastIndexOf"
                                            }
                                        },
                                        "argumentList": {
                                            "kind": "ArgumentList",
                                            "fullStart": 822,
                                            "fullEnd": 828,
                                            "start": 822,
                                            "end": 828,
                                            "fullWidth": 6,
                                            "width": 6,
                                            "openParenToken": {
                                                "kind": "OpenParenToken",
                                                "fullStart": 822,
                                                "fullEnd": 823,
                                                "start": 822,
                                                "end": 823,
                                                "fullWidth": 1,
                                                "width": 1,
                                                "text": "(",
                                                "value": "(",
                                                "valueText": "("
                                            },
                                            "arguments": [
                                                {
                                                    "kind": "NumericLiteral",
                                                    "fullStart": 823,
                                                    "fullEnd": 824,
                                                    "start": 823,
                                                    "end": 824,
                                                    "fullWidth": 1,
                                                    "width": 1,
                                                    "text": "4",
                                                    "value": 4,
                                                    "valueText": "4"
                                                },
                                                {
                                                    "kind": "CommaToken",
                                                    "fullStart": 824,
                                                    "fullEnd": 826,
                                                    "start": 824,
                                                    "end": 825,
                                                    "fullWidth": 2,
                                                    "width": 1,
                                                    "text": ",",
                                                    "value": ",",
                                                    "valueText": ",",
                                                    "hasTrailingTrivia": true,
                                                    "trailingTrivia": [
                                                        {
                                                            "kind": "WhitespaceTrivia",
                                                            "text": " "
                                                        }
                                                    ]
                                                },
                                                {
                                                    "kind": "NumericLiteral",
                                                    "fullStart": 826,
                                                    "fullEnd": 827,
                                                    "start": 826,
                                                    "end": 827,
                                                    "fullWidth": 1,
                                                    "width": 1,
                                                    "text": "4",
                                                    "value": 4,
                                                    "valueText": "4"
                                                }
                                            ],
                                            "closeParenToken": {
                                                "kind": "CloseParenToken",
                                                "fullStart": 827,
                                                "fullEnd": 828,
                                                "start": 827,
                                                "end": 828,
                                                "fullWidth": 1,
                                                "width": 1,
                                                "text": ")",
                                                "value": ")",
                                                "valueText": ")"
                                            }
                                        }
                                    }
                                }
                            },
                            "semicolonToken": {
                                "kind": "SemicolonToken",
                                "fullStart": 828,
                                "fullEnd": 831,
                                "start": 828,
                                "end": 829,
                                "fullWidth": 3,
                                "width": 1,
                                "text": ";",
                                "value": ";",
                                "valueText": ";",
                                "hasTrailingTrivia": true,
                                "hasTrailingNewLine": true,
                                "trailingTrivia": [
                                    {
                                        "kind": "NewLineTrivia",
                                        "text": "\r\n"
                                    }
                                ]
                            }
                        }
                    ],
                    "closeBraceToken": {
                        "kind": "CloseBraceToken",
                        "fullStart": 831,
                        "fullEnd": 838,
                        "start": 835,
                        "end": 836,
                        "fullWidth": 7,
                        "width": 1,
                        "text": "}",
                        "value": "}",
                        "valueText": "}",
                        "hasLeadingTrivia": true,
                        "hasTrailingTrivia": true,
                        "hasTrailingNewLine": true,
                        "leadingTrivia": [
                            {
                                "kind": "WhitespaceTrivia",
                                "text": "    "
                            }
                        ],
                        "trailingTrivia": [
                            {
                                "kind": "NewLineTrivia",
                                "text": "\r\n"
                            }
                        ]
                    }
                }
            },
            {
                "kind": "ExpressionStatement",
                "fullStart": 838,
                "fullEnd": 862,
                "start": 838,
                "end": 860,
                "fullWidth": 24,
                "width": 22,
                "expression": {
                    "kind": "InvocationExpression",
                    "fullStart": 838,
                    "fullEnd": 859,
                    "start": 838,
                    "end": 859,
                    "fullWidth": 21,
                    "width": 21,
                    "expression": {
                        "kind": "IdentifierName",
                        "fullStart": 838,
                        "fullEnd": 849,
                        "start": 838,
                        "end": 849,
                        "fullWidth": 11,
                        "width": 11,
                        "text": "runTestCase",
                        "value": "runTestCase",
                        "valueText": "runTestCase"
                    },
                    "argumentList": {
                        "kind": "ArgumentList",
                        "fullStart": 849,
                        "fullEnd": 859,
                        "start": 849,
                        "end": 859,
                        "fullWidth": 10,
                        "width": 10,
                        "openParenToken": {
                            "kind": "OpenParenToken",
                            "fullStart": 849,
                            "fullEnd": 850,
                            "start": 849,
                            "end": 850,
                            "fullWidth": 1,
                            "width": 1,
                            "text": "(",
                            "value": "(",
                            "valueText": "("
                        },
                        "arguments": [
                            {
                                "kind": "IdentifierName",
                                "fullStart": 850,
                                "fullEnd": 858,
                                "start": 850,
                                "end": 858,
                                "fullWidth": 8,
                                "width": 8,
                                "text": "testcase",
                                "value": "testcase",
                                "valueText": "testcase"
                            }
                        ],
                        "closeParenToken": {
                            "kind": "CloseParenToken",
                            "fullStart": 858,
                            "fullEnd": 859,
                            "start": 858,
                            "end": 859,
                            "fullWidth": 1,
                            "width": 1,
                            "text": ")",
                            "value": ")",
                            "valueText": ")"
                        }
                    }
                },
                "semicolonToken": {
                    "kind": "SemicolonToken",
                    "fullStart": 859,
                    "fullEnd": 862,
                    "start": 859,
                    "end": 860,
                    "fullWidth": 3,
                    "width": 1,
                    "text": ";",
                    "value": ";",
                    "valueText": ";",
                    "hasTrailingTrivia": true,
                    "hasTrailingNewLine": true,
                    "trailingTrivia": [
                        {
                            "kind": "NewLineTrivia",
                            "text": "\r\n"
                        }
                    ]
                }
            }
        ],
        "endOfFileToken": {
            "kind": "EndOfFileToken",
            "fullStart": 862,
            "fullEnd": 862,
            "start": 862,
            "end": 862,
            "fullWidth": 0,
            "width": 0,
            "text": ""
        }
    },
    "lineMap": {
        "lineStarts": [
            0,
            67,
            152,
            232,
            308,
            380,
            385,
            439,
            514,
            519,
            521,
            523,
            546,
            582,
            647,
            711,
            772,
            831,
            838,
            862
        ],
        "length": 862
    }
}<|MERGE_RESOLUTION|>--- conflicted
+++ resolved
@@ -245,12 +245,8 @@
                                         "start": 558,
                                         "end": 579,
                                         "fullWidth": 21,
-<<<<<<< HEAD
                                         "width": 21,
-                                        "identifier": {
-=======
                                         "propertyName": {
->>>>>>> 85e84683
                                             "kind": "IdentifierName",
                                             "fullStart": 558,
                                             "fullEnd": 562,
