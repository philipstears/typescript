--- conflicted
+++ resolved
@@ -245,12 +245,8 @@
                                         "start": 564,
                                         "end": 578,
                                         "fullWidth": 14,
-<<<<<<< HEAD
                                         "width": 14,
-                                        "identifier": {
-=======
                                         "propertyName": {
->>>>>>> 85e84683
                                             "kind": "IdentifierName",
                                             "fullStart": 564,
                                             "fullEnd": 574,
@@ -406,12 +402,8 @@
                                         "start": 593,
                                         "end": 644,
                                         "fullWidth": 51,
-<<<<<<< HEAD
                                         "width": 51,
-                                        "identifier": {
-=======
                                         "propertyName": {
->>>>>>> 85e84683
                                             "kind": "IdentifierName",
                                             "fullStart": 593,
                                             "fullEnd": 597,
