--- conflicted
+++ resolved
@@ -254,12 +254,8 @@
                                         "start": 613,
                                         "end": 700,
                                         "fullWidth": 87,
-<<<<<<< HEAD
                                         "width": 87,
-                                        "identifier": {
-=======
                                         "propertyName": {
->>>>>>> 85e84683
                                             "kind": "IdentifierName",
                                             "fullStart": 613,
                                             "fullEnd": 615,
