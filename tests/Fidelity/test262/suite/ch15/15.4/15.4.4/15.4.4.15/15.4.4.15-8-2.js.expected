{
    "isDeclaration": false,
    "languageVersion": "EcmaScript5",
    "parseOptions": {
        "allowAutomaticSemicolonInsertion": true
    },
    "sourceUnit": {
        "kind": "SourceUnit",
        "fullStart": 0,
        "fullEnd": 1077,
        "start": 527,
        "end": 1077,
        "fullWidth": 1077,
        "width": 550,
        "isIncrementallyUnusable": true,
        "moduleElements": [
            {
                "kind": "FunctionDeclaration",
                "fullStart": 0,
                "fullEnd": 1053,
                "start": 527,
                "end": 1051,
                "fullWidth": 1053,
                "width": 524,
                "isIncrementallyUnusable": true,
                "modifiers": [],
                "functionKeyword": {
                    "kind": "FunctionKeyword",
                    "fullStart": 0,
                    "fullEnd": 536,
                    "start": 527,
                    "end": 535,
                    "fullWidth": 536,
                    "width": 8,
                    "text": "function",
                    "value": "function",
                    "valueText": "function",
                    "hasLeadingTrivia": true,
                    "hasLeadingComment": true,
                    "hasLeadingNewLine": true,
                    "hasTrailingTrivia": true,
                    "leadingTrivia": [
                        {
                            "kind": "SingleLineCommentTrivia",
                            "text": "/// Copyright (c) 2012 Ecma International.  All rights reserved. "
                        },
                        {
                            "kind": "NewLineTrivia",
                            "text": "\r\n"
                        },
                        {
                            "kind": "SingleLineCommentTrivia",
                            "text": "/// Ecma International makes this code available under the terms and conditions set"
                        },
                        {
                            "kind": "NewLineTrivia",
                            "text": "\r\n"
                        },
                        {
                            "kind": "SingleLineCommentTrivia",
                            "text": "/// forth on http://hg.ecmascript.org/tests/test262/raw-file/tip/LICENSE (the "
                        },
                        {
                            "kind": "NewLineTrivia",
                            "text": "\r\n"
                        },
                        {
                            "kind": "SingleLineCommentTrivia",
                            "text": "/// \"Use Terms\").   Any redistribution of this code must retain the above "
                        },
                        {
                            "kind": "NewLineTrivia",
                            "text": "\r\n"
                        },
                        {
                            "kind": "SingleLineCommentTrivia",
                            "text": "/// copyright and this notice and otherwise comply with the Use Terms."
                        },
                        {
                            "kind": "NewLineTrivia",
                            "text": "\r\n"
                        },
                        {
                            "kind": "MultiLineCommentTrivia",
                            "text": "/**\r\n * @path ch15/15.4/15.4.4/15.4.4.15/15.4.4.15-8-2.js\r\n * @description Array.prototype.lastIndexOf must return correct index(Number)\r\n */"
                        },
                        {
                            "kind": "NewLineTrivia",
                            "text": "\r\n"
                        },
                        {
                            "kind": "NewLineTrivia",
                            "text": "\r\n"
                        },
                        {
                            "kind": "NewLineTrivia",
                            "text": "\r\n"
                        }
                    ],
                    "trailingTrivia": [
                        {
                            "kind": "WhitespaceTrivia",
                            "text": " "
                        }
                    ]
                },
                "identifier": {
                    "kind": "IdentifierName",
                    "fullStart": 536,
                    "fullEnd": 544,
                    "start": 536,
                    "end": 544,
                    "fullWidth": 8,
                    "width": 8,
                    "text": "testcase",
                    "value": "testcase",
                    "valueText": "testcase"
                },
                "callSignature": {
                    "kind": "CallSignature",
                    "fullStart": 544,
                    "fullEnd": 547,
                    "start": 544,
                    "end": 546,
                    "fullWidth": 3,
                    "width": 2,
                    "parameterList": {
                        "kind": "ParameterList",
                        "fullStart": 544,
                        "fullEnd": 547,
                        "start": 544,
                        "end": 546,
                        "fullWidth": 3,
                        "width": 2,
                        "openParenToken": {
                            "kind": "OpenParenToken",
                            "fullStart": 544,
                            "fullEnd": 545,
                            "start": 544,
                            "end": 545,
                            "fullWidth": 1,
                            "width": 1,
                            "text": "(",
                            "value": "(",
                            "valueText": "("
                        },
                        "parameters": [],
                        "closeParenToken": {
                            "kind": "CloseParenToken",
                            "fullStart": 545,
                            "fullEnd": 547,
                            "start": 545,
                            "end": 546,
                            "fullWidth": 2,
                            "width": 1,
                            "text": ")",
                            "value": ")",
                            "valueText": ")",
                            "hasTrailingTrivia": true,
                            "trailingTrivia": [
                                {
                                    "kind": "WhitespaceTrivia",
                                    "text": " "
                                }
                            ]
                        }
                    }
                },
                "block": {
                    "kind": "Block",
                    "fullStart": 547,
                    "fullEnd": 1053,
                    "start": 547,
                    "end": 1051,
                    "fullWidth": 506,
                    "width": 504,
                    "isIncrementallyUnusable": true,
                    "openBraceToken": {
                        "kind": "OpenBraceToken",
                        "fullStart": 547,
                        "fullEnd": 550,
                        "start": 547,
                        "end": 548,
                        "fullWidth": 3,
                        "width": 1,
                        "text": "{",
                        "value": "{",
                        "valueText": "{",
                        "hasTrailingTrivia": true,
                        "hasTrailingNewLine": true,
                        "trailingTrivia": [
                            {
                                "kind": "NewLineTrivia",
                                "text": "\r\n"
                            }
                        ]
                    },
                    "statements": [
                        {
                            "kind": "VariableStatement",
                            "fullStart": 550,
                            "fullEnd": 597,
                            "start": 552,
                            "end": 595,
                            "fullWidth": 47,
                            "width": 43,
                            "isIncrementallyUnusable": true,
                            "modifiers": [],
                            "variableDeclaration": {
                                "kind": "VariableDeclaration",
                                "fullStart": 550,
                                "fullEnd": 594,
                                "start": 552,
                                "end": 594,
                                "fullWidth": 44,
                                "width": 42,
                                "isIncrementallyUnusable": true,
                                "varKeyword": {
                                    "kind": "VarKeyword",
                                    "fullStart": 550,
                                    "fullEnd": 556,
                                    "start": 552,
                                    "end": 555,
                                    "fullWidth": 6,
                                    "width": 3,
                                    "text": "var",
                                    "value": "var",
                                    "valueText": "var",
                                    "hasLeadingTrivia": true,
                                    "hasTrailingTrivia": true,
                                    "leadingTrivia": [
                                        {
                                            "kind": "WhitespaceTrivia",
                                            "text": "  "
                                        }
                                    ],
                                    "trailingTrivia": [
                                        {
                                            "kind": "WhitespaceTrivia",
                                            "text": " "
                                        }
                                    ]
                                },
                                "variableDeclarators": [
                                    {
                                        "kind": "VariableDeclarator",
                                        "fullStart": 556,
                                        "fullEnd": 594,
                                        "start": 556,
                                        "end": 594,
                                        "fullWidth": 38,
                                        "width": 38,
                                        "isIncrementallyUnusable": true,
                                        "propertyName": {
                                            "kind": "IdentifierName",
                                            "fullStart": 556,
                                            "fullEnd": 560,
                                            "start": 556,
                                            "end": 559,
                                            "fullWidth": 4,
                                            "width": 3,
                                            "text": "obj",
                                            "value": "obj",
                                            "valueText": "obj",
                                            "hasTrailingTrivia": true,
                                            "trailingTrivia": [
                                                {
                                                    "kind": "WhitespaceTrivia",
                                                    "text": " "
                                                }
                                            ]
                                        },
                                        "equalsValueClause": {
                                            "kind": "EqualsValueClause",
                                            "fullStart": 560,
                                            "fullEnd": 594,
                                            "start": 560,
                                            "end": 594,
                                            "fullWidth": 34,
                                            "width": 34,
                                            "isIncrementallyUnusable": true,
                                            "equalsToken": {
                                                "kind": "EqualsToken",
                                                "fullStart": 560,
                                                "fullEnd": 562,
                                                "start": 560,
                                                "end": 561,
                                                "fullWidth": 2,
                                                "width": 1,
                                                "text": "=",
                                                "value": "=",
                                                "valueText": "=",
                                                "hasTrailingTrivia": true,
                                                "trailingTrivia": [
                                                    {
                                                        "kind": "WhitespaceTrivia",
                                                        "text": " "
                                                    }
                                                ]
                                            },
                                            "value": {
                                                "kind": "ObjectLiteralExpression",
                                                "fullStart": 562,
                                                "fullEnd": 594,
                                                "start": 562,
                                                "end": 594,
                                                "fullWidth": 32,
                                                "width": 32,
                                                "isIncrementallyUnusable": true,
                                                "openBraceToken": {
                                                    "kind": "OpenBraceToken",
                                                    "fullStart": 562,
                                                    "fullEnd": 563,
                                                    "start": 562,
                                                    "end": 563,
                                                    "fullWidth": 1,
                                                    "width": 1,
                                                    "text": "{",
                                                    "value": "{",
                                                    "valueText": "{"
                                                },
                                                "propertyAssignments": [
                                                    {
                                                        "kind": "SimplePropertyAssignment",
                                                        "fullStart": 563,
                                                        "fullEnd": 593,
                                                        "start": 563,
                                                        "end": 593,
                                                        "fullWidth": 30,
                                                        "width": 30,
                                                        "isIncrementallyUnusable": true,
                                                        "propertyName": {
                                                            "kind": "IdentifierName",
                                                            "fullStart": 563,
                                                            "fullEnd": 571,
                                                            "start": 563,
                                                            "end": 571,
                                                            "fullWidth": 8,
                                                            "width": 8,
                                                            "text": "toString",
                                                            "value": "toString",
                                                            "valueText": "toString"
                                                        },
                                                        "colonToken": {
                                                            "kind": "ColonToken",
                                                            "fullStart": 571,
                                                            "fullEnd": 572,
                                                            "start": 571,
                                                            "end": 572,
                                                            "fullWidth": 1,
                                                            "width": 1,
                                                            "text": ":",
                                                            "value": ":",
                                                            "valueText": ":"
                                                        },
                                                        "expression": {
                                                            "kind": "FunctionExpression",
                                                            "fullStart": 572,
                                                            "fullEnd": 593,
                                                            "start": 572,
                                                            "end": 593,
                                                            "fullWidth": 21,
                                                            "width": 21,
                                                            "isIncrementallyUnusable": true,
                                                            "functionKeyword": {
                                                                "kind": "FunctionKeyword",
                                                                "fullStart": 572,
                                                                "fullEnd": 581,
                                                                "start": 572,
                                                                "end": 580,
                                                                "fullWidth": 9,
                                                                "width": 8,
                                                                "text": "function",
                                                                "value": "function",
                                                                "valueText": "function",
                                                                "hasTrailingTrivia": true,
                                                                "trailingTrivia": [
                                                                    {
                                                                        "kind": "WhitespaceTrivia",
                                                                        "text": " "
                                                                    }
                                                                ]
                                                            },
                                                            "callSignature": {
                                                                "kind": "CallSignature",
                                                                "fullStart": 581,
                                                                "fullEnd": 583,
                                                                "start": 581,
                                                                "end": 583,
                                                                "fullWidth": 2,
                                                                "width": 2,
                                                                "parameterList": {
                                                                    "kind": "ParameterList",
                                                                    "fullStart": 581,
                                                                    "fullEnd": 583,
                                                                    "start": 581,
                                                                    "end": 583,
                                                                    "fullWidth": 2,
                                                                    "width": 2,
                                                                    "openParenToken": {
                                                                        "kind": "OpenParenToken",
                                                                        "fullStart": 581,
                                                                        "fullEnd": 582,
                                                                        "start": 581,
                                                                        "end": 582,
                                                                        "fullWidth": 1,
                                                                        "width": 1,
                                                                        "text": "(",
                                                                        "value": "(",
                                                                        "valueText": "("
                                                                    },
                                                                    "parameters": [],
                                                                    "closeParenToken": {
                                                                        "kind": "CloseParenToken",
                                                                        "fullStart": 582,
                                                                        "fullEnd": 583,
                                                                        "start": 582,
                                                                        "end": 583,
                                                                        "fullWidth": 1,
                                                                        "width": 1,
                                                                        "text": ")",
                                                                        "value": ")",
                                                                        "valueText": ")"
                                                                    }
                                                                }
                                                            },
                                                            "block": {
                                                                "kind": "Block",
                                                                "fullStart": 583,
                                                                "fullEnd": 593,
                                                                "start": 583,
                                                                "end": 593,
                                                                "fullWidth": 10,
                                                                "width": 10,
                                                                "isIncrementallyUnusable": true,
                                                                "openBraceToken": {
                                                                    "kind": "OpenBraceToken",
                                                                    "fullStart": 583,
                                                                    "fullEnd": 584,
                                                                    "start": 583,
                                                                    "end": 584,
                                                                    "fullWidth": 1,
                                                                    "width": 1,
                                                                    "text": "{",
                                                                    "value": "{",
                                                                    "valueText": "{"
                                                                },
                                                                "statements": [
                                                                    {
                                                                        "kind": "ReturnStatement",
                                                                        "fullStart": 584,
                                                                        "fullEnd": 592,
                                                                        "start": 584,
                                                                        "end": 592,
                                                                        "fullWidth": 8,
                                                                        "width": 8,
                                                                        "isIncrementallyUnusable": true,
                                                                        "returnKeyword": {
                                                                            "kind": "ReturnKeyword",
                                                                            "fullStart": 584,
                                                                            "fullEnd": 591,
                                                                            "start": 584,
                                                                            "end": 590,
                                                                            "fullWidth": 7,
                                                                            "width": 6,
                                                                            "text": "return",
                                                                            "value": "return",
                                                                            "valueText": "return",
                                                                            "hasTrailingTrivia": true,
                                                                            "trailingTrivia": [
                                                                                {
                                                                                    "kind": "WhitespaceTrivia",
                                                                                    "text": " "
                                                                                }
                                                                            ]
                                                                        },
                                                                        "expression": {
                                                                            "kind": "NumericLiteral",
                                                                            "fullStart": 591,
                                                                            "fullEnd": 592,
                                                                            "start": 591,
                                                                            "end": 592,
                                                                            "fullWidth": 1,
                                                                            "width": 1,
                                                                            "text": "0",
                                                                            "value": 0,
                                                                            "valueText": "0"
                                                                        },
                                                                        "semicolonToken": {
                                                                            "kind": "SemicolonToken",
                                                                            "fullStart": -1,
                                                                            "fullEnd": -1,
                                                                            "start": -1,
                                                                            "end": -1,
                                                                            "fullWidth": 0,
                                                                            "width": 0,
                                                                            "text": ""
                                                                        }
                                                                    }
                                                                ],
                                                                "closeBraceToken": {
                                                                    "kind": "CloseBraceToken",
                                                                    "fullStart": 592,
                                                                    "fullEnd": 593,
                                                                    "start": 592,
                                                                    "end": 593,
                                                                    "fullWidth": 1,
                                                                    "width": 1,
                                                                    "text": "}",
                                                                    "value": "}",
                                                                    "valueText": "}"
                                                                }
                                                            }
                                                        }
                                                    }
                                                ],
                                                "closeBraceToken": {
                                                    "kind": "CloseBraceToken",
                                                    "fullStart": 593,
                                                    "fullEnd": 594,
                                                    "start": 593,
                                                    "end": 594,
                                                    "fullWidth": 1,
                                                    "width": 1,
                                                    "text": "}",
                                                    "value": "}",
                                                    "valueText": "}"
                                                }
                                            }
                                        }
                                    }
                                ]
                            },
                            "semicolonToken": {
                                "kind": "SemicolonToken",
                                "fullStart": 594,
                                "fullEnd": 597,
                                "start": 594,
                                "end": 595,
                                "fullWidth": 3,
                                "width": 1,
                                "text": ";",
                                "value": ";",
                                "valueText": ";",
                                "hasTrailingTrivia": true,
                                "hasTrailingNewLine": true,
                                "trailingTrivia": [
                                    {
                                        "kind": "NewLineTrivia",
                                        "text": "\r\n"
                                    }
                                ]
                            }
                        },
                        {
                            "kind": "VariableStatement",
                            "fullStart": 597,
                            "fullEnd": 613,
                            "start": 599,
                            "end": 611,
                            "fullWidth": 16,
                            "width": 12,
                            "modifiers": [],
                            "variableDeclaration": {
                                "kind": "VariableDeclaration",
                                "fullStart": 597,
                                "fullEnd": 610,
                                "start": 599,
                                "end": 610,
                                "fullWidth": 13,
                                "width": 11,
                                "varKeyword": {
                                    "kind": "VarKeyword",
                                    "fullStart": 597,
                                    "fullEnd": 603,
                                    "start": 599,
                                    "end": 602,
                                    "fullWidth": 6,
                                    "width": 3,
                                    "text": "var",
                                    "value": "var",
                                    "valueText": "var",
                                    "hasLeadingTrivia": true,
                                    "hasTrailingTrivia": true,
                                    "leadingTrivia": [
                                        {
                                            "kind": "WhitespaceTrivia",
                                            "text": "  "
                                        }
                                    ],
                                    "trailingTrivia": [
                                        {
                                            "kind": "WhitespaceTrivia",
                                            "text": " "
                                        }
                                    ]
                                },
                                "variableDeclarators": [
                                    {
                                        "kind": "VariableDeclarator",
                                        "fullStart": 603,
                                        "fullEnd": 610,
                                        "start": 603,
                                        "end": 610,
                                        "fullWidth": 7,
<<<<<<< HEAD
                                        "width": 7,
                                        "identifier": {
=======
                                        "propertyName": {
>>>>>>> 85e84683
                                            "kind": "IdentifierName",
                                            "fullStart": 603,
                                            "fullEnd": 607,
                                            "start": 603,
                                            "end": 606,
                                            "fullWidth": 4,
                                            "width": 3,
                                            "text": "one",
                                            "value": "one",
                                            "valueText": "one",
                                            "hasTrailingTrivia": true,
                                            "trailingTrivia": [
                                                {
                                                    "kind": "WhitespaceTrivia",
                                                    "text": " "
                                                }
                                            ]
                                        },
                                        "equalsValueClause": {
                                            "kind": "EqualsValueClause",
                                            "fullStart": 607,
                                            "fullEnd": 610,
                                            "start": 607,
                                            "end": 610,
                                            "fullWidth": 3,
                                            "width": 3,
                                            "equalsToken": {
                                                "kind": "EqualsToken",
                                                "fullStart": 607,
                                                "fullEnd": 609,
                                                "start": 607,
                                                "end": 608,
                                                "fullWidth": 2,
                                                "width": 1,
                                                "text": "=",
                                                "value": "=",
                                                "valueText": "=",
                                                "hasTrailingTrivia": true,
                                                "trailingTrivia": [
                                                    {
                                                        "kind": "WhitespaceTrivia",
                                                        "text": " "
                                                    }
                                                ]
                                            },
                                            "value": {
                                                "kind": "NumericLiteral",
                                                "fullStart": 609,
                                                "fullEnd": 610,
                                                "start": 609,
                                                "end": 610,
                                                "fullWidth": 1,
                                                "width": 1,
                                                "text": "1",
                                                "value": 1,
                                                "valueText": "1"
                                            }
                                        }
                                    }
                                ]
                            },
                            "semicolonToken": {
                                "kind": "SemicolonToken",
                                "fullStart": 610,
                                "fullEnd": 613,
                                "start": 610,
                                "end": 611,
                                "fullWidth": 3,
                                "width": 1,
                                "text": ";",
                                "value": ";",
                                "valueText": ";",
                                "hasTrailingTrivia": true,
                                "hasTrailingNewLine": true,
                                "trailingTrivia": [
                                    {
                                        "kind": "NewLineTrivia",
                                        "text": "\r\n"
                                    }
                                ]
                            }
                        },
                        {
                            "kind": "VariableStatement",
                            "fullStart": 613,
                            "fullEnd": 637,
                            "start": 615,
                            "end": 635,
                            "fullWidth": 24,
                            "width": 20,
                            "isIncrementallyUnusable": true,
                            "modifiers": [],
                            "variableDeclaration": {
                                "kind": "VariableDeclaration",
                                "fullStart": 613,
                                "fullEnd": 634,
                                "start": 615,
                                "end": 634,
                                "fullWidth": 21,
                                "width": 19,
                                "isIncrementallyUnusable": true,
                                "varKeyword": {
                                    "kind": "VarKeyword",
                                    "fullStart": 613,
                                    "fullEnd": 619,
                                    "start": 615,
                                    "end": 618,
                                    "fullWidth": 6,
                                    "width": 3,
                                    "text": "var",
                                    "value": "var",
                                    "valueText": "var",
                                    "hasLeadingTrivia": true,
                                    "hasTrailingTrivia": true,
                                    "leadingTrivia": [
                                        {
                                            "kind": "WhitespaceTrivia",
                                            "text": "  "
                                        }
                                    ],
                                    "trailingTrivia": [
                                        {
                                            "kind": "WhitespaceTrivia",
                                            "text": " "
                                        }
                                    ]
                                },
                                "variableDeclarators": [
                                    {
                                        "kind": "VariableDeclarator",
                                        "fullStart": 619,
                                        "fullEnd": 634,
                                        "start": 619,
                                        "end": 634,
                                        "fullWidth": 15,
                                        "width": 15,
                                        "isIncrementallyUnusable": true,
                                        "propertyName": {
                                            "kind": "IdentifierName",
                                            "fullStart": 619,
                                            "fullEnd": 626,
                                            "start": 619,
                                            "end": 625,
                                            "fullWidth": 7,
                                            "width": 6,
                                            "text": "_float",
                                            "value": "_float",
                                            "valueText": "_float",
                                            "hasTrailingTrivia": true,
                                            "trailingTrivia": [
                                                {
                                                    "kind": "WhitespaceTrivia",
                                                    "text": " "
                                                }
                                            ]
                                        },
                                        "equalsValueClause": {
                                            "kind": "EqualsValueClause",
                                            "fullStart": 626,
                                            "fullEnd": 634,
                                            "start": 626,
                                            "end": 634,
                                            "fullWidth": 8,
                                            "width": 8,
                                            "isIncrementallyUnusable": true,
                                            "equalsToken": {
                                                "kind": "EqualsToken",
                                                "fullStart": 626,
                                                "fullEnd": 628,
                                                "start": 626,
                                                "end": 627,
                                                "fullWidth": 2,
                                                "width": 1,
                                                "text": "=",
                                                "value": "=",
                                                "valueText": "=",
                                                "hasTrailingTrivia": true,
                                                "trailingTrivia": [
                                                    {
                                                        "kind": "WhitespaceTrivia",
                                                        "text": " "
                                                    }
                                                ]
                                            },
                                            "value": {
                                                "kind": "NegateExpression",
                                                "fullStart": 628,
                                                "fullEnd": 634,
                                                "start": 628,
                                                "end": 634,
                                                "fullWidth": 6,
                                                "width": 6,
                                                "isIncrementallyUnusable": true,
                                                "operatorToken": {
                                                    "kind": "MinusToken",
                                                    "fullStart": 628,
                                                    "fullEnd": 629,
                                                    "start": 628,
                                                    "end": 629,
                                                    "fullWidth": 1,
                                                    "width": 1,
                                                    "text": "-",
                                                    "value": "-",
                                                    "valueText": "-"
                                                },
                                                "operand": {
                                                    "kind": "ParenthesizedExpression",
                                                    "fullStart": 629,
                                                    "fullEnd": 634,
                                                    "start": 629,
                                                    "end": 634,
                                                    "fullWidth": 5,
                                                    "width": 5,
                                                    "isIncrementallyUnusable": true,
                                                    "openParenToken": {
                                                        "kind": "OpenParenToken",
                                                        "fullStart": 629,
                                                        "fullEnd": 630,
                                                        "start": 629,
                                                        "end": 630,
                                                        "fullWidth": 1,
                                                        "width": 1,
                                                        "text": "(",
                                                        "value": "(",
                                                        "valueText": "("
                                                    },
                                                    "expression": {
                                                        "kind": "DivideExpression",
                                                        "fullStart": 630,
                                                        "fullEnd": 633,
                                                        "start": 630,
                                                        "end": 633,
                                                        "fullWidth": 3,
                                                        "width": 3,
                                                        "isIncrementallyUnusable": true,
                                                        "left": {
                                                            "kind": "NumericLiteral",
                                                            "fullStart": 630,
                                                            "fullEnd": 631,
                                                            "start": 630,
                                                            "end": 631,
                                                            "fullWidth": 1,
                                                            "width": 1,
                                                            "text": "4",
                                                            "value": 4,
                                                            "valueText": "4"
                                                        },
                                                        "operatorToken": {
                                                            "kind": "SlashToken",
                                                            "fullStart": 631,
                                                            "fullEnd": 632,
                                                            "start": 631,
                                                            "end": 632,
                                                            "fullWidth": 1,
                                                            "width": 1,
                                                            "text": "/",
                                                            "value": "/",
                                                            "valueText": "/"
                                                        },
                                                        "right": {
                                                            "kind": "NumericLiteral",
                                                            "fullStart": 632,
                                                            "fullEnd": 633,
                                                            "start": 632,
                                                            "end": 633,
                                                            "fullWidth": 1,
                                                            "width": 1,
                                                            "text": "3",
                                                            "value": 3,
                                                            "valueText": "3"
                                                        }
                                                    },
                                                    "closeParenToken": {
                                                        "kind": "CloseParenToken",
                                                        "fullStart": 633,
                                                        "fullEnd": 634,
                                                        "start": 633,
                                                        "end": 634,
                                                        "fullWidth": 1,
                                                        "width": 1,
                                                        "text": ")",
                                                        "value": ")",
                                                        "valueText": ")"
                                                    }
                                                }
                                            }
                                        }
                                    }
                                ]
                            },
                            "semicolonToken": {
                                "kind": "SemicolonToken",
                                "fullStart": 634,
                                "fullEnd": 637,
                                "start": 634,
                                "end": 635,
                                "fullWidth": 3,
                                "width": 1,
                                "text": ";",
                                "value": ";",
                                "valueText": ";",
                                "hasTrailingTrivia": true,
                                "hasTrailingNewLine": true,
                                "trailingTrivia": [
                                    {
                                        "kind": "NewLineTrivia",
                                        "text": "\r\n"
                                    }
                                ]
                            }
                        },
                        {
                            "kind": "VariableStatement",
                            "fullStart": 637,
                            "fullEnd": 755,
                            "start": 639,
                            "end": 753,
                            "fullWidth": 118,
                            "width": 114,
                            "isIncrementallyUnusable": true,
                            "modifiers": [],
                            "variableDeclaration": {
                                "kind": "VariableDeclaration",
                                "fullStart": 637,
                                "fullEnd": 752,
                                "start": 639,
                                "end": 752,
                                "fullWidth": 115,
                                "width": 113,
                                "isIncrementallyUnusable": true,
                                "varKeyword": {
                                    "kind": "VarKeyword",
                                    "fullStart": 637,
                                    "fullEnd": 643,
                                    "start": 639,
                                    "end": 642,
                                    "fullWidth": 6,
                                    "width": 3,
                                    "text": "var",
                                    "value": "var",
                                    "valueText": "var",
                                    "hasLeadingTrivia": true,
                                    "hasTrailingTrivia": true,
                                    "leadingTrivia": [
                                        {
                                            "kind": "WhitespaceTrivia",
                                            "text": "  "
                                        }
                                    ],
                                    "trailingTrivia": [
                                        {
                                            "kind": "WhitespaceTrivia",
                                            "text": " "
                                        }
                                    ]
                                },
                                "variableDeclarators": [
                                    {
                                        "kind": "VariableDeclarator",
                                        "fullStart": 643,
                                        "fullEnd": 752,
                                        "start": 643,
                                        "end": 752,
                                        "fullWidth": 109,
                                        "width": 109,
                                        "isIncrementallyUnusable": true,
                                        "propertyName": {
                                            "kind": "IdentifierName",
                                            "fullStart": 643,
                                            "fullEnd": 645,
                                            "start": 643,
                                            "end": 644,
                                            "fullWidth": 2,
                                            "width": 1,
                                            "text": "a",
                                            "value": "a",
                                            "valueText": "a",
                                            "hasTrailingTrivia": true,
                                            "trailingTrivia": [
                                                {
                                                    "kind": "WhitespaceTrivia",
                                                    "text": " "
                                                }
                                            ]
                                        },
                                        "equalsValueClause": {
                                            "kind": "EqualsValueClause",
                                            "fullStart": 645,
                                            "fullEnd": 752,
                                            "start": 645,
                                            "end": 752,
                                            "fullWidth": 107,
                                            "width": 107,
                                            "isIncrementallyUnusable": true,
                                            "equalsToken": {
                                                "kind": "EqualsToken",
                                                "fullStart": 645,
                                                "fullEnd": 647,
                                                "start": 645,
                                                "end": 646,
                                                "fullWidth": 2,
                                                "width": 1,
                                                "text": "=",
                                                "value": "=",
                                                "valueText": "=",
                                                "hasTrailingTrivia": true,
                                                "trailingTrivia": [
                                                    {
                                                        "kind": "WhitespaceTrivia",
                                                        "text": " "
                                                    }
                                                ]
                                            },
                                            "value": {
                                                "kind": "ObjectCreationExpression",
                                                "fullStart": 647,
                                                "fullEnd": 752,
                                                "start": 647,
                                                "end": 752,
                                                "fullWidth": 105,
                                                "width": 105,
                                                "isIncrementallyUnusable": true,
                                                "newKeyword": {
                                                    "kind": "NewKeyword",
                                                    "fullStart": 647,
                                                    "fullEnd": 651,
                                                    "start": 647,
                                                    "end": 650,
                                                    "fullWidth": 4,
                                                    "width": 3,
                                                    "text": "new",
                                                    "value": "new",
                                                    "valueText": "new",
                                                    "hasTrailingTrivia": true,
                                                    "trailingTrivia": [
                                                        {
                                                            "kind": "WhitespaceTrivia",
                                                            "text": " "
                                                        }
                                                    ]
                                                },
                                                "expression": {
                                                    "kind": "IdentifierName",
                                                    "fullStart": 651,
                                                    "fullEnd": 656,
                                                    "start": 651,
                                                    "end": 656,
                                                    "fullWidth": 5,
                                                    "width": 5,
                                                    "text": "Array",
                                                    "value": "Array",
                                                    "valueText": "Array"
                                                },
                                                "argumentList": {
                                                    "kind": "ArgumentList",
                                                    "fullStart": 656,
                                                    "fullEnd": 752,
                                                    "start": 656,
                                                    "end": 752,
                                                    "fullWidth": 96,
                                                    "width": 96,
                                                    "isIncrementallyUnusable": true,
                                                    "openParenToken": {
                                                        "kind": "OpenParenToken",
                                                        "fullStart": 656,
                                                        "fullEnd": 657,
                                                        "start": 656,
                                                        "end": 657,
                                                        "fullWidth": 1,
                                                        "width": 1,
                                                        "text": "(",
                                                        "value": "(",
                                                        "valueText": "("
                                                    },
                                                    "arguments": [
                                                        {
                                                            "kind": "PlusExpression",
                                                            "fullStart": 657,
                                                            "fullEnd": 659,
                                                            "start": 657,
                                                            "end": 659,
                                                            "fullWidth": 2,
                                                            "width": 2,
                                                            "operatorToken": {
                                                                "kind": "PlusToken",
                                                                "fullStart": 657,
                                                                "fullEnd": 658,
                                                                "start": 657,
                                                                "end": 658,
                                                                "fullWidth": 1,
                                                                "width": 1,
                                                                "text": "+",
                                                                "value": "+",
                                                                "valueText": "+"
                                                            },
                                                            "operand": {
                                                                "kind": "NumericLiteral",
                                                                "fullStart": 658,
                                                                "fullEnd": 659,
                                                                "start": 658,
                                                                "end": 659,
                                                                "fullWidth": 1,
                                                                "width": 1,
                                                                "text": "0",
                                                                "value": 0,
                                                                "valueText": "0"
                                                            }
                                                        },
                                                        {
                                                            "kind": "CommaToken",
                                                            "fullStart": 659,
                                                            "fullEnd": 660,
                                                            "start": 659,
                                                            "end": 660,
                                                            "fullWidth": 1,
                                                            "width": 1,
                                                            "text": ",",
                                                            "value": ",",
                                                            "valueText": ","
                                                        },
                                                        {
                                                            "kind": "TrueKeyword",
                                                            "fullStart": 660,
                                                            "fullEnd": 664,
                                                            "start": 660,
                                                            "end": 664,
                                                            "fullWidth": 4,
                                                            "width": 4,
                                                            "text": "true",
                                                            "value": true,
                                                            "valueText": "true"
                                                        },
                                                        {
                                                            "kind": "CommaToken",
                                                            "fullStart": 664,
                                                            "fullEnd": 665,
                                                            "start": 664,
                                                            "end": 665,
                                                            "fullWidth": 1,
                                                            "width": 1,
                                                            "text": ",",
                                                            "value": ",",
                                                            "valueText": ","
                                                        },
                                                        {
                                                            "kind": "NumericLiteral",
                                                            "fullStart": 665,
                                                            "fullEnd": 666,
                                                            "start": 665,
                                                            "end": 666,
                                                            "fullWidth": 1,
                                                            "width": 1,
                                                            "text": "0",
                                                            "value": 0,
                                                            "valueText": "0"
                                                        },
                                                        {
                                                            "kind": "CommaToken",
                                                            "fullStart": 666,
                                                            "fullEnd": 667,
                                                            "start": 666,
                                                            "end": 667,
                                                            "fullWidth": 1,
                                                            "width": 1,
                                                            "text": ",",
                                                            "value": ",",
                                                            "valueText": ","
                                                        },
                                                        {
                                                            "kind": "NegateExpression",
                                                            "fullStart": 667,
                                                            "fullEnd": 669,
                                                            "start": 667,
                                                            "end": 669,
                                                            "fullWidth": 2,
                                                            "width": 2,
                                                            "operatorToken": {
                                                                "kind": "MinusToken",
                                                                "fullStart": 667,
                                                                "fullEnd": 668,
                                                                "start": 667,
                                                                "end": 668,
                                                                "fullWidth": 1,
                                                                "width": 1,
                                                                "text": "-",
                                                                "value": "-",
                                                                "valueText": "-"
                                                            },
                                                            "operand": {
                                                                "kind": "NumericLiteral",
                                                                "fullStart": 668,
                                                                "fullEnd": 669,
                                                                "start": 668,
                                                                "end": 669,
                                                                "fullWidth": 1,
                                                                "width": 1,
                                                                "text": "0",
                                                                "value": 0,
                                                                "valueText": "0"
                                                            }
                                                        },
                                                        {
                                                            "kind": "CommaToken",
                                                            "fullStart": 669,
                                                            "fullEnd": 671,
                                                            "start": 669,
                                                            "end": 670,
                                                            "fullWidth": 2,
                                                            "width": 1,
                                                            "text": ",",
                                                            "value": ",",
                                                            "valueText": ",",
                                                            "hasTrailingTrivia": true,
                                                            "trailingTrivia": [
                                                                {
                                                                    "kind": "WhitespaceTrivia",
                                                                    "text": " "
                                                                }
                                                            ]
                                                        },
                                                        {
                                                            "kind": "FalseKeyword",
                                                            "fullStart": 671,
                                                            "fullEnd": 676,
                                                            "start": 671,
                                                            "end": 676,
                                                            "fullWidth": 5,
                                                            "width": 5,
                                                            "text": "false",
                                                            "value": false,
                                                            "valueText": "false"
                                                        },
                                                        {
                                                            "kind": "CommaToken",
                                                            "fullStart": 676,
                                                            "fullEnd": 677,
                                                            "start": 676,
                                                            "end": 677,
                                                            "fullWidth": 1,
                                                            "width": 1,
                                                            "text": ",",
                                                            "value": ",",
                                                            "valueText": ","
                                                        },
                                                        {
                                                            "kind": "IdentifierName",
                                                            "fullStart": 677,
                                                            "fullEnd": 686,
                                                            "start": 677,
                                                            "end": 686,
                                                            "fullWidth": 9,
                                                            "width": 9,
                                                            "text": "undefined",
                                                            "value": "undefined",
                                                            "valueText": "undefined"
                                                        },
                                                        {
                                                            "kind": "CommaToken",
                                                            "fullStart": 686,
                                                            "fullEnd": 687,
                                                            "start": 686,
                                                            "end": 687,
                                                            "fullWidth": 1,
                                                            "width": 1,
                                                            "text": ",",
                                                            "value": ",",
                                                            "valueText": ","
                                                        },
                                                        {
                                                            "kind": "NullKeyword",
                                                            "fullStart": 687,
                                                            "fullEnd": 691,
                                                            "start": 687,
                                                            "end": 691,
                                                            "fullWidth": 4,
                                                            "width": 4,
                                                            "text": "null"
                                                        },
                                                        {
                                                            "kind": "CommaToken",
                                                            "fullStart": 691,
                                                            "fullEnd": 692,
                                                            "start": 691,
                                                            "end": 692,
                                                            "fullWidth": 1,
                                                            "width": 1,
                                                            "text": ",",
                                                            "value": ",",
                                                            "valueText": ","
                                                        },
                                                        {
                                                            "kind": "StringLiteral",
                                                            "fullStart": 692,
                                                            "fullEnd": 695,
                                                            "start": 692,
                                                            "end": 695,
                                                            "fullWidth": 3,
                                                            "width": 3,
                                                            "text": "\"0\"",
                                                            "value": "0",
                                                            "valueText": "0"
                                                        },
                                                        {
                                                            "kind": "CommaToken",
                                                            "fullStart": 695,
                                                            "fullEnd": 696,
                                                            "start": 695,
                                                            "end": 696,
                                                            "fullWidth": 1,
                                                            "width": 1,
                                                            "text": ",",
                                                            "value": ",",
                                                            "valueText": ","
                                                        },
                                                        {
                                                            "kind": "IdentifierName",
                                                            "fullStart": 696,
                                                            "fullEnd": 699,
                                                            "start": 696,
                                                            "end": 699,
                                                            "fullWidth": 3,
                                                            "width": 3,
                                                            "text": "obj",
                                                            "value": "obj",
                                                            "valueText": "obj"
                                                        },
                                                        {
                                                            "kind": "CommaToken",
                                                            "fullStart": 699,
                                                            "fullEnd": 701,
                                                            "start": 699,
                                                            "end": 700,
                                                            "fullWidth": 2,
                                                            "width": 1,
                                                            "text": ",",
                                                            "value": ",",
                                                            "valueText": ",",
                                                            "hasTrailingTrivia": true,
                                                            "trailingTrivia": [
                                                                {
                                                                    "kind": "WhitespaceTrivia",
                                                                    "text": " "
                                                                }
                                                            ]
                                                        },
                                                        {
                                                            "kind": "IdentifierName",
                                                            "fullStart": 701,
                                                            "fullEnd": 707,
                                                            "start": 701,
                                                            "end": 707,
                                                            "fullWidth": 6,
                                                            "width": 6,
                                                            "text": "_float",
                                                            "value": "_float",
                                                            "valueText": "_float"
                                                        },
                                                        {
                                                            "kind": "CommaToken",
                                                            "fullStart": 707,
                                                            "fullEnd": 708,
                                                            "start": 707,
                                                            "end": 708,
                                                            "fullWidth": 1,
                                                            "width": 1,
                                                            "text": ",",
                                                            "value": ",",
                                                            "valueText": ","
                                                        },
                                                        {
                                                            "kind": "NegateExpression",
                                                            "fullStart": 708,
                                                            "fullEnd": 714,
                                                            "start": 708,
                                                            "end": 714,
                                                            "fullWidth": 6,
                                                            "width": 6,
                                                            "isIncrementallyUnusable": true,
                                                            "operatorToken": {
                                                                "kind": "MinusToken",
                                                                "fullStart": 708,
                                                                "fullEnd": 709,
                                                                "start": 708,
                                                                "end": 709,
                                                                "fullWidth": 1,
                                                                "width": 1,
                                                                "text": "-",
                                                                "value": "-",
                                                                "valueText": "-"
                                                            },
                                                            "operand": {
                                                                "kind": "ParenthesizedExpression",
                                                                "fullStart": 709,
                                                                "fullEnd": 714,
                                                                "start": 709,
                                                                "end": 714,
                                                                "fullWidth": 5,
                                                                "width": 5,
                                                                "isIncrementallyUnusable": true,
                                                                "openParenToken": {
                                                                    "kind": "OpenParenToken",
                                                                    "fullStart": 709,
                                                                    "fullEnd": 710,
                                                                    "start": 709,
                                                                    "end": 710,
                                                                    "fullWidth": 1,
                                                                    "width": 1,
                                                                    "text": "(",
                                                                    "value": "(",
                                                                    "valueText": "("
                                                                },
                                                                "expression": {
                                                                    "kind": "DivideExpression",
                                                                    "fullStart": 710,
                                                                    "fullEnd": 713,
                                                                    "start": 710,
                                                                    "end": 713,
                                                                    "fullWidth": 3,
                                                                    "width": 3,
                                                                    "isIncrementallyUnusable": true,
                                                                    "left": {
                                                                        "kind": "NumericLiteral",
                                                                        "fullStart": 710,
                                                                        "fullEnd": 711,
                                                                        "start": 710,
                                                                        "end": 711,
                                                                        "fullWidth": 1,
                                                                        "width": 1,
                                                                        "text": "4",
                                                                        "value": 4,
                                                                        "valueText": "4"
                                                                    },
                                                                    "operatorToken": {
                                                                        "kind": "SlashToken",
                                                                        "fullStart": 711,
                                                                        "fullEnd": 712,
                                                                        "start": 711,
                                                                        "end": 712,
                                                                        "fullWidth": 1,
                                                                        "width": 1,
                                                                        "text": "/",
                                                                        "value": "/",
                                                                        "valueText": "/"
                                                                    },
                                                                    "right": {
                                                                        "kind": "NumericLiteral",
                                                                        "fullStart": 712,
                                                                        "fullEnd": 713,
                                                                        "start": 712,
                                                                        "end": 713,
                                                                        "fullWidth": 1,
                                                                        "width": 1,
                                                                        "text": "3",
                                                                        "value": 3,
                                                                        "valueText": "3"
                                                                    }
                                                                },
                                                                "closeParenToken": {
                                                                    "kind": "CloseParenToken",
                                                                    "fullStart": 713,
                                                                    "fullEnd": 714,
                                                                    "start": 713,
                                                                    "end": 714,
                                                                    "fullWidth": 1,
                                                                    "width": 1,
                                                                    "text": ")",
                                                                    "value": ")",
                                                                    "valueText": ")"
                                                                }
                                                            }
                                                        },
                                                        {
                                                            "kind": "CommaToken",
                                                            "fullStart": 714,
                                                            "fullEnd": 715,
                                                            "start": 714,
                                                            "end": 715,
                                                            "fullWidth": 1,
                                                            "width": 1,
                                                            "text": ",",
                                                            "value": ",",
                                                            "valueText": ","
                                                        },
                                                        {
                                                            "kind": "NegateExpression",
                                                            "fullStart": 715,
                                                            "fullEnd": 731,
                                                            "start": 715,
                                                            "end": 731,
                                                            "fullWidth": 16,
                                                            "width": 16,
                                                            "operatorToken": {
                                                                "kind": "MinusToken",
                                                                "fullStart": 715,
                                                                "fullEnd": 716,
                                                                "start": 715,
                                                                "end": 716,
                                                                "fullWidth": 1,
                                                                "width": 1,
                                                                "text": "-",
                                                                "value": "-",
                                                                "valueText": "-"
                                                            },
                                                            "operand": {
                                                                "kind": "NumericLiteral",
                                                                "fullStart": 716,
                                                                "fullEnd": 731,
                                                                "start": 716,
                                                                "end": 731,
                                                                "fullWidth": 15,
                                                                "width": 15,
                                                                "text": "1.3333333333333",
                                                                "value": 1.3333333333333,
                                                                "valueText": "1.3333333333333"
                                                            }
                                                        },
                                                        {
                                                            "kind": "CommaToken",
                                                            "fullStart": 731,
                                                            "fullEnd": 732,
                                                            "start": 731,
                                                            "end": 732,
                                                            "fullWidth": 1,
                                                            "width": 1,
                                                            "text": ",",
                                                            "value": ",",
                                                            "valueText": ","
                                                        },
                                                        {
                                                            "kind": "StringLiteral",
                                                            "fullStart": 732,
                                                            "fullEnd": 737,
                                                            "start": 732,
                                                            "end": 737,
                                                            "fullWidth": 5,
                                                            "width": 5,
                                                            "text": "\"str\"",
                                                            "value": "str",
                                                            "valueText": "str"
                                                        },
                                                        {
                                                            "kind": "CommaToken",
                                                            "fullStart": 737,
                                                            "fullEnd": 738,
                                                            "start": 737,
                                                            "end": 738,
                                                            "fullWidth": 1,
                                                            "width": 1,
                                                            "text": ",",
                                                            "value": ",",
                                                            "valueText": ","
                                                        },
                                                        {
                                                            "kind": "IdentifierName",
                                                            "fullStart": 738,
                                                            "fullEnd": 741,
                                                            "start": 738,
                                                            "end": 741,
                                                            "fullWidth": 3,
                                                            "width": 3,
                                                            "text": "one",
                                                            "value": "one",
                                                            "valueText": "one"
                                                        },
                                                        {
                                                            "kind": "CommaToken",
                                                            "fullStart": 741,
                                                            "fullEnd": 743,
                                                            "start": 741,
                                                            "end": 742,
                                                            "fullWidth": 2,
                                                            "width": 1,
                                                            "text": ",",
                                                            "value": ",",
                                                            "valueText": ",",
                                                            "hasTrailingTrivia": true,
                                                            "trailingTrivia": [
                                                                {
                                                                    "kind": "WhitespaceTrivia",
                                                                    "text": " "
                                                                }
                                                            ]
                                                        },
                                                        {
                                                            "kind": "NumericLiteral",
                                                            "fullStart": 743,
                                                            "fullEnd": 744,
                                                            "start": 743,
                                                            "end": 744,
                                                            "fullWidth": 1,
                                                            "width": 1,
                                                            "text": "1",
                                                            "value": 1,
                                                            "valueText": "1"
                                                        },
                                                        {
                                                            "kind": "CommaToken",
                                                            "fullStart": 744,
                                                            "fullEnd": 746,
                                                            "start": 744,
                                                            "end": 745,
                                                            "fullWidth": 2,
                                                            "width": 1,
                                                            "text": ",",
                                                            "value": ",",
                                                            "valueText": ",",
                                                            "hasTrailingTrivia": true,
                                                            "trailingTrivia": [
                                                                {
                                                                    "kind": "WhitespaceTrivia",
                                                                    "text": " "
                                                                }
                                                            ]
                                                        },
                                                        {
                                                            "kind": "FalseKeyword",
                                                            "fullStart": 746,
                                                            "fullEnd": 751,
                                                            "start": 746,
                                                            "end": 751,
                                                            "fullWidth": 5,
                                                            "width": 5,
                                                            "text": "false",
                                                            "value": false,
                                                            "valueText": "false"
                                                        }
                                                    ],
                                                    "closeParenToken": {
                                                        "kind": "CloseParenToken",
                                                        "fullStart": 751,
                                                        "fullEnd": 752,
                                                        "start": 751,
                                                        "end": 752,
                                                        "fullWidth": 1,
                                                        "width": 1,
                                                        "text": ")",
                                                        "value": ")",
                                                        "valueText": ")"
                                                    }
                                                }
                                            }
                                        }
                                    }
                                ]
                            },
                            "semicolonToken": {
                                "kind": "SemicolonToken",
                                "fullStart": 752,
                                "fullEnd": 755,
                                "start": 752,
                                "end": 753,
                                "fullWidth": 3,
                                "width": 1,
                                "text": ";",
                                "value": ";",
                                "valueText": ";",
                                "hasTrailingTrivia": true,
                                "hasTrailingNewLine": true,
                                "trailingTrivia": [
                                    {
                                        "kind": "NewLineTrivia",
                                        "text": "\r\n"
                                    }
                                ]
                            }
                        },
                        {
                            "kind": "IfStatement",
                            "fullStart": 755,
                            "fullEnd": 1049,
                            "start": 757,
                            "end": 1047,
                            "fullWidth": 294,
                            "width": 290,
                            "isIncrementallyUnusable": true,
                            "ifKeyword": {
                                "kind": "IfKeyword",
                                "fullStart": 755,
                                "fullEnd": 760,
                                "start": 757,
                                "end": 759,
                                "fullWidth": 5,
                                "width": 2,
                                "text": "if",
                                "value": "if",
                                "valueText": "if",
                                "hasLeadingTrivia": true,
                                "hasTrailingTrivia": true,
                                "leadingTrivia": [
                                    {
                                        "kind": "WhitespaceTrivia",
                                        "text": "  "
                                    }
                                ],
                                "trailingTrivia": [
                                    {
                                        "kind": "WhitespaceTrivia",
                                        "text": " "
                                    }
                                ]
                            },
                            "openParenToken": {
                                "kind": "OpenParenToken",
                                "fullStart": 760,
                                "fullEnd": 761,
                                "start": 760,
                                "end": 761,
                                "fullWidth": 1,
                                "width": 1,
                                "text": "(",
                                "value": "(",
                                "valueText": "("
                            },
                            "condition": {
                                "kind": "LogicalAndExpression",
                                "fullStart": 761,
                                "fullEnd": 994,
                                "start": 761,
                                "end": 993,
                                "fullWidth": 233,
                                "width": 232,
                                "isIncrementallyUnusable": true,
                                "left": {
                                    "kind": "LogicalAndExpression",
                                    "fullStart": 761,
                                    "fullEnd": 942,
                                    "start": 761,
                                    "end": 935,
                                    "fullWidth": 181,
                                    "width": 174,
                                    "isIncrementallyUnusable": true,
                                    "left": {
                                        "kind": "LogicalAndExpression",
                                        "fullStart": 761,
                                        "fullEnd": 850,
                                        "start": 761,
                                        "end": 843,
                                        "fullWidth": 89,
                                        "width": 82,
                                        "isIncrementallyUnusable": true,
                                        "left": {
                                            "kind": "EqualsExpression",
                                            "fullStart": 761,
                                            "fullEnd": 790,
                                            "start": 761,
                                            "end": 789,
                                            "fullWidth": 29,
                                            "width": 28,
                                            "isIncrementallyUnusable": true,
                                            "left": {
                                                "kind": "InvocationExpression",
                                                "fullStart": 761,
                                                "fullEnd": 783,
                                                "start": 761,
                                                "end": 782,
                                                "fullWidth": 22,
                                                "width": 21,
                                                "isIncrementallyUnusable": true,
                                                "expression": {
                                                    "kind": "MemberAccessExpression",
                                                    "fullStart": 761,
                                                    "fullEnd": 774,
                                                    "start": 761,
                                                    "end": 774,
                                                    "fullWidth": 13,
                                                    "width": 13,
                                                    "expression": {
                                                        "kind": "IdentifierName",
                                                        "fullStart": 761,
                                                        "fullEnd": 762,
                                                        "start": 761,
                                                        "end": 762,
                                                        "fullWidth": 1,
                                                        "width": 1,
                                                        "text": "a",
                                                        "value": "a",
                                                        "valueText": "a"
                                                    },
                                                    "dotToken": {
                                                        "kind": "DotToken",
                                                        "fullStart": 762,
                                                        "fullEnd": 763,
                                                        "start": 762,
                                                        "end": 763,
                                                        "fullWidth": 1,
                                                        "width": 1,
                                                        "text": ".",
                                                        "value": ".",
                                                        "valueText": "."
                                                    },
                                                    "name": {
                                                        "kind": "IdentifierName",
                                                        "fullStart": 763,
                                                        "fullEnd": 774,
                                                        "start": 763,
                                                        "end": 774,
                                                        "fullWidth": 11,
                                                        "width": 11,
                                                        "text": "lastIndexOf",
                                                        "value": "lastIndexOf",
                                                        "valueText": "lastIndexOf"
                                                    }
                                                },
                                                "argumentList": {
                                                    "kind": "ArgumentList",
                                                    "fullStart": 774,
                                                    "fullEnd": 783,
                                                    "start": 774,
                                                    "end": 782,
                                                    "fullWidth": 9,
                                                    "width": 8,
                                                    "isIncrementallyUnusable": true,
                                                    "openParenToken": {
                                                        "kind": "OpenParenToken",
                                                        "fullStart": 774,
                                                        "fullEnd": 775,
                                                        "start": 774,
                                                        "end": 775,
                                                        "fullWidth": 1,
                                                        "width": 1,
                                                        "text": "(",
                                                        "value": "(",
                                                        "valueText": "("
                                                    },
                                                    "arguments": [
                                                        {
                                                            "kind": "NegateExpression",
                                                            "fullStart": 775,
                                                            "fullEnd": 781,
                                                            "start": 775,
                                                            "end": 781,
                                                            "fullWidth": 6,
                                                            "width": 6,
                                                            "isIncrementallyUnusable": true,
                                                            "operatorToken": {
                                                                "kind": "MinusToken",
                                                                "fullStart": 775,
                                                                "fullEnd": 776,
                                                                "start": 775,
                                                                "end": 776,
                                                                "fullWidth": 1,
                                                                "width": 1,
                                                                "text": "-",
                                                                "value": "-",
                                                                "valueText": "-"
                                                            },
                                                            "operand": {
                                                                "kind": "ParenthesizedExpression",
                                                                "fullStart": 776,
                                                                "fullEnd": 781,
                                                                "start": 776,
                                                                "end": 781,
                                                                "fullWidth": 5,
                                                                "width": 5,
                                                                "isIncrementallyUnusable": true,
                                                                "openParenToken": {
                                                                    "kind": "OpenParenToken",
                                                                    "fullStart": 776,
                                                                    "fullEnd": 777,
                                                                    "start": 776,
                                                                    "end": 777,
                                                                    "fullWidth": 1,
                                                                    "width": 1,
                                                                    "text": "(",
                                                                    "value": "(",
                                                                    "valueText": "("
                                                                },
                                                                "expression": {
                                                                    "kind": "DivideExpression",
                                                                    "fullStart": 777,
                                                                    "fullEnd": 780,
                                                                    "start": 777,
                                                                    "end": 780,
                                                                    "fullWidth": 3,
                                                                    "width": 3,
                                                                    "isIncrementallyUnusable": true,
                                                                    "left": {
                                                                        "kind": "NumericLiteral",
                                                                        "fullStart": 777,
                                                                        "fullEnd": 778,
                                                                        "start": 777,
                                                                        "end": 778,
                                                                        "fullWidth": 1,
                                                                        "width": 1,
                                                                        "text": "4",
                                                                        "value": 4,
                                                                        "valueText": "4"
                                                                    },
                                                                    "operatorToken": {
                                                                        "kind": "SlashToken",
                                                                        "fullStart": 778,
                                                                        "fullEnd": 779,
                                                                        "start": 778,
                                                                        "end": 779,
                                                                        "fullWidth": 1,
                                                                        "width": 1,
                                                                        "text": "/",
                                                                        "value": "/",
                                                                        "valueText": "/"
                                                                    },
                                                                    "right": {
                                                                        "kind": "NumericLiteral",
                                                                        "fullStart": 779,
                                                                        "fullEnd": 780,
                                                                        "start": 779,
                                                                        "end": 780,
                                                                        "fullWidth": 1,
                                                                        "width": 1,
                                                                        "text": "3",
                                                                        "value": 3,
                                                                        "valueText": "3"
                                                                    }
                                                                },
                                                                "closeParenToken": {
                                                                    "kind": "CloseParenToken",
                                                                    "fullStart": 780,
                                                                    "fullEnd": 781,
                                                                    "start": 780,
                                                                    "end": 781,
                                                                    "fullWidth": 1,
                                                                    "width": 1,
                                                                    "text": ")",
                                                                    "value": ")",
                                                                    "valueText": ")"
                                                                }
                                                            }
                                                        }
                                                    ],
                                                    "closeParenToken": {
                                                        "kind": "CloseParenToken",
                                                        "fullStart": 781,
                                                        "fullEnd": 783,
                                                        "start": 781,
                                                        "end": 782,
                                                        "fullWidth": 2,
                                                        "width": 1,
                                                        "text": ")",
                                                        "value": ")",
                                                        "valueText": ")",
                                                        "hasTrailingTrivia": true,
                                                        "trailingTrivia": [
                                                            {
                                                                "kind": "WhitespaceTrivia",
                                                                "text": " "
                                                            }
                                                        ]
                                                    }
                                                }
                                            },
                                            "operatorToken": {
                                                "kind": "EqualsEqualsEqualsToken",
                                                "fullStart": 783,
                                                "fullEnd": 787,
                                                "start": 783,
                                                "end": 786,
                                                "fullWidth": 4,
                                                "width": 3,
                                                "text": "===",
                                                "value": "===",
                                                "valueText": "===",
                                                "hasTrailingTrivia": true,
                                                "trailingTrivia": [
                                                    {
                                                        "kind": "WhitespaceTrivia",
                                                        "text": " "
                                                    }
                                                ]
                                            },
                                            "right": {
                                                "kind": "NumericLiteral",
                                                "fullStart": 787,
                                                "fullEnd": 790,
                                                "start": 787,
                                                "end": 789,
                                                "fullWidth": 3,
                                                "width": 2,
                                                "text": "10",
                                                "value": 10,
                                                "valueText": "10",
                                                "hasTrailingTrivia": true,
                                                "trailingTrivia": [
                                                    {
                                                        "kind": "WhitespaceTrivia",
                                                        "text": " "
                                                    }
                                                ]
                                            }
                                        },
                                        "operatorToken": {
                                            "kind": "AmpersandAmpersandToken",
                                            "fullStart": 790,
                                            "fullEnd": 815,
                                            "start": 790,
                                            "end": 792,
                                            "fullWidth": 25,
                                            "width": 2,
                                            "text": "&&",
                                            "value": "&&",
                                            "valueText": "&&",
                                            "hasTrailingTrivia": true,
                                            "hasTrailingComment": true,
                                            "hasTrailingNewLine": true,
                                            "trailingTrivia": [
                                                {
                                                    "kind": "WhitespaceTrivia",
                                                    "text": "      "
                                                },
                                                {
                                                    "kind": "SingleLineCommentTrivia",
                                                    "text": "// a[10]=-(4/3)"
                                                },
                                                {
                                                    "kind": "NewLineTrivia",
                                                    "text": "\r\n"
                                                }
                                            ]
                                        },
                                        "right": {
                                            "kind": "EqualsExpression",
                                            "fullStart": 815,
                                            "fullEnd": 850,
                                            "start": 821,
                                            "end": 843,
                                            "fullWidth": 35,
                                            "width": 22,
                                            "left": {
                                                "kind": "InvocationExpression",
                                                "fullStart": 815,
                                                "fullEnd": 838,
                                                "start": 821,
                                                "end": 837,
                                                "fullWidth": 23,
                                                "width": 16,
                                                "expression": {
                                                    "kind": "MemberAccessExpression",
                                                    "fullStart": 815,
                                                    "fullEnd": 834,
                                                    "start": 821,
                                                    "end": 834,
                                                    "fullWidth": 19,
                                                    "width": 13,
                                                    "expression": {
                                                        "kind": "IdentifierName",
                                                        "fullStart": 815,
                                                        "fullEnd": 822,
                                                        "start": 821,
                                                        "end": 822,
                                                        "fullWidth": 7,
                                                        "width": 1,
                                                        "text": "a",
                                                        "value": "a",
                                                        "valueText": "a",
                                                        "hasLeadingTrivia": true,
                                                        "leadingTrivia": [
                                                            {
                                                                "kind": "WhitespaceTrivia",
                                                                "text": "      "
                                                            }
                                                        ]
                                                    },
                                                    "dotToken": {
                                                        "kind": "DotToken",
                                                        "fullStart": 822,
                                                        "fullEnd": 823,
                                                        "start": 822,
                                                        "end": 823,
                                                        "fullWidth": 1,
                                                        "width": 1,
                                                        "text": ".",
                                                        "value": ".",
                                                        "valueText": "."
                                                    },
                                                    "name": {
                                                        "kind": "IdentifierName",
                                                        "fullStart": 823,
                                                        "fullEnd": 834,
                                                        "start": 823,
                                                        "end": 834,
                                                        "fullWidth": 11,
                                                        "width": 11,
                                                        "text": "lastIndexOf",
                                                        "value": "lastIndexOf",
                                                        "valueText": "lastIndexOf"
                                                    }
                                                },
                                                "argumentList": {
                                                    "kind": "ArgumentList",
                                                    "fullStart": 834,
                                                    "fullEnd": 838,
                                                    "start": 834,
                                                    "end": 837,
                                                    "fullWidth": 4,
                                                    "width": 3,
                                                    "openParenToken": {
                                                        "kind": "OpenParenToken",
                                                        "fullStart": 834,
                                                        "fullEnd": 835,
                                                        "start": 834,
                                                        "end": 835,
                                                        "fullWidth": 1,
                                                        "width": 1,
                                                        "text": "(",
                                                        "value": "(",
                                                        "valueText": "("
                                                    },
                                                    "arguments": [
                                                        {
                                                            "kind": "NumericLiteral",
                                                            "fullStart": 835,
                                                            "fullEnd": 836,
                                                            "start": 835,
                                                            "end": 836,
                                                            "fullWidth": 1,
                                                            "width": 1,
                                                            "text": "0",
                                                            "value": 0,
                                                            "valueText": "0"
                                                        }
                                                    ],
                                                    "closeParenToken": {
                                                        "kind": "CloseParenToken",
                                                        "fullStart": 836,
                                                        "fullEnd": 838,
                                                        "start": 836,
                                                        "end": 837,
                                                        "fullWidth": 2,
                                                        "width": 1,
                                                        "text": ")",
                                                        "value": ")",
                                                        "valueText": ")",
                                                        "hasTrailingTrivia": true,
                                                        "trailingTrivia": [
                                                            {
                                                                "kind": "WhitespaceTrivia",
                                                                "text": " "
                                                            }
                                                        ]
                                                    }
                                                }
                                            },
                                            "operatorToken": {
                                                "kind": "EqualsEqualsEqualsToken",
                                                "fullStart": 838,
                                                "fullEnd": 842,
                                                "start": 838,
                                                "end": 841,
                                                "fullWidth": 4,
                                                "width": 3,
                                                "text": "===",
                                                "value": "===",
                                                "valueText": "===",
                                                "hasTrailingTrivia": true,
                                                "trailingTrivia": [
                                                    {
                                                        "kind": "WhitespaceTrivia",
                                                        "text": " "
                                                    }
                                                ]
                                            },
                                            "right": {
                                                "kind": "NumericLiteral",
                                                "fullStart": 842,
                                                "fullEnd": 850,
                                                "start": 842,
                                                "end": 843,
                                                "fullWidth": 8,
                                                "width": 1,
                                                "text": "3",
                                                "value": 3,
                                                "valueText": "3",
                                                "hasTrailingTrivia": true,
                                                "trailingTrivia": [
                                                    {
                                                        "kind": "WhitespaceTrivia",
                                                        "text": "       "
                                                    }
                                                ]
                                            }
                                        }
                                    },
                                    "operatorToken": {
                                        "kind": "AmpersandAmpersandToken",
                                        "fullStart": 850,
                                        "fullEnd": 907,
                                        "start": 850,
                                        "end": 852,
                                        "fullWidth": 57,
                                        "width": 2,
                                        "text": "&&",
                                        "value": "&&",
                                        "valueText": "&&",
                                        "hasTrailingTrivia": true,
                                        "hasTrailingComment": true,
                                        "hasTrailingNewLine": true,
                                        "trailingTrivia": [
                                            {
                                                "kind": "WhitespaceTrivia",
                                                "text": "       "
                                            },
                                            {
                                                "kind": "SingleLineCommentTrivia",
                                                "text": "// a[3] = -0, but using === -0 and 0 are equal"
                                            },
                                            {
                                                "kind": "NewLineTrivia",
                                                "text": "\r\n"
                                            }
                                        ]
                                    },
                                    "right": {
                                        "kind": "EqualsExpression",
                                        "fullStart": 907,
                                        "fullEnd": 942,
                                        "start": 913,
                                        "end": 935,
                                        "fullWidth": 35,
                                        "width": 22,
                                        "left": {
                                            "kind": "InvocationExpression",
                                            "fullStart": 907,
                                            "fullEnd": 931,
                                            "start": 913,
                                            "end": 930,
                                            "fullWidth": 24,
                                            "width": 17,
                                            "expression": {
                                                "kind": "MemberAccessExpression",
                                                "fullStart": 907,
                                                "fullEnd": 926,
                                                "start": 913,
                                                "end": 926,
                                                "fullWidth": 19,
                                                "width": 13,
                                                "expression": {
                                                    "kind": "IdentifierName",
                                                    "fullStart": 907,
                                                    "fullEnd": 914,
                                                    "start": 913,
                                                    "end": 914,
                                                    "fullWidth": 7,
                                                    "width": 1,
                                                    "text": "a",
                                                    "value": "a",
                                                    "valueText": "a",
                                                    "hasLeadingTrivia": true,
                                                    "leadingTrivia": [
                                                        {
                                                            "kind": "WhitespaceTrivia",
                                                            "text": "      "
                                                        }
                                                    ]
                                                },
                                                "dotToken": {
                                                    "kind": "DotToken",
                                                    "fullStart": 914,
                                                    "fullEnd": 915,
                                                    "start": 914,
                                                    "end": 915,
                                                    "fullWidth": 1,
                                                    "width": 1,
                                                    "text": ".",
                                                    "value": ".",
                                                    "valueText": "."
                                                },
                                                "name": {
                                                    "kind": "IdentifierName",
                                                    "fullStart": 915,
                                                    "fullEnd": 926,
                                                    "start": 915,
                                                    "end": 926,
                                                    "fullWidth": 11,
                                                    "width": 11,
                                                    "text": "lastIndexOf",
                                                    "value": "lastIndexOf",
                                                    "valueText": "lastIndexOf"
                                                }
                                            },
                                            "argumentList": {
                                                "kind": "ArgumentList",
                                                "fullStart": 926,
                                                "fullEnd": 931,
                                                "start": 926,
                                                "end": 930,
                                                "fullWidth": 5,
                                                "width": 4,
                                                "openParenToken": {
                                                    "kind": "OpenParenToken",
                                                    "fullStart": 926,
                                                    "fullEnd": 927,
                                                    "start": 926,
                                                    "end": 927,
                                                    "fullWidth": 1,
                                                    "width": 1,
                                                    "text": "(",
                                                    "value": "(",
                                                    "valueText": "("
                                                },
                                                "arguments": [
                                                    {
                                                        "kind": "NegateExpression",
                                                        "fullStart": 927,
                                                        "fullEnd": 929,
                                                        "start": 927,
                                                        "end": 929,
                                                        "fullWidth": 2,
                                                        "width": 2,
                                                        "operatorToken": {
                                                            "kind": "MinusToken",
                                                            "fullStart": 927,
                                                            "fullEnd": 928,
                                                            "start": 927,
                                                            "end": 928,
                                                            "fullWidth": 1,
                                                            "width": 1,
                                                            "text": "-",
                                                            "value": "-",
                                                            "valueText": "-"
                                                        },
                                                        "operand": {
                                                            "kind": "NumericLiteral",
                                                            "fullStart": 928,
                                                            "fullEnd": 929,
                                                            "start": 928,
                                                            "end": 929,
                                                            "fullWidth": 1,
                                                            "width": 1,
                                                            "text": "0",
                                                            "value": 0,
                                                            "valueText": "0"
                                                        }
                                                    }
                                                ],
                                                "closeParenToken": {
                                                    "kind": "CloseParenToken",
                                                    "fullStart": 929,
                                                    "fullEnd": 931,
                                                    "start": 929,
                                                    "end": 930,
                                                    "fullWidth": 2,
                                                    "width": 1,
                                                    "text": ")",
                                                    "value": ")",
                                                    "valueText": ")",
                                                    "hasTrailingTrivia": true,
                                                    "trailingTrivia": [
                                                        {
                                                            "kind": "WhitespaceTrivia",
                                                            "text": " "
                                                        }
                                                    ]
                                                }
                                            }
                                        },
                                        "operatorToken": {
                                            "kind": "EqualsEqualsEqualsToken",
                                            "fullStart": 931,
                                            "fullEnd": 934,
                                            "start": 931,
                                            "end": 934,
                                            "fullWidth": 3,
                                            "width": 3,
                                            "text": "===",
                                            "value": "===",
                                            "valueText": "==="
                                        },
                                        "right": {
                                            "kind": "NumericLiteral",
                                            "fullStart": 934,
                                            "fullEnd": 942,
                                            "start": 934,
                                            "end": 935,
                                            "fullWidth": 8,
                                            "width": 1,
                                            "text": "3",
                                            "value": 3,
                                            "valueText": "3",
                                            "hasTrailingTrivia": true,
                                            "trailingTrivia": [
                                                {
                                                    "kind": "WhitespaceTrivia",
                                                    "text": "       "
                                                }
                                            ]
                                        }
                                    }
                                },
                                "operatorToken": {
                                    "kind": "AmpersandAmpersandToken",
                                    "fullStart": 942,
                                    "fullEnd": 964,
                                    "start": 942,
                                    "end": 944,
                                    "fullWidth": 22,
                                    "width": 2,
                                    "text": "&&",
                                    "value": "&&",
                                    "valueText": "&&",
                                    "hasTrailingTrivia": true,
                                    "hasTrailingComment": true,
                                    "hasTrailingNewLine": true,
                                    "trailingTrivia": [
                                        {
                                            "kind": "WhitespaceTrivia",
                                            "text": "      "
                                        },
                                        {
                                            "kind": "SingleLineCommentTrivia",
                                            "text": "// a[3] = -0"
                                        },
                                        {
                                            "kind": "NewLineTrivia",
                                            "text": "\r\n"
                                        }
                                    ]
                                },
                                "right": {
                                    "kind": "EqualsExpression",
                                    "fullStart": 964,
                                    "fullEnd": 994,
                                    "start": 970,
                                    "end": 993,
                                    "fullWidth": 30,
                                    "width": 23,
                                    "left": {
                                        "kind": "InvocationExpression",
                                        "fullStart": 964,
                                        "fullEnd": 987,
                                        "start": 970,
                                        "end": 986,
                                        "fullWidth": 23,
                                        "width": 16,
                                        "expression": {
                                            "kind": "MemberAccessExpression",
                                            "fullStart": 964,
                                            "fullEnd": 983,
                                            "start": 970,
                                            "end": 983,
                                            "fullWidth": 19,
                                            "width": 13,
                                            "expression": {
                                                "kind": "IdentifierName",
                                                "fullStart": 964,
                                                "fullEnd": 971,
                                                "start": 970,
                                                "end": 971,
                                                "fullWidth": 7,
                                                "width": 1,
                                                "text": "a",
                                                "value": "a",
                                                "valueText": "a",
                                                "hasLeadingTrivia": true,
                                                "leadingTrivia": [
                                                    {
                                                        "kind": "WhitespaceTrivia",
                                                        "text": "      "
                                                    }
                                                ]
                                            },
                                            "dotToken": {
                                                "kind": "DotToken",
                                                "fullStart": 971,
                                                "fullEnd": 972,
                                                "start": 971,
                                                "end": 972,
                                                "fullWidth": 1,
                                                "width": 1,
                                                "text": ".",
                                                "value": ".",
                                                "valueText": "."
                                            },
                                            "name": {
                                                "kind": "IdentifierName",
                                                "fullStart": 972,
                                                "fullEnd": 983,
                                                "start": 972,
                                                "end": 983,
                                                "fullWidth": 11,
                                                "width": 11,
                                                "text": "lastIndexOf",
                                                "value": "lastIndexOf",
                                                "valueText": "lastIndexOf"
                                            }
                                        },
                                        "argumentList": {
                                            "kind": "ArgumentList",
                                            "fullStart": 983,
                                            "fullEnd": 987,
                                            "start": 983,
                                            "end": 986,
                                            "fullWidth": 4,
                                            "width": 3,
                                            "openParenToken": {
                                                "kind": "OpenParenToken",
                                                "fullStart": 983,
                                                "fullEnd": 984,
                                                "start": 983,
                                                "end": 984,
                                                "fullWidth": 1,
                                                "width": 1,
                                                "text": "(",
                                                "value": "(",
                                                "valueText": "("
                                            },
                                            "arguments": [
                                                {
                                                    "kind": "NumericLiteral",
                                                    "fullStart": 984,
                                                    "fullEnd": 985,
                                                    "start": 984,
                                                    "end": 985,
                                                    "fullWidth": 1,
                                                    "width": 1,
                                                    "text": "1",
                                                    "value": 1,
                                                    "valueText": "1"
                                                }
                                            ],
                                            "closeParenToken": {
                                                "kind": "CloseParenToken",
                                                "fullStart": 985,
                                                "fullEnd": 987,
                                                "start": 985,
                                                "end": 986,
                                                "fullWidth": 2,
                                                "width": 1,
                                                "text": ")",
                                                "value": ")",
                                                "valueText": ")",
                                                "hasTrailingTrivia": true,
                                                "trailingTrivia": [
                                                    {
                                                        "kind": "WhitespaceTrivia",
                                                        "text": " "
                                                    }
                                                ]
                                            }
                                        }
                                    },
                                    "operatorToken": {
                                        "kind": "EqualsEqualsEqualsToken",
                                        "fullStart": 987,
                                        "fullEnd": 991,
                                        "start": 987,
                                        "end": 990,
                                        "fullWidth": 4,
                                        "width": 3,
                                        "text": "===",
                                        "value": "===",
                                        "valueText": "===",
                                        "hasTrailingTrivia": true,
                                        "trailingTrivia": [
                                            {
                                                "kind": "WhitespaceTrivia",
                                                "text": " "
                                            }
                                        ]
                                    },
                                    "right": {
                                        "kind": "NumericLiteral",
                                        "fullStart": 991,
                                        "fullEnd": 994,
                                        "start": 991,
                                        "end": 993,
                                        "fullWidth": 3,
                                        "width": 2,
                                        "text": "14",
                                        "value": 14,
                                        "valueText": "14",
                                        "hasTrailingTrivia": true,
                                        "trailingTrivia": [
                                            {
                                                "kind": "WhitespaceTrivia",
                                                "text": " "
                                            }
                                        ]
                                    }
                                }
                            },
                            "closeParenToken": {
                                "kind": "CloseParenToken",
                                "fullStart": 994,
                                "fullEnd": 1021,
                                "start": 994,
                                "end": 995,
                                "fullWidth": 27,
                                "width": 1,
                                "text": ")",
                                "value": ")",
                                "valueText": ")",
                                "hasTrailingTrivia": true,
                                "hasTrailingComment": true,
                                "hasTrailingNewLine": true,
                                "trailingTrivia": [
                                    {
                                        "kind": "WhitespaceTrivia",
                                        "text": "            "
                                    },
                                    {
                                        "kind": "SingleLineCommentTrivia",
                                        "text": "// a[14] = 1"
                                    },
                                    {
                                        "kind": "NewLineTrivia",
                                        "text": "\r\n"
                                    }
                                ]
                            },
                            "statement": {
                                "kind": "Block",
                                "fullStart": 1021,
                                "fullEnd": 1049,
                                "start": 1023,
                                "end": 1047,
                                "fullWidth": 28,
                                "width": 24,
                                "openBraceToken": {
                                    "kind": "OpenBraceToken",
                                    "fullStart": 1021,
                                    "fullEnd": 1026,
                                    "start": 1023,
                                    "end": 1024,
                                    "fullWidth": 5,
                                    "width": 1,
                                    "text": "{",
                                    "value": "{",
                                    "valueText": "{",
                                    "hasLeadingTrivia": true,
                                    "hasTrailingTrivia": true,
                                    "hasTrailingNewLine": true,
                                    "leadingTrivia": [
                                        {
                                            "kind": "WhitespaceTrivia",
                                            "text": "  "
                                        }
                                    ],
                                    "trailingTrivia": [
                                        {
                                            "kind": "NewLineTrivia",
                                            "text": "\r\n"
                                        }
                                    ]
                                },
                                "statements": [
                                    {
                                        "kind": "ReturnStatement",
                                        "fullStart": 1026,
                                        "fullEnd": 1044,
                                        "start": 1030,
                                        "end": 1042,
                                        "fullWidth": 18,
                                        "width": 12,
                                        "returnKeyword": {
                                            "kind": "ReturnKeyword",
                                            "fullStart": 1026,
                                            "fullEnd": 1037,
                                            "start": 1030,
                                            "end": 1036,
                                            "fullWidth": 11,
                                            "width": 6,
                                            "text": "return",
                                            "value": "return",
                                            "valueText": "return",
                                            "hasLeadingTrivia": true,
                                            "hasTrailingTrivia": true,
                                            "leadingTrivia": [
                                                {
                                                    "kind": "WhitespaceTrivia",
                                                    "text": "    "
                                                }
                                            ],
                                            "trailingTrivia": [
                                                {
                                                    "kind": "WhitespaceTrivia",
                                                    "text": " "
                                                }
                                            ]
                                        },
                                        "expression": {
                                            "kind": "TrueKeyword",
                                            "fullStart": 1037,
                                            "fullEnd": 1041,
                                            "start": 1037,
                                            "end": 1041,
                                            "fullWidth": 4,
                                            "width": 4,
                                            "text": "true",
                                            "value": true,
                                            "valueText": "true"
                                        },
                                        "semicolonToken": {
                                            "kind": "SemicolonToken",
                                            "fullStart": 1041,
                                            "fullEnd": 1044,
                                            "start": 1041,
                                            "end": 1042,
                                            "fullWidth": 3,
                                            "width": 1,
                                            "text": ";",
                                            "value": ";",
                                            "valueText": ";",
                                            "hasTrailingTrivia": true,
                                            "hasTrailingNewLine": true,
                                            "trailingTrivia": [
                                                {
                                                    "kind": "NewLineTrivia",
                                                    "text": "\r\n"
                                                }
                                            ]
                                        }
                                    }
                                ],
                                "closeBraceToken": {
                                    "kind": "CloseBraceToken",
                                    "fullStart": 1044,
                                    "fullEnd": 1049,
                                    "start": 1046,
                                    "end": 1047,
                                    "fullWidth": 5,
                                    "width": 1,
                                    "text": "}",
                                    "value": "}",
                                    "valueText": "}",
                                    "hasLeadingTrivia": true,
                                    "hasTrailingTrivia": true,
                                    "hasTrailingNewLine": true,
                                    "leadingTrivia": [
                                        {
                                            "kind": "WhitespaceTrivia",
                                            "text": "  "
                                        }
                                    ],
                                    "trailingTrivia": [
                                        {
                                            "kind": "NewLineTrivia",
                                            "text": "\r\n"
                                        }
                                    ]
                                }
                            }
                        }
                    ],
                    "closeBraceToken": {
                        "kind": "CloseBraceToken",
                        "fullStart": 1049,
                        "fullEnd": 1053,
                        "start": 1050,
                        "end": 1051,
                        "fullWidth": 4,
                        "width": 1,
                        "text": "}",
                        "value": "}",
                        "valueText": "}",
                        "hasLeadingTrivia": true,
                        "hasTrailingTrivia": true,
                        "hasTrailingNewLine": true,
                        "leadingTrivia": [
                            {
                                "kind": "WhitespaceTrivia",
                                "text": " "
                            }
                        ],
                        "trailingTrivia": [
                            {
                                "kind": "NewLineTrivia",
                                "text": "\r\n"
                            }
                        ]
                    }
                }
            },
            {
                "kind": "ExpressionStatement",
                "fullStart": 1053,
                "fullEnd": 1077,
                "start": 1053,
                "end": 1075,
                "fullWidth": 24,
                "width": 22,
                "expression": {
                    "kind": "InvocationExpression",
                    "fullStart": 1053,
                    "fullEnd": 1074,
                    "start": 1053,
                    "end": 1074,
                    "fullWidth": 21,
                    "width": 21,
                    "expression": {
                        "kind": "IdentifierName",
                        "fullStart": 1053,
                        "fullEnd": 1064,
                        "start": 1053,
                        "end": 1064,
                        "fullWidth": 11,
                        "width": 11,
                        "text": "runTestCase",
                        "value": "runTestCase",
                        "valueText": "runTestCase"
                    },
                    "argumentList": {
                        "kind": "ArgumentList",
                        "fullStart": 1064,
                        "fullEnd": 1074,
                        "start": 1064,
                        "end": 1074,
                        "fullWidth": 10,
                        "width": 10,
                        "openParenToken": {
                            "kind": "OpenParenToken",
                            "fullStart": 1064,
                            "fullEnd": 1065,
                            "start": 1064,
                            "end": 1065,
                            "fullWidth": 1,
                            "width": 1,
                            "text": "(",
                            "value": "(",
                            "valueText": "("
                        },
                        "arguments": [
                            {
                                "kind": "IdentifierName",
                                "fullStart": 1065,
                                "fullEnd": 1073,
                                "start": 1065,
                                "end": 1073,
                                "fullWidth": 8,
                                "width": 8,
                                "text": "testcase",
                                "value": "testcase",
                                "valueText": "testcase"
                            }
                        ],
                        "closeParenToken": {
                            "kind": "CloseParenToken",
                            "fullStart": 1073,
                            "fullEnd": 1074,
                            "start": 1073,
                            "end": 1074,
                            "fullWidth": 1,
                            "width": 1,
                            "text": ")",
                            "value": ")",
                            "valueText": ")"
                        }
                    }
                },
                "semicolonToken": {
                    "kind": "SemicolonToken",
                    "fullStart": 1074,
                    "fullEnd": 1077,
                    "start": 1074,
                    "end": 1075,
                    "fullWidth": 3,
                    "width": 1,
                    "text": ";",
                    "value": ";",
                    "valueText": ";",
                    "hasTrailingTrivia": true,
                    "hasTrailingNewLine": true,
                    "trailingTrivia": [
                        {
                            "kind": "NewLineTrivia",
                            "text": "\r\n"
                        }
                    ]
                }
            }
        ],
        "endOfFileToken": {
            "kind": "EndOfFileToken",
            "fullStart": 1077,
            "fullEnd": 1077,
            "start": 1077,
            "end": 1077,
            "fullWidth": 0,
            "width": 0,
            "text": ""
        }
    },
    "lineMap": {
        "lineStarts": [
            0,
            67,
            152,
            232,
            308,
            380,
            385,
            439,
            518,
            523,
            525,
            527,
            550,
            597,
            613,
            637,
            755,
            815,
            907,
            964,
            1021,
            1026,
            1044,
            1049,
            1053,
            1077
        ],
        "length": 1077
    }
}<|MERGE_RESOLUTION|>--- conflicted
+++ resolved
@@ -603,12 +603,8 @@
                                         "start": 603,
                                         "end": 610,
                                         "fullWidth": 7,
-<<<<<<< HEAD
                                         "width": 7,
-                                        "identifier": {
-=======
                                         "propertyName": {
->>>>>>> 85e84683
                                             "kind": "IdentifierName",
                                             "fullStart": 603,
                                             "fullEnd": 607,
