{
    "isDeclaration": false,
    "languageVersion": "EcmaScript5",
    "parseOptions": {
        "allowAutomaticSemicolonInsertion": true
    },
    "sourceUnit": {
        "kind": "SourceUnit",
        "fullStart": 0,
        "fullEnd": 882,
        "start": 564,
        "end": 882,
        "fullWidth": 882,
        "width": 318,
        "isIncrementallyUnusable": true,
        "moduleElements": [
            {
                "kind": "FunctionDeclaration",
                "fullStart": 0,
                "fullEnd": 858,
                "start": 564,
                "end": 856,
                "fullWidth": 858,
                "width": 292,
                "modifiers": [],
                "functionKeyword": {
                    "kind": "FunctionKeyword",
                    "fullStart": 0,
                    "fullEnd": 573,
                    "start": 564,
                    "end": 572,
                    "fullWidth": 573,
                    "width": 8,
                    "text": "function",
                    "value": "function",
                    "valueText": "function",
                    "hasLeadingTrivia": true,
                    "hasLeadingComment": true,
                    "hasLeadingNewLine": true,
                    "hasTrailingTrivia": true,
                    "leadingTrivia": [
                        {
                            "kind": "SingleLineCommentTrivia",
                            "text": "/// Copyright (c) 2012 Ecma International.  All rights reserved. "
                        },
                        {
                            "kind": "NewLineTrivia",
                            "text": "\r\n"
                        },
                        {
                            "kind": "SingleLineCommentTrivia",
                            "text": "/// Ecma International makes this code available under the terms and conditions set"
                        },
                        {
                            "kind": "NewLineTrivia",
                            "text": "\r\n"
                        },
                        {
                            "kind": "SingleLineCommentTrivia",
                            "text": "/// forth on http://hg.ecmascript.org/tests/test262/raw-file/tip/LICENSE (the "
                        },
                        {
                            "kind": "NewLineTrivia",
                            "text": "\r\n"
                        },
                        {
                            "kind": "SingleLineCommentTrivia",
                            "text": "/// \"Use Terms\").   Any redistribution of this code must retain the above "
                        },
                        {
                            "kind": "NewLineTrivia",
                            "text": "\r\n"
                        },
                        {
                            "kind": "SingleLineCommentTrivia",
                            "text": "/// copyright and this notice and otherwise comply with the Use Terms."
                        },
                        {
                            "kind": "NewLineTrivia",
                            "text": "\r\n"
                        },
                        {
                            "kind": "MultiLineCommentTrivia",
                            "text": "/**\r\n * @path ch15/15.4/15.4.4/15.4.4.15/15.4.4.15-2-19.js\r\n * @description Array.prototype.lastIndexOf applied to String object which implements its own property get method\r\n */"
                        },
                        {
                            "kind": "NewLineTrivia",
                            "text": "\r\n"
                        },
                        {
                            "kind": "NewLineTrivia",
                            "text": "\r\n"
                        },
                        {
                            "kind": "NewLineTrivia",
                            "text": "\r\n"
                        }
                    ],
                    "trailingTrivia": [
                        {
                            "kind": "WhitespaceTrivia",
                            "text": " "
                        }
                    ]
                },
                "identifier": {
                    "kind": "IdentifierName",
                    "fullStart": 573,
                    "fullEnd": 581,
                    "start": 573,
                    "end": 581,
                    "fullWidth": 8,
                    "width": 8,
                    "text": "testcase",
                    "value": "testcase",
                    "valueText": "testcase"
                },
                "callSignature": {
                    "kind": "CallSignature",
                    "fullStart": 581,
                    "fullEnd": 584,
                    "start": 581,
                    "end": 583,
                    "fullWidth": 3,
                    "width": 2,
                    "parameterList": {
                        "kind": "ParameterList",
                        "fullStart": 581,
                        "fullEnd": 584,
                        "start": 581,
                        "end": 583,
                        "fullWidth": 3,
                        "width": 2,
                        "openParenToken": {
                            "kind": "OpenParenToken",
                            "fullStart": 581,
                            "fullEnd": 582,
                            "start": 581,
                            "end": 582,
                            "fullWidth": 1,
                            "width": 1,
                            "text": "(",
                            "value": "(",
                            "valueText": "("
                        },
                        "parameters": [],
                        "closeParenToken": {
                            "kind": "CloseParenToken",
                            "fullStart": 582,
                            "fullEnd": 584,
                            "start": 582,
                            "end": 583,
                            "fullWidth": 2,
                            "width": 1,
                            "text": ")",
                            "value": ")",
                            "valueText": ")",
                            "hasTrailingTrivia": true,
                            "trailingTrivia": [
                                {
                                    "kind": "WhitespaceTrivia",
                                    "text": " "
                                }
                            ]
                        }
                    }
                },
                "block": {
                    "kind": "Block",
                    "fullStart": 584,
                    "fullEnd": 858,
                    "start": 584,
                    "end": 856,
                    "fullWidth": 274,
                    "width": 272,
                    "openBraceToken": {
                        "kind": "OpenBraceToken",
                        "fullStart": 584,
                        "fullEnd": 587,
                        "start": 584,
                        "end": 585,
                        "fullWidth": 3,
                        "width": 1,
                        "text": "{",
                        "value": "{",
                        "valueText": "{",
                        "hasTrailingTrivia": true,
                        "hasTrailingNewLine": true,
                        "trailingTrivia": [
                            {
                                "kind": "NewLineTrivia",
                                "text": "\r\n"
                            }
                        ]
                    },
                    "statements": [
                        {
                            "kind": "VariableStatement",
                            "fullStart": 587,
                            "fullEnd": 665,
                            "start": 597,
                            "end": 663,
                            "fullWidth": 78,
                            "width": 66,
                            "modifiers": [],
                            "variableDeclaration": {
                                "kind": "VariableDeclaration",
                                "fullStart": 587,
                                "fullEnd": 662,
                                "start": 597,
                                "end": 662,
                                "fullWidth": 75,
                                "width": 65,
                                "varKeyword": {
                                    "kind": "VarKeyword",
                                    "fullStart": 587,
                                    "fullEnd": 601,
                                    "start": 597,
                                    "end": 600,
                                    "fullWidth": 14,
                                    "width": 3,
                                    "text": "var",
                                    "value": "var",
                                    "valueText": "var",
                                    "hasLeadingTrivia": true,
                                    "hasLeadingNewLine": true,
                                    "hasTrailingTrivia": true,
                                    "leadingTrivia": [
                                        {
                                            "kind": "NewLineTrivia",
                                            "text": "\r\n"
                                        },
                                        {
                                            "kind": "WhitespaceTrivia",
                                            "text": "        "
                                        }
                                    ],
                                    "trailingTrivia": [
                                        {
                                            "kind": "WhitespaceTrivia",
                                            "text": " "
                                        }
                                    ]
                                },
                                "variableDeclarators": [
                                    {
                                        "kind": "VariableDeclarator",
                                        "fullStart": 601,
                                        "fullEnd": 662,
                                        "start": 601,
                                        "end": 662,
                                        "fullWidth": 61,
<<<<<<< HEAD
                                        "width": 61,
                                        "identifier": {
=======
                                        "propertyName": {
>>>>>>> 85e84683
                                            "kind": "IdentifierName",
                                            "fullStart": 601,
                                            "fullEnd": 605,
                                            "start": 601,
                                            "end": 604,
                                            "fullWidth": 4,
                                            "width": 3,
                                            "text": "obj",
                                            "value": "obj",
                                            "valueText": "obj",
                                            "hasTrailingTrivia": true,
                                            "trailingTrivia": [
                                                {
                                                    "kind": "WhitespaceTrivia",
                                                    "text": " "
                                                }
                                            ]
                                        },
                                        "equalsValueClause": {
                                            "kind": "EqualsValueClause",
                                            "fullStart": 605,
                                            "fullEnd": 662,
                                            "start": 605,
                                            "end": 662,
                                            "fullWidth": 57,
                                            "width": 57,
                                            "equalsToken": {
                                                "kind": "EqualsToken",
                                                "fullStart": 605,
                                                "fullEnd": 607,
                                                "start": 605,
                                                "end": 606,
                                                "fullWidth": 2,
                                                "width": 1,
                                                "text": "=",
                                                "value": "=",
                                                "valueText": "=",
                                                "hasTrailingTrivia": true,
                                                "trailingTrivia": [
                                                    {
                                                        "kind": "WhitespaceTrivia",
                                                        "text": " "
                                                    }
                                                ]
                                            },
                                            "value": {
                                                "kind": "FunctionExpression",
                                                "fullStart": 607,
                                                "fullEnd": 662,
                                                "start": 607,
                                                "end": 662,
                                                "fullWidth": 55,
                                                "width": 55,
                                                "functionKeyword": {
                                                    "kind": "FunctionKeyword",
                                                    "fullStart": 607,
                                                    "fullEnd": 616,
                                                    "start": 607,
                                                    "end": 615,
                                                    "fullWidth": 9,
                                                    "width": 8,
                                                    "text": "function",
                                                    "value": "function",
                                                    "valueText": "function",
                                                    "hasTrailingTrivia": true,
                                                    "trailingTrivia": [
                                                        {
                                                            "kind": "WhitespaceTrivia",
                                                            "text": " "
                                                        }
                                                    ]
                                                },
                                                "callSignature": {
                                                    "kind": "CallSignature",
                                                    "fullStart": 616,
                                                    "fullEnd": 623,
                                                    "start": 616,
                                                    "end": 622,
                                                    "fullWidth": 7,
                                                    "width": 6,
                                                    "parameterList": {
                                                        "kind": "ParameterList",
                                                        "fullStart": 616,
                                                        "fullEnd": 623,
                                                        "start": 616,
                                                        "end": 622,
                                                        "fullWidth": 7,
                                                        "width": 6,
                                                        "openParenToken": {
                                                            "kind": "OpenParenToken",
                                                            "fullStart": 616,
                                                            "fullEnd": 617,
                                                            "start": 616,
                                                            "end": 617,
                                                            "fullWidth": 1,
                                                            "width": 1,
                                                            "text": "(",
                                                            "value": "(",
                                                            "valueText": "("
                                                        },
                                                        "parameters": [
                                                            {
                                                                "kind": "Parameter",
                                                                "fullStart": 617,
                                                                "fullEnd": 618,
                                                                "start": 617,
                                                                "end": 618,
                                                                "fullWidth": 1,
                                                                "width": 1,
                                                                "modifiers": [],
                                                                "identifier": {
                                                                    "kind": "IdentifierName",
                                                                    "fullStart": 617,
                                                                    "fullEnd": 618,
                                                                    "start": 617,
                                                                    "end": 618,
                                                                    "fullWidth": 1,
                                                                    "width": 1,
                                                                    "text": "a",
                                                                    "value": "a",
                                                                    "valueText": "a"
                                                                }
                                                            },
                                                            {
                                                                "kind": "CommaToken",
                                                                "fullStart": 618,
                                                                "fullEnd": 620,
                                                                "start": 618,
                                                                "end": 619,
                                                                "fullWidth": 2,
                                                                "width": 1,
                                                                "text": ",",
                                                                "value": ",",
                                                                "valueText": ",",
                                                                "hasTrailingTrivia": true,
                                                                "trailingTrivia": [
                                                                    {
                                                                        "kind": "WhitespaceTrivia",
                                                                        "text": " "
                                                                    }
                                                                ]
                                                            },
                                                            {
                                                                "kind": "Parameter",
                                                                "fullStart": 620,
                                                                "fullEnd": 621,
                                                                "start": 620,
                                                                "end": 621,
                                                                "fullWidth": 1,
                                                                "width": 1,
                                                                "modifiers": [],
                                                                "identifier": {
                                                                    "kind": "IdentifierName",
                                                                    "fullStart": 620,
                                                                    "fullEnd": 621,
                                                                    "start": 620,
                                                                    "end": 621,
                                                                    "fullWidth": 1,
                                                                    "width": 1,
                                                                    "text": "b",
                                                                    "value": "b",
                                                                    "valueText": "b"
                                                                }
                                                            }
                                                        ],
                                                        "closeParenToken": {
                                                            "kind": "CloseParenToken",
                                                            "fullStart": 621,
                                                            "fullEnd": 623,
                                                            "start": 621,
                                                            "end": 622,
                                                            "fullWidth": 2,
                                                            "width": 1,
                                                            "text": ")",
                                                            "value": ")",
                                                            "valueText": ")",
                                                            "hasTrailingTrivia": true,
                                                            "trailingTrivia": [
                                                                {
                                                                    "kind": "WhitespaceTrivia",
                                                                    "text": " "
                                                                }
                                                            ]
                                                        }
                                                    }
                                                },
                                                "block": {
                                                    "kind": "Block",
                                                    "fullStart": 623,
                                                    "fullEnd": 662,
                                                    "start": 623,
                                                    "end": 662,
                                                    "fullWidth": 39,
                                                    "width": 39,
                                                    "openBraceToken": {
                                                        "kind": "OpenBraceToken",
                                                        "fullStart": 623,
                                                        "fullEnd": 626,
                                                        "start": 623,
                                                        "end": 624,
                                                        "fullWidth": 3,
                                                        "width": 1,
                                                        "text": "{",
                                                        "value": "{",
                                                        "valueText": "{",
                                                        "hasTrailingTrivia": true,
                                                        "hasTrailingNewLine": true,
                                                        "trailingTrivia": [
                                                            {
                                                                "kind": "NewLineTrivia",
                                                                "text": "\r\n"
                                                            }
                                                        ]
                                                    },
                                                    "statements": [
                                                        {
                                                            "kind": "ReturnStatement",
                                                            "fullStart": 626,
                                                            "fullEnd": 653,
                                                            "start": 638,
                                                            "end": 651,
                                                            "fullWidth": 27,
                                                            "width": 13,
                                                            "returnKeyword": {
                                                                "kind": "ReturnKeyword",
                                                                "fullStart": 626,
                                                                "fullEnd": 645,
                                                                "start": 638,
                                                                "end": 644,
                                                                "fullWidth": 19,
                                                                "width": 6,
                                                                "text": "return",
                                                                "value": "return",
                                                                "valueText": "return",
                                                                "hasLeadingTrivia": true,
                                                                "hasTrailingTrivia": true,
                                                                "leadingTrivia": [
                                                                    {
                                                                        "kind": "WhitespaceTrivia",
                                                                        "text": "            "
                                                                    }
                                                                ],
                                                                "trailingTrivia": [
                                                                    {
                                                                        "kind": "WhitespaceTrivia",
                                                                        "text": " "
                                                                    }
                                                                ]
                                                            },
                                                            "expression": {
                                                                "kind": "AddExpression",
                                                                "fullStart": 645,
                                                                "fullEnd": 650,
                                                                "start": 645,
                                                                "end": 650,
                                                                "fullWidth": 5,
                                                                "width": 5,
                                                                "left": {
                                                                    "kind": "IdentifierName",
                                                                    "fullStart": 645,
                                                                    "fullEnd": 647,
                                                                    "start": 645,
                                                                    "end": 646,
                                                                    "fullWidth": 2,
                                                                    "width": 1,
                                                                    "text": "a",
                                                                    "value": "a",
                                                                    "valueText": "a",
                                                                    "hasTrailingTrivia": true,
                                                                    "trailingTrivia": [
                                                                        {
                                                                            "kind": "WhitespaceTrivia",
                                                                            "text": " "
                                                                        }
                                                                    ]
                                                                },
                                                                "operatorToken": {
                                                                    "kind": "PlusToken",
                                                                    "fullStart": 647,
                                                                    "fullEnd": 649,
                                                                    "start": 647,
                                                                    "end": 648,
                                                                    "fullWidth": 2,
                                                                    "width": 1,
                                                                    "text": "+",
                                                                    "value": "+",
                                                                    "valueText": "+",
                                                                    "hasTrailingTrivia": true,
                                                                    "trailingTrivia": [
                                                                        {
                                                                            "kind": "WhitespaceTrivia",
                                                                            "text": " "
                                                                        }
                                                                    ]
                                                                },
                                                                "right": {
                                                                    "kind": "IdentifierName",
                                                                    "fullStart": 649,
                                                                    "fullEnd": 650,
                                                                    "start": 649,
                                                                    "end": 650,
                                                                    "fullWidth": 1,
                                                                    "width": 1,
                                                                    "text": "b",
                                                                    "value": "b",
                                                                    "valueText": "b"
                                                                }
                                                            },
                                                            "semicolonToken": {
                                                                "kind": "SemicolonToken",
                                                                "fullStart": 650,
                                                                "fullEnd": 653,
                                                                "start": 650,
                                                                "end": 651,
                                                                "fullWidth": 3,
                                                                "width": 1,
                                                                "text": ";",
                                                                "value": ";",
                                                                "valueText": ";",
                                                                "hasTrailingTrivia": true,
                                                                "hasTrailingNewLine": true,
                                                                "trailingTrivia": [
                                                                    {
                                                                        "kind": "NewLineTrivia",
                                                                        "text": "\r\n"
                                                                    }
                                                                ]
                                                            }
                                                        }
                                                    ],
                                                    "closeBraceToken": {
                                                        "kind": "CloseBraceToken",
                                                        "fullStart": 653,
                                                        "fullEnd": 662,
                                                        "start": 661,
                                                        "end": 662,
                                                        "fullWidth": 9,
                                                        "width": 1,
                                                        "text": "}",
                                                        "value": "}",
                                                        "valueText": "}",
                                                        "hasLeadingTrivia": true,
                                                        "leadingTrivia": [
                                                            {
                                                                "kind": "WhitespaceTrivia",
                                                                "text": "        "
                                                            }
                                                        ]
                                                    }
                                                }
                                            }
                                        }
                                    }
                                ]
                            },
                            "semicolonToken": {
                                "kind": "SemicolonToken",
                                "fullStart": 662,
                                "fullEnd": 665,
                                "start": 662,
                                "end": 663,
                                "fullWidth": 3,
                                "width": 1,
                                "text": ";",
                                "value": ";",
                                "valueText": ";",
                                "hasTrailingTrivia": true,
                                "hasTrailingNewLine": true,
                                "trailingTrivia": [
                                    {
                                        "kind": "NewLineTrivia",
                                        "text": "\r\n"
                                    }
                                ]
                            }
                        },
                        {
                            "kind": "ExpressionStatement",
                            "fullStart": 665,
                            "fullEnd": 688,
                            "start": 673,
                            "end": 686,
                            "fullWidth": 23,
                            "width": 13,
                            "expression": {
                                "kind": "AssignmentExpression",
                                "fullStart": 665,
                                "fullEnd": 685,
                                "start": 673,
                                "end": 685,
                                "fullWidth": 20,
                                "width": 12,
                                "left": {
                                    "kind": "ElementAccessExpression",
                                    "fullStart": 665,
                                    "fullEnd": 680,
                                    "start": 673,
                                    "end": 679,
                                    "fullWidth": 15,
                                    "width": 6,
                                    "expression": {
                                        "kind": "IdentifierName",
                                        "fullStart": 665,
                                        "fullEnd": 676,
                                        "start": 673,
                                        "end": 676,
                                        "fullWidth": 11,
                                        "width": 3,
                                        "text": "obj",
                                        "value": "obj",
                                        "valueText": "obj",
                                        "hasLeadingTrivia": true,
                                        "leadingTrivia": [
                                            {
                                                "kind": "WhitespaceTrivia",
                                                "text": "        "
                                            }
                                        ]
                                    },
                                    "openBracketToken": {
                                        "kind": "OpenBracketToken",
                                        "fullStart": 676,
                                        "fullEnd": 677,
                                        "start": 676,
                                        "end": 677,
                                        "fullWidth": 1,
                                        "width": 1,
                                        "text": "[",
                                        "value": "[",
                                        "valueText": "["
                                    },
                                    "argumentExpression": {
                                        "kind": "NumericLiteral",
                                        "fullStart": 677,
                                        "fullEnd": 678,
                                        "start": 677,
                                        "end": 678,
                                        "fullWidth": 1,
                                        "width": 1,
                                        "text": "1",
                                        "value": 1,
                                        "valueText": "1"
                                    },
                                    "closeBracketToken": {
                                        "kind": "CloseBracketToken",
                                        "fullStart": 678,
                                        "fullEnd": 680,
                                        "start": 678,
                                        "end": 679,
                                        "fullWidth": 2,
                                        "width": 1,
                                        "text": "]",
                                        "value": "]",
                                        "valueText": "]",
                                        "hasTrailingTrivia": true,
                                        "trailingTrivia": [
                                            {
                                                "kind": "WhitespaceTrivia",
                                                "text": " "
                                            }
                                        ]
                                    }
                                },
                                "operatorToken": {
                                    "kind": "EqualsToken",
                                    "fullStart": 680,
                                    "fullEnd": 682,
                                    "start": 680,
                                    "end": 681,
                                    "fullWidth": 2,
                                    "width": 1,
                                    "text": "=",
                                    "value": "=",
                                    "valueText": "=",
                                    "hasTrailingTrivia": true,
                                    "trailingTrivia": [
                                        {
                                            "kind": "WhitespaceTrivia",
                                            "text": " "
                                        }
                                    ]
                                },
                                "right": {
                                    "kind": "StringLiteral",
                                    "fullStart": 682,
                                    "fullEnd": 685,
                                    "start": 682,
                                    "end": 685,
                                    "fullWidth": 3,
                                    "width": 3,
                                    "text": "\"b\"",
                                    "value": "b",
                                    "valueText": "b"
                                }
                            },
                            "semicolonToken": {
                                "kind": "SemicolonToken",
                                "fullStart": 685,
                                "fullEnd": 688,
                                "start": 685,
                                "end": 686,
                                "fullWidth": 3,
                                "width": 1,
                                "text": ";",
                                "value": ";",
                                "valueText": ";",
                                "hasTrailingTrivia": true,
                                "hasTrailingNewLine": true,
                                "trailingTrivia": [
                                    {
                                        "kind": "NewLineTrivia",
                                        "text": "\r\n"
                                    }
                                ]
                            }
                        },
                        {
                            "kind": "ExpressionStatement",
                            "fullStart": 688,
                            "fullEnd": 711,
                            "start": 696,
                            "end": 709,
                            "fullWidth": 23,
                            "width": 13,
                            "expression": {
                                "kind": "AssignmentExpression",
                                "fullStart": 688,
                                "fullEnd": 708,
                                "start": 696,
                                "end": 708,
                                "fullWidth": 20,
                                "width": 12,
                                "left": {
                                    "kind": "ElementAccessExpression",
                                    "fullStart": 688,
                                    "fullEnd": 703,
                                    "start": 696,
                                    "end": 702,
                                    "fullWidth": 15,
                                    "width": 6,
                                    "expression": {
                                        "kind": "IdentifierName",
                                        "fullStart": 688,
                                        "fullEnd": 699,
                                        "start": 696,
                                        "end": 699,
                                        "fullWidth": 11,
                                        "width": 3,
                                        "text": "obj",
                                        "value": "obj",
                                        "valueText": "obj",
                                        "hasLeadingTrivia": true,
                                        "leadingTrivia": [
                                            {
                                                "kind": "WhitespaceTrivia",
                                                "text": "        "
                                            }
                                        ]
                                    },
                                    "openBracketToken": {
                                        "kind": "OpenBracketToken",
                                        "fullStart": 699,
                                        "fullEnd": 700,
                                        "start": 699,
                                        "end": 700,
                                        "fullWidth": 1,
                                        "width": 1,
                                        "text": "[",
                                        "value": "[",
                                        "valueText": "["
                                    },
                                    "argumentExpression": {
                                        "kind": "NumericLiteral",
                                        "fullStart": 700,
                                        "fullEnd": 701,
                                        "start": 700,
                                        "end": 701,
                                        "fullWidth": 1,
                                        "width": 1,
                                        "text": "2",
                                        "value": 2,
                                        "valueText": "2"
                                    },
                                    "closeBracketToken": {
                                        "kind": "CloseBracketToken",
                                        "fullStart": 701,
                                        "fullEnd": 703,
                                        "start": 701,
                                        "end": 702,
                                        "fullWidth": 2,
                                        "width": 1,
                                        "text": "]",
                                        "value": "]",
                                        "valueText": "]",
                                        "hasTrailingTrivia": true,
                                        "trailingTrivia": [
                                            {
                                                "kind": "WhitespaceTrivia",
                                                "text": " "
                                            }
                                        ]
                                    }
                                },
                                "operatorToken": {
                                    "kind": "EqualsToken",
                                    "fullStart": 703,
                                    "fullEnd": 705,
                                    "start": 703,
                                    "end": 704,
                                    "fullWidth": 2,
                                    "width": 1,
                                    "text": "=",
                                    "value": "=",
                                    "valueText": "=",
                                    "hasTrailingTrivia": true,
                                    "trailingTrivia": [
                                        {
                                            "kind": "WhitespaceTrivia",
                                            "text": " "
                                        }
                                    ]
                                },
                                "right": {
                                    "kind": "StringLiteral",
                                    "fullStart": 705,
                                    "fullEnd": 708,
                                    "start": 705,
                                    "end": 708,
                                    "fullWidth": 3,
                                    "width": 3,
                                    "text": "\"c\"",
                                    "value": "c",
                                    "valueText": "c"
                                }
                            },
                            "semicolonToken": {
                                "kind": "SemicolonToken",
                                "fullStart": 708,
                                "fullEnd": 711,
                                "start": 708,
                                "end": 709,
                                "fullWidth": 3,
                                "width": 1,
                                "text": ";",
                                "value": ";",
                                "valueText": ";",
                                "hasTrailingTrivia": true,
                                "hasTrailingNewLine": true,
                                "trailingTrivia": [
                                    {
                                        "kind": "NewLineTrivia",
                                        "text": "\r\n"
                                    }
                                ]
                            }
                        },
                        {
                            "kind": "ReturnStatement",
                            "fullStart": 711,
                            "fullEnd": 851,
                            "start": 721,
                            "end": 849,
                            "fullWidth": 140,
                            "width": 128,
                            "returnKeyword": {
                                "kind": "ReturnKeyword",
                                "fullStart": 711,
                                "fullEnd": 728,
                                "start": 721,
                                "end": 727,
                                "fullWidth": 17,
                                "width": 6,
                                "text": "return",
                                "value": "return",
                                "valueText": "return",
                                "hasLeadingTrivia": true,
                                "hasLeadingNewLine": true,
                                "hasTrailingTrivia": true,
                                "leadingTrivia": [
                                    {
                                        "kind": "NewLineTrivia",
                                        "text": "\r\n"
                                    },
                                    {
                                        "kind": "WhitespaceTrivia",
                                        "text": "        "
                                    }
                                ],
                                "trailingTrivia": [
                                    {
                                        "kind": "WhitespaceTrivia",
                                        "text": " "
                                    }
                                ]
                            },
                            "expression": {
                                "kind": "LogicalAndExpression",
                                "fullStart": 728,
                                "fullEnd": 848,
                                "start": 728,
                                "end": 848,
                                "fullWidth": 120,
                                "width": 120,
                                "left": {
                                    "kind": "EqualsExpression",
                                    "fullStart": 728,
                                    "fullEnd": 780,
                                    "start": 728,
                                    "end": 779,
                                    "fullWidth": 52,
                                    "width": 51,
                                    "left": {
                                        "kind": "InvocationExpression",
                                        "fullStart": 728,
                                        "fullEnd": 774,
                                        "start": 728,
                                        "end": 773,
                                        "fullWidth": 46,
                                        "width": 45,
                                        "expression": {
                                            "kind": "MemberAccessExpression",
                                            "fullStart": 728,
                                            "fullEnd": 760,
                                            "start": 728,
                                            "end": 760,
                                            "fullWidth": 32,
                                            "width": 32,
                                            "expression": {
                                                "kind": "MemberAccessExpression",
                                                "fullStart": 728,
                                                "fullEnd": 755,
                                                "start": 728,
                                                "end": 755,
                                                "fullWidth": 27,
                                                "width": 27,
                                                "expression": {
                                                    "kind": "MemberAccessExpression",
                                                    "fullStart": 728,
                                                    "fullEnd": 743,
                                                    "start": 728,
                                                    "end": 743,
                                                    "fullWidth": 15,
                                                    "width": 15,
                                                    "expression": {
                                                        "kind": "IdentifierName",
                                                        "fullStart": 728,
                                                        "fullEnd": 733,
                                                        "start": 728,
                                                        "end": 733,
                                                        "fullWidth": 5,
                                                        "width": 5,
                                                        "text": "Array",
                                                        "value": "Array",
                                                        "valueText": "Array"
                                                    },
                                                    "dotToken": {
                                                        "kind": "DotToken",
                                                        "fullStart": 733,
                                                        "fullEnd": 734,
                                                        "start": 733,
                                                        "end": 734,
                                                        "fullWidth": 1,
                                                        "width": 1,
                                                        "text": ".",
                                                        "value": ".",
                                                        "valueText": "."
                                                    },
                                                    "name": {
                                                        "kind": "IdentifierName",
                                                        "fullStart": 734,
                                                        "fullEnd": 743,
                                                        "start": 734,
                                                        "end": 743,
                                                        "fullWidth": 9,
                                                        "width": 9,
                                                        "text": "prototype",
                                                        "value": "prototype",
                                                        "valueText": "prototype"
                                                    }
                                                },
                                                "dotToken": {
                                                    "kind": "DotToken",
                                                    "fullStart": 743,
                                                    "fullEnd": 744,
                                                    "start": 743,
                                                    "end": 744,
                                                    "fullWidth": 1,
                                                    "width": 1,
                                                    "text": ".",
                                                    "value": ".",
                                                    "valueText": "."
                                                },
                                                "name": {
                                                    "kind": "IdentifierName",
                                                    "fullStart": 744,
                                                    "fullEnd": 755,
                                                    "start": 744,
                                                    "end": 755,
                                                    "fullWidth": 11,
                                                    "width": 11,
                                                    "text": "lastIndexOf",
                                                    "value": "lastIndexOf",
                                                    "valueText": "lastIndexOf"
                                                }
                                            },
                                            "dotToken": {
                                                "kind": "DotToken",
                                                "fullStart": 755,
                                                "fullEnd": 756,
                                                "start": 755,
                                                "end": 756,
                                                "fullWidth": 1,
                                                "width": 1,
                                                "text": ".",
                                                "value": ".",
                                                "valueText": "."
                                            },
                                            "name": {
                                                "kind": "IdentifierName",
                                                "fullStart": 756,
                                                "fullEnd": 760,
                                                "start": 756,
                                                "end": 760,
                                                "fullWidth": 4,
                                                "width": 4,
                                                "text": "call",
                                                "value": "call",
                                                "valueText": "call"
                                            }
                                        },
                                        "argumentList": {
                                            "kind": "ArgumentList",
                                            "fullStart": 760,
                                            "fullEnd": 774,
                                            "start": 760,
                                            "end": 773,
                                            "fullWidth": 14,
                                            "width": 13,
                                            "openParenToken": {
                                                "kind": "OpenParenToken",
                                                "fullStart": 760,
                                                "fullEnd": 761,
                                                "start": 760,
                                                "end": 761,
                                                "fullWidth": 1,
                                                "width": 1,
                                                "text": "(",
                                                "value": "(",
                                                "valueText": "("
                                            },
                                            "arguments": [
                                                {
                                                    "kind": "IdentifierName",
                                                    "fullStart": 761,
                                                    "fullEnd": 764,
                                                    "start": 761,
                                                    "end": 764,
                                                    "fullWidth": 3,
                                                    "width": 3,
                                                    "text": "obj",
                                                    "value": "obj",
                                                    "valueText": "obj"
                                                },
                                                {
                                                    "kind": "CommaToken",
                                                    "fullStart": 764,
                                                    "fullEnd": 766,
                                                    "start": 764,
                                                    "end": 765,
                                                    "fullWidth": 2,
                                                    "width": 1,
                                                    "text": ",",
                                                    "value": ",",
                                                    "valueText": ",",
                                                    "hasTrailingTrivia": true,
                                                    "trailingTrivia": [
                                                        {
                                                            "kind": "WhitespaceTrivia",
                                                            "text": " "
                                                        }
                                                    ]
                                                },
                                                {
                                                    "kind": "ElementAccessExpression",
                                                    "fullStart": 766,
                                                    "fullEnd": 772,
                                                    "start": 766,
                                                    "end": 772,
                                                    "fullWidth": 6,
                                                    "width": 6,
                                                    "expression": {
                                                        "kind": "IdentifierName",
                                                        "fullStart": 766,
                                                        "fullEnd": 769,
                                                        "start": 766,
                                                        "end": 769,
                                                        "fullWidth": 3,
                                                        "width": 3,
                                                        "text": "obj",
                                                        "value": "obj",
                                                        "valueText": "obj"
                                                    },
                                                    "openBracketToken": {
                                                        "kind": "OpenBracketToken",
                                                        "fullStart": 769,
                                                        "fullEnd": 770,
                                                        "start": 769,
                                                        "end": 770,
                                                        "fullWidth": 1,
                                                        "width": 1,
                                                        "text": "[",
                                                        "value": "[",
                                                        "valueText": "["
                                                    },
                                                    "argumentExpression": {
                                                        "kind": "NumericLiteral",
                                                        "fullStart": 770,
                                                        "fullEnd": 771,
                                                        "start": 770,
                                                        "end": 771,
                                                        "fullWidth": 1,
                                                        "width": 1,
                                                        "text": "1",
                                                        "value": 1,
                                                        "valueText": "1"
                                                    },
                                                    "closeBracketToken": {
                                                        "kind": "CloseBracketToken",
                                                        "fullStart": 771,
                                                        "fullEnd": 772,
                                                        "start": 771,
                                                        "end": 772,
                                                        "fullWidth": 1,
                                                        "width": 1,
                                                        "text": "]",
                                                        "value": "]",
                                                        "valueText": "]"
                                                    }
                                                }
                                            ],
                                            "closeParenToken": {
                                                "kind": "CloseParenToken",
                                                "fullStart": 772,
                                                "fullEnd": 774,
                                                "start": 772,
                                                "end": 773,
                                                "fullWidth": 2,
                                                "width": 1,
                                                "text": ")",
                                                "value": ")",
                                                "valueText": ")",
                                                "hasTrailingTrivia": true,
                                                "trailingTrivia": [
                                                    {
                                                        "kind": "WhitespaceTrivia",
                                                        "text": " "
                                                    }
                                                ]
                                            }
                                        }
                                    },
                                    "operatorToken": {
                                        "kind": "EqualsEqualsEqualsToken",
                                        "fullStart": 774,
                                        "fullEnd": 778,
                                        "start": 774,
                                        "end": 777,
                                        "fullWidth": 4,
                                        "width": 3,
                                        "text": "===",
                                        "value": "===",
                                        "valueText": "===",
                                        "hasTrailingTrivia": true,
                                        "trailingTrivia": [
                                            {
                                                "kind": "WhitespaceTrivia",
                                                "text": " "
                                            }
                                        ]
                                    },
                                    "right": {
                                        "kind": "NumericLiteral",
                                        "fullStart": 778,
                                        "fullEnd": 780,
                                        "start": 778,
                                        "end": 779,
                                        "fullWidth": 2,
                                        "width": 1,
                                        "text": "1",
                                        "value": 1,
                                        "valueText": "1",
                                        "hasTrailingTrivia": true,
                                        "trailingTrivia": [
                                            {
                                                "kind": "WhitespaceTrivia",
                                                "text": " "
                                            }
                                        ]
                                    }
                                },
                                "operatorToken": {
                                    "kind": "AmpersandAmpersandToken",
                                    "fullStart": 780,
                                    "fullEnd": 784,
                                    "start": 780,
                                    "end": 782,
                                    "fullWidth": 4,
                                    "width": 2,
                                    "text": "&&",
                                    "value": "&&",
                                    "valueText": "&&",
                                    "hasTrailingTrivia": true,
                                    "hasTrailingNewLine": true,
                                    "trailingTrivia": [
                                        {
                                            "kind": "NewLineTrivia",
                                            "text": "\r\n"
                                        }
                                    ]
                                },
                                "right": {
                                    "kind": "EqualsExpression",
                                    "fullStart": 784,
                                    "fullEnd": 848,
                                    "start": 796,
                                    "end": 848,
                                    "fullWidth": 64,
                                    "width": 52,
                                    "left": {
                                        "kind": "InvocationExpression",
                                        "fullStart": 784,
                                        "fullEnd": 842,
                                        "start": 796,
                                        "end": 841,
                                        "fullWidth": 58,
                                        "width": 45,
                                        "expression": {
                                            "kind": "MemberAccessExpression",
                                            "fullStart": 784,
                                            "fullEnd": 828,
                                            "start": 796,
                                            "end": 828,
                                            "fullWidth": 44,
                                            "width": 32,
                                            "expression": {
                                                "kind": "MemberAccessExpression",
                                                "fullStart": 784,
                                                "fullEnd": 823,
                                                "start": 796,
                                                "end": 823,
                                                "fullWidth": 39,
                                                "width": 27,
                                                "expression": {
                                                    "kind": "MemberAccessExpression",
                                                    "fullStart": 784,
                                                    "fullEnd": 811,
                                                    "start": 796,
                                                    "end": 811,
                                                    "fullWidth": 27,
                                                    "width": 15,
                                                    "expression": {
                                                        "kind": "IdentifierName",
                                                        "fullStart": 784,
                                                        "fullEnd": 801,
                                                        "start": 796,
                                                        "end": 801,
                                                        "fullWidth": 17,
                                                        "width": 5,
                                                        "text": "Array",
                                                        "value": "Array",
                                                        "valueText": "Array",
                                                        "hasLeadingTrivia": true,
                                                        "leadingTrivia": [
                                                            {
                                                                "kind": "WhitespaceTrivia",
                                                                "text": "            "
                                                            }
                                                        ]
                                                    },
                                                    "dotToken": {
                                                        "kind": "DotToken",
                                                        "fullStart": 801,
                                                        "fullEnd": 802,
                                                        "start": 801,
                                                        "end": 802,
                                                        "fullWidth": 1,
                                                        "width": 1,
                                                        "text": ".",
                                                        "value": ".",
                                                        "valueText": "."
                                                    },
                                                    "name": {
                                                        "kind": "IdentifierName",
                                                        "fullStart": 802,
                                                        "fullEnd": 811,
                                                        "start": 802,
                                                        "end": 811,
                                                        "fullWidth": 9,
                                                        "width": 9,
                                                        "text": "prototype",
                                                        "value": "prototype",
                                                        "valueText": "prototype"
                                                    }
                                                },
                                                "dotToken": {
                                                    "kind": "DotToken",
                                                    "fullStart": 811,
                                                    "fullEnd": 812,
                                                    "start": 811,
                                                    "end": 812,
                                                    "fullWidth": 1,
                                                    "width": 1,
                                                    "text": ".",
                                                    "value": ".",
                                                    "valueText": "."
                                                },
                                                "name": {
                                                    "kind": "IdentifierName",
                                                    "fullStart": 812,
                                                    "fullEnd": 823,
                                                    "start": 812,
                                                    "end": 823,
                                                    "fullWidth": 11,
                                                    "width": 11,
                                                    "text": "lastIndexOf",
                                                    "value": "lastIndexOf",
                                                    "valueText": "lastIndexOf"
                                                }
                                            },
                                            "dotToken": {
                                                "kind": "DotToken",
                                                "fullStart": 823,
                                                "fullEnd": 824,
                                                "start": 823,
                                                "end": 824,
                                                "fullWidth": 1,
                                                "width": 1,
                                                "text": ".",
                                                "value": ".",
                                                "valueText": "."
                                            },
                                            "name": {
                                                "kind": "IdentifierName",
                                                "fullStart": 824,
                                                "fullEnd": 828,
                                                "start": 824,
                                                "end": 828,
                                                "fullWidth": 4,
                                                "width": 4,
                                                "text": "call",
                                                "value": "call",
                                                "valueText": "call"
                                            }
                                        },
                                        "argumentList": {
                                            "kind": "ArgumentList",
                                            "fullStart": 828,
                                            "fullEnd": 842,
                                            "start": 828,
                                            "end": 841,
                                            "fullWidth": 14,
                                            "width": 13,
                                            "openParenToken": {
                                                "kind": "OpenParenToken",
                                                "fullStart": 828,
                                                "fullEnd": 829,
                                                "start": 828,
                                                "end": 829,
                                                "fullWidth": 1,
                                                "width": 1,
                                                "text": "(",
                                                "value": "(",
                                                "valueText": "("
                                            },
                                            "arguments": [
                                                {
                                                    "kind": "IdentifierName",
                                                    "fullStart": 829,
                                                    "fullEnd": 832,
                                                    "start": 829,
                                                    "end": 832,
                                                    "fullWidth": 3,
                                                    "width": 3,
                                                    "text": "obj",
                                                    "value": "obj",
                                                    "valueText": "obj"
                                                },
                                                {
                                                    "kind": "CommaToken",
                                                    "fullStart": 832,
                                                    "fullEnd": 834,
                                                    "start": 832,
                                                    "end": 833,
                                                    "fullWidth": 2,
                                                    "width": 1,
                                                    "text": ",",
                                                    "value": ",",
                                                    "valueText": ",",
                                                    "hasTrailingTrivia": true,
                                                    "trailingTrivia": [
                                                        {
                                                            "kind": "WhitespaceTrivia",
                                                            "text": " "
                                                        }
                                                    ]
                                                },
                                                {
                                                    "kind": "ElementAccessExpression",
                                                    "fullStart": 834,
                                                    "fullEnd": 840,
                                                    "start": 834,
                                                    "end": 840,
                                                    "fullWidth": 6,
                                                    "width": 6,
                                                    "expression": {
                                                        "kind": "IdentifierName",
                                                        "fullStart": 834,
                                                        "fullEnd": 837,
                                                        "start": 834,
                                                        "end": 837,
                                                        "fullWidth": 3,
                                                        "width": 3,
                                                        "text": "obj",
                                                        "value": "obj",
                                                        "valueText": "obj"
                                                    },
                                                    "openBracketToken": {
                                                        "kind": "OpenBracketToken",
                                                        "fullStart": 837,
                                                        "fullEnd": 838,
                                                        "start": 837,
                                                        "end": 838,
                                                        "fullWidth": 1,
                                                        "width": 1,
                                                        "text": "[",
                                                        "value": "[",
                                                        "valueText": "["
                                                    },
                                                    "argumentExpression": {
                                                        "kind": "NumericLiteral",
                                                        "fullStart": 838,
                                                        "fullEnd": 839,
                                                        "start": 838,
                                                        "end": 839,
                                                        "fullWidth": 1,
                                                        "width": 1,
                                                        "text": "2",
                                                        "value": 2,
                                                        "valueText": "2"
                                                    },
                                                    "closeBracketToken": {
                                                        "kind": "CloseBracketToken",
                                                        "fullStart": 839,
                                                        "fullEnd": 840,
                                                        "start": 839,
                                                        "end": 840,
                                                        "fullWidth": 1,
                                                        "width": 1,
                                                        "text": "]",
                                                        "value": "]",
                                                        "valueText": "]"
                                                    }
                                                }
                                            ],
                                            "closeParenToken": {
                                                "kind": "CloseParenToken",
                                                "fullStart": 840,
                                                "fullEnd": 842,
                                                "start": 840,
                                                "end": 841,
                                                "fullWidth": 2,
                                                "width": 1,
                                                "text": ")",
                                                "value": ")",
                                                "valueText": ")",
                                                "hasTrailingTrivia": true,
                                                "trailingTrivia": [
                                                    {
                                                        "kind": "WhitespaceTrivia",
                                                        "text": " "
                                                    }
                                                ]
                                            }
                                        }
                                    },
                                    "operatorToken": {
                                        "kind": "EqualsEqualsEqualsToken",
                                        "fullStart": 842,
                                        "fullEnd": 846,
                                        "start": 842,
                                        "end": 845,
                                        "fullWidth": 4,
                                        "width": 3,
                                        "text": "===",
                                        "value": "===",
                                        "valueText": "===",
                                        "hasTrailingTrivia": true,
                                        "trailingTrivia": [
                                            {
                                                "kind": "WhitespaceTrivia",
                                                "text": " "
                                            }
                                        ]
                                    },
                                    "right": {
                                        "kind": "NegateExpression",
                                        "fullStart": 846,
                                        "fullEnd": 848,
                                        "start": 846,
                                        "end": 848,
                                        "fullWidth": 2,
                                        "width": 2,
                                        "operatorToken": {
                                            "kind": "MinusToken",
                                            "fullStart": 846,
                                            "fullEnd": 847,
                                            "start": 846,
                                            "end": 847,
                                            "fullWidth": 1,
                                            "width": 1,
                                            "text": "-",
                                            "value": "-",
                                            "valueText": "-"
                                        },
                                        "operand": {
                                            "kind": "NumericLiteral",
                                            "fullStart": 847,
                                            "fullEnd": 848,
                                            "start": 847,
                                            "end": 848,
                                            "fullWidth": 1,
                                            "width": 1,
                                            "text": "1",
                                            "value": 1,
                                            "valueText": "1"
                                        }
                                    }
                                }
                            },
                            "semicolonToken": {
                                "kind": "SemicolonToken",
                                "fullStart": 848,
                                "fullEnd": 851,
                                "start": 848,
                                "end": 849,
                                "fullWidth": 3,
                                "width": 1,
                                "text": ";",
                                "value": ";",
                                "valueText": ";",
                                "hasTrailingTrivia": true,
                                "hasTrailingNewLine": true,
                                "trailingTrivia": [
                                    {
                                        "kind": "NewLineTrivia",
                                        "text": "\r\n"
                                    }
                                ]
                            }
                        }
                    ],
                    "closeBraceToken": {
                        "kind": "CloseBraceToken",
                        "fullStart": 851,
                        "fullEnd": 858,
                        "start": 855,
                        "end": 856,
                        "fullWidth": 7,
                        "width": 1,
                        "text": "}",
                        "value": "}",
                        "valueText": "}",
                        "hasLeadingTrivia": true,
                        "hasTrailingTrivia": true,
                        "hasTrailingNewLine": true,
                        "leadingTrivia": [
                            {
                                "kind": "WhitespaceTrivia",
                                "text": "    "
                            }
                        ],
                        "trailingTrivia": [
                            {
                                "kind": "NewLineTrivia",
                                "text": "\r\n"
                            }
                        ]
                    }
                }
            },
            {
                "kind": "ExpressionStatement",
                "fullStart": 858,
                "fullEnd": 882,
                "start": 858,
                "end": 880,
                "fullWidth": 24,
                "width": 22,
                "expression": {
                    "kind": "InvocationExpression",
                    "fullStart": 858,
                    "fullEnd": 879,
                    "start": 858,
                    "end": 879,
                    "fullWidth": 21,
                    "width": 21,
                    "expression": {
                        "kind": "IdentifierName",
                        "fullStart": 858,
                        "fullEnd": 869,
                        "start": 858,
                        "end": 869,
                        "fullWidth": 11,
                        "width": 11,
                        "text": "runTestCase",
                        "value": "runTestCase",
                        "valueText": "runTestCase"
                    },
                    "argumentList": {
                        "kind": "ArgumentList",
                        "fullStart": 869,
                        "fullEnd": 879,
                        "start": 869,
                        "end": 879,
                        "fullWidth": 10,
                        "width": 10,
                        "openParenToken": {
                            "kind": "OpenParenToken",
                            "fullStart": 869,
                            "fullEnd": 870,
                            "start": 869,
                            "end": 870,
                            "fullWidth": 1,
                            "width": 1,
                            "text": "(",
                            "value": "(",
                            "valueText": "("
                        },
                        "arguments": [
                            {
                                "kind": "IdentifierName",
                                "fullStart": 870,
                                "fullEnd": 878,
                                "start": 870,
                                "end": 878,
                                "fullWidth": 8,
                                "width": 8,
                                "text": "testcase",
                                "value": "testcase",
                                "valueText": "testcase"
                            }
                        ],
                        "closeParenToken": {
                            "kind": "CloseParenToken",
                            "fullStart": 878,
                            "fullEnd": 879,
                            "start": 878,
                            "end": 879,
                            "fullWidth": 1,
                            "width": 1,
                            "text": ")",
                            "value": ")",
                            "valueText": ")"
                        }
                    }
                },
                "semicolonToken": {
                    "kind": "SemicolonToken",
                    "fullStart": 879,
                    "fullEnd": 882,
                    "start": 879,
                    "end": 880,
                    "fullWidth": 3,
                    "width": 1,
                    "text": ";",
                    "value": ";",
                    "valueText": ";",
                    "hasTrailingTrivia": true,
                    "hasTrailingNewLine": true,
                    "trailingTrivia": [
                        {
                            "kind": "NewLineTrivia",
                            "text": "\r\n"
                        }
                    ]
                }
            }
        ],
        "endOfFileToken": {
            "kind": "EndOfFileToken",
            "fullStart": 882,
            "fullEnd": 882,
            "start": 882,
            "end": 882,
            "fullWidth": 0,
            "width": 0,
            "text": ""
        }
    },
    "lineMap": {
        "lineStarts": [
            0,
            67,
            152,
            232,
            308,
            380,
            385,
            440,
            555,
            560,
            562,
            564,
            587,
            589,
            626,
            653,
            665,
            688,
            711,
            713,
            784,
            851,
            858,
            882
        ],
        "length": 882
    }
}<|MERGE_RESOLUTION|>--- conflicted
+++ resolved
@@ -250,12 +250,8 @@
                                         "start": 601,
                                         "end": 662,
                                         "fullWidth": 61,
-<<<<<<< HEAD
                                         "width": 61,
-                                        "identifier": {
-=======
                                         "propertyName": {
->>>>>>> 85e84683
                                             "kind": "IdentifierName",
                                             "fullStart": 601,
                                             "fullEnd": 605,
