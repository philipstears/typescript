{
    "isDeclaration": false,
    "languageVersion": "EcmaScript5",
    "parseOptions": {
        "allowAutomaticSemicolonInsertion": true
    },
    "sourceUnit": {
        "kind": "SourceUnit",
        "fullStart": 0,
        "fullEnd": 1016,
        "start": 549,
        "end": 1016,
        "fullWidth": 1016,
        "width": 467,
        "isIncrementallyUnusable": true,
        "moduleElements": [
            {
                "kind": "FunctionDeclaration",
                "fullStart": 0,
                "fullEnd": 992,
                "start": 549,
                "end": 990,
                "fullWidth": 992,
                "width": 441,
                "modifiers": [],
                "functionKeyword": {
                    "kind": "FunctionKeyword",
                    "fullStart": 0,
                    "fullEnd": 558,
                    "start": 549,
                    "end": 557,
                    "fullWidth": 558,
                    "width": 8,
                    "text": "function",
                    "value": "function",
                    "valueText": "function",
                    "hasLeadingTrivia": true,
                    "hasLeadingComment": true,
                    "hasLeadingNewLine": true,
                    "hasTrailingTrivia": true,
                    "leadingTrivia": [
                        {
                            "kind": "SingleLineCommentTrivia",
                            "text": "/// Copyright (c) 2012 Ecma International.  All rights reserved. "
                        },
                        {
                            "kind": "NewLineTrivia",
                            "text": "\r\n"
                        },
                        {
                            "kind": "SingleLineCommentTrivia",
                            "text": "/// Ecma International makes this code available under the terms and conditions set"
                        },
                        {
                            "kind": "NewLineTrivia",
                            "text": "\r\n"
                        },
                        {
                            "kind": "SingleLineCommentTrivia",
                            "text": "/// forth on http://hg.ecmascript.org/tests/test262/raw-file/tip/LICENSE (the "
                        },
                        {
                            "kind": "NewLineTrivia",
                            "text": "\r\n"
                        },
                        {
                            "kind": "SingleLineCommentTrivia",
                            "text": "/// \"Use Terms\").   Any redistribution of this code must retain the above "
                        },
                        {
                            "kind": "NewLineTrivia",
                            "text": "\r\n"
                        },
                        {
                            "kind": "SingleLineCommentTrivia",
                            "text": "/// copyright and this notice and otherwise comply with the Use Terms."
                        },
                        {
                            "kind": "NewLineTrivia",
                            "text": "\r\n"
                        },
                        {
                            "kind": "MultiLineCommentTrivia",
                            "text": "/**\r\n * @path ch15/15.4/15.4.4/15.4.4.15/15.4.4.15-3-14.js\r\n * @description Array.prototype.lastIndexOf - value of 'length' is a string containing +/-Infinity\r\n */"
                        },
                        {
                            "kind": "NewLineTrivia",
                            "text": "\r\n"
                        },
                        {
                            "kind": "NewLineTrivia",
                            "text": "\r\n"
                        },
                        {
                            "kind": "NewLineTrivia",
                            "text": "\r\n"
                        }
                    ],
                    "trailingTrivia": [
                        {
                            "kind": "WhitespaceTrivia",
                            "text": " "
                        }
                    ]
                },
                "identifier": {
                    "kind": "IdentifierName",
                    "fullStart": 558,
                    "fullEnd": 566,
                    "start": 558,
                    "end": 566,
                    "fullWidth": 8,
                    "width": 8,
                    "text": "testcase",
                    "value": "testcase",
                    "valueText": "testcase"
                },
                "callSignature": {
                    "kind": "CallSignature",
                    "fullStart": 566,
                    "fullEnd": 569,
                    "start": 566,
                    "end": 568,
                    "fullWidth": 3,
                    "width": 2,
                    "parameterList": {
                        "kind": "ParameterList",
                        "fullStart": 566,
                        "fullEnd": 569,
                        "start": 566,
                        "end": 568,
                        "fullWidth": 3,
                        "width": 2,
                        "openParenToken": {
                            "kind": "OpenParenToken",
                            "fullStart": 566,
                            "fullEnd": 567,
                            "start": 566,
                            "end": 567,
                            "fullWidth": 1,
                            "width": 1,
                            "text": "(",
                            "value": "(",
                            "valueText": "("
                        },
                        "parameters": [],
                        "closeParenToken": {
                            "kind": "CloseParenToken",
                            "fullStart": 567,
                            "fullEnd": 569,
                            "start": 567,
                            "end": 568,
                            "fullWidth": 2,
                            "width": 1,
                            "text": ")",
                            "value": ")",
                            "valueText": ")",
                            "hasTrailingTrivia": true,
                            "trailingTrivia": [
                                {
                                    "kind": "WhitespaceTrivia",
                                    "text": " "
                                }
                            ]
                        }
                    }
                },
                "block": {
                    "kind": "Block",
                    "fullStart": 569,
                    "fullEnd": 992,
                    "start": 569,
                    "end": 990,
                    "fullWidth": 423,
                    "width": 421,
                    "openBraceToken": {
                        "kind": "OpenBraceToken",
                        "fullStart": 569,
                        "fullEnd": 572,
                        "start": 569,
                        "end": 570,
                        "fullWidth": 3,
                        "width": 1,
                        "text": "{",
                        "value": "{",
                        "valueText": "{",
                        "hasTrailingTrivia": true,
                        "hasTrailingNewLine": true,
                        "trailingTrivia": [
                            {
                                "kind": "NewLineTrivia",
                                "text": "\r\n"
                            }
                        ]
                    },
                    "statements": [
                        {
                            "kind": "VariableStatement",
                            "fullStart": 572,
                            "fullEnd": 638,
                            "start": 582,
                            "end": 636,
                            "fullWidth": 66,
                            "width": 54,
                            "modifiers": [],
                            "variableDeclaration": {
                                "kind": "VariableDeclaration",
                                "fullStart": 572,
                                "fullEnd": 635,
                                "start": 582,
                                "end": 635,
                                "fullWidth": 63,
                                "width": 53,
                                "varKeyword": {
                                    "kind": "VarKeyword",
                                    "fullStart": 572,
                                    "fullEnd": 586,
                                    "start": 582,
                                    "end": 585,
                                    "fullWidth": 14,
                                    "width": 3,
                                    "text": "var",
                                    "value": "var",
                                    "valueText": "var",
                                    "hasLeadingTrivia": true,
                                    "hasLeadingNewLine": true,
                                    "hasTrailingTrivia": true,
                                    "leadingTrivia": [
                                        {
                                            "kind": "NewLineTrivia",
                                            "text": "\r\n"
                                        },
                                        {
                                            "kind": "WhitespaceTrivia",
                                            "text": "        "
                                        }
                                    ],
                                    "trailingTrivia": [
                                        {
                                            "kind": "WhitespaceTrivia",
                                            "text": " "
                                        }
                                    ]
                                },
                                "variableDeclarators": [
                                    {
                                        "kind": "VariableDeclarator",
                                        "fullStart": 586,
                                        "fullEnd": 635,
                                        "start": 586,
                                        "end": 635,
                                        "fullWidth": 49,
<<<<<<< HEAD
                                        "width": 49,
                                        "identifier": {
=======
                                        "propertyName": {
>>>>>>> 85e84683
                                            "kind": "IdentifierName",
                                            "fullStart": 586,
                                            "fullEnd": 593,
                                            "start": 586,
                                            "end": 592,
                                            "fullWidth": 7,
                                            "width": 6,
                                            "text": "objOne",
                                            "value": "objOne",
                                            "valueText": "objOne",
                                            "hasTrailingTrivia": true,
                                            "trailingTrivia": [
                                                {
                                                    "kind": "WhitespaceTrivia",
                                                    "text": " "
                                                }
                                            ]
                                        },
                                        "equalsValueClause": {
                                            "kind": "EqualsValueClause",
                                            "fullStart": 593,
                                            "fullEnd": 635,
                                            "start": 593,
                                            "end": 635,
                                            "fullWidth": 42,
                                            "width": 42,
                                            "equalsToken": {
                                                "kind": "EqualsToken",
                                                "fullStart": 593,
                                                "fullEnd": 595,
                                                "start": 593,
                                                "end": 594,
                                                "fullWidth": 2,
                                                "width": 1,
                                                "text": "=",
                                                "value": "=",
                                                "valueText": "=",
                                                "hasTrailingTrivia": true,
                                                "trailingTrivia": [
                                                    {
                                                        "kind": "WhitespaceTrivia",
                                                        "text": " "
                                                    }
                                                ]
                                            },
                                            "value": {
                                                "kind": "ObjectLiteralExpression",
                                                "fullStart": 595,
                                                "fullEnd": 635,
                                                "start": 595,
                                                "end": 635,
                                                "fullWidth": 40,
                                                "width": 40,
                                                "openBraceToken": {
                                                    "kind": "OpenBraceToken",
                                                    "fullStart": 595,
                                                    "fullEnd": 597,
                                                    "start": 595,
                                                    "end": 596,
                                                    "fullWidth": 2,
                                                    "width": 1,
                                                    "text": "{",
                                                    "value": "{",
                                                    "valueText": "{",
                                                    "hasTrailingTrivia": true,
                                                    "trailingTrivia": [
                                                        {
                                                            "kind": "WhitespaceTrivia",
                                                            "text": " "
                                                        }
                                                    ]
                                                },
                                                "propertyAssignments": [
                                                    {
                                                        "kind": "SimplePropertyAssignment",
                                                        "fullStart": 597,
                                                        "fullEnd": 604,
                                                        "start": 597,
                                                        "end": 604,
                                                        "fullWidth": 7,
                                                        "width": 7,
                                                        "propertyName": {
                                                            "kind": "NumericLiteral",
                                                            "fullStart": 597,
                                                            "fullEnd": 598,
                                                            "start": 597,
                                                            "end": 598,
                                                            "fullWidth": 1,
                                                            "width": 1,
                                                            "text": "0",
                                                            "value": 0,
                                                            "valueText": "0"
                                                        },
                                                        "colonToken": {
                                                            "kind": "ColonToken",
                                                            "fullStart": 598,
                                                            "fullEnd": 600,
                                                            "start": 598,
                                                            "end": 599,
                                                            "fullWidth": 2,
                                                            "width": 1,
                                                            "text": ":",
                                                            "value": ":",
                                                            "valueText": ":",
                                                            "hasTrailingTrivia": true,
                                                            "trailingTrivia": [
                                                                {
                                                                    "kind": "WhitespaceTrivia",
                                                                    "text": " "
                                                                }
                                                            ]
                                                        },
                                                        "expression": {
                                                            "kind": "TrueKeyword",
                                                            "fullStart": 600,
                                                            "fullEnd": 604,
                                                            "start": 600,
                                                            "end": 604,
                                                            "fullWidth": 4,
                                                            "width": 4,
                                                            "text": "true",
                                                            "value": true,
                                                            "valueText": "true"
                                                        }
                                                    },
                                                    {
                                                        "kind": "CommaToken",
                                                        "fullStart": 604,
                                                        "fullEnd": 606,
                                                        "start": 604,
                                                        "end": 605,
                                                        "fullWidth": 2,
                                                        "width": 1,
                                                        "text": ",",
                                                        "value": ",",
                                                        "valueText": ",",
                                                        "hasTrailingTrivia": true,
                                                        "trailingTrivia": [
                                                            {
                                                                "kind": "WhitespaceTrivia",
                                                                "text": " "
                                                            }
                                                        ]
                                                    },
                                                    {
                                                        "kind": "SimplePropertyAssignment",
                                                        "fullStart": 606,
                                                        "fullEnd": 613,
                                                        "start": 606,
                                                        "end": 613,
                                                        "fullWidth": 7,
                                                        "width": 7,
                                                        "propertyName": {
                                                            "kind": "NumericLiteral",
                                                            "fullStart": 606,
                                                            "fullEnd": 607,
                                                            "start": 606,
                                                            "end": 607,
                                                            "fullWidth": 1,
                                                            "width": 1,
                                                            "text": "1",
                                                            "value": 1,
                                                            "valueText": "1"
                                                        },
                                                        "colonToken": {
                                                            "kind": "ColonToken",
                                                            "fullStart": 607,
                                                            "fullEnd": 609,
                                                            "start": 607,
                                                            "end": 608,
                                                            "fullWidth": 2,
                                                            "width": 1,
                                                            "text": ":",
                                                            "value": ":",
                                                            "valueText": ":",
                                                            "hasTrailingTrivia": true,
                                                            "trailingTrivia": [
                                                                {
                                                                    "kind": "WhitespaceTrivia",
                                                                    "text": " "
                                                                }
                                                            ]
                                                        },
                                                        "expression": {
                                                            "kind": "TrueKeyword",
                                                            "fullStart": 609,
                                                            "fullEnd": 613,
                                                            "start": 609,
                                                            "end": 613,
                                                            "fullWidth": 4,
                                                            "width": 4,
                                                            "text": "true",
                                                            "value": true,
                                                            "valueText": "true"
                                                        }
                                                    },
                                                    {
                                                        "kind": "CommaToken",
                                                        "fullStart": 613,
                                                        "fullEnd": 615,
                                                        "start": 613,
                                                        "end": 614,
                                                        "fullWidth": 2,
                                                        "width": 1,
                                                        "text": ",",
                                                        "value": ",",
                                                        "valueText": ",",
                                                        "hasTrailingTrivia": true,
                                                        "trailingTrivia": [
                                                            {
                                                                "kind": "WhitespaceTrivia",
                                                                "text": " "
                                                            }
                                                        ]
                                                    },
                                                    {
                                                        "kind": "SimplePropertyAssignment",
                                                        "fullStart": 615,
                                                        "fullEnd": 634,
                                                        "start": 615,
                                                        "end": 633,
                                                        "fullWidth": 19,
                                                        "width": 18,
                                                        "propertyName": {
                                                            "kind": "IdentifierName",
                                                            "fullStart": 615,
                                                            "fullEnd": 621,
                                                            "start": 615,
                                                            "end": 621,
                                                            "fullWidth": 6,
                                                            "width": 6,
                                                            "text": "length",
                                                            "value": "length",
                                                            "valueText": "length"
                                                        },
                                                        "colonToken": {
                                                            "kind": "ColonToken",
                                                            "fullStart": 621,
                                                            "fullEnd": 623,
                                                            "start": 621,
                                                            "end": 622,
                                                            "fullWidth": 2,
                                                            "width": 1,
                                                            "text": ":",
                                                            "value": ":",
                                                            "valueText": ":",
                                                            "hasTrailingTrivia": true,
                                                            "trailingTrivia": [
                                                                {
                                                                    "kind": "WhitespaceTrivia",
                                                                    "text": " "
                                                                }
                                                            ]
                                                        },
                                                        "expression": {
                                                            "kind": "StringLiteral",
                                                            "fullStart": 623,
                                                            "fullEnd": 634,
                                                            "start": 623,
                                                            "end": 633,
                                                            "fullWidth": 11,
                                                            "width": 10,
                                                            "text": "\"Infinity\"",
                                                            "value": "Infinity",
                                                            "valueText": "Infinity",
                                                            "hasTrailingTrivia": true,
                                                            "trailingTrivia": [
                                                                {
                                                                    "kind": "WhitespaceTrivia",
                                                                    "text": " "
                                                                }
                                                            ]
                                                        }
                                                    }
                                                ],
                                                "closeBraceToken": {
                                                    "kind": "CloseBraceToken",
                                                    "fullStart": 634,
                                                    "fullEnd": 635,
                                                    "start": 634,
                                                    "end": 635,
                                                    "fullWidth": 1,
                                                    "width": 1,
                                                    "text": "}",
                                                    "value": "}",
                                                    "valueText": "}"
                                                }
                                            }
                                        }
                                    }
                                ]
                            },
                            "semicolonToken": {
                                "kind": "SemicolonToken",
                                "fullStart": 635,
                                "fullEnd": 638,
                                "start": 635,
                                "end": 636,
                                "fullWidth": 3,
                                "width": 1,
                                "text": ";",
                                "value": ";",
                                "valueText": ";",
                                "hasTrailingTrivia": true,
                                "hasTrailingNewLine": true,
                                "trailingTrivia": [
                                    {
                                        "kind": "NewLineTrivia",
                                        "text": "\r\n"
                                    }
                                ]
                            }
                        },
                        {
                            "kind": "VariableStatement",
                            "fullStart": 638,
                            "fullEnd": 703,
                            "start": 646,
                            "end": 701,
                            "fullWidth": 65,
                            "width": 55,
                            "modifiers": [],
                            "variableDeclaration": {
                                "kind": "VariableDeclaration",
                                "fullStart": 638,
                                "fullEnd": 700,
                                "start": 646,
                                "end": 700,
                                "fullWidth": 62,
                                "width": 54,
                                "varKeyword": {
                                    "kind": "VarKeyword",
                                    "fullStart": 638,
                                    "fullEnd": 650,
                                    "start": 646,
                                    "end": 649,
                                    "fullWidth": 12,
                                    "width": 3,
                                    "text": "var",
                                    "value": "var",
                                    "valueText": "var",
                                    "hasLeadingTrivia": true,
                                    "hasTrailingTrivia": true,
                                    "leadingTrivia": [
                                        {
                                            "kind": "WhitespaceTrivia",
                                            "text": "        "
                                        }
                                    ],
                                    "trailingTrivia": [
                                        {
                                            "kind": "WhitespaceTrivia",
                                            "text": " "
                                        }
                                    ]
                                },
                                "variableDeclarators": [
                                    {
                                        "kind": "VariableDeclarator",
                                        "fullStart": 650,
                                        "fullEnd": 700,
                                        "start": 650,
                                        "end": 700,
                                        "fullWidth": 50,
<<<<<<< HEAD
                                        "width": 50,
                                        "identifier": {
=======
                                        "propertyName": {
>>>>>>> 85e84683
                                            "kind": "IdentifierName",
                                            "fullStart": 650,
                                            "fullEnd": 657,
                                            "start": 650,
                                            "end": 656,
                                            "fullWidth": 7,
                                            "width": 6,
                                            "text": "objTwo",
                                            "value": "objTwo",
                                            "valueText": "objTwo",
                                            "hasTrailingTrivia": true,
                                            "trailingTrivia": [
                                                {
                                                    "kind": "WhitespaceTrivia",
                                                    "text": " "
                                                }
                                            ]
                                        },
                                        "equalsValueClause": {
                                            "kind": "EqualsValueClause",
                                            "fullStart": 657,
                                            "fullEnd": 700,
                                            "start": 657,
                                            "end": 700,
                                            "fullWidth": 43,
                                            "width": 43,
                                            "equalsToken": {
                                                "kind": "EqualsToken",
                                                "fullStart": 657,
                                                "fullEnd": 659,
                                                "start": 657,
                                                "end": 658,
                                                "fullWidth": 2,
                                                "width": 1,
                                                "text": "=",
                                                "value": "=",
                                                "valueText": "=",
                                                "hasTrailingTrivia": true,
                                                "trailingTrivia": [
                                                    {
                                                        "kind": "WhitespaceTrivia",
                                                        "text": " "
                                                    }
                                                ]
                                            },
                                            "value": {
                                                "kind": "ObjectLiteralExpression",
                                                "fullStart": 659,
                                                "fullEnd": 700,
                                                "start": 659,
                                                "end": 700,
                                                "fullWidth": 41,
                                                "width": 41,
                                                "openBraceToken": {
                                                    "kind": "OpenBraceToken",
                                                    "fullStart": 659,
                                                    "fullEnd": 661,
                                                    "start": 659,
                                                    "end": 660,
                                                    "fullWidth": 2,
                                                    "width": 1,
                                                    "text": "{",
                                                    "value": "{",
                                                    "valueText": "{",
                                                    "hasTrailingTrivia": true,
                                                    "trailingTrivia": [
                                                        {
                                                            "kind": "WhitespaceTrivia",
                                                            "text": " "
                                                        }
                                                    ]
                                                },
                                                "propertyAssignments": [
                                                    {
                                                        "kind": "SimplePropertyAssignment",
                                                        "fullStart": 661,
                                                        "fullEnd": 668,
                                                        "start": 661,
                                                        "end": 668,
                                                        "fullWidth": 7,
                                                        "width": 7,
                                                        "propertyName": {
                                                            "kind": "NumericLiteral",
                                                            "fullStart": 661,
                                                            "fullEnd": 662,
                                                            "start": 661,
                                                            "end": 662,
                                                            "fullWidth": 1,
                                                            "width": 1,
                                                            "text": "0",
                                                            "value": 0,
                                                            "valueText": "0"
                                                        },
                                                        "colonToken": {
                                                            "kind": "ColonToken",
                                                            "fullStart": 662,
                                                            "fullEnd": 664,
                                                            "start": 662,
                                                            "end": 663,
                                                            "fullWidth": 2,
                                                            "width": 1,
                                                            "text": ":",
                                                            "value": ":",
                                                            "valueText": ":",
                                                            "hasTrailingTrivia": true,
                                                            "trailingTrivia": [
                                                                {
                                                                    "kind": "WhitespaceTrivia",
                                                                    "text": " "
                                                                }
                                                            ]
                                                        },
                                                        "expression": {
                                                            "kind": "TrueKeyword",
                                                            "fullStart": 664,
                                                            "fullEnd": 668,
                                                            "start": 664,
                                                            "end": 668,
                                                            "fullWidth": 4,
                                                            "width": 4,
                                                            "text": "true",
                                                            "value": true,
                                                            "valueText": "true"
                                                        }
                                                    },
                                                    {
                                                        "kind": "CommaToken",
                                                        "fullStart": 668,
                                                        "fullEnd": 670,
                                                        "start": 668,
                                                        "end": 669,
                                                        "fullWidth": 2,
                                                        "width": 1,
                                                        "text": ",",
                                                        "value": ",",
                                                        "valueText": ",",
                                                        "hasTrailingTrivia": true,
                                                        "trailingTrivia": [
                                                            {
                                                                "kind": "WhitespaceTrivia",
                                                                "text": " "
                                                            }
                                                        ]
                                                    },
                                                    {
                                                        "kind": "SimplePropertyAssignment",
                                                        "fullStart": 670,
                                                        "fullEnd": 677,
                                                        "start": 670,
                                                        "end": 677,
                                                        "fullWidth": 7,
                                                        "width": 7,
                                                        "propertyName": {
                                                            "kind": "NumericLiteral",
                                                            "fullStart": 670,
                                                            "fullEnd": 671,
                                                            "start": 670,
                                                            "end": 671,
                                                            "fullWidth": 1,
                                                            "width": 1,
                                                            "text": "1",
                                                            "value": 1,
                                                            "valueText": "1"
                                                        },
                                                        "colonToken": {
                                                            "kind": "ColonToken",
                                                            "fullStart": 671,
                                                            "fullEnd": 673,
                                                            "start": 671,
                                                            "end": 672,
                                                            "fullWidth": 2,
                                                            "width": 1,
                                                            "text": ":",
                                                            "value": ":",
                                                            "valueText": ":",
                                                            "hasTrailingTrivia": true,
                                                            "trailingTrivia": [
                                                                {
                                                                    "kind": "WhitespaceTrivia",
                                                                    "text": " "
                                                                }
                                                            ]
                                                        },
                                                        "expression": {
                                                            "kind": "TrueKeyword",
                                                            "fullStart": 673,
                                                            "fullEnd": 677,
                                                            "start": 673,
                                                            "end": 677,
                                                            "fullWidth": 4,
                                                            "width": 4,
                                                            "text": "true",
                                                            "value": true,
                                                            "valueText": "true"
                                                        }
                                                    },
                                                    {
                                                        "kind": "CommaToken",
                                                        "fullStart": 677,
                                                        "fullEnd": 679,
                                                        "start": 677,
                                                        "end": 678,
                                                        "fullWidth": 2,
                                                        "width": 1,
                                                        "text": ",",
                                                        "value": ",",
                                                        "valueText": ",",
                                                        "hasTrailingTrivia": true,
                                                        "trailingTrivia": [
                                                            {
                                                                "kind": "WhitespaceTrivia",
                                                                "text": " "
                                                            }
                                                        ]
                                                    },
                                                    {
                                                        "kind": "SimplePropertyAssignment",
                                                        "fullStart": 679,
                                                        "fullEnd": 699,
                                                        "start": 679,
                                                        "end": 698,
                                                        "fullWidth": 20,
                                                        "width": 19,
                                                        "propertyName": {
                                                            "kind": "IdentifierName",
                                                            "fullStart": 679,
                                                            "fullEnd": 685,
                                                            "start": 679,
                                                            "end": 685,
                                                            "fullWidth": 6,
                                                            "width": 6,
                                                            "text": "length",
                                                            "value": "length",
                                                            "valueText": "length"
                                                        },
                                                        "colonToken": {
                                                            "kind": "ColonToken",
                                                            "fullStart": 685,
                                                            "fullEnd": 687,
                                                            "start": 685,
                                                            "end": 686,
                                                            "fullWidth": 2,
                                                            "width": 1,
                                                            "text": ":",
                                                            "value": ":",
                                                            "valueText": ":",
                                                            "hasTrailingTrivia": true,
                                                            "trailingTrivia": [
                                                                {
                                                                    "kind": "WhitespaceTrivia",
                                                                    "text": " "
                                                                }
                                                            ]
                                                        },
                                                        "expression": {
                                                            "kind": "StringLiteral",
                                                            "fullStart": 687,
                                                            "fullEnd": 699,
                                                            "start": 687,
                                                            "end": 698,
                                                            "fullWidth": 12,
                                                            "width": 11,
                                                            "text": "\"+Infinity\"",
                                                            "value": "+Infinity",
                                                            "valueText": "+Infinity",
                                                            "hasTrailingTrivia": true,
                                                            "trailingTrivia": [
                                                                {
                                                                    "kind": "WhitespaceTrivia",
                                                                    "text": " "
                                                                }
                                                            ]
                                                        }
                                                    }
                                                ],
                                                "closeBraceToken": {
                                                    "kind": "CloseBraceToken",
                                                    "fullStart": 699,
                                                    "fullEnd": 700,
                                                    "start": 699,
                                                    "end": 700,
                                                    "fullWidth": 1,
                                                    "width": 1,
                                                    "text": "}",
                                                    "value": "}",
                                                    "valueText": "}"
                                                }
                                            }
                                        }
                                    }
                                ]
                            },
                            "semicolonToken": {
                                "kind": "SemicolonToken",
                                "fullStart": 700,
                                "fullEnd": 703,
                                "start": 700,
                                "end": 701,
                                "fullWidth": 3,
                                "width": 1,
                                "text": ";",
                                "value": ";",
                                "valueText": ";",
                                "hasTrailingTrivia": true,
                                "hasTrailingNewLine": true,
                                "trailingTrivia": [
                                    {
                                        "kind": "NewLineTrivia",
                                        "text": "\r\n"
                                    }
                                ]
                            }
                        },
                        {
                            "kind": "VariableStatement",
                            "fullStart": 703,
                            "fullEnd": 770,
                            "start": 711,
                            "end": 768,
                            "fullWidth": 67,
                            "width": 57,
                            "modifiers": [],
                            "variableDeclaration": {
                                "kind": "VariableDeclaration",
                                "fullStart": 703,
                                "fullEnd": 767,
                                "start": 711,
                                "end": 767,
                                "fullWidth": 64,
                                "width": 56,
                                "varKeyword": {
                                    "kind": "VarKeyword",
                                    "fullStart": 703,
                                    "fullEnd": 715,
                                    "start": 711,
                                    "end": 714,
                                    "fullWidth": 12,
                                    "width": 3,
                                    "text": "var",
                                    "value": "var",
                                    "valueText": "var",
                                    "hasLeadingTrivia": true,
                                    "hasTrailingTrivia": true,
                                    "leadingTrivia": [
                                        {
                                            "kind": "WhitespaceTrivia",
                                            "text": "        "
                                        }
                                    ],
                                    "trailingTrivia": [
                                        {
                                            "kind": "WhitespaceTrivia",
                                            "text": " "
                                        }
                                    ]
                                },
                                "variableDeclarators": [
                                    {
                                        "kind": "VariableDeclarator",
                                        "fullStart": 715,
                                        "fullEnd": 767,
                                        "start": 715,
                                        "end": 767,
                                        "fullWidth": 52,
<<<<<<< HEAD
                                        "width": 52,
                                        "identifier": {
=======
                                        "propertyName": {
>>>>>>> 85e84683
                                            "kind": "IdentifierName",
                                            "fullStart": 715,
                                            "fullEnd": 724,
                                            "start": 715,
                                            "end": 723,
                                            "fullWidth": 9,
                                            "width": 8,
                                            "text": "objThree",
                                            "value": "objThree",
                                            "valueText": "objThree",
                                            "hasTrailingTrivia": true,
                                            "trailingTrivia": [
                                                {
                                                    "kind": "WhitespaceTrivia",
                                                    "text": " "
                                                }
                                            ]
                                        },
                                        "equalsValueClause": {
                                            "kind": "EqualsValueClause",
                                            "fullStart": 724,
                                            "fullEnd": 767,
                                            "start": 724,
                                            "end": 767,
                                            "fullWidth": 43,
                                            "width": 43,
                                            "equalsToken": {
                                                "kind": "EqualsToken",
                                                "fullStart": 724,
                                                "fullEnd": 726,
                                                "start": 724,
                                                "end": 725,
                                                "fullWidth": 2,
                                                "width": 1,
                                                "text": "=",
                                                "value": "=",
                                                "valueText": "=",
                                                "hasTrailingTrivia": true,
                                                "trailingTrivia": [
                                                    {
                                                        "kind": "WhitespaceTrivia",
                                                        "text": " "
                                                    }
                                                ]
                                            },
                                            "value": {
                                                "kind": "ObjectLiteralExpression",
                                                "fullStart": 726,
                                                "fullEnd": 767,
                                                "start": 726,
                                                "end": 767,
                                                "fullWidth": 41,
                                                "width": 41,
                                                "openBraceToken": {
                                                    "kind": "OpenBraceToken",
                                                    "fullStart": 726,
                                                    "fullEnd": 728,
                                                    "start": 726,
                                                    "end": 727,
                                                    "fullWidth": 2,
                                                    "width": 1,
                                                    "text": "{",
                                                    "value": "{",
                                                    "valueText": "{",
                                                    "hasTrailingTrivia": true,
                                                    "trailingTrivia": [
                                                        {
                                                            "kind": "WhitespaceTrivia",
                                                            "text": " "
                                                        }
                                                    ]
                                                },
                                                "propertyAssignments": [
                                                    {
                                                        "kind": "SimplePropertyAssignment",
                                                        "fullStart": 728,
                                                        "fullEnd": 735,
                                                        "start": 728,
                                                        "end": 735,
                                                        "fullWidth": 7,
                                                        "width": 7,
                                                        "propertyName": {
                                                            "kind": "NumericLiteral",
                                                            "fullStart": 728,
                                                            "fullEnd": 729,
                                                            "start": 728,
                                                            "end": 729,
                                                            "fullWidth": 1,
                                                            "width": 1,
                                                            "text": "0",
                                                            "value": 0,
                                                            "valueText": "0"
                                                        },
                                                        "colonToken": {
                                                            "kind": "ColonToken",
                                                            "fullStart": 729,
                                                            "fullEnd": 731,
                                                            "start": 729,
                                                            "end": 730,
                                                            "fullWidth": 2,
                                                            "width": 1,
                                                            "text": ":",
                                                            "value": ":",
                                                            "valueText": ":",
                                                            "hasTrailingTrivia": true,
                                                            "trailingTrivia": [
                                                                {
                                                                    "kind": "WhitespaceTrivia",
                                                                    "text": " "
                                                                }
                                                            ]
                                                        },
                                                        "expression": {
                                                            "kind": "TrueKeyword",
                                                            "fullStart": 731,
                                                            "fullEnd": 735,
                                                            "start": 731,
                                                            "end": 735,
                                                            "fullWidth": 4,
                                                            "width": 4,
                                                            "text": "true",
                                                            "value": true,
                                                            "valueText": "true"
                                                        }
                                                    },
                                                    {
                                                        "kind": "CommaToken",
                                                        "fullStart": 735,
                                                        "fullEnd": 737,
                                                        "start": 735,
                                                        "end": 736,
                                                        "fullWidth": 2,
                                                        "width": 1,
                                                        "text": ",",
                                                        "value": ",",
                                                        "valueText": ",",
                                                        "hasTrailingTrivia": true,
                                                        "trailingTrivia": [
                                                            {
                                                                "kind": "WhitespaceTrivia",
                                                                "text": " "
                                                            }
                                                        ]
                                                    },
                                                    {
                                                        "kind": "SimplePropertyAssignment",
                                                        "fullStart": 737,
                                                        "fullEnd": 744,
                                                        "start": 737,
                                                        "end": 744,
                                                        "fullWidth": 7,
                                                        "width": 7,
                                                        "propertyName": {
                                                            "kind": "NumericLiteral",
                                                            "fullStart": 737,
                                                            "fullEnd": 738,
                                                            "start": 737,
                                                            "end": 738,
                                                            "fullWidth": 1,
                                                            "width": 1,
                                                            "text": "1",
                                                            "value": 1,
                                                            "valueText": "1"
                                                        },
                                                        "colonToken": {
                                                            "kind": "ColonToken",
                                                            "fullStart": 738,
                                                            "fullEnd": 740,
                                                            "start": 738,
                                                            "end": 739,
                                                            "fullWidth": 2,
                                                            "width": 1,
                                                            "text": ":",
                                                            "value": ":",
                                                            "valueText": ":",
                                                            "hasTrailingTrivia": true,
                                                            "trailingTrivia": [
                                                                {
                                                                    "kind": "WhitespaceTrivia",
                                                                    "text": " "
                                                                }
                                                            ]
                                                        },
                                                        "expression": {
                                                            "kind": "TrueKeyword",
                                                            "fullStart": 740,
                                                            "fullEnd": 744,
                                                            "start": 740,
                                                            "end": 744,
                                                            "fullWidth": 4,
                                                            "width": 4,
                                                            "text": "true",
                                                            "value": true,
                                                            "valueText": "true"
                                                        }
                                                    },
                                                    {
                                                        "kind": "CommaToken",
                                                        "fullStart": 744,
                                                        "fullEnd": 746,
                                                        "start": 744,
                                                        "end": 745,
                                                        "fullWidth": 2,
                                                        "width": 1,
                                                        "text": ",",
                                                        "value": ",",
                                                        "valueText": ",",
                                                        "hasTrailingTrivia": true,
                                                        "trailingTrivia": [
                                                            {
                                                                "kind": "WhitespaceTrivia",
                                                                "text": " "
                                                            }
                                                        ]
                                                    },
                                                    {
                                                        "kind": "SimplePropertyAssignment",
                                                        "fullStart": 746,
                                                        "fullEnd": 766,
                                                        "start": 746,
                                                        "end": 765,
                                                        "fullWidth": 20,
                                                        "width": 19,
                                                        "propertyName": {
                                                            "kind": "IdentifierName",
                                                            "fullStart": 746,
                                                            "fullEnd": 752,
                                                            "start": 746,
                                                            "end": 752,
                                                            "fullWidth": 6,
                                                            "width": 6,
                                                            "text": "length",
                                                            "value": "length",
                                                            "valueText": "length"
                                                        },
                                                        "colonToken": {
                                                            "kind": "ColonToken",
                                                            "fullStart": 752,
                                                            "fullEnd": 754,
                                                            "start": 752,
                                                            "end": 753,
                                                            "fullWidth": 2,
                                                            "width": 1,
                                                            "text": ":",
                                                            "value": ":",
                                                            "valueText": ":",
                                                            "hasTrailingTrivia": true,
                                                            "trailingTrivia": [
                                                                {
                                                                    "kind": "WhitespaceTrivia",
                                                                    "text": " "
                                                                }
                                                            ]
                                                        },
                                                        "expression": {
                                                            "kind": "StringLiteral",
                                                            "fullStart": 754,
                                                            "fullEnd": 766,
                                                            "start": 754,
                                                            "end": 765,
                                                            "fullWidth": 12,
                                                            "width": 11,
                                                            "text": "\"-Infinity\"",
                                                            "value": "-Infinity",
                                                            "valueText": "-Infinity",
                                                            "hasTrailingTrivia": true,
                                                            "trailingTrivia": [
                                                                {
                                                                    "kind": "WhitespaceTrivia",
                                                                    "text": " "
                                                                }
                                                            ]
                                                        }
                                                    }
                                                ],
                                                "closeBraceToken": {
                                                    "kind": "CloseBraceToken",
                                                    "fullStart": 766,
                                                    "fullEnd": 767,
                                                    "start": 766,
                                                    "end": 767,
                                                    "fullWidth": 1,
                                                    "width": 1,
                                                    "text": "}",
                                                    "value": "}",
                                                    "valueText": "}"
                                                }
                                            }
                                        }
                                    }
                                ]
                            },
                            "semicolonToken": {
                                "kind": "SemicolonToken",
                                "fullStart": 767,
                                "fullEnd": 770,
                                "start": 767,
                                "end": 768,
                                "fullWidth": 3,
                                "width": 1,
                                "text": ";",
                                "value": ";",
                                "valueText": ";",
                                "hasTrailingTrivia": true,
                                "hasTrailingNewLine": true,
                                "trailingTrivia": [
                                    {
                                        "kind": "NewLineTrivia",
                                        "text": "\r\n"
                                    }
                                ]
                            }
                        },
                        {
                            "kind": "ReturnStatement",
                            "fullStart": 770,
                            "fullEnd": 985,
                            "start": 780,
                            "end": 983,
                            "fullWidth": 215,
                            "width": 203,
                            "returnKeyword": {
                                "kind": "ReturnKeyword",
                                "fullStart": 770,
                                "fullEnd": 787,
                                "start": 780,
                                "end": 786,
                                "fullWidth": 17,
                                "width": 6,
                                "text": "return",
                                "value": "return",
                                "valueText": "return",
                                "hasLeadingTrivia": true,
                                "hasLeadingNewLine": true,
                                "hasTrailingTrivia": true,
                                "leadingTrivia": [
                                    {
                                        "kind": "NewLineTrivia",
                                        "text": "\r\n"
                                    },
                                    {
                                        "kind": "WhitespaceTrivia",
                                        "text": "        "
                                    }
                                ],
                                "trailingTrivia": [
                                    {
                                        "kind": "WhitespaceTrivia",
                                        "text": " "
                                    }
                                ]
                            },
                            "expression": {
                                "kind": "LogicalAndExpression",
                                "fullStart": 787,
                                "fullEnd": 982,
                                "start": 787,
                                "end": 982,
                                "fullWidth": 195,
                                "width": 195,
                                "left": {
                                    "kind": "LogicalAndExpression",
                                    "fullStart": 787,
                                    "fullEnd": 911,
                                    "start": 787,
                                    "end": 910,
                                    "fullWidth": 124,
                                    "width": 123,
                                    "left": {
                                        "kind": "EqualsExpression",
                                        "fullStart": 787,
                                        "fullEnd": 841,
                                        "start": 787,
                                        "end": 840,
                                        "fullWidth": 54,
                                        "width": 53,
                                        "left": {
                                            "kind": "InvocationExpression",
                                            "fullStart": 787,
                                            "fullEnd": 834,
                                            "start": 787,
                                            "end": 833,
                                            "fullWidth": 47,
                                            "width": 46,
                                            "expression": {
                                                "kind": "MemberAccessExpression",
                                                "fullStart": 787,
                                                "fullEnd": 819,
                                                "start": 787,
                                                "end": 819,
                                                "fullWidth": 32,
                                                "width": 32,
                                                "expression": {
                                                    "kind": "MemberAccessExpression",
                                                    "fullStart": 787,
                                                    "fullEnd": 814,
                                                    "start": 787,
                                                    "end": 814,
                                                    "fullWidth": 27,
                                                    "width": 27,
                                                    "expression": {
                                                        "kind": "MemberAccessExpression",
                                                        "fullStart": 787,
                                                        "fullEnd": 802,
                                                        "start": 787,
                                                        "end": 802,
                                                        "fullWidth": 15,
                                                        "width": 15,
                                                        "expression": {
                                                            "kind": "IdentifierName",
                                                            "fullStart": 787,
                                                            "fullEnd": 792,
                                                            "start": 787,
                                                            "end": 792,
                                                            "fullWidth": 5,
                                                            "width": 5,
                                                            "text": "Array",
                                                            "value": "Array",
                                                            "valueText": "Array"
                                                        },
                                                        "dotToken": {
                                                            "kind": "DotToken",
                                                            "fullStart": 792,
                                                            "fullEnd": 793,
                                                            "start": 792,
                                                            "end": 793,
                                                            "fullWidth": 1,
                                                            "width": 1,
                                                            "text": ".",
                                                            "value": ".",
                                                            "valueText": "."
                                                        },
                                                        "name": {
                                                            "kind": "IdentifierName",
                                                            "fullStart": 793,
                                                            "fullEnd": 802,
                                                            "start": 793,
                                                            "end": 802,
                                                            "fullWidth": 9,
                                                            "width": 9,
                                                            "text": "prototype",
                                                            "value": "prototype",
                                                            "valueText": "prototype"
                                                        }
                                                    },
                                                    "dotToken": {
                                                        "kind": "DotToken",
                                                        "fullStart": 802,
                                                        "fullEnd": 803,
                                                        "start": 802,
                                                        "end": 803,
                                                        "fullWidth": 1,
                                                        "width": 1,
                                                        "text": ".",
                                                        "value": ".",
                                                        "valueText": "."
                                                    },
                                                    "name": {
                                                        "kind": "IdentifierName",
                                                        "fullStart": 803,
                                                        "fullEnd": 814,
                                                        "start": 803,
                                                        "end": 814,
                                                        "fullWidth": 11,
                                                        "width": 11,
                                                        "text": "lastIndexOf",
                                                        "value": "lastIndexOf",
                                                        "valueText": "lastIndexOf"
                                                    }
                                                },
                                                "dotToken": {
                                                    "kind": "DotToken",
                                                    "fullStart": 814,
                                                    "fullEnd": 815,
                                                    "start": 814,
                                                    "end": 815,
                                                    "fullWidth": 1,
                                                    "width": 1,
                                                    "text": ".",
                                                    "value": ".",
                                                    "valueText": "."
                                                },
                                                "name": {
                                                    "kind": "IdentifierName",
                                                    "fullStart": 815,
                                                    "fullEnd": 819,
                                                    "start": 815,
                                                    "end": 819,
                                                    "fullWidth": 4,
                                                    "width": 4,
                                                    "text": "call",
                                                    "value": "call",
                                                    "valueText": "call"
                                                }
                                            },
                                            "argumentList": {
                                                "kind": "ArgumentList",
                                                "fullStart": 819,
                                                "fullEnd": 834,
                                                "start": 819,
                                                "end": 833,
                                                "fullWidth": 15,
                                                "width": 14,
                                                "openParenToken": {
                                                    "kind": "OpenParenToken",
                                                    "fullStart": 819,
                                                    "fullEnd": 820,
                                                    "start": 819,
                                                    "end": 820,
                                                    "fullWidth": 1,
                                                    "width": 1,
                                                    "text": "(",
                                                    "value": "(",
                                                    "valueText": "("
                                                },
                                                "arguments": [
                                                    {
                                                        "kind": "IdentifierName",
                                                        "fullStart": 820,
                                                        "fullEnd": 826,
                                                        "start": 820,
                                                        "end": 826,
                                                        "fullWidth": 6,
                                                        "width": 6,
                                                        "text": "objOne",
                                                        "value": "objOne",
                                                        "valueText": "objOne"
                                                    },
                                                    {
                                                        "kind": "CommaToken",
                                                        "fullStart": 826,
                                                        "fullEnd": 828,
                                                        "start": 826,
                                                        "end": 827,
                                                        "fullWidth": 2,
                                                        "width": 1,
                                                        "text": ",",
                                                        "value": ",",
                                                        "valueText": ",",
                                                        "hasTrailingTrivia": true,
                                                        "trailingTrivia": [
                                                            {
                                                                "kind": "WhitespaceTrivia",
                                                                "text": " "
                                                            }
                                                        ]
                                                    },
                                                    {
                                                        "kind": "TrueKeyword",
                                                        "fullStart": 828,
                                                        "fullEnd": 832,
                                                        "start": 828,
                                                        "end": 832,
                                                        "fullWidth": 4,
                                                        "width": 4,
                                                        "text": "true",
                                                        "value": true,
                                                        "valueText": "true"
                                                    }
                                                ],
                                                "closeParenToken": {
                                                    "kind": "CloseParenToken",
                                                    "fullStart": 832,
                                                    "fullEnd": 834,
                                                    "start": 832,
                                                    "end": 833,
                                                    "fullWidth": 2,
                                                    "width": 1,
                                                    "text": ")",
                                                    "value": ")",
                                                    "valueText": ")",
                                                    "hasTrailingTrivia": true,
                                                    "trailingTrivia": [
                                                        {
                                                            "kind": "WhitespaceTrivia",
                                                            "text": " "
                                                        }
                                                    ]
                                                }
                                            }
                                        },
                                        "operatorToken": {
                                            "kind": "EqualsEqualsEqualsToken",
                                            "fullStart": 834,
                                            "fullEnd": 838,
                                            "start": 834,
                                            "end": 837,
                                            "fullWidth": 4,
                                            "width": 3,
                                            "text": "===",
                                            "value": "===",
                                            "valueText": "===",
                                            "hasTrailingTrivia": true,
                                            "trailingTrivia": [
                                                {
                                                    "kind": "WhitespaceTrivia",
                                                    "text": " "
                                                }
                                            ]
                                        },
                                        "right": {
                                            "kind": "NegateExpression",
                                            "fullStart": 838,
                                            "fullEnd": 841,
                                            "start": 838,
                                            "end": 840,
                                            "fullWidth": 3,
                                            "width": 2,
                                            "operatorToken": {
                                                "kind": "MinusToken",
                                                "fullStart": 838,
                                                "fullEnd": 839,
                                                "start": 838,
                                                "end": 839,
                                                "fullWidth": 1,
                                                "width": 1,
                                                "text": "-",
                                                "value": "-",
                                                "valueText": "-"
                                            },
                                            "operand": {
                                                "kind": "NumericLiteral",
                                                "fullStart": 839,
                                                "fullEnd": 841,
                                                "start": 839,
                                                "end": 840,
                                                "fullWidth": 2,
                                                "width": 1,
                                                "text": "1",
                                                "value": 1,
                                                "valueText": "1",
                                                "hasTrailingTrivia": true,
                                                "trailingTrivia": [
                                                    {
                                                        "kind": "WhitespaceTrivia",
                                                        "text": " "
                                                    }
                                                ]
                                            }
                                        }
                                    },
                                    "operatorToken": {
                                        "kind": "AmpersandAmpersandToken",
                                        "fullStart": 841,
                                        "fullEnd": 845,
                                        "start": 841,
                                        "end": 843,
                                        "fullWidth": 4,
                                        "width": 2,
                                        "text": "&&",
                                        "value": "&&",
                                        "valueText": "&&",
                                        "hasTrailingTrivia": true,
                                        "hasTrailingNewLine": true,
                                        "trailingTrivia": [
                                            {
                                                "kind": "NewLineTrivia",
                                                "text": "\r\n"
                                            }
                                        ]
                                    },
                                    "right": {
                                        "kind": "EqualsExpression",
                                        "fullStart": 845,
                                        "fullEnd": 911,
                                        "start": 857,
                                        "end": 910,
                                        "fullWidth": 66,
                                        "width": 53,
                                        "left": {
                                            "kind": "InvocationExpression",
                                            "fullStart": 845,
                                            "fullEnd": 904,
                                            "start": 857,
                                            "end": 903,
                                            "fullWidth": 59,
                                            "width": 46,
                                            "expression": {
                                                "kind": "MemberAccessExpression",
                                                "fullStart": 845,
                                                "fullEnd": 889,
                                                "start": 857,
                                                "end": 889,
                                                "fullWidth": 44,
                                                "width": 32,
                                                "expression": {
                                                    "kind": "MemberAccessExpression",
                                                    "fullStart": 845,
                                                    "fullEnd": 884,
                                                    "start": 857,
                                                    "end": 884,
                                                    "fullWidth": 39,
                                                    "width": 27,
                                                    "expression": {
                                                        "kind": "MemberAccessExpression",
                                                        "fullStart": 845,
                                                        "fullEnd": 872,
                                                        "start": 857,
                                                        "end": 872,
                                                        "fullWidth": 27,
                                                        "width": 15,
                                                        "expression": {
                                                            "kind": "IdentifierName",
                                                            "fullStart": 845,
                                                            "fullEnd": 862,
                                                            "start": 857,
                                                            "end": 862,
                                                            "fullWidth": 17,
                                                            "width": 5,
                                                            "text": "Array",
                                                            "value": "Array",
                                                            "valueText": "Array",
                                                            "hasLeadingTrivia": true,
                                                            "leadingTrivia": [
                                                                {
                                                                    "kind": "WhitespaceTrivia",
                                                                    "text": "            "
                                                                }
                                                            ]
                                                        },
                                                        "dotToken": {
                                                            "kind": "DotToken",
                                                            "fullStart": 862,
                                                            "fullEnd": 863,
                                                            "start": 862,
                                                            "end": 863,
                                                            "fullWidth": 1,
                                                            "width": 1,
                                                            "text": ".",
                                                            "value": ".",
                                                            "valueText": "."
                                                        },
                                                        "name": {
                                                            "kind": "IdentifierName",
                                                            "fullStart": 863,
                                                            "fullEnd": 872,
                                                            "start": 863,
                                                            "end": 872,
                                                            "fullWidth": 9,
                                                            "width": 9,
                                                            "text": "prototype",
                                                            "value": "prototype",
                                                            "valueText": "prototype"
                                                        }
                                                    },
                                                    "dotToken": {
                                                        "kind": "DotToken",
                                                        "fullStart": 872,
                                                        "fullEnd": 873,
                                                        "start": 872,
                                                        "end": 873,
                                                        "fullWidth": 1,
                                                        "width": 1,
                                                        "text": ".",
                                                        "value": ".",
                                                        "valueText": "."
                                                    },
                                                    "name": {
                                                        "kind": "IdentifierName",
                                                        "fullStart": 873,
                                                        "fullEnd": 884,
                                                        "start": 873,
                                                        "end": 884,
                                                        "fullWidth": 11,
                                                        "width": 11,
                                                        "text": "lastIndexOf",
                                                        "value": "lastIndexOf",
                                                        "valueText": "lastIndexOf"
                                                    }
                                                },
                                                "dotToken": {
                                                    "kind": "DotToken",
                                                    "fullStart": 884,
                                                    "fullEnd": 885,
                                                    "start": 884,
                                                    "end": 885,
                                                    "fullWidth": 1,
                                                    "width": 1,
                                                    "text": ".",
                                                    "value": ".",
                                                    "valueText": "."
                                                },
                                                "name": {
                                                    "kind": "IdentifierName",
                                                    "fullStart": 885,
                                                    "fullEnd": 889,
                                                    "start": 885,
                                                    "end": 889,
                                                    "fullWidth": 4,
                                                    "width": 4,
                                                    "text": "call",
                                                    "value": "call",
                                                    "valueText": "call"
                                                }
                                            },
                                            "argumentList": {
                                                "kind": "ArgumentList",
                                                "fullStart": 889,
                                                "fullEnd": 904,
                                                "start": 889,
                                                "end": 903,
                                                "fullWidth": 15,
                                                "width": 14,
                                                "openParenToken": {
                                                    "kind": "OpenParenToken",
                                                    "fullStart": 889,
                                                    "fullEnd": 890,
                                                    "start": 889,
                                                    "end": 890,
                                                    "fullWidth": 1,
                                                    "width": 1,
                                                    "text": "(",
                                                    "value": "(",
                                                    "valueText": "("
                                                },
                                                "arguments": [
                                                    {
                                                        "kind": "IdentifierName",
                                                        "fullStart": 890,
                                                        "fullEnd": 896,
                                                        "start": 890,
                                                        "end": 896,
                                                        "fullWidth": 6,
                                                        "width": 6,
                                                        "text": "objTwo",
                                                        "value": "objTwo",
                                                        "valueText": "objTwo"
                                                    },
                                                    {
                                                        "kind": "CommaToken",
                                                        "fullStart": 896,
                                                        "fullEnd": 898,
                                                        "start": 896,
                                                        "end": 897,
                                                        "fullWidth": 2,
                                                        "width": 1,
                                                        "text": ",",
                                                        "value": ",",
                                                        "valueText": ",",
                                                        "hasTrailingTrivia": true,
                                                        "trailingTrivia": [
                                                            {
                                                                "kind": "WhitespaceTrivia",
                                                                "text": " "
                                                            }
                                                        ]
                                                    },
                                                    {
                                                        "kind": "TrueKeyword",
                                                        "fullStart": 898,
                                                        "fullEnd": 902,
                                                        "start": 898,
                                                        "end": 902,
                                                        "fullWidth": 4,
                                                        "width": 4,
                                                        "text": "true",
                                                        "value": true,
                                                        "valueText": "true"
                                                    }
                                                ],
                                                "closeParenToken": {
                                                    "kind": "CloseParenToken",
                                                    "fullStart": 902,
                                                    "fullEnd": 904,
                                                    "start": 902,
                                                    "end": 903,
                                                    "fullWidth": 2,
                                                    "width": 1,
                                                    "text": ")",
                                                    "value": ")",
                                                    "valueText": ")",
                                                    "hasTrailingTrivia": true,
                                                    "trailingTrivia": [
                                                        {
                                                            "kind": "WhitespaceTrivia",
                                                            "text": " "
                                                        }
                                                    ]
                                                }
                                            }
                                        },
                                        "operatorToken": {
                                            "kind": "EqualsEqualsEqualsToken",
                                            "fullStart": 904,
                                            "fullEnd": 908,
                                            "start": 904,
                                            "end": 907,
                                            "fullWidth": 4,
                                            "width": 3,
                                            "text": "===",
                                            "value": "===",
                                            "valueText": "===",
                                            "hasTrailingTrivia": true,
                                            "trailingTrivia": [
                                                {
                                                    "kind": "WhitespaceTrivia",
                                                    "text": " "
                                                }
                                            ]
                                        },
                                        "right": {
                                            "kind": "NegateExpression",
                                            "fullStart": 908,
                                            "fullEnd": 911,
                                            "start": 908,
                                            "end": 910,
                                            "fullWidth": 3,
                                            "width": 2,
                                            "operatorToken": {
                                                "kind": "MinusToken",
                                                "fullStart": 908,
                                                "fullEnd": 909,
                                                "start": 908,
                                                "end": 909,
                                                "fullWidth": 1,
                                                "width": 1,
                                                "text": "-",
                                                "value": "-",
                                                "valueText": "-"
                                            },
                                            "operand": {
                                                "kind": "NumericLiteral",
                                                "fullStart": 909,
                                                "fullEnd": 911,
                                                "start": 909,
                                                "end": 910,
                                                "fullWidth": 2,
                                                "width": 1,
                                                "text": "1",
                                                "value": 1,
                                                "valueText": "1",
                                                "hasTrailingTrivia": true,
                                                "trailingTrivia": [
                                                    {
                                                        "kind": "WhitespaceTrivia",
                                                        "text": " "
                                                    }
                                                ]
                                            }
                                        }
                                    }
                                },
                                "operatorToken": {
                                    "kind": "AmpersandAmpersandToken",
                                    "fullStart": 911,
                                    "fullEnd": 915,
                                    "start": 911,
                                    "end": 913,
                                    "fullWidth": 4,
                                    "width": 2,
                                    "text": "&&",
                                    "value": "&&",
                                    "valueText": "&&",
                                    "hasTrailingTrivia": true,
                                    "hasTrailingNewLine": true,
                                    "trailingTrivia": [
                                        {
                                            "kind": "NewLineTrivia",
                                            "text": "\r\n"
                                        }
                                    ]
                                },
                                "right": {
                                    "kind": "EqualsExpression",
                                    "fullStart": 915,
                                    "fullEnd": 982,
                                    "start": 927,
                                    "end": 982,
                                    "fullWidth": 67,
                                    "width": 55,
                                    "left": {
                                        "kind": "InvocationExpression",
                                        "fullStart": 915,
                                        "fullEnd": 976,
                                        "start": 927,
                                        "end": 975,
                                        "fullWidth": 61,
                                        "width": 48,
                                        "expression": {
                                            "kind": "MemberAccessExpression",
                                            "fullStart": 915,
                                            "fullEnd": 959,
                                            "start": 927,
                                            "end": 959,
                                            "fullWidth": 44,
                                            "width": 32,
                                            "expression": {
                                                "kind": "MemberAccessExpression",
                                                "fullStart": 915,
                                                "fullEnd": 954,
                                                "start": 927,
                                                "end": 954,
                                                "fullWidth": 39,
                                                "width": 27,
                                                "expression": {
                                                    "kind": "MemberAccessExpression",
                                                    "fullStart": 915,
                                                    "fullEnd": 942,
                                                    "start": 927,
                                                    "end": 942,
                                                    "fullWidth": 27,
                                                    "width": 15,
                                                    "expression": {
                                                        "kind": "IdentifierName",
                                                        "fullStart": 915,
                                                        "fullEnd": 932,
                                                        "start": 927,
                                                        "end": 932,
                                                        "fullWidth": 17,
                                                        "width": 5,
                                                        "text": "Array",
                                                        "value": "Array",
                                                        "valueText": "Array",
                                                        "hasLeadingTrivia": true,
                                                        "leadingTrivia": [
                                                            {
                                                                "kind": "WhitespaceTrivia",
                                                                "text": "            "
                                                            }
                                                        ]
                                                    },
                                                    "dotToken": {
                                                        "kind": "DotToken",
                                                        "fullStart": 932,
                                                        "fullEnd": 933,
                                                        "start": 932,
                                                        "end": 933,
                                                        "fullWidth": 1,
                                                        "width": 1,
                                                        "text": ".",
                                                        "value": ".",
                                                        "valueText": "."
                                                    },
                                                    "name": {
                                                        "kind": "IdentifierName",
                                                        "fullStart": 933,
                                                        "fullEnd": 942,
                                                        "start": 933,
                                                        "end": 942,
                                                        "fullWidth": 9,
                                                        "width": 9,
                                                        "text": "prototype",
                                                        "value": "prototype",
                                                        "valueText": "prototype"
                                                    }
                                                },
                                                "dotToken": {
                                                    "kind": "DotToken",
                                                    "fullStart": 942,
                                                    "fullEnd": 943,
                                                    "start": 942,
                                                    "end": 943,
                                                    "fullWidth": 1,
                                                    "width": 1,
                                                    "text": ".",
                                                    "value": ".",
                                                    "valueText": "."
                                                },
                                                "name": {
                                                    "kind": "IdentifierName",
                                                    "fullStart": 943,
                                                    "fullEnd": 954,
                                                    "start": 943,
                                                    "end": 954,
                                                    "fullWidth": 11,
                                                    "width": 11,
                                                    "text": "lastIndexOf",
                                                    "value": "lastIndexOf",
                                                    "valueText": "lastIndexOf"
                                                }
                                            },
                                            "dotToken": {
                                                "kind": "DotToken",
                                                "fullStart": 954,
                                                "fullEnd": 955,
                                                "start": 954,
                                                "end": 955,
                                                "fullWidth": 1,
                                                "width": 1,
                                                "text": ".",
                                                "value": ".",
                                                "valueText": "."
                                            },
                                            "name": {
                                                "kind": "IdentifierName",
                                                "fullStart": 955,
                                                "fullEnd": 959,
                                                "start": 955,
                                                "end": 959,
                                                "fullWidth": 4,
                                                "width": 4,
                                                "text": "call",
                                                "value": "call",
                                                "valueText": "call"
                                            }
                                        },
                                        "argumentList": {
                                            "kind": "ArgumentList",
                                            "fullStart": 959,
                                            "fullEnd": 976,
                                            "start": 959,
                                            "end": 975,
                                            "fullWidth": 17,
                                            "width": 16,
                                            "openParenToken": {
                                                "kind": "OpenParenToken",
                                                "fullStart": 959,
                                                "fullEnd": 960,
                                                "start": 959,
                                                "end": 960,
                                                "fullWidth": 1,
                                                "width": 1,
                                                "text": "(",
                                                "value": "(",
                                                "valueText": "("
                                            },
                                            "arguments": [
                                                {
                                                    "kind": "IdentifierName",
                                                    "fullStart": 960,
                                                    "fullEnd": 968,
                                                    "start": 960,
                                                    "end": 968,
                                                    "fullWidth": 8,
                                                    "width": 8,
                                                    "text": "objThree",
                                                    "value": "objThree",
                                                    "valueText": "objThree"
                                                },
                                                {
                                                    "kind": "CommaToken",
                                                    "fullStart": 968,
                                                    "fullEnd": 970,
                                                    "start": 968,
                                                    "end": 969,
                                                    "fullWidth": 2,
                                                    "width": 1,
                                                    "text": ",",
                                                    "value": ",",
                                                    "valueText": ",",
                                                    "hasTrailingTrivia": true,
                                                    "trailingTrivia": [
                                                        {
                                                            "kind": "WhitespaceTrivia",
                                                            "text": " "
                                                        }
                                                    ]
                                                },
                                                {
                                                    "kind": "TrueKeyword",
                                                    "fullStart": 970,
                                                    "fullEnd": 974,
                                                    "start": 970,
                                                    "end": 974,
                                                    "fullWidth": 4,
                                                    "width": 4,
                                                    "text": "true",
                                                    "value": true,
                                                    "valueText": "true"
                                                }
                                            ],
                                            "closeParenToken": {
                                                "kind": "CloseParenToken",
                                                "fullStart": 974,
                                                "fullEnd": 976,
                                                "start": 974,
                                                "end": 975,
                                                "fullWidth": 2,
                                                "width": 1,
                                                "text": ")",
                                                "value": ")",
                                                "valueText": ")",
                                                "hasTrailingTrivia": true,
                                                "trailingTrivia": [
                                                    {
                                                        "kind": "WhitespaceTrivia",
                                                        "text": " "
                                                    }
                                                ]
                                            }
                                        }
                                    },
                                    "operatorToken": {
                                        "kind": "EqualsEqualsEqualsToken",
                                        "fullStart": 976,
                                        "fullEnd": 980,
                                        "start": 976,
                                        "end": 979,
                                        "fullWidth": 4,
                                        "width": 3,
                                        "text": "===",
                                        "value": "===",
                                        "valueText": "===",
                                        "hasTrailingTrivia": true,
                                        "trailingTrivia": [
                                            {
                                                "kind": "WhitespaceTrivia",
                                                "text": " "
                                            }
                                        ]
                                    },
                                    "right": {
                                        "kind": "NegateExpression",
                                        "fullStart": 980,
                                        "fullEnd": 982,
                                        "start": 980,
                                        "end": 982,
                                        "fullWidth": 2,
                                        "width": 2,
                                        "operatorToken": {
                                            "kind": "MinusToken",
                                            "fullStart": 980,
                                            "fullEnd": 981,
                                            "start": 980,
                                            "end": 981,
                                            "fullWidth": 1,
                                            "width": 1,
                                            "text": "-",
                                            "value": "-",
                                            "valueText": "-"
                                        },
                                        "operand": {
                                            "kind": "NumericLiteral",
                                            "fullStart": 981,
                                            "fullEnd": 982,
                                            "start": 981,
                                            "end": 982,
                                            "fullWidth": 1,
                                            "width": 1,
                                            "text": "1",
                                            "value": 1,
                                            "valueText": "1"
                                        }
                                    }
                                }
                            },
                            "semicolonToken": {
                                "kind": "SemicolonToken",
                                "fullStart": 982,
                                "fullEnd": 985,
                                "start": 982,
                                "end": 983,
                                "fullWidth": 3,
                                "width": 1,
                                "text": ";",
                                "value": ";",
                                "valueText": ";",
                                "hasTrailingTrivia": true,
                                "hasTrailingNewLine": true,
                                "trailingTrivia": [
                                    {
                                        "kind": "NewLineTrivia",
                                        "text": "\r\n"
                                    }
                                ]
                            }
                        }
                    ],
                    "closeBraceToken": {
                        "kind": "CloseBraceToken",
                        "fullStart": 985,
                        "fullEnd": 992,
                        "start": 989,
                        "end": 990,
                        "fullWidth": 7,
                        "width": 1,
                        "text": "}",
                        "value": "}",
                        "valueText": "}",
                        "hasLeadingTrivia": true,
                        "hasTrailingTrivia": true,
                        "hasTrailingNewLine": true,
                        "leadingTrivia": [
                            {
                                "kind": "WhitespaceTrivia",
                                "text": "    "
                            }
                        ],
                        "trailingTrivia": [
                            {
                                "kind": "NewLineTrivia",
                                "text": "\r\n"
                            }
                        ]
                    }
                }
            },
            {
                "kind": "ExpressionStatement",
                "fullStart": 992,
                "fullEnd": 1016,
                "start": 992,
                "end": 1014,
                "fullWidth": 24,
                "width": 22,
                "expression": {
                    "kind": "InvocationExpression",
                    "fullStart": 992,
                    "fullEnd": 1013,
                    "start": 992,
                    "end": 1013,
                    "fullWidth": 21,
                    "width": 21,
                    "expression": {
                        "kind": "IdentifierName",
                        "fullStart": 992,
                        "fullEnd": 1003,
                        "start": 992,
                        "end": 1003,
                        "fullWidth": 11,
                        "width": 11,
                        "text": "runTestCase",
                        "value": "runTestCase",
                        "valueText": "runTestCase"
                    },
                    "argumentList": {
                        "kind": "ArgumentList",
                        "fullStart": 1003,
                        "fullEnd": 1013,
                        "start": 1003,
                        "end": 1013,
                        "fullWidth": 10,
                        "width": 10,
                        "openParenToken": {
                            "kind": "OpenParenToken",
                            "fullStart": 1003,
                            "fullEnd": 1004,
                            "start": 1003,
                            "end": 1004,
                            "fullWidth": 1,
                            "width": 1,
                            "text": "(",
                            "value": "(",
                            "valueText": "("
                        },
                        "arguments": [
                            {
                                "kind": "IdentifierName",
                                "fullStart": 1004,
                                "fullEnd": 1012,
                                "start": 1004,
                                "end": 1012,
                                "fullWidth": 8,
                                "width": 8,
                                "text": "testcase",
                                "value": "testcase",
                                "valueText": "testcase"
                            }
                        ],
                        "closeParenToken": {
                            "kind": "CloseParenToken",
                            "fullStart": 1012,
                            "fullEnd": 1013,
                            "start": 1012,
                            "end": 1013,
                            "fullWidth": 1,
                            "width": 1,
                            "text": ")",
                            "value": ")",
                            "valueText": ")"
                        }
                    }
                },
                "semicolonToken": {
                    "kind": "SemicolonToken",
                    "fullStart": 1013,
                    "fullEnd": 1016,
                    "start": 1013,
                    "end": 1014,
                    "fullWidth": 3,
                    "width": 1,
                    "text": ";",
                    "value": ";",
                    "valueText": ";",
                    "hasTrailingTrivia": true,
                    "hasTrailingNewLine": true,
                    "trailingTrivia": [
                        {
                            "kind": "NewLineTrivia",
                            "text": "\r\n"
                        }
                    ]
                }
            }
        ],
        "endOfFileToken": {
            "kind": "EndOfFileToken",
            "fullStart": 1016,
            "fullEnd": 1016,
            "start": 1016,
            "end": 1016,
            "fullWidth": 0,
            "width": 0,
            "text": ""
        }
    },
    "lineMap": {
        "lineStarts": [
            0,
            67,
            152,
            232,
            308,
            380,
            385,
            440,
            540,
            545,
            547,
            549,
            572,
            574,
            638,
            703,
            770,
            772,
            845,
            915,
            985,
            992,
            1016
        ],
        "length": 1016
    }
}<|MERGE_RESOLUTION|>--- conflicted
+++ resolved
@@ -250,12 +250,8 @@
                                         "start": 586,
                                         "end": 635,
                                         "fullWidth": 49,
-<<<<<<< HEAD
                                         "width": 49,
-                                        "identifier": {
-=======
                                         "propertyName": {
->>>>>>> 85e84683
                                             "kind": "IdentifierName",
                                             "fullStart": 586,
                                             "fullEnd": 593,
@@ -620,12 +616,8 @@
                                         "start": 650,
                                         "end": 700,
                                         "fullWidth": 50,
-<<<<<<< HEAD
                                         "width": 50,
-                                        "identifier": {
-=======
                                         "propertyName": {
->>>>>>> 85e84683
                                             "kind": "IdentifierName",
                                             "fullStart": 650,
                                             "fullEnd": 657,
@@ -990,12 +982,8 @@
                                         "start": 715,
                                         "end": 767,
                                         "fullWidth": 52,
-<<<<<<< HEAD
                                         "width": 52,
-                                        "identifier": {
-=======
                                         "propertyName": {
->>>>>>> 85e84683
                                             "kind": "IdentifierName",
                                             "fullStart": 715,
                                             "fullEnd": 724,
