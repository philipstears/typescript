--- conflicted
+++ resolved
@@ -245,12 +245,8 @@
                                         "start": 567,
                                         "end": 581,
                                         "fullWidth": 14,
-<<<<<<< HEAD
                                         "width": 14,
-                                        "identifier": {
-=======
                                         "propertyName": {
->>>>>>> 85e84683
                                             "kind": "IdentifierName",
                                             "fullStart": 567,
                                             "fullEnd": 577,
@@ -406,12 +402,8 @@
                                         "start": 596,
                                         "end": 649,
                                         "fullWidth": 53,
-<<<<<<< HEAD
                                         "width": 53,
-                                        "identifier": {
-=======
                                         "propertyName": {
->>>>>>> 85e84683
                                             "kind": "IdentifierName",
                                             "fullStart": 596,
                                             "fullEnd": 600,
