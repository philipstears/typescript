--- conflicted
+++ resolved
@@ -252,12 +252,8 @@
                                         "start": 679,
                                         "end": 698,
                                         "fullWidth": 19,
-<<<<<<< HEAD
                                         "width": 19,
-                                        "identifier": {
-=======
                                         "propertyName": {
->>>>>>> 85e84683
                                             "kind": "IdentifierName",
                                             "fullStart": 679,
                                             "fullEnd": 683,
