--- conflicted
+++ resolved
@@ -250,12 +250,8 @@
                                         "start": 654,
                                         "end": 678,
                                         "fullWidth": 24,
-<<<<<<< HEAD
                                         "width": 24,
-                                        "identifier": {
-=======
                                         "propertyName": {
->>>>>>> 85e84683
                                             "kind": "IdentifierName",
                                             "fullStart": 654,
                                             "fullEnd": 671,
@@ -389,12 +385,8 @@
                                         "start": 693,
                                         "end": 716,
                                         "fullWidth": 23,
-<<<<<<< HEAD
                                         "width": 23,
-                                        "identifier": {
-=======
                                         "propertyName": {
->>>>>>> 85e84683
                                             "kind": "IdentifierName",
                                             "fullStart": 693,
                                             "fullEnd": 709,
@@ -533,12 +525,8 @@
                                         "start": 733,
                                         "end": 1088,
                                         "fullWidth": 355,
-<<<<<<< HEAD
                                         "width": 355,
-                                        "identifier": {
-=======
                                         "propertyName": {
->>>>>>> 85e84683
                                             "kind": "IdentifierName",
                                             "fullStart": 733,
                                             "fullEnd": 737,
