--- conflicted
+++ resolved
@@ -601,12 +601,8 @@
                                         "start": 604,
                                         "end": 616,
                                         "fullWidth": 12,
-<<<<<<< HEAD
                                         "width": 12,
-                                        "identifier": {
-=======
                                         "propertyName": {
->>>>>>> 85e84683
                                             "kind": "IdentifierName",
                                             "fullStart": 604,
                                             "fullEnd": 610,
@@ -738,12 +734,8 @@
                                         "start": 625,
                                         "end": 738,
                                         "fullWidth": 113,
-<<<<<<< HEAD
                                         "width": 113,
-                                        "identifier": {
-=======
                                         "propertyName": {
->>>>>>> 85e84683
                                             "kind": "IdentifierName",
                                             "fullStart": 625,
                                             "fullEnd": 627,
