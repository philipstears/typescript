--- conflicted
+++ resolved
@@ -245,12 +245,8 @@
                                         "start": 609,
                                         "end": 623,
                                         "fullWidth": 14,
-<<<<<<< HEAD
                                         "width": 14,
-                                        "identifier": {
-=======
                                         "propertyName": {
->>>>>>> 85e84683
                                             "kind": "IdentifierName",
                                             "fullStart": 609,
                                             "fullEnd": 619,
