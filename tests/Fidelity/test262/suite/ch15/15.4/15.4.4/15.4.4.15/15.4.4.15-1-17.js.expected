{
    "isDeclaration": false,
    "languageVersion": "EcmaScript5",
    "parseOptions": {
        "allowAutomaticSemicolonInsertion": true
    },
    "sourceUnit": {
        "kind": "SourceUnit",
        "fullStart": 0,
        "fullEnd": 977,
        "start": 523,
        "end": 977,
        "fullWidth": 977,
        "width": 454,
        "isIncrementallyUnusable": true,
        "moduleElements": [
            {
                "kind": "FunctionDeclaration",
                "fullStart": 0,
                "fullEnd": 953,
                "start": 523,
                "end": 951,
                "fullWidth": 953,
                "width": 428,
                "modifiers": [],
                "functionKeyword": {
                    "kind": "FunctionKeyword",
                    "fullStart": 0,
                    "fullEnd": 532,
                    "start": 523,
                    "end": 531,
                    "fullWidth": 532,
                    "width": 8,
                    "text": "function",
                    "value": "function",
                    "valueText": "function",
                    "hasLeadingTrivia": true,
                    "hasLeadingComment": true,
                    "hasLeadingNewLine": true,
                    "hasTrailingTrivia": true,
                    "leadingTrivia": [
                        {
                            "kind": "SingleLineCommentTrivia",
                            "text": "/// Copyright (c) 2012 Ecma International.  All rights reserved. "
                        },
                        {
                            "kind": "NewLineTrivia",
                            "text": "\r\n"
                        },
                        {
                            "kind": "SingleLineCommentTrivia",
                            "text": "/// Ecma International makes this code available under the terms and conditions set"
                        },
                        {
                            "kind": "NewLineTrivia",
                            "text": "\r\n"
                        },
                        {
                            "kind": "SingleLineCommentTrivia",
                            "text": "/// forth on http://hg.ecmascript.org/tests/test262/raw-file/tip/LICENSE (the "
                        },
                        {
                            "kind": "NewLineTrivia",
                            "text": "\r\n"
                        },
                        {
                            "kind": "SingleLineCommentTrivia",
                            "text": "/// \"Use Terms\").   Any redistribution of this code must retain the above "
                        },
                        {
                            "kind": "NewLineTrivia",
                            "text": "\r\n"
                        },
                        {
                            "kind": "SingleLineCommentTrivia",
                            "text": "/// copyright and this notice and otherwise comply with the Use Terms."
                        },
                        {
                            "kind": "NewLineTrivia",
                            "text": "\r\n"
                        },
                        {
                            "kind": "MultiLineCommentTrivia",
                            "text": "/**\r\n * @path ch15/15.4/15.4.4/15.4.4.15/15.4.4.15-1-17.js\r\n * @description Array.prototype.lastIndexOf applied to the global object\r\n */"
                        },
                        {
                            "kind": "NewLineTrivia",
                            "text": "\r\n"
                        },
                        {
                            "kind": "NewLineTrivia",
                            "text": "\r\n"
                        },
                        {
                            "kind": "NewLineTrivia",
                            "text": "\r\n"
                        }
                    ],
                    "trailingTrivia": [
                        {
                            "kind": "WhitespaceTrivia",
                            "text": " "
                        }
                    ]
                },
                "identifier": {
                    "kind": "IdentifierName",
                    "fullStart": 532,
                    "fullEnd": 540,
                    "start": 532,
                    "end": 540,
                    "fullWidth": 8,
                    "width": 8,
                    "text": "testcase",
                    "value": "testcase",
                    "valueText": "testcase"
                },
                "callSignature": {
                    "kind": "CallSignature",
                    "fullStart": 540,
                    "fullEnd": 543,
                    "start": 540,
                    "end": 542,
                    "fullWidth": 3,
                    "width": 2,
                    "parameterList": {
                        "kind": "ParameterList",
                        "fullStart": 540,
                        "fullEnd": 543,
                        "start": 540,
                        "end": 542,
                        "fullWidth": 3,
                        "width": 2,
                        "openParenToken": {
                            "kind": "OpenParenToken",
                            "fullStart": 540,
                            "fullEnd": 541,
                            "start": 540,
                            "end": 541,
                            "fullWidth": 1,
                            "width": 1,
                            "text": "(",
                            "value": "(",
                            "valueText": "("
                        },
                        "parameters": [],
                        "closeParenToken": {
                            "kind": "CloseParenToken",
                            "fullStart": 541,
                            "fullEnd": 543,
                            "start": 541,
                            "end": 542,
                            "fullWidth": 2,
                            "width": 1,
                            "text": ")",
                            "value": ")",
                            "valueText": ")",
                            "hasTrailingTrivia": true,
                            "trailingTrivia": [
                                {
                                    "kind": "WhitespaceTrivia",
                                    "text": " "
                                }
                            ]
                        }
                    }
                },
                "block": {
                    "kind": "Block",
                    "fullStart": 543,
                    "fullEnd": 953,
                    "start": 543,
                    "end": 951,
                    "fullWidth": 410,
                    "width": 408,
                    "openBraceToken": {
                        "kind": "OpenBraceToken",
                        "fullStart": 543,
                        "fullEnd": 546,
                        "start": 543,
                        "end": 544,
                        "fullWidth": 3,
                        "width": 1,
                        "text": "{",
                        "value": "{",
                        "valueText": "{",
                        "hasTrailingTrivia": true,
                        "hasTrailingNewLine": true,
                        "trailingTrivia": [
                            {
                                "kind": "NewLineTrivia",
                                "text": "\r\n"
                            }
                        ]
                    },
                    "statements": [
                        {
                            "kind": "VariableStatement",
                            "fullStart": 546,
                            "fullEnd": 583,
                            "start": 554,
                            "end": 581,
                            "fullWidth": 37,
                            "width": 27,
                            "modifiers": [],
                            "variableDeclaration": {
                                "kind": "VariableDeclaration",
                                "fullStart": 546,
                                "fullEnd": 580,
                                "start": 554,
                                "end": 580,
                                "fullWidth": 34,
                                "width": 26,
                                "varKeyword": {
                                    "kind": "VarKeyword",
                                    "fullStart": 546,
                                    "fullEnd": 558,
                                    "start": 554,
                                    "end": 557,
                                    "fullWidth": 12,
                                    "width": 3,
                                    "text": "var",
                                    "value": "var",
                                    "valueText": "var",
                                    "hasLeadingTrivia": true,
                                    "hasTrailingTrivia": true,
                                    "leadingTrivia": [
                                        {
                                            "kind": "WhitespaceTrivia",
                                            "text": "        "
                                        }
                                    ],
                                    "trailingTrivia": [
                                        {
                                            "kind": "WhitespaceTrivia",
                                            "text": " "
                                        }
                                    ]
                                },
                                "variableDeclarators": [
                                    {
                                        "kind": "VariableDeclarator",
                                        "fullStart": 558,
                                        "fullEnd": 580,
                                        "start": 558,
                                        "end": 580,
                                        "fullWidth": 22,
<<<<<<< HEAD
                                        "width": 22,
                                        "identifier": {
=======
                                        "propertyName": {
>>>>>>> 85e84683
                                            "kind": "IdentifierName",
                                            "fullStart": 558,
                                            "fullEnd": 568,
                                            "start": 558,
                                            "end": 567,
                                            "fullWidth": 10,
                                            "width": 9,
                                            "text": "targetObj",
                                            "value": "targetObj",
                                            "valueText": "targetObj",
                                            "hasTrailingTrivia": true,
                                            "trailingTrivia": [
                                                {
                                                    "kind": "WhitespaceTrivia",
                                                    "text": " "
                                                }
                                            ]
                                        },
                                        "equalsValueClause": {
                                            "kind": "EqualsValueClause",
                                            "fullStart": 568,
                                            "fullEnd": 580,
                                            "start": 568,
                                            "end": 580,
                                            "fullWidth": 12,
                                            "width": 12,
                                            "equalsToken": {
                                                "kind": "EqualsToken",
                                                "fullStart": 568,
                                                "fullEnd": 570,
                                                "start": 568,
                                                "end": 569,
                                                "fullWidth": 2,
                                                "width": 1,
                                                "text": "=",
                                                "value": "=",
                                                "valueText": "=",
                                                "hasTrailingTrivia": true,
                                                "trailingTrivia": [
                                                    {
                                                        "kind": "WhitespaceTrivia",
                                                        "text": " "
                                                    }
                                                ]
                                            },
                                            "value": {
                                                "kind": "ArrayLiteralExpression",
                                                "fullStart": 570,
                                                "fullEnd": 580,
                                                "start": 570,
                                                "end": 580,
                                                "fullWidth": 10,
                                                "width": 10,
                                                "openBracketToken": {
                                                    "kind": "OpenBracketToken",
                                                    "fullStart": 570,
                                                    "fullEnd": 571,
                                                    "start": 570,
                                                    "end": 571,
                                                    "fullWidth": 1,
                                                    "width": 1,
                                                    "text": "[",
                                                    "value": "[",
                                                    "valueText": "["
                                                },
                                                "expressions": [
                                                    {
                                                        "kind": "StringLiteral",
                                                        "fullStart": 571,
                                                        "fullEnd": 579,
                                                        "start": 571,
                                                        "end": 579,
                                                        "fullWidth": 8,
                                                        "width": 8,
                                                        "text": "\"global\"",
                                                        "value": "global",
                                                        "valueText": "global"
                                                    }
                                                ],
                                                "closeBracketToken": {
                                                    "kind": "CloseBracketToken",
                                                    "fullStart": 579,
                                                    "fullEnd": 580,
                                                    "start": 579,
                                                    "end": 580,
                                                    "fullWidth": 1,
                                                    "width": 1,
                                                    "text": "]",
                                                    "value": "]",
                                                    "valueText": "]"
                                                }
                                            }
                                        }
                                    }
                                ]
                            },
                            "semicolonToken": {
                                "kind": "SemicolonToken",
                                "fullStart": 580,
                                "fullEnd": 583,
                                "start": 580,
                                "end": 581,
                                "fullWidth": 3,
                                "width": 1,
                                "text": ";",
                                "value": ";",
                                "valueText": ";",
                                "hasTrailingTrivia": true,
                                "hasTrailingNewLine": true,
                                "trailingTrivia": [
                                    {
                                        "kind": "NewLineTrivia",
                                        "text": "\r\n"
                                    }
                                ]
                            }
                        },
                        {
                            "kind": "TryStatement",
                            "fullStart": 583,
                            "fullEnd": 946,
                            "start": 591,
                            "end": 944,
                            "fullWidth": 363,
                            "width": 353,
                            "tryKeyword": {
                                "kind": "TryKeyword",
                                "fullStart": 583,
                                "fullEnd": 595,
                                "start": 591,
                                "end": 594,
                                "fullWidth": 12,
                                "width": 3,
                                "text": "try",
                                "value": "try",
                                "valueText": "try",
                                "hasLeadingTrivia": true,
                                "hasTrailingTrivia": true,
                                "leadingTrivia": [
                                    {
                                        "kind": "WhitespaceTrivia",
                                        "text": "        "
                                    }
                                ],
                                "trailingTrivia": [
                                    {
                                        "kind": "WhitespaceTrivia",
                                        "text": " "
                                    }
                                ]
                            },
                            "block": {
                                "kind": "Block",
                                "fullStart": 595,
                                "fullEnd": 836,
                                "start": 595,
                                "end": 835,
                                "fullWidth": 241,
                                "width": 240,
                                "openBraceToken": {
                                    "kind": "OpenBraceToken",
                                    "fullStart": 595,
                                    "fullEnd": 598,
                                    "start": 595,
                                    "end": 596,
                                    "fullWidth": 3,
                                    "width": 1,
                                    "text": "{",
                                    "value": "{",
                                    "valueText": "{",
                                    "hasTrailingTrivia": true,
                                    "hasTrailingNewLine": true,
                                    "trailingTrivia": [
                                        {
                                            "kind": "NewLineTrivia",
                                            "text": "\r\n"
                                        }
                                    ]
                                },
                                "statements": [
                                    {
                                        "kind": "VariableStatement",
                                        "fullStart": 598,
                                        "fullEnd": 649,
                                        "start": 610,
                                        "end": 647,
                                        "fullWidth": 51,
                                        "width": 37,
                                        "modifiers": [],
                                        "variableDeclaration": {
                                            "kind": "VariableDeclaration",
                                            "fullStart": 598,
                                            "fullEnd": 646,
                                            "start": 610,
                                            "end": 646,
                                            "fullWidth": 48,
                                            "width": 36,
                                            "varKeyword": {
                                                "kind": "VarKeyword",
                                                "fullStart": 598,
                                                "fullEnd": 614,
                                                "start": 610,
                                                "end": 613,
                                                "fullWidth": 16,
                                                "width": 3,
                                                "text": "var",
                                                "value": "var",
                                                "valueText": "var",
                                                "hasLeadingTrivia": true,
                                                "hasTrailingTrivia": true,
                                                "leadingTrivia": [
                                                    {
                                                        "kind": "WhitespaceTrivia",
                                                        "text": "            "
                                                    }
                                                ],
                                                "trailingTrivia": [
                                                    {
                                                        "kind": "WhitespaceTrivia",
                                                        "text": " "
                                                    }
                                                ]
                                            },
                                            "variableDeclarators": [
                                                {
                                                    "kind": "VariableDeclarator",
                                                    "fullStart": 614,
                                                    "fullEnd": 646,
                                                    "start": 614,
                                                    "end": 646,
                                                    "fullWidth": 32,
<<<<<<< HEAD
                                                    "width": 32,
                                                    "identifier": {
=======
                                                    "propertyName": {
>>>>>>> 85e84683
                                                        "kind": "IdentifierName",
                                                        "fullStart": 614,
                                                        "fullEnd": 621,
                                                        "start": 614,
                                                        "end": 620,
                                                        "fullWidth": 7,
                                                        "width": 6,
                                                        "text": "oldLen",
                                                        "value": "oldLen",
                                                        "valueText": "oldLen",
                                                        "hasTrailingTrivia": true,
                                                        "trailingTrivia": [
                                                            {
                                                                "kind": "WhitespaceTrivia",
                                                                "text": " "
                                                            }
                                                        ]
                                                    },
                                                    "equalsValueClause": {
                                                        "kind": "EqualsValueClause",
                                                        "fullStart": 621,
                                                        "fullEnd": 646,
                                                        "start": 621,
                                                        "end": 646,
                                                        "fullWidth": 25,
                                                        "width": 25,
                                                        "equalsToken": {
                                                            "kind": "EqualsToken",
                                                            "fullStart": 621,
                                                            "fullEnd": 623,
                                                            "start": 621,
                                                            "end": 622,
                                                            "fullWidth": 2,
                                                            "width": 1,
                                                            "text": "=",
                                                            "value": "=",
                                                            "valueText": "=",
                                                            "hasTrailingTrivia": true,
                                                            "trailingTrivia": [
                                                                {
                                                                    "kind": "WhitespaceTrivia",
                                                                    "text": " "
                                                                }
                                                            ]
                                                        },
                                                        "value": {
                                                            "kind": "MemberAccessExpression",
                                                            "fullStart": 623,
                                                            "fullEnd": 646,
                                                            "start": 623,
                                                            "end": 646,
                                                            "fullWidth": 23,
                                                            "width": 23,
                                                            "expression": {
                                                                "kind": "InvocationExpression",
                                                                "fullStart": 623,
                                                                "fullEnd": 639,
                                                                "start": 623,
                                                                "end": 639,
                                                                "fullWidth": 16,
                                                                "width": 16,
                                                                "expression": {
                                                                    "kind": "IdentifierName",
                                                                    "fullStart": 623,
                                                                    "fullEnd": 637,
                                                                    "start": 623,
                                                                    "end": 637,
                                                                    "fullWidth": 14,
                                                                    "width": 14,
                                                                    "text": "fnGlobalObject",
                                                                    "value": "fnGlobalObject",
                                                                    "valueText": "fnGlobalObject"
                                                                },
                                                                "argumentList": {
                                                                    "kind": "ArgumentList",
                                                                    "fullStart": 637,
                                                                    "fullEnd": 639,
                                                                    "start": 637,
                                                                    "end": 639,
                                                                    "fullWidth": 2,
                                                                    "width": 2,
                                                                    "openParenToken": {
                                                                        "kind": "OpenParenToken",
                                                                        "fullStart": 637,
                                                                        "fullEnd": 638,
                                                                        "start": 637,
                                                                        "end": 638,
                                                                        "fullWidth": 1,
                                                                        "width": 1,
                                                                        "text": "(",
                                                                        "value": "(",
                                                                        "valueText": "("
                                                                    },
                                                                    "arguments": [],
                                                                    "closeParenToken": {
                                                                        "kind": "CloseParenToken",
                                                                        "fullStart": 638,
                                                                        "fullEnd": 639,
                                                                        "start": 638,
                                                                        "end": 639,
                                                                        "fullWidth": 1,
                                                                        "width": 1,
                                                                        "text": ")",
                                                                        "value": ")",
                                                                        "valueText": ")"
                                                                    }
                                                                }
                                                            },
                                                            "dotToken": {
                                                                "kind": "DotToken",
                                                                "fullStart": 639,
                                                                "fullEnd": 640,
                                                                "start": 639,
                                                                "end": 640,
                                                                "fullWidth": 1,
                                                                "width": 1,
                                                                "text": ".",
                                                                "value": ".",
                                                                "valueText": "."
                                                            },
                                                            "name": {
                                                                "kind": "IdentifierName",
                                                                "fullStart": 640,
                                                                "fullEnd": 646,
                                                                "start": 640,
                                                                "end": 646,
                                                                "fullWidth": 6,
                                                                "width": 6,
                                                                "text": "length",
                                                                "value": "length",
                                                                "valueText": "length"
                                                            }
                                                        }
                                                    }
                                                }
                                            ]
                                        },
                                        "semicolonToken": {
                                            "kind": "SemicolonToken",
                                            "fullStart": 646,
                                            "fullEnd": 649,
                                            "start": 646,
                                            "end": 647,
                                            "fullWidth": 3,
                                            "width": 1,
                                            "text": ";",
                                            "value": ";",
                                            "valueText": ";",
                                            "hasTrailingTrivia": true,
                                            "hasTrailingNewLine": true,
                                            "trailingTrivia": [
                                                {
                                                    "kind": "NewLineTrivia",
                                                    "text": "\r\n"
                                                }
                                            ]
                                        }
                                    },
                                    {
                                        "kind": "ExpressionStatement",
                                        "fullStart": 649,
                                        "fullEnd": 695,
                                        "start": 661,
                                        "end": 693,
                                        "fullWidth": 46,
                                        "width": 32,
                                        "expression": {
                                            "kind": "AssignmentExpression",
                                            "fullStart": 649,
                                            "fullEnd": 692,
                                            "start": 661,
                                            "end": 692,
                                            "fullWidth": 43,
                                            "width": 31,
                                            "left": {
                                                "kind": "ElementAccessExpression",
                                                "fullStart": 649,
                                                "fullEnd": 681,
                                                "start": 661,
                                                "end": 680,
                                                "fullWidth": 32,
                                                "width": 19,
                                                "expression": {
                                                    "kind": "InvocationExpression",
                                                    "fullStart": 649,
                                                    "fullEnd": 677,
                                                    "start": 661,
                                                    "end": 677,
                                                    "fullWidth": 28,
                                                    "width": 16,
                                                    "expression": {
                                                        "kind": "IdentifierName",
                                                        "fullStart": 649,
                                                        "fullEnd": 675,
                                                        "start": 661,
                                                        "end": 675,
                                                        "fullWidth": 26,
                                                        "width": 14,
                                                        "text": "fnGlobalObject",
                                                        "value": "fnGlobalObject",
                                                        "valueText": "fnGlobalObject",
                                                        "hasLeadingTrivia": true,
                                                        "leadingTrivia": [
                                                            {
                                                                "kind": "WhitespaceTrivia",
                                                                "text": "            "
                                                            }
                                                        ]
                                                    },
                                                    "argumentList": {
                                                        "kind": "ArgumentList",
                                                        "fullStart": 675,
                                                        "fullEnd": 677,
                                                        "start": 675,
                                                        "end": 677,
                                                        "fullWidth": 2,
                                                        "width": 2,
                                                        "openParenToken": {
                                                            "kind": "OpenParenToken",
                                                            "fullStart": 675,
                                                            "fullEnd": 676,
                                                            "start": 675,
                                                            "end": 676,
                                                            "fullWidth": 1,
                                                            "width": 1,
                                                            "text": "(",
                                                            "value": "(",
                                                            "valueText": "("
                                                        },
                                                        "arguments": [],
                                                        "closeParenToken": {
                                                            "kind": "CloseParenToken",
                                                            "fullStart": 676,
                                                            "fullEnd": 677,
                                                            "start": 676,
                                                            "end": 677,
                                                            "fullWidth": 1,
                                                            "width": 1,
                                                            "text": ")",
                                                            "value": ")",
                                                            "valueText": ")"
                                                        }
                                                    }
                                                },
                                                "openBracketToken": {
                                                    "kind": "OpenBracketToken",
                                                    "fullStart": 677,
                                                    "fullEnd": 678,
                                                    "start": 677,
                                                    "end": 678,
                                                    "fullWidth": 1,
                                                    "width": 1,
                                                    "text": "[",
                                                    "value": "[",
                                                    "valueText": "["
                                                },
                                                "argumentExpression": {
                                                    "kind": "NumericLiteral",
                                                    "fullStart": 678,
                                                    "fullEnd": 679,
                                                    "start": 678,
                                                    "end": 679,
                                                    "fullWidth": 1,
                                                    "width": 1,
                                                    "text": "1",
                                                    "value": 1,
                                                    "valueText": "1"
                                                },
                                                "closeBracketToken": {
                                                    "kind": "CloseBracketToken",
                                                    "fullStart": 679,
                                                    "fullEnd": 681,
                                                    "start": 679,
                                                    "end": 680,
                                                    "fullWidth": 2,
                                                    "width": 1,
                                                    "text": "]",
                                                    "value": "]",
                                                    "valueText": "]",
                                                    "hasTrailingTrivia": true,
                                                    "trailingTrivia": [
                                                        {
                                                            "kind": "WhitespaceTrivia",
                                                            "text": " "
                                                        }
                                                    ]
                                                }
                                            },
                                            "operatorToken": {
                                                "kind": "EqualsToken",
                                                "fullStart": 681,
                                                "fullEnd": 683,
                                                "start": 681,
                                                "end": 682,
                                                "fullWidth": 2,
                                                "width": 1,
                                                "text": "=",
                                                "value": "=",
                                                "valueText": "=",
                                                "hasTrailingTrivia": true,
                                                "trailingTrivia": [
                                                    {
                                                        "kind": "WhitespaceTrivia",
                                                        "text": " "
                                                    }
                                                ]
                                            },
                                            "right": {
                                                "kind": "IdentifierName",
                                                "fullStart": 683,
                                                "fullEnd": 692,
                                                "start": 683,
                                                "end": 692,
                                                "fullWidth": 9,
                                                "width": 9,
                                                "text": "targetObj",
                                                "value": "targetObj",
                                                "valueText": "targetObj"
                                            }
                                        },
                                        "semicolonToken": {
                                            "kind": "SemicolonToken",
                                            "fullStart": 692,
                                            "fullEnd": 695,
                                            "start": 692,
                                            "end": 693,
                                            "fullWidth": 3,
                                            "width": 1,
                                            "text": ";",
                                            "value": ";",
                                            "valueText": ";",
                                            "hasTrailingTrivia": true,
                                            "hasTrailingNewLine": true,
                                            "trailingTrivia": [
                                                {
                                                    "kind": "NewLineTrivia",
                                                    "text": "\r\n"
                                                }
                                            ]
                                        }
                                    },
                                    {
                                        "kind": "ExpressionStatement",
                                        "fullStart": 695,
                                        "fullEnd": 737,
                                        "start": 707,
                                        "end": 735,
                                        "fullWidth": 42,
                                        "width": 28,
                                        "expression": {
                                            "kind": "AssignmentExpression",
                                            "fullStart": 695,
                                            "fullEnd": 734,
                                            "start": 707,
                                            "end": 734,
                                            "fullWidth": 39,
                                            "width": 27,
                                            "left": {
                                                "kind": "MemberAccessExpression",
                                                "fullStart": 695,
                                                "fullEnd": 731,
                                                "start": 707,
                                                "end": 730,
                                                "fullWidth": 36,
                                                "width": 23,
                                                "expression": {
                                                    "kind": "InvocationExpression",
                                                    "fullStart": 695,
                                                    "fullEnd": 723,
                                                    "start": 707,
                                                    "end": 723,
                                                    "fullWidth": 28,
                                                    "width": 16,
                                                    "expression": {
                                                        "kind": "IdentifierName",
                                                        "fullStart": 695,
                                                        "fullEnd": 721,
                                                        "start": 707,
                                                        "end": 721,
                                                        "fullWidth": 26,
                                                        "width": 14,
                                                        "text": "fnGlobalObject",
                                                        "value": "fnGlobalObject",
                                                        "valueText": "fnGlobalObject",
                                                        "hasLeadingTrivia": true,
                                                        "leadingTrivia": [
                                                            {
                                                                "kind": "WhitespaceTrivia",
                                                                "text": "            "
                                                            }
                                                        ]
                                                    },
                                                    "argumentList": {
                                                        "kind": "ArgumentList",
                                                        "fullStart": 721,
                                                        "fullEnd": 723,
                                                        "start": 721,
                                                        "end": 723,
                                                        "fullWidth": 2,
                                                        "width": 2,
                                                        "openParenToken": {
                                                            "kind": "OpenParenToken",
                                                            "fullStart": 721,
                                                            "fullEnd": 722,
                                                            "start": 721,
                                                            "end": 722,
                                                            "fullWidth": 1,
                                                            "width": 1,
                                                            "text": "(",
                                                            "value": "(",
                                                            "valueText": "("
                                                        },
                                                        "arguments": [],
                                                        "closeParenToken": {
                                                            "kind": "CloseParenToken",
                                                            "fullStart": 722,
                                                            "fullEnd": 723,
                                                            "start": 722,
                                                            "end": 723,
                                                            "fullWidth": 1,
                                                            "width": 1,
                                                            "text": ")",
                                                            "value": ")",
                                                            "valueText": ")"
                                                        }
                                                    }
                                                },
                                                "dotToken": {
                                                    "kind": "DotToken",
                                                    "fullStart": 723,
                                                    "fullEnd": 724,
                                                    "start": 723,
                                                    "end": 724,
                                                    "fullWidth": 1,
                                                    "width": 1,
                                                    "text": ".",
                                                    "value": ".",
                                                    "valueText": "."
                                                },
                                                "name": {
                                                    "kind": "IdentifierName",
                                                    "fullStart": 724,
                                                    "fullEnd": 731,
                                                    "start": 724,
                                                    "end": 730,
                                                    "fullWidth": 7,
                                                    "width": 6,
                                                    "text": "length",
                                                    "value": "length",
                                                    "valueText": "length",
                                                    "hasTrailingTrivia": true,
                                                    "trailingTrivia": [
                                                        {
                                                            "kind": "WhitespaceTrivia",
                                                            "text": " "
                                                        }
                                                    ]
                                                }
                                            },
                                            "operatorToken": {
                                                "kind": "EqualsToken",
                                                "fullStart": 731,
                                                "fullEnd": 733,
                                                "start": 731,
                                                "end": 732,
                                                "fullWidth": 2,
                                                "width": 1,
                                                "text": "=",
                                                "value": "=",
                                                "valueText": "=",
                                                "hasTrailingTrivia": true,
                                                "trailingTrivia": [
                                                    {
                                                        "kind": "WhitespaceTrivia",
                                                        "text": " "
                                                    }
                                                ]
                                            },
                                            "right": {
                                                "kind": "NumericLiteral",
                                                "fullStart": 733,
                                                "fullEnd": 734,
                                                "start": 733,
                                                "end": 734,
                                                "fullWidth": 1,
                                                "width": 1,
                                                "text": "3",
                                                "value": 3,
                                                "valueText": "3"
                                            }
                                        },
                                        "semicolonToken": {
                                            "kind": "SemicolonToken",
                                            "fullStart": 734,
                                            "fullEnd": 737,
                                            "start": 734,
                                            "end": 735,
                                            "fullWidth": 3,
                                            "width": 1,
                                            "text": ";",
                                            "value": ";",
                                            "valueText": ";",
                                            "hasTrailingTrivia": true,
                                            "hasTrailingNewLine": true,
                                            "trailingTrivia": [
                                                {
                                                    "kind": "NewLineTrivia",
                                                    "text": "\r\n"
                                                }
                                            ]
                                        }
                                    },
                                    {
                                        "kind": "ReturnStatement",
                                        "fullStart": 737,
                                        "fullEnd": 826,
                                        "start": 749,
                                        "end": 824,
                                        "fullWidth": 89,
                                        "width": 75,
                                        "returnKeyword": {
                                            "kind": "ReturnKeyword",
                                            "fullStart": 737,
                                            "fullEnd": 756,
                                            "start": 749,
                                            "end": 755,
                                            "fullWidth": 19,
                                            "width": 6,
                                            "text": "return",
                                            "value": "return",
                                            "valueText": "return",
                                            "hasLeadingTrivia": true,
                                            "hasTrailingTrivia": true,
                                            "leadingTrivia": [
                                                {
                                                    "kind": "WhitespaceTrivia",
                                                    "text": "            "
                                                }
                                            ],
                                            "trailingTrivia": [
                                                {
                                                    "kind": "WhitespaceTrivia",
                                                    "text": " "
                                                }
                                            ]
                                        },
                                        "expression": {
                                            "kind": "EqualsExpression",
                                            "fullStart": 756,
                                            "fullEnd": 823,
                                            "start": 756,
                                            "end": 823,
                                            "fullWidth": 67,
                                            "width": 67,
                                            "left": {
                                                "kind": "NumericLiteral",
                                                "fullStart": 756,
                                                "fullEnd": 758,
                                                "start": 756,
                                                "end": 757,
                                                "fullWidth": 2,
                                                "width": 1,
                                                "text": "1",
                                                "value": 1,
                                                "valueText": "1",
                                                "hasTrailingTrivia": true,
                                                "trailingTrivia": [
                                                    {
                                                        "kind": "WhitespaceTrivia",
                                                        "text": " "
                                                    }
                                                ]
                                            },
                                            "operatorToken": {
                                                "kind": "EqualsEqualsEqualsToken",
                                                "fullStart": 758,
                                                "fullEnd": 762,
                                                "start": 758,
                                                "end": 761,
                                                "fullWidth": 4,
                                                "width": 3,
                                                "text": "===",
                                                "value": "===",
                                                "valueText": "===",
                                                "hasTrailingTrivia": true,
                                                "trailingTrivia": [
                                                    {
                                                        "kind": "WhitespaceTrivia",
                                                        "text": " "
                                                    }
                                                ]
                                            },
                                            "right": {
                                                "kind": "InvocationExpression",
                                                "fullStart": 762,
                                                "fullEnd": 823,
                                                "start": 762,
                                                "end": 823,
                                                "fullWidth": 61,
                                                "width": 61,
                                                "expression": {
                                                    "kind": "MemberAccessExpression",
                                                    "fullStart": 762,
                                                    "fullEnd": 794,
                                                    "start": 762,
                                                    "end": 794,
                                                    "fullWidth": 32,
                                                    "width": 32,
                                                    "expression": {
                                                        "kind": "MemberAccessExpression",
                                                        "fullStart": 762,
                                                        "fullEnd": 789,
                                                        "start": 762,
                                                        "end": 789,
                                                        "fullWidth": 27,
                                                        "width": 27,
                                                        "expression": {
                                                            "kind": "MemberAccessExpression",
                                                            "fullStart": 762,
                                                            "fullEnd": 777,
                                                            "start": 762,
                                                            "end": 777,
                                                            "fullWidth": 15,
                                                            "width": 15,
                                                            "expression": {
                                                                "kind": "IdentifierName",
                                                                "fullStart": 762,
                                                                "fullEnd": 767,
                                                                "start": 762,
                                                                "end": 767,
                                                                "fullWidth": 5,
                                                                "width": 5,
                                                                "text": "Array",
                                                                "value": "Array",
                                                                "valueText": "Array"
                                                            },
                                                            "dotToken": {
                                                                "kind": "DotToken",
                                                                "fullStart": 767,
                                                                "fullEnd": 768,
                                                                "start": 767,
                                                                "end": 768,
                                                                "fullWidth": 1,
                                                                "width": 1,
                                                                "text": ".",
                                                                "value": ".",
                                                                "valueText": "."
                                                            },
                                                            "name": {
                                                                "kind": "IdentifierName",
                                                                "fullStart": 768,
                                                                "fullEnd": 777,
                                                                "start": 768,
                                                                "end": 777,
                                                                "fullWidth": 9,
                                                                "width": 9,
                                                                "text": "prototype",
                                                                "value": "prototype",
                                                                "valueText": "prototype"
                                                            }
                                                        },
                                                        "dotToken": {
                                                            "kind": "DotToken",
                                                            "fullStart": 777,
                                                            "fullEnd": 778,
                                                            "start": 777,
                                                            "end": 778,
                                                            "fullWidth": 1,
                                                            "width": 1,
                                                            "text": ".",
                                                            "value": ".",
                                                            "valueText": "."
                                                        },
                                                        "name": {
                                                            "kind": "IdentifierName",
                                                            "fullStart": 778,
                                                            "fullEnd": 789,
                                                            "start": 778,
                                                            "end": 789,
                                                            "fullWidth": 11,
                                                            "width": 11,
                                                            "text": "lastIndexOf",
                                                            "value": "lastIndexOf",
                                                            "valueText": "lastIndexOf"
                                                        }
                                                    },
                                                    "dotToken": {
                                                        "kind": "DotToken",
                                                        "fullStart": 789,
                                                        "fullEnd": 790,
                                                        "start": 789,
                                                        "end": 790,
                                                        "fullWidth": 1,
                                                        "width": 1,
                                                        "text": ".",
                                                        "value": ".",
                                                        "valueText": "."
                                                    },
                                                    "name": {
                                                        "kind": "IdentifierName",
                                                        "fullStart": 790,
                                                        "fullEnd": 794,
                                                        "start": 790,
                                                        "end": 794,
                                                        "fullWidth": 4,
                                                        "width": 4,
                                                        "text": "call",
                                                        "value": "call",
                                                        "valueText": "call"
                                                    }
                                                },
                                                "argumentList": {
                                                    "kind": "ArgumentList",
                                                    "fullStart": 794,
                                                    "fullEnd": 823,
                                                    "start": 794,
                                                    "end": 823,
                                                    "fullWidth": 29,
                                                    "width": 29,
                                                    "openParenToken": {
                                                        "kind": "OpenParenToken",
                                                        "fullStart": 794,
                                                        "fullEnd": 795,
                                                        "start": 794,
                                                        "end": 795,
                                                        "fullWidth": 1,
                                                        "width": 1,
                                                        "text": "(",
                                                        "value": "(",
                                                        "valueText": "("
                                                    },
                                                    "arguments": [
                                                        {
                                                            "kind": "InvocationExpression",
                                                            "fullStart": 795,
                                                            "fullEnd": 811,
                                                            "start": 795,
                                                            "end": 811,
                                                            "fullWidth": 16,
                                                            "width": 16,
                                                            "expression": {
                                                                "kind": "IdentifierName",
                                                                "fullStart": 795,
                                                                "fullEnd": 809,
                                                                "start": 795,
                                                                "end": 809,
                                                                "fullWidth": 14,
                                                                "width": 14,
                                                                "text": "fnGlobalObject",
                                                                "value": "fnGlobalObject",
                                                                "valueText": "fnGlobalObject"
                                                            },
                                                            "argumentList": {
                                                                "kind": "ArgumentList",
                                                                "fullStart": 809,
                                                                "fullEnd": 811,
                                                                "start": 809,
                                                                "end": 811,
                                                                "fullWidth": 2,
                                                                "width": 2,
                                                                "openParenToken": {
                                                                    "kind": "OpenParenToken",
                                                                    "fullStart": 809,
                                                                    "fullEnd": 810,
                                                                    "start": 809,
                                                                    "end": 810,
                                                                    "fullWidth": 1,
                                                                    "width": 1,
                                                                    "text": "(",
                                                                    "value": "(",
                                                                    "valueText": "("
                                                                },
                                                                "arguments": [],
                                                                "closeParenToken": {
                                                                    "kind": "CloseParenToken",
                                                                    "fullStart": 810,
                                                                    "fullEnd": 811,
                                                                    "start": 810,
                                                                    "end": 811,
                                                                    "fullWidth": 1,
                                                                    "width": 1,
                                                                    "text": ")",
                                                                    "value": ")",
                                                                    "valueText": ")"
                                                                }
                                                            }
                                                        },
                                                        {
                                                            "kind": "CommaToken",
                                                            "fullStart": 811,
                                                            "fullEnd": 813,
                                                            "start": 811,
                                                            "end": 812,
                                                            "fullWidth": 2,
                                                            "width": 1,
                                                            "text": ",",
                                                            "value": ",",
                                                            "valueText": ",",
                                                            "hasTrailingTrivia": true,
                                                            "trailingTrivia": [
                                                                {
                                                                    "kind": "WhitespaceTrivia",
                                                                    "text": " "
                                                                }
                                                            ]
                                                        },
                                                        {
                                                            "kind": "IdentifierName",
                                                            "fullStart": 813,
                                                            "fullEnd": 822,
                                                            "start": 813,
                                                            "end": 822,
                                                            "fullWidth": 9,
                                                            "width": 9,
                                                            "text": "targetObj",
                                                            "value": "targetObj",
                                                            "valueText": "targetObj"
                                                        }
                                                    ],
                                                    "closeParenToken": {
                                                        "kind": "CloseParenToken",
                                                        "fullStart": 822,
                                                        "fullEnd": 823,
                                                        "start": 822,
                                                        "end": 823,
                                                        "fullWidth": 1,
                                                        "width": 1,
                                                        "text": ")",
                                                        "value": ")",
                                                        "valueText": ")"
                                                    }
                                                }
                                            }
                                        },
                                        "semicolonToken": {
                                            "kind": "SemicolonToken",
                                            "fullStart": 823,
                                            "fullEnd": 826,
                                            "start": 823,
                                            "end": 824,
                                            "fullWidth": 3,
                                            "width": 1,
                                            "text": ";",
                                            "value": ";",
                                            "valueText": ";",
                                            "hasTrailingTrivia": true,
                                            "hasTrailingNewLine": true,
                                            "trailingTrivia": [
                                                {
                                                    "kind": "NewLineTrivia",
                                                    "text": "\r\n"
                                                }
                                            ]
                                        }
                                    }
                                ],
                                "closeBraceToken": {
                                    "kind": "CloseBraceToken",
                                    "fullStart": 826,
                                    "fullEnd": 836,
                                    "start": 834,
                                    "end": 835,
                                    "fullWidth": 10,
                                    "width": 1,
                                    "text": "}",
                                    "value": "}",
                                    "valueText": "}",
                                    "hasLeadingTrivia": true,
                                    "hasTrailingTrivia": true,
                                    "leadingTrivia": [
                                        {
                                            "kind": "WhitespaceTrivia",
                                            "text": "        "
                                        }
                                    ],
                                    "trailingTrivia": [
                                        {
                                            "kind": "WhitespaceTrivia",
                                            "text": " "
                                        }
                                    ]
                                }
                            },
                            "finallyClause": {
                                "kind": "FinallyClause",
                                "fullStart": 836,
                                "fullEnd": 946,
                                "start": 836,
                                "end": 944,
                                "fullWidth": 110,
                                "width": 108,
                                "finallyKeyword": {
                                    "kind": "FinallyKeyword",
                                    "fullStart": 836,
                                    "fullEnd": 844,
                                    "start": 836,
                                    "end": 843,
                                    "fullWidth": 8,
                                    "width": 7,
                                    "text": "finally",
                                    "value": "finally",
                                    "valueText": "finally",
                                    "hasTrailingTrivia": true,
                                    "trailingTrivia": [
                                        {
                                            "kind": "WhitespaceTrivia",
                                            "text": " "
                                        }
                                    ]
                                },
                                "block": {
                                    "kind": "Block",
                                    "fullStart": 844,
                                    "fullEnd": 946,
                                    "start": 844,
                                    "end": 944,
                                    "fullWidth": 102,
                                    "width": 100,
                                    "openBraceToken": {
                                        "kind": "OpenBraceToken",
                                        "fullStart": 844,
                                        "fullEnd": 847,
                                        "start": 844,
                                        "end": 845,
                                        "fullWidth": 3,
                                        "width": 1,
                                        "text": "{",
                                        "value": "{",
                                        "valueText": "{",
                                        "hasTrailingTrivia": true,
                                        "hasTrailingNewLine": true,
                                        "trailingTrivia": [
                                            {
                                                "kind": "NewLineTrivia",
                                                "text": "\r\n"
                                            }
                                        ]
                                    },
                                    "statements": [
                                        {
                                            "kind": "ExpressionStatement",
                                            "fullStart": 847,
                                            "fullEnd": 888,
                                            "start": 859,
                                            "end": 886,
                                            "fullWidth": 41,
                                            "width": 27,
                                            "expression": {
                                                "kind": "DeleteExpression",
                                                "fullStart": 847,
                                                "fullEnd": 885,
                                                "start": 859,
                                                "end": 885,
                                                "fullWidth": 38,
                                                "width": 26,
                                                "deleteKeyword": {
                                                    "kind": "DeleteKeyword",
                                                    "fullStart": 847,
                                                    "fullEnd": 866,
                                                    "start": 859,
                                                    "end": 865,
                                                    "fullWidth": 19,
                                                    "width": 6,
                                                    "text": "delete",
                                                    "value": "delete",
                                                    "valueText": "delete",
                                                    "hasLeadingTrivia": true,
                                                    "hasTrailingTrivia": true,
                                                    "leadingTrivia": [
                                                        {
                                                            "kind": "WhitespaceTrivia",
                                                            "text": "            "
                                                        }
                                                    ],
                                                    "trailingTrivia": [
                                                        {
                                                            "kind": "WhitespaceTrivia",
                                                            "text": " "
                                                        }
                                                    ]
                                                },
                                                "expression": {
                                                    "kind": "ElementAccessExpression",
                                                    "fullStart": 866,
                                                    "fullEnd": 885,
                                                    "start": 866,
                                                    "end": 885,
                                                    "fullWidth": 19,
                                                    "width": 19,
                                                    "expression": {
                                                        "kind": "InvocationExpression",
                                                        "fullStart": 866,
                                                        "fullEnd": 882,
                                                        "start": 866,
                                                        "end": 882,
                                                        "fullWidth": 16,
                                                        "width": 16,
                                                        "expression": {
                                                            "kind": "IdentifierName",
                                                            "fullStart": 866,
                                                            "fullEnd": 880,
                                                            "start": 866,
                                                            "end": 880,
                                                            "fullWidth": 14,
                                                            "width": 14,
                                                            "text": "fnGlobalObject",
                                                            "value": "fnGlobalObject",
                                                            "valueText": "fnGlobalObject"
                                                        },
                                                        "argumentList": {
                                                            "kind": "ArgumentList",
                                                            "fullStart": 880,
                                                            "fullEnd": 882,
                                                            "start": 880,
                                                            "end": 882,
                                                            "fullWidth": 2,
                                                            "width": 2,
                                                            "openParenToken": {
                                                                "kind": "OpenParenToken",
                                                                "fullStart": 880,
                                                                "fullEnd": 881,
                                                                "start": 880,
                                                                "end": 881,
                                                                "fullWidth": 1,
                                                                "width": 1,
                                                                "text": "(",
                                                                "value": "(",
                                                                "valueText": "("
                                                            },
                                                            "arguments": [],
                                                            "closeParenToken": {
                                                                "kind": "CloseParenToken",
                                                                "fullStart": 881,
                                                                "fullEnd": 882,
                                                                "start": 881,
                                                                "end": 882,
                                                                "fullWidth": 1,
                                                                "width": 1,
                                                                "text": ")",
                                                                "value": ")",
                                                                "valueText": ")"
                                                            }
                                                        }
                                                    },
                                                    "openBracketToken": {
                                                        "kind": "OpenBracketToken",
                                                        "fullStart": 882,
                                                        "fullEnd": 883,
                                                        "start": 882,
                                                        "end": 883,
                                                        "fullWidth": 1,
                                                        "width": 1,
                                                        "text": "[",
                                                        "value": "[",
                                                        "valueText": "["
                                                    },
                                                    "argumentExpression": {
                                                        "kind": "NumericLiteral",
                                                        "fullStart": 883,
                                                        "fullEnd": 884,
                                                        "start": 883,
                                                        "end": 884,
                                                        "fullWidth": 1,
                                                        "width": 1,
                                                        "text": "1",
                                                        "value": 1,
                                                        "valueText": "1"
                                                    },
                                                    "closeBracketToken": {
                                                        "kind": "CloseBracketToken",
                                                        "fullStart": 884,
                                                        "fullEnd": 885,
                                                        "start": 884,
                                                        "end": 885,
                                                        "fullWidth": 1,
                                                        "width": 1,
                                                        "text": "]",
                                                        "value": "]",
                                                        "valueText": "]"
                                                    }
                                                }
                                            },
                                            "semicolonToken": {
                                                "kind": "SemicolonToken",
                                                "fullStart": 885,
                                                "fullEnd": 888,
                                                "start": 885,
                                                "end": 886,
                                                "fullWidth": 3,
                                                "width": 1,
                                                "text": ";",
                                                "value": ";",
                                                "valueText": ";",
                                                "hasTrailingTrivia": true,
                                                "hasTrailingNewLine": true,
                                                "trailingTrivia": [
                                                    {
                                                        "kind": "NewLineTrivia",
                                                        "text": "\r\n"
                                                    }
                                                ]
                                            }
                                        },
                                        {
                                            "kind": "ExpressionStatement",
                                            "fullStart": 888,
                                            "fullEnd": 935,
                                            "start": 900,
                                            "end": 933,
                                            "fullWidth": 47,
                                            "width": 33,
                                            "expression": {
                                                "kind": "AssignmentExpression",
                                                "fullStart": 888,
                                                "fullEnd": 932,
                                                "start": 900,
                                                "end": 932,
                                                "fullWidth": 44,
                                                "width": 32,
                                                "left": {
                                                    "kind": "MemberAccessExpression",
                                                    "fullStart": 888,
                                                    "fullEnd": 924,
                                                    "start": 900,
                                                    "end": 923,
                                                    "fullWidth": 36,
                                                    "width": 23,
                                                    "expression": {
                                                        "kind": "InvocationExpression",
                                                        "fullStart": 888,
                                                        "fullEnd": 916,
                                                        "start": 900,
                                                        "end": 916,
                                                        "fullWidth": 28,
                                                        "width": 16,
                                                        "expression": {
                                                            "kind": "IdentifierName",
                                                            "fullStart": 888,
                                                            "fullEnd": 914,
                                                            "start": 900,
                                                            "end": 914,
                                                            "fullWidth": 26,
                                                            "width": 14,
                                                            "text": "fnGlobalObject",
                                                            "value": "fnGlobalObject",
                                                            "valueText": "fnGlobalObject",
                                                            "hasLeadingTrivia": true,
                                                            "leadingTrivia": [
                                                                {
                                                                    "kind": "WhitespaceTrivia",
                                                                    "text": "            "
                                                                }
                                                            ]
                                                        },
                                                        "argumentList": {
                                                            "kind": "ArgumentList",
                                                            "fullStart": 914,
                                                            "fullEnd": 916,
                                                            "start": 914,
                                                            "end": 916,
                                                            "fullWidth": 2,
                                                            "width": 2,
                                                            "openParenToken": {
                                                                "kind": "OpenParenToken",
                                                                "fullStart": 914,
                                                                "fullEnd": 915,
                                                                "start": 914,
                                                                "end": 915,
                                                                "fullWidth": 1,
                                                                "width": 1,
                                                                "text": "(",
                                                                "value": "(",
                                                                "valueText": "("
                                                            },
                                                            "arguments": [],
                                                            "closeParenToken": {
                                                                "kind": "CloseParenToken",
                                                                "fullStart": 915,
                                                                "fullEnd": 916,
                                                                "start": 915,
                                                                "end": 916,
                                                                "fullWidth": 1,
                                                                "width": 1,
                                                                "text": ")",
                                                                "value": ")",
                                                                "valueText": ")"
                                                            }
                                                        }
                                                    },
                                                    "dotToken": {
                                                        "kind": "DotToken",
                                                        "fullStart": 916,
                                                        "fullEnd": 917,
                                                        "start": 916,
                                                        "end": 917,
                                                        "fullWidth": 1,
                                                        "width": 1,
                                                        "text": ".",
                                                        "value": ".",
                                                        "valueText": "."
                                                    },
                                                    "name": {
                                                        "kind": "IdentifierName",
                                                        "fullStart": 917,
                                                        "fullEnd": 924,
                                                        "start": 917,
                                                        "end": 923,
                                                        "fullWidth": 7,
                                                        "width": 6,
                                                        "text": "length",
                                                        "value": "length",
                                                        "valueText": "length",
                                                        "hasTrailingTrivia": true,
                                                        "trailingTrivia": [
                                                            {
                                                                "kind": "WhitespaceTrivia",
                                                                "text": " "
                                                            }
                                                        ]
                                                    }
                                                },
                                                "operatorToken": {
                                                    "kind": "EqualsToken",
                                                    "fullStart": 924,
                                                    "fullEnd": 926,
                                                    "start": 924,
                                                    "end": 925,
                                                    "fullWidth": 2,
                                                    "width": 1,
                                                    "text": "=",
                                                    "value": "=",
                                                    "valueText": "=",
                                                    "hasTrailingTrivia": true,
                                                    "trailingTrivia": [
                                                        {
                                                            "kind": "WhitespaceTrivia",
                                                            "text": " "
                                                        }
                                                    ]
                                                },
                                                "right": {
                                                    "kind": "IdentifierName",
                                                    "fullStart": 926,
                                                    "fullEnd": 932,
                                                    "start": 926,
                                                    "end": 932,
                                                    "fullWidth": 6,
                                                    "width": 6,
                                                    "text": "oldLen",
                                                    "value": "oldLen",
                                                    "valueText": "oldLen"
                                                }
                                            },
                                            "semicolonToken": {
                                                "kind": "SemicolonToken",
                                                "fullStart": 932,
                                                "fullEnd": 935,
                                                "start": 932,
                                                "end": 933,
                                                "fullWidth": 3,
                                                "width": 1,
                                                "text": ";",
                                                "value": ";",
                                                "valueText": ";",
                                                "hasTrailingTrivia": true,
                                                "hasTrailingNewLine": true,
                                                "trailingTrivia": [
                                                    {
                                                        "kind": "NewLineTrivia",
                                                        "text": "\r\n"
                                                    }
                                                ]
                                            }
                                        }
                                    ],
                                    "closeBraceToken": {
                                        "kind": "CloseBraceToken",
                                        "fullStart": 935,
                                        "fullEnd": 946,
                                        "start": 943,
                                        "end": 944,
                                        "fullWidth": 11,
                                        "width": 1,
                                        "text": "}",
                                        "value": "}",
                                        "valueText": "}",
                                        "hasLeadingTrivia": true,
                                        "hasTrailingTrivia": true,
                                        "hasTrailingNewLine": true,
                                        "leadingTrivia": [
                                            {
                                                "kind": "WhitespaceTrivia",
                                                "text": "        "
                                            }
                                        ],
                                        "trailingTrivia": [
                                            {
                                                "kind": "NewLineTrivia",
                                                "text": "\r\n"
                                            }
                                        ]
                                    }
                                }
                            }
                        }
                    ],
                    "closeBraceToken": {
                        "kind": "CloseBraceToken",
                        "fullStart": 946,
                        "fullEnd": 953,
                        "start": 950,
                        "end": 951,
                        "fullWidth": 7,
                        "width": 1,
                        "text": "}",
                        "value": "}",
                        "valueText": "}",
                        "hasLeadingTrivia": true,
                        "hasTrailingTrivia": true,
                        "hasTrailingNewLine": true,
                        "leadingTrivia": [
                            {
                                "kind": "WhitespaceTrivia",
                                "text": "    "
                            }
                        ],
                        "trailingTrivia": [
                            {
                                "kind": "NewLineTrivia",
                                "text": "\r\n"
                            }
                        ]
                    }
                }
            },
            {
                "kind": "ExpressionStatement",
                "fullStart": 953,
                "fullEnd": 977,
                "start": 953,
                "end": 975,
                "fullWidth": 24,
                "width": 22,
                "expression": {
                    "kind": "InvocationExpression",
                    "fullStart": 953,
                    "fullEnd": 974,
                    "start": 953,
                    "end": 974,
                    "fullWidth": 21,
                    "width": 21,
                    "expression": {
                        "kind": "IdentifierName",
                        "fullStart": 953,
                        "fullEnd": 964,
                        "start": 953,
                        "end": 964,
                        "fullWidth": 11,
                        "width": 11,
                        "text": "runTestCase",
                        "value": "runTestCase",
                        "valueText": "runTestCase"
                    },
                    "argumentList": {
                        "kind": "ArgumentList",
                        "fullStart": 964,
                        "fullEnd": 974,
                        "start": 964,
                        "end": 974,
                        "fullWidth": 10,
                        "width": 10,
                        "openParenToken": {
                            "kind": "OpenParenToken",
                            "fullStart": 964,
                            "fullEnd": 965,
                            "start": 964,
                            "end": 965,
                            "fullWidth": 1,
                            "width": 1,
                            "text": "(",
                            "value": "(",
                            "valueText": "("
                        },
                        "arguments": [
                            {
                                "kind": "IdentifierName",
                                "fullStart": 965,
                                "fullEnd": 973,
                                "start": 965,
                                "end": 973,
                                "fullWidth": 8,
                                "width": 8,
                                "text": "testcase",
                                "value": "testcase",
                                "valueText": "testcase"
                            }
                        ],
                        "closeParenToken": {
                            "kind": "CloseParenToken",
                            "fullStart": 973,
                            "fullEnd": 974,
                            "start": 973,
                            "end": 974,
                            "fullWidth": 1,
                            "width": 1,
                            "text": ")",
                            "value": ")",
                            "valueText": ")"
                        }
                    }
                },
                "semicolonToken": {
                    "kind": "SemicolonToken",
                    "fullStart": 974,
                    "fullEnd": 977,
                    "start": 974,
                    "end": 975,
                    "fullWidth": 3,
                    "width": 1,
                    "text": ";",
                    "value": ";",
                    "valueText": ";",
                    "hasTrailingTrivia": true,
                    "hasTrailingNewLine": true,
                    "trailingTrivia": [
                        {
                            "kind": "NewLineTrivia",
                            "text": "\r\n"
                        }
                    ]
                }
            }
        ],
        "endOfFileToken": {
            "kind": "EndOfFileToken",
            "fullStart": 977,
            "fullEnd": 977,
            "start": 977,
            "end": 977,
            "fullWidth": 0,
            "width": 0,
            "text": ""
        }
    },
    "lineMap": {
        "lineStarts": [
            0,
            67,
            152,
            232,
            308,
            380,
            385,
            440,
            514,
            519,
            521,
            523,
            546,
            583,
            598,
            649,
            695,
            737,
            826,
            847,
            888,
            935,
            946,
            953,
            977
        ],
        "length": 977
    }
}<|MERGE_RESOLUTION|>--- conflicted
+++ resolved
@@ -245,12 +245,8 @@
                                         "start": 558,
                                         "end": 580,
                                         "fullWidth": 22,
-<<<<<<< HEAD
                                         "width": 22,
-                                        "identifier": {
-=======
                                         "propertyName": {
->>>>>>> 85e84683
                                             "kind": "IdentifierName",
                                             "fullStart": 558,
                                             "fullEnd": 568,
@@ -482,12 +478,8 @@
                                                     "start": 614,
                                                     "end": 646,
                                                     "fullWidth": 32,
-<<<<<<< HEAD
                                                     "width": 32,
-                                                    "identifier": {
-=======
                                                     "propertyName": {
->>>>>>> 85e84683
                                                         "kind": "IdentifierName",
                                                         "fullStart": 614,
                                                         "fullEnd": 621,
