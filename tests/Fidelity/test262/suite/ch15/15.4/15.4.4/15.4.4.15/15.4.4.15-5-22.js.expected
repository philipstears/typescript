{
    "isDeclaration": false,
    "languageVersion": "EcmaScript5",
    "parseOptions": {
        "allowAutomaticSemicolonInsertion": true
    },
    "sourceUnit": {
        "kind": "SourceUnit",
        "fullStart": 0,
        "fullEnd": 955,
        "start": 567,
        "end": 955,
        "fullWidth": 955,
        "width": 388,
        "isIncrementallyUnusable": true,
        "moduleElements": [
            {
                "kind": "FunctionDeclaration",
                "fullStart": 0,
                "fullEnd": 931,
                "start": 567,
                "end": 929,
                "fullWidth": 931,
                "width": 362,
                "modifiers": [],
                "functionKeyword": {
                    "kind": "FunctionKeyword",
                    "fullStart": 0,
                    "fullEnd": 576,
                    "start": 567,
                    "end": 575,
                    "fullWidth": 576,
                    "width": 8,
                    "text": "function",
                    "value": "function",
                    "valueText": "function",
                    "hasLeadingTrivia": true,
                    "hasLeadingComment": true,
                    "hasLeadingNewLine": true,
                    "hasTrailingTrivia": true,
                    "leadingTrivia": [
                        {
                            "kind": "SingleLineCommentTrivia",
                            "text": "/// Copyright (c) 2012 Ecma International.  All rights reserved. "
                        },
                        {
                            "kind": "NewLineTrivia",
                            "text": "\r\n"
                        },
                        {
                            "kind": "SingleLineCommentTrivia",
                            "text": "/// Ecma International makes this code available under the terms and conditions set"
                        },
                        {
                            "kind": "NewLineTrivia",
                            "text": "\r\n"
                        },
                        {
                            "kind": "SingleLineCommentTrivia",
                            "text": "/// forth on http://hg.ecmascript.org/tests/test262/raw-file/tip/LICENSE (the "
                        },
                        {
                            "kind": "NewLineTrivia",
                            "text": "\r\n"
                        },
                        {
                            "kind": "SingleLineCommentTrivia",
                            "text": "/// \"Use Terms\").   Any redistribution of this code must retain the above "
                        },
                        {
                            "kind": "NewLineTrivia",
                            "text": "\r\n"
                        },
                        {
                            "kind": "SingleLineCommentTrivia",
                            "text": "/// copyright and this notice and otherwise comply with the Use Terms."
                        },
                        {
                            "kind": "NewLineTrivia",
                            "text": "\r\n"
                        },
                        {
                            "kind": "MultiLineCommentTrivia",
                            "text": "/**\r\n * @path ch15/15.4/15.4.4/15.4.4.15/15.4.4.15-5-22.js\r\n * @description Array.prototype.lastIndexOf - value of 'fromIndex' which is an object, and has an own valueOf method\r\n */"
                        },
                        {
                            "kind": "NewLineTrivia",
                            "text": "\r\n"
                        },
                        {
                            "kind": "NewLineTrivia",
                            "text": "\r\n"
                        },
                        {
                            "kind": "NewLineTrivia",
                            "text": "\r\n"
                        }
                    ],
                    "trailingTrivia": [
                        {
                            "kind": "WhitespaceTrivia",
                            "text": " "
                        }
                    ]
                },
                "identifier": {
                    "kind": "IdentifierName",
                    "fullStart": 576,
                    "fullEnd": 584,
                    "start": 576,
                    "end": 584,
                    "fullWidth": 8,
                    "width": 8,
                    "text": "testcase",
                    "value": "testcase",
                    "valueText": "testcase"
                },
                "callSignature": {
                    "kind": "CallSignature",
                    "fullStart": 584,
                    "fullEnd": 587,
                    "start": 584,
                    "end": 586,
                    "fullWidth": 3,
                    "width": 2,
                    "parameterList": {
                        "kind": "ParameterList",
                        "fullStart": 584,
                        "fullEnd": 587,
                        "start": 584,
                        "end": 586,
                        "fullWidth": 3,
                        "width": 2,
                        "openParenToken": {
                            "kind": "OpenParenToken",
                            "fullStart": 584,
                            "fullEnd": 585,
                            "start": 584,
                            "end": 585,
                            "fullWidth": 1,
                            "width": 1,
                            "text": "(",
                            "value": "(",
                            "valueText": "("
                        },
                        "parameters": [],
                        "closeParenToken": {
                            "kind": "CloseParenToken",
                            "fullStart": 585,
                            "fullEnd": 587,
                            "start": 585,
                            "end": 586,
                            "fullWidth": 2,
                            "width": 1,
                            "text": ")",
                            "value": ")",
                            "valueText": ")",
                            "hasTrailingTrivia": true,
                            "trailingTrivia": [
                                {
                                    "kind": "WhitespaceTrivia",
                                    "text": " "
                                }
                            ]
                        }
                    }
                },
                "block": {
                    "kind": "Block",
                    "fullStart": 587,
                    "fullEnd": 931,
                    "start": 587,
                    "end": 929,
                    "fullWidth": 344,
                    "width": 342,
                    "openBraceToken": {
                        "kind": "OpenBraceToken",
                        "fullStart": 587,
                        "fullEnd": 590,
                        "start": 587,
                        "end": 588,
                        "fullWidth": 3,
                        "width": 1,
                        "text": "{",
                        "value": "{",
                        "valueText": "{",
                        "hasTrailingTrivia": true,
                        "hasTrailingNewLine": true,
                        "trailingTrivia": [
                            {
                                "kind": "NewLineTrivia",
                                "text": "\r\n"
                            }
                        ]
                    },
                    "statements": [
                        {
                            "kind": "VariableStatement",
                            "fullStart": 590,
                            "fullEnd": 709,
                            "start": 600,
                            "end": 707,
                            "fullWidth": 119,
                            "width": 107,
                            "modifiers": [],
                            "variableDeclaration": {
                                "kind": "VariableDeclaration",
                                "fullStart": 590,
                                "fullEnd": 706,
                                "start": 600,
                                "end": 706,
                                "fullWidth": 116,
                                "width": 106,
                                "varKeyword": {
                                    "kind": "VarKeyword",
                                    "fullStart": 590,
                                    "fullEnd": 604,
                                    "start": 600,
                                    "end": 603,
                                    "fullWidth": 14,
                                    "width": 3,
                                    "text": "var",
                                    "value": "var",
                                    "valueText": "var",
                                    "hasLeadingTrivia": true,
                                    "hasLeadingNewLine": true,
                                    "hasTrailingTrivia": true,
                                    "leadingTrivia": [
                                        {
                                            "kind": "NewLineTrivia",
                                            "text": "\r\n"
                                        },
                                        {
                                            "kind": "WhitespaceTrivia",
                                            "text": "        "
                                        }
                                    ],
                                    "trailingTrivia": [
                                        {
                                            "kind": "WhitespaceTrivia",
                                            "text": " "
                                        }
                                    ]
                                },
                                "variableDeclarators": [
                                    {
                                        "kind": "VariableDeclarator",
                                        "fullStart": 604,
                                        "fullEnd": 706,
                                        "start": 604,
                                        "end": 706,
                                        "fullWidth": 102,
<<<<<<< HEAD
                                        "width": 102,
                                        "identifier": {
=======
                                        "propertyName": {
>>>>>>> 85e84683
                                            "kind": "IdentifierName",
                                            "fullStart": 604,
                                            "fullEnd": 614,
                                            "start": 604,
                                            "end": 613,
                                            "fullWidth": 10,
                                            "width": 9,
                                            "text": "fromIndex",
                                            "value": "fromIndex",
                                            "valueText": "fromIndex",
                                            "hasTrailingTrivia": true,
                                            "trailingTrivia": [
                                                {
                                                    "kind": "WhitespaceTrivia",
                                                    "text": " "
                                                }
                                            ]
                                        },
                                        "equalsValueClause": {
                                            "kind": "EqualsValueClause",
                                            "fullStart": 614,
                                            "fullEnd": 706,
                                            "start": 614,
                                            "end": 706,
                                            "fullWidth": 92,
                                            "width": 92,
                                            "equalsToken": {
                                                "kind": "EqualsToken",
                                                "fullStart": 614,
                                                "fullEnd": 616,
                                                "start": 614,
                                                "end": 615,
                                                "fullWidth": 2,
                                                "width": 1,
                                                "text": "=",
                                                "value": "=",
                                                "valueText": "=",
                                                "hasTrailingTrivia": true,
                                                "trailingTrivia": [
                                                    {
                                                        "kind": "WhitespaceTrivia",
                                                        "text": " "
                                                    }
                                                ]
                                            },
                                            "value": {
                                                "kind": "ObjectLiteralExpression",
                                                "fullStart": 616,
                                                "fullEnd": 706,
                                                "start": 616,
                                                "end": 706,
                                                "fullWidth": 90,
                                                "width": 90,
                                                "openBraceToken": {
                                                    "kind": "OpenBraceToken",
                                                    "fullStart": 616,
                                                    "fullEnd": 619,
                                                    "start": 616,
                                                    "end": 617,
                                                    "fullWidth": 3,
                                                    "width": 1,
                                                    "text": "{",
                                                    "value": "{",
                                                    "valueText": "{",
                                                    "hasTrailingTrivia": true,
                                                    "hasTrailingNewLine": true,
                                                    "trailingTrivia": [
                                                        {
                                                            "kind": "NewLineTrivia",
                                                            "text": "\r\n"
                                                        }
                                                    ]
                                                },
                                                "propertyAssignments": [
                                                    {
                                                        "kind": "SimplePropertyAssignment",
                                                        "fullStart": 619,
                                                        "fullEnd": 697,
                                                        "start": 631,
                                                        "end": 695,
                                                        "fullWidth": 78,
                                                        "width": 64,
                                                        "propertyName": {
                                                            "kind": "IdentifierName",
                                                            "fullStart": 619,
                                                            "fullEnd": 638,
                                                            "start": 631,
                                                            "end": 638,
                                                            "fullWidth": 19,
                                                            "width": 7,
                                                            "text": "valueOf",
                                                            "value": "valueOf",
                                                            "valueText": "valueOf",
                                                            "hasLeadingTrivia": true,
                                                            "leadingTrivia": [
                                                                {
                                                                    "kind": "WhitespaceTrivia",
                                                                    "text": "            "
                                                                }
                                                            ]
                                                        },
                                                        "colonToken": {
                                                            "kind": "ColonToken",
                                                            "fullStart": 638,
                                                            "fullEnd": 640,
                                                            "start": 638,
                                                            "end": 639,
                                                            "fullWidth": 2,
                                                            "width": 1,
                                                            "text": ":",
                                                            "value": ":",
                                                            "valueText": ":",
                                                            "hasTrailingTrivia": true,
                                                            "trailingTrivia": [
                                                                {
                                                                    "kind": "WhitespaceTrivia",
                                                                    "text": " "
                                                                }
                                                            ]
                                                        },
                                                        "expression": {
                                                            "kind": "FunctionExpression",
                                                            "fullStart": 640,
                                                            "fullEnd": 697,
                                                            "start": 640,
                                                            "end": 695,
                                                            "fullWidth": 57,
                                                            "width": 55,
                                                            "functionKeyword": {
                                                                "kind": "FunctionKeyword",
                                                                "fullStart": 640,
                                                                "fullEnd": 649,
                                                                "start": 640,
                                                                "end": 648,
                                                                "fullWidth": 9,
                                                                "width": 8,
                                                                "text": "function",
                                                                "value": "function",
                                                                "valueText": "function",
                                                                "hasTrailingTrivia": true,
                                                                "trailingTrivia": [
                                                                    {
                                                                        "kind": "WhitespaceTrivia",
                                                                        "text": " "
                                                                    }
                                                                ]
                                                            },
                                                            "callSignature": {
                                                                "kind": "CallSignature",
                                                                "fullStart": 649,
                                                                "fullEnd": 652,
                                                                "start": 649,
                                                                "end": 651,
                                                                "fullWidth": 3,
                                                                "width": 2,
                                                                "parameterList": {
                                                                    "kind": "ParameterList",
                                                                    "fullStart": 649,
                                                                    "fullEnd": 652,
                                                                    "start": 649,
                                                                    "end": 651,
                                                                    "fullWidth": 3,
                                                                    "width": 2,
                                                                    "openParenToken": {
                                                                        "kind": "OpenParenToken",
                                                                        "fullStart": 649,
                                                                        "fullEnd": 650,
                                                                        "start": 649,
                                                                        "end": 650,
                                                                        "fullWidth": 1,
                                                                        "width": 1,
                                                                        "text": "(",
                                                                        "value": "(",
                                                                        "valueText": "("
                                                                    },
                                                                    "parameters": [],
                                                                    "closeParenToken": {
                                                                        "kind": "CloseParenToken",
                                                                        "fullStart": 650,
                                                                        "fullEnd": 652,
                                                                        "start": 650,
                                                                        "end": 651,
                                                                        "fullWidth": 2,
                                                                        "width": 1,
                                                                        "text": ")",
                                                                        "value": ")",
                                                                        "valueText": ")",
                                                                        "hasTrailingTrivia": true,
                                                                        "trailingTrivia": [
                                                                            {
                                                                                "kind": "WhitespaceTrivia",
                                                                                "text": " "
                                                                            }
                                                                        ]
                                                                    }
                                                                }
                                                            },
                                                            "block": {
                                                                "kind": "Block",
                                                                "fullStart": 652,
                                                                "fullEnd": 697,
                                                                "start": 652,
                                                                "end": 695,
                                                                "fullWidth": 45,
                                                                "width": 43,
                                                                "openBraceToken": {
                                                                    "kind": "OpenBraceToken",
                                                                    "fullStart": 652,
                                                                    "fullEnd": 655,
                                                                    "start": 652,
                                                                    "end": 653,
                                                                    "fullWidth": 3,
                                                                    "width": 1,
                                                                    "text": "{",
                                                                    "value": "{",
                                                                    "valueText": "{",
                                                                    "hasTrailingTrivia": true,
                                                                    "hasTrailingNewLine": true,
                                                                    "trailingTrivia": [
                                                                        {
                                                                            "kind": "NewLineTrivia",
                                                                            "text": "\r\n"
                                                                        }
                                                                    ]
                                                                },
                                                                "statements": [
                                                                    {
                                                                        "kind": "ReturnStatement",
                                                                        "fullStart": 655,
                                                                        "fullEnd": 682,
                                                                        "start": 671,
                                                                        "end": 680,
                                                                        "fullWidth": 27,
                                                                        "width": 9,
                                                                        "returnKeyword": {
                                                                            "kind": "ReturnKeyword",
                                                                            "fullStart": 655,
                                                                            "fullEnd": 678,
                                                                            "start": 671,
                                                                            "end": 677,
                                                                            "fullWidth": 23,
                                                                            "width": 6,
                                                                            "text": "return",
                                                                            "value": "return",
                                                                            "valueText": "return",
                                                                            "hasLeadingTrivia": true,
                                                                            "hasTrailingTrivia": true,
                                                                            "leadingTrivia": [
                                                                                {
                                                                                    "kind": "WhitespaceTrivia",
                                                                                    "text": "                "
                                                                                }
                                                                            ],
                                                                            "trailingTrivia": [
                                                                                {
                                                                                    "kind": "WhitespaceTrivia",
                                                                                    "text": " "
                                                                                }
                                                                            ]
                                                                        },
                                                                        "expression": {
                                                                            "kind": "NumericLiteral",
                                                                            "fullStart": 678,
                                                                            "fullEnd": 679,
                                                                            "start": 678,
                                                                            "end": 679,
                                                                            "fullWidth": 1,
                                                                            "width": 1,
                                                                            "text": "2",
                                                                            "value": 2,
                                                                            "valueText": "2"
                                                                        },
                                                                        "semicolonToken": {
                                                                            "kind": "SemicolonToken",
                                                                            "fullStart": 679,
                                                                            "fullEnd": 682,
                                                                            "start": 679,
                                                                            "end": 680,
                                                                            "fullWidth": 3,
                                                                            "width": 1,
                                                                            "text": ";",
                                                                            "value": ";",
                                                                            "valueText": ";",
                                                                            "hasTrailingTrivia": true,
                                                                            "hasTrailingNewLine": true,
                                                                            "trailingTrivia": [
                                                                                {
                                                                                    "kind": "NewLineTrivia",
                                                                                    "text": "\r\n"
                                                                                }
                                                                            ]
                                                                        }
                                                                    }
                                                                ],
                                                                "closeBraceToken": {
                                                                    "kind": "CloseBraceToken",
                                                                    "fullStart": 682,
                                                                    "fullEnd": 697,
                                                                    "start": 694,
                                                                    "end": 695,
                                                                    "fullWidth": 15,
                                                                    "width": 1,
                                                                    "text": "}",
                                                                    "value": "}",
                                                                    "valueText": "}",
                                                                    "hasLeadingTrivia": true,
                                                                    "hasTrailingTrivia": true,
                                                                    "hasTrailingNewLine": true,
                                                                    "leadingTrivia": [
                                                                        {
                                                                            "kind": "WhitespaceTrivia",
                                                                            "text": "            "
                                                                        }
                                                                    ],
                                                                    "trailingTrivia": [
                                                                        {
                                                                            "kind": "NewLineTrivia",
                                                                            "text": "\r\n"
                                                                        }
                                                                    ]
                                                                }
                                                            }
                                                        }
                                                    }
                                                ],
                                                "closeBraceToken": {
                                                    "kind": "CloseBraceToken",
                                                    "fullStart": 697,
                                                    "fullEnd": 706,
                                                    "start": 705,
                                                    "end": 706,
                                                    "fullWidth": 9,
                                                    "width": 1,
                                                    "text": "}",
                                                    "value": "}",
                                                    "valueText": "}",
                                                    "hasLeadingTrivia": true,
                                                    "leadingTrivia": [
                                                        {
                                                            "kind": "WhitespaceTrivia",
                                                            "text": "        "
                                                        }
                                                    ]
                                                }
                                            }
                                        }
                                    }
                                ]
                            },
                            "semicolonToken": {
                                "kind": "SemicolonToken",
                                "fullStart": 706,
                                "fullEnd": 709,
                                "start": 706,
                                "end": 707,
                                "fullWidth": 3,
                                "width": 1,
                                "text": ";",
                                "value": ";",
                                "valueText": ";",
                                "hasTrailingTrivia": true,
                                "hasTrailingNewLine": true,
                                "trailingTrivia": [
                                    {
                                        "kind": "NewLineTrivia",
                                        "text": "\r\n"
                                    }
                                ]
                            }
                        },
                        {
                            "kind": "VariableStatement",
                            "fullStart": 709,
                            "fullEnd": 752,
                            "start": 719,
                            "end": 750,
                            "fullWidth": 43,
                            "width": 31,
                            "modifiers": [],
                            "variableDeclaration": {
                                "kind": "VariableDeclaration",
                                "fullStart": 709,
                                "fullEnd": 749,
                                "start": 719,
                                "end": 749,
                                "fullWidth": 40,
                                "width": 30,
                                "varKeyword": {
                                    "kind": "VarKeyword",
                                    "fullStart": 709,
                                    "fullEnd": 723,
                                    "start": 719,
                                    "end": 722,
                                    "fullWidth": 14,
                                    "width": 3,
                                    "text": "var",
                                    "value": "var",
                                    "valueText": "var",
                                    "hasLeadingTrivia": true,
                                    "hasLeadingNewLine": true,
                                    "hasTrailingTrivia": true,
                                    "leadingTrivia": [
                                        {
                                            "kind": "NewLineTrivia",
                                            "text": "\r\n"
                                        },
                                        {
                                            "kind": "WhitespaceTrivia",
                                            "text": "        "
                                        }
                                    ],
                                    "trailingTrivia": [
                                        {
                                            "kind": "WhitespaceTrivia",
                                            "text": " "
                                        }
                                    ]
                                },
                                "variableDeclarators": [
                                    {
                                        "kind": "VariableDeclarator",
                                        "fullStart": 723,
                                        "fullEnd": 749,
                                        "start": 723,
                                        "end": 749,
                                        "fullWidth": 26,
<<<<<<< HEAD
                                        "width": 26,
                                        "identifier": {
=======
                                        "propertyName": {
>>>>>>> 85e84683
                                            "kind": "IdentifierName",
                                            "fullStart": 723,
                                            "fullEnd": 733,
                                            "start": 723,
                                            "end": 732,
                                            "fullWidth": 10,
                                            "width": 9,
                                            "text": "targetObj",
                                            "value": "targetObj",
                                            "valueText": "targetObj",
                                            "hasTrailingTrivia": true,
                                            "trailingTrivia": [
                                                {
                                                    "kind": "WhitespaceTrivia",
                                                    "text": " "
                                                }
                                            ]
                                        },
                                        "equalsValueClause": {
                                            "kind": "EqualsValueClause",
                                            "fullStart": 733,
                                            "fullEnd": 749,
                                            "start": 733,
                                            "end": 749,
                                            "fullWidth": 16,
                                            "width": 16,
                                            "equalsToken": {
                                                "kind": "EqualsToken",
                                                "fullStart": 733,
                                                "fullEnd": 735,
                                                "start": 733,
                                                "end": 734,
                                                "fullWidth": 2,
                                                "width": 1,
                                                "text": "=",
                                                "value": "=",
                                                "valueText": "=",
                                                "hasTrailingTrivia": true,
                                                "trailingTrivia": [
                                                    {
                                                        "kind": "WhitespaceTrivia",
                                                        "text": " "
                                                    }
                                                ]
                                            },
                                            "value": {
                                                "kind": "FunctionExpression",
                                                "fullStart": 735,
                                                "fullEnd": 749,
                                                "start": 735,
                                                "end": 749,
                                                "fullWidth": 14,
                                                "width": 14,
                                                "functionKeyword": {
                                                    "kind": "FunctionKeyword",
                                                    "fullStart": 735,
                                                    "fullEnd": 744,
                                                    "start": 735,
                                                    "end": 743,
                                                    "fullWidth": 9,
                                                    "width": 8,
                                                    "text": "function",
                                                    "value": "function",
                                                    "valueText": "function",
                                                    "hasTrailingTrivia": true,
                                                    "trailingTrivia": [
                                                        {
                                                            "kind": "WhitespaceTrivia",
                                                            "text": " "
                                                        }
                                                    ]
                                                },
                                                "callSignature": {
                                                    "kind": "CallSignature",
                                                    "fullStart": 744,
                                                    "fullEnd": 747,
                                                    "start": 744,
                                                    "end": 746,
                                                    "fullWidth": 3,
                                                    "width": 2,
                                                    "parameterList": {
                                                        "kind": "ParameterList",
                                                        "fullStart": 744,
                                                        "fullEnd": 747,
                                                        "start": 744,
                                                        "end": 746,
                                                        "fullWidth": 3,
                                                        "width": 2,
                                                        "openParenToken": {
                                                            "kind": "OpenParenToken",
                                                            "fullStart": 744,
                                                            "fullEnd": 745,
                                                            "start": 744,
                                                            "end": 745,
                                                            "fullWidth": 1,
                                                            "width": 1,
                                                            "text": "(",
                                                            "value": "(",
                                                            "valueText": "("
                                                        },
                                                        "parameters": [],
                                                        "closeParenToken": {
                                                            "kind": "CloseParenToken",
                                                            "fullStart": 745,
                                                            "fullEnd": 747,
                                                            "start": 745,
                                                            "end": 746,
                                                            "fullWidth": 2,
                                                            "width": 1,
                                                            "text": ")",
                                                            "value": ")",
                                                            "valueText": ")",
                                                            "hasTrailingTrivia": true,
                                                            "trailingTrivia": [
                                                                {
                                                                    "kind": "WhitespaceTrivia",
                                                                    "text": " "
                                                                }
                                                            ]
                                                        }
                                                    }
                                                },
                                                "block": {
                                                    "kind": "Block",
                                                    "fullStart": 747,
                                                    "fullEnd": 749,
                                                    "start": 747,
                                                    "end": 749,
                                                    "fullWidth": 2,
                                                    "width": 2,
                                                    "openBraceToken": {
                                                        "kind": "OpenBraceToken",
                                                        "fullStart": 747,
                                                        "fullEnd": 748,
                                                        "start": 747,
                                                        "end": 748,
                                                        "fullWidth": 1,
                                                        "width": 1,
                                                        "text": "{",
                                                        "value": "{",
                                                        "valueText": "{"
                                                    },
                                                    "statements": [],
                                                    "closeBraceToken": {
                                                        "kind": "CloseBraceToken",
                                                        "fullStart": 748,
                                                        "fullEnd": 749,
                                                        "start": 748,
                                                        "end": 749,
                                                        "fullWidth": 1,
                                                        "width": 1,
                                                        "text": "}",
                                                        "value": "}",
                                                        "valueText": "}"
                                                    }
                                                }
                                            }
                                        }
                                    }
                                ]
                            },
                            "semicolonToken": {
                                "kind": "SemicolonToken",
                                "fullStart": 749,
                                "fullEnd": 752,
                                "start": 749,
                                "end": 750,
                                "fullWidth": 3,
                                "width": 1,
                                "text": ";",
                                "value": ";",
                                "valueText": ";",
                                "hasTrailingTrivia": true,
                                "hasTrailingNewLine": true,
                                "trailingTrivia": [
                                    {
                                        "kind": "NewLineTrivia",
                                        "text": "\r\n"
                                    }
                                ]
                            }
                        },
                        {
                            "kind": "ReturnStatement",
                            "fullStart": 752,
                            "fullEnd": 924,
                            "start": 760,
                            "end": 922,
                            "fullWidth": 172,
                            "width": 162,
                            "returnKeyword": {
                                "kind": "ReturnKeyword",
                                "fullStart": 752,
                                "fullEnd": 767,
                                "start": 760,
                                "end": 766,
                                "fullWidth": 15,
                                "width": 6,
                                "text": "return",
                                "value": "return",
                                "valueText": "return",
                                "hasLeadingTrivia": true,
                                "hasTrailingTrivia": true,
                                "leadingTrivia": [
                                    {
                                        "kind": "WhitespaceTrivia",
                                        "text": "        "
                                    }
                                ],
                                "trailingTrivia": [
                                    {
                                        "kind": "WhitespaceTrivia",
                                        "text": " "
                                    }
                                ]
                            },
                            "expression": {
                                "kind": "LogicalAndExpression",
                                "fullStart": 767,
                                "fullEnd": 921,
                                "start": 767,
                                "end": 921,
                                "fullWidth": 154,
                                "width": 154,
                                "left": {
                                    "kind": "EqualsExpression",
                                    "fullStart": 767,
                                    "fullEnd": 838,
                                    "start": 767,
                                    "end": 837,
                                    "fullWidth": 71,
                                    "width": 70,
                                    "left": {
                                        "kind": "InvocationExpression",
                                        "fullStart": 767,
                                        "fullEnd": 832,
                                        "start": 767,
                                        "end": 831,
                                        "fullWidth": 65,
                                        "width": 64,
                                        "expression": {
                                            "kind": "MemberAccessExpression",
                                            "fullStart": 767,
                                            "fullEnd": 809,
                                            "start": 767,
                                            "end": 809,
                                            "fullWidth": 42,
                                            "width": 42,
                                            "expression": {
                                                "kind": "ArrayLiteralExpression",
                                                "fullStart": 767,
                                                "fullEnd": 797,
                                                "start": 767,
                                                "end": 797,
                                                "fullWidth": 30,
                                                "width": 30,
                                                "openBracketToken": {
                                                    "kind": "OpenBracketToken",
                                                    "fullStart": 767,
                                                    "fullEnd": 768,
                                                    "start": 767,
                                                    "end": 768,
                                                    "fullWidth": 1,
                                                    "width": 1,
                                                    "text": "[",
                                                    "value": "[",
                                                    "valueText": "["
                                                },
                                                "expressions": [
                                                    {
                                                        "kind": "NumericLiteral",
                                                        "fullStart": 768,
                                                        "fullEnd": 769,
                                                        "start": 768,
                                                        "end": 769,
                                                        "fullWidth": 1,
                                                        "width": 1,
                                                        "text": "0",
                                                        "value": 0,
                                                        "valueText": "0"
                                                    },
                                                    {
                                                        "kind": "CommaToken",
                                                        "fullStart": 769,
                                                        "fullEnd": 771,
                                                        "start": 769,
                                                        "end": 770,
                                                        "fullWidth": 2,
                                                        "width": 1,
                                                        "text": ",",
                                                        "value": ",",
                                                        "valueText": ",",
                                                        "hasTrailingTrivia": true,
                                                        "trailingTrivia": [
                                                            {
                                                                "kind": "WhitespaceTrivia",
                                                                "text": " "
                                                            }
                                                        ]
                                                    },
                                                    {
                                                        "kind": "TrueKeyword",
                                                        "fullStart": 771,
                                                        "fullEnd": 775,
                                                        "start": 771,
                                                        "end": 775,
                                                        "fullWidth": 4,
                                                        "width": 4,
                                                        "text": "true",
                                                        "value": true,
                                                        "valueText": "true"
                                                    },
                                                    {
                                                        "kind": "CommaToken",
                                                        "fullStart": 775,
                                                        "fullEnd": 777,
                                                        "start": 775,
                                                        "end": 776,
                                                        "fullWidth": 2,
                                                        "width": 1,
                                                        "text": ",",
                                                        "value": ",",
                                                        "valueText": ",",
                                                        "hasTrailingTrivia": true,
                                                        "trailingTrivia": [
                                                            {
                                                                "kind": "WhitespaceTrivia",
                                                                "text": " "
                                                            }
                                                        ]
                                                    },
                                                    {
                                                        "kind": "IdentifierName",
                                                        "fullStart": 777,
                                                        "fullEnd": 786,
                                                        "start": 777,
                                                        "end": 786,
                                                        "fullWidth": 9,
                                                        "width": 9,
                                                        "text": "targetObj",
                                                        "value": "targetObj",
                                                        "valueText": "targetObj"
                                                    },
                                                    {
                                                        "kind": "CommaToken",
                                                        "fullStart": 786,
                                                        "fullEnd": 788,
                                                        "start": 786,
                                                        "end": 787,
                                                        "fullWidth": 2,
                                                        "width": 1,
                                                        "text": ",",
                                                        "value": ",",
                                                        "valueText": ",",
                                                        "hasTrailingTrivia": true,
                                                        "trailingTrivia": [
                                                            {
                                                                "kind": "WhitespaceTrivia",
                                                                "text": " "
                                                            }
                                                        ]
                                                    },
                                                    {
                                                        "kind": "NumericLiteral",
                                                        "fullStart": 788,
                                                        "fullEnd": 789,
                                                        "start": 788,
                                                        "end": 789,
                                                        "fullWidth": 1,
                                                        "width": 1,
                                                        "text": "3",
                                                        "value": 3,
                                                        "valueText": "3"
                                                    },
                                                    {
                                                        "kind": "CommaToken",
                                                        "fullStart": 789,
                                                        "fullEnd": 791,
                                                        "start": 789,
                                                        "end": 790,
                                                        "fullWidth": 2,
                                                        "width": 1,
                                                        "text": ",",
                                                        "value": ",",
                                                        "valueText": ",",
                                                        "hasTrailingTrivia": true,
                                                        "trailingTrivia": [
                                                            {
                                                                "kind": "WhitespaceTrivia",
                                                                "text": " "
                                                            }
                                                        ]
                                                    },
                                                    {
                                                        "kind": "FalseKeyword",
                                                        "fullStart": 791,
                                                        "fullEnd": 796,
                                                        "start": 791,
                                                        "end": 796,
                                                        "fullWidth": 5,
                                                        "width": 5,
                                                        "text": "false",
                                                        "value": false,
                                                        "valueText": "false"
                                                    }
                                                ],
                                                "closeBracketToken": {
                                                    "kind": "CloseBracketToken",
                                                    "fullStart": 796,
                                                    "fullEnd": 797,
                                                    "start": 796,
                                                    "end": 797,
                                                    "fullWidth": 1,
                                                    "width": 1,
                                                    "text": "]",
                                                    "value": "]",
                                                    "valueText": "]"
                                                }
                                            },
                                            "dotToken": {
                                                "kind": "DotToken",
                                                "fullStart": 797,
                                                "fullEnd": 798,
                                                "start": 797,
                                                "end": 798,
                                                "fullWidth": 1,
                                                "width": 1,
                                                "text": ".",
                                                "value": ".",
                                                "valueText": "."
                                            },
                                            "name": {
                                                "kind": "IdentifierName",
                                                "fullStart": 798,
                                                "fullEnd": 809,
                                                "start": 798,
                                                "end": 809,
                                                "fullWidth": 11,
                                                "width": 11,
                                                "text": "lastIndexOf",
                                                "value": "lastIndexOf",
                                                "valueText": "lastIndexOf"
                                            }
                                        },
                                        "argumentList": {
                                            "kind": "ArgumentList",
                                            "fullStart": 809,
                                            "fullEnd": 832,
                                            "start": 809,
                                            "end": 831,
                                            "fullWidth": 23,
                                            "width": 22,
                                            "openParenToken": {
                                                "kind": "OpenParenToken",
                                                "fullStart": 809,
                                                "fullEnd": 810,
                                                "start": 809,
                                                "end": 810,
                                                "fullWidth": 1,
                                                "width": 1,
                                                "text": "(",
                                                "value": "(",
                                                "valueText": "("
                                            },
                                            "arguments": [
                                                {
                                                    "kind": "IdentifierName",
                                                    "fullStart": 810,
                                                    "fullEnd": 819,
                                                    "start": 810,
                                                    "end": 819,
                                                    "fullWidth": 9,
                                                    "width": 9,
                                                    "text": "targetObj",
                                                    "value": "targetObj",
                                                    "valueText": "targetObj"
                                                },
                                                {
                                                    "kind": "CommaToken",
                                                    "fullStart": 819,
                                                    "fullEnd": 821,
                                                    "start": 819,
                                                    "end": 820,
                                                    "fullWidth": 2,
                                                    "width": 1,
                                                    "text": ",",
                                                    "value": ",",
                                                    "valueText": ",",
                                                    "hasTrailingTrivia": true,
                                                    "trailingTrivia": [
                                                        {
                                                            "kind": "WhitespaceTrivia",
                                                            "text": " "
                                                        }
                                                    ]
                                                },
                                                {
                                                    "kind": "IdentifierName",
                                                    "fullStart": 821,
                                                    "fullEnd": 830,
                                                    "start": 821,
                                                    "end": 830,
                                                    "fullWidth": 9,
                                                    "width": 9,
                                                    "text": "fromIndex",
                                                    "value": "fromIndex",
                                                    "valueText": "fromIndex"
                                                }
                                            ],
                                            "closeParenToken": {
                                                "kind": "CloseParenToken",
                                                "fullStart": 830,
                                                "fullEnd": 832,
                                                "start": 830,
                                                "end": 831,
                                                "fullWidth": 2,
                                                "width": 1,
                                                "text": ")",
                                                "value": ")",
                                                "valueText": ")",
                                                "hasTrailingTrivia": true,
                                                "trailingTrivia": [
                                                    {
                                                        "kind": "WhitespaceTrivia",
                                                        "text": " "
                                                    }
                                                ]
                                            }
                                        }
                                    },
                                    "operatorToken": {
                                        "kind": "EqualsEqualsEqualsToken",
                                        "fullStart": 832,
                                        "fullEnd": 836,
                                        "start": 832,
                                        "end": 835,
                                        "fullWidth": 4,
                                        "width": 3,
                                        "text": "===",
                                        "value": "===",
                                        "valueText": "===",
                                        "hasTrailingTrivia": true,
                                        "trailingTrivia": [
                                            {
                                                "kind": "WhitespaceTrivia",
                                                "text": " "
                                            }
                                        ]
                                    },
                                    "right": {
                                        "kind": "NumericLiteral",
                                        "fullStart": 836,
                                        "fullEnd": 838,
                                        "start": 836,
                                        "end": 837,
                                        "fullWidth": 2,
                                        "width": 1,
                                        "text": "2",
                                        "value": 2,
                                        "valueText": "2",
                                        "hasTrailingTrivia": true,
                                        "trailingTrivia": [
                                            {
                                                "kind": "WhitespaceTrivia",
                                                "text": " "
                                            }
                                        ]
                                    }
                                },
                                "operatorToken": {
                                    "kind": "AmpersandAmpersandToken",
                                    "fullStart": 838,
                                    "fullEnd": 842,
                                    "start": 838,
                                    "end": 840,
                                    "fullWidth": 4,
                                    "width": 2,
                                    "text": "&&",
                                    "value": "&&",
                                    "valueText": "&&",
                                    "hasTrailingTrivia": true,
                                    "hasTrailingNewLine": true,
                                    "trailingTrivia": [
                                        {
                                            "kind": "NewLineTrivia",
                                            "text": "\r\n"
                                        }
                                    ]
                                },
                                "right": {
                                    "kind": "EqualsExpression",
                                    "fullStart": 842,
                                    "fullEnd": 921,
                                    "start": 850,
                                    "end": 921,
                                    "fullWidth": 79,
                                    "width": 71,
                                    "left": {
                                        "kind": "InvocationExpression",
                                        "fullStart": 842,
                                        "fullEnd": 915,
                                        "start": 850,
                                        "end": 914,
                                        "fullWidth": 73,
                                        "width": 64,
                                        "expression": {
                                            "kind": "MemberAccessExpression",
                                            "fullStart": 842,
                                            "fullEnd": 892,
                                            "start": 850,
                                            "end": 892,
                                            "fullWidth": 50,
                                            "width": 42,
                                            "expression": {
                                                "kind": "ArrayLiteralExpression",
                                                "fullStart": 842,
                                                "fullEnd": 880,
                                                "start": 850,
                                                "end": 880,
                                                "fullWidth": 38,
                                                "width": 30,
                                                "openBracketToken": {
                                                    "kind": "OpenBracketToken",
                                                    "fullStart": 842,
                                                    "fullEnd": 851,
                                                    "start": 850,
                                                    "end": 851,
                                                    "fullWidth": 9,
                                                    "width": 1,
                                                    "text": "[",
                                                    "value": "[",
                                                    "valueText": "[",
                                                    "hasLeadingTrivia": true,
                                                    "leadingTrivia": [
                                                        {
                                                            "kind": "WhitespaceTrivia",
                                                            "text": "        "
                                                        }
                                                    ]
                                                },
                                                "expressions": [
                                                    {
                                                        "kind": "NumericLiteral",
                                                        "fullStart": 851,
                                                        "fullEnd": 852,
                                                        "start": 851,
                                                        "end": 852,
                                                        "fullWidth": 1,
                                                        "width": 1,
                                                        "text": "0",
                                                        "value": 0,
                                                        "valueText": "0"
                                                    },
                                                    {
                                                        "kind": "CommaToken",
                                                        "fullStart": 852,
                                                        "fullEnd": 854,
                                                        "start": 852,
                                                        "end": 853,
                                                        "fullWidth": 2,
                                                        "width": 1,
                                                        "text": ",",
                                                        "value": ",",
                                                        "valueText": ",",
                                                        "hasTrailingTrivia": true,
                                                        "trailingTrivia": [
                                                            {
                                                                "kind": "WhitespaceTrivia",
                                                                "text": " "
                                                            }
                                                        ]
                                                    },
                                                    {
                                                        "kind": "TrueKeyword",
                                                        "fullStart": 854,
                                                        "fullEnd": 858,
                                                        "start": 854,
                                                        "end": 858,
                                                        "fullWidth": 4,
                                                        "width": 4,
                                                        "text": "true",
                                                        "value": true,
                                                        "valueText": "true"
                                                    },
                                                    {
                                                        "kind": "CommaToken",
                                                        "fullStart": 858,
                                                        "fullEnd": 860,
                                                        "start": 858,
                                                        "end": 859,
                                                        "fullWidth": 2,
                                                        "width": 1,
                                                        "text": ",",
                                                        "value": ",",
                                                        "valueText": ",",
                                                        "hasTrailingTrivia": true,
                                                        "trailingTrivia": [
                                                            {
                                                                "kind": "WhitespaceTrivia",
                                                                "text": " "
                                                            }
                                                        ]
                                                    },
                                                    {
                                                        "kind": "NumericLiteral",
                                                        "fullStart": 860,
                                                        "fullEnd": 861,
                                                        "start": 860,
                                                        "end": 861,
                                                        "fullWidth": 1,
                                                        "width": 1,
                                                        "text": "3",
                                                        "value": 3,
                                                        "valueText": "3"
                                                    },
                                                    {
                                                        "kind": "CommaToken",
                                                        "fullStart": 861,
                                                        "fullEnd": 863,
                                                        "start": 861,
                                                        "end": 862,
                                                        "fullWidth": 2,
                                                        "width": 1,
                                                        "text": ",",
                                                        "value": ",",
                                                        "valueText": ",",
                                                        "hasTrailingTrivia": true,
                                                        "trailingTrivia": [
                                                            {
                                                                "kind": "WhitespaceTrivia",
                                                                "text": " "
                                                            }
                                                        ]
                                                    },
                                                    {
                                                        "kind": "IdentifierName",
                                                        "fullStart": 863,
                                                        "fullEnd": 872,
                                                        "start": 863,
                                                        "end": 872,
                                                        "fullWidth": 9,
                                                        "width": 9,
                                                        "text": "targetObj",
                                                        "value": "targetObj",
                                                        "valueText": "targetObj"
                                                    },
                                                    {
                                                        "kind": "CommaToken",
                                                        "fullStart": 872,
                                                        "fullEnd": 874,
                                                        "start": 872,
                                                        "end": 873,
                                                        "fullWidth": 2,
                                                        "width": 1,
                                                        "text": ",",
                                                        "value": ",",
                                                        "valueText": ",",
                                                        "hasTrailingTrivia": true,
                                                        "trailingTrivia": [
                                                            {
                                                                "kind": "WhitespaceTrivia",
                                                                "text": " "
                                                            }
                                                        ]
                                                    },
                                                    {
                                                        "kind": "FalseKeyword",
                                                        "fullStart": 874,
                                                        "fullEnd": 879,
                                                        "start": 874,
                                                        "end": 879,
                                                        "fullWidth": 5,
                                                        "width": 5,
                                                        "text": "false",
                                                        "value": false,
                                                        "valueText": "false"
                                                    }
                                                ],
                                                "closeBracketToken": {
                                                    "kind": "CloseBracketToken",
                                                    "fullStart": 879,
                                                    "fullEnd": 880,
                                                    "start": 879,
                                                    "end": 880,
                                                    "fullWidth": 1,
                                                    "width": 1,
                                                    "text": "]",
                                                    "value": "]",
                                                    "valueText": "]"
                                                }
                                            },
                                            "dotToken": {
                                                "kind": "DotToken",
                                                "fullStart": 880,
                                                "fullEnd": 881,
                                                "start": 880,
                                                "end": 881,
                                                "fullWidth": 1,
                                                "width": 1,
                                                "text": ".",
                                                "value": ".",
                                                "valueText": "."
                                            },
                                            "name": {
                                                "kind": "IdentifierName",
                                                "fullStart": 881,
                                                "fullEnd": 892,
                                                "start": 881,
                                                "end": 892,
                                                "fullWidth": 11,
                                                "width": 11,
                                                "text": "lastIndexOf",
                                                "value": "lastIndexOf",
                                                "valueText": "lastIndexOf"
                                            }
                                        },
                                        "argumentList": {
                                            "kind": "ArgumentList",
                                            "fullStart": 892,
                                            "fullEnd": 915,
                                            "start": 892,
                                            "end": 914,
                                            "fullWidth": 23,
                                            "width": 22,
                                            "openParenToken": {
                                                "kind": "OpenParenToken",
                                                "fullStart": 892,
                                                "fullEnd": 893,
                                                "start": 892,
                                                "end": 893,
                                                "fullWidth": 1,
                                                "width": 1,
                                                "text": "(",
                                                "value": "(",
                                                "valueText": "("
                                            },
                                            "arguments": [
                                                {
                                                    "kind": "IdentifierName",
                                                    "fullStart": 893,
                                                    "fullEnd": 902,
                                                    "start": 893,
                                                    "end": 902,
                                                    "fullWidth": 9,
                                                    "width": 9,
                                                    "text": "targetObj",
                                                    "value": "targetObj",
                                                    "valueText": "targetObj"
                                                },
                                                {
                                                    "kind": "CommaToken",
                                                    "fullStart": 902,
                                                    "fullEnd": 904,
                                                    "start": 902,
                                                    "end": 903,
                                                    "fullWidth": 2,
                                                    "width": 1,
                                                    "text": ",",
                                                    "value": ",",
                                                    "valueText": ",",
                                                    "hasTrailingTrivia": true,
                                                    "trailingTrivia": [
                                                        {
                                                            "kind": "WhitespaceTrivia",
                                                            "text": " "
                                                        }
                                                    ]
                                                },
                                                {
                                                    "kind": "IdentifierName",
                                                    "fullStart": 904,
                                                    "fullEnd": 913,
                                                    "start": 904,
                                                    "end": 913,
                                                    "fullWidth": 9,
                                                    "width": 9,
                                                    "text": "fromIndex",
                                                    "value": "fromIndex",
                                                    "valueText": "fromIndex"
                                                }
                                            ],
                                            "closeParenToken": {
                                                "kind": "CloseParenToken",
                                                "fullStart": 913,
                                                "fullEnd": 915,
                                                "start": 913,
                                                "end": 914,
                                                "fullWidth": 2,
                                                "width": 1,
                                                "text": ")",
                                                "value": ")",
                                                "valueText": ")",
                                                "hasTrailingTrivia": true,
                                                "trailingTrivia": [
                                                    {
                                                        "kind": "WhitespaceTrivia",
                                                        "text": " "
                                                    }
                                                ]
                                            }
                                        }
                                    },
                                    "operatorToken": {
                                        "kind": "EqualsEqualsEqualsToken",
                                        "fullStart": 915,
                                        "fullEnd": 919,
                                        "start": 915,
                                        "end": 918,
                                        "fullWidth": 4,
                                        "width": 3,
                                        "text": "===",
                                        "value": "===",
                                        "valueText": "===",
                                        "hasTrailingTrivia": true,
                                        "trailingTrivia": [
                                            {
                                                "kind": "WhitespaceTrivia",
                                                "text": " "
                                            }
                                        ]
                                    },
                                    "right": {
                                        "kind": "NegateExpression",
                                        "fullStart": 919,
                                        "fullEnd": 921,
                                        "start": 919,
                                        "end": 921,
                                        "fullWidth": 2,
                                        "width": 2,
                                        "operatorToken": {
                                            "kind": "MinusToken",
                                            "fullStart": 919,
                                            "fullEnd": 920,
                                            "start": 919,
                                            "end": 920,
                                            "fullWidth": 1,
                                            "width": 1,
                                            "text": "-",
                                            "value": "-",
                                            "valueText": "-"
                                        },
                                        "operand": {
                                            "kind": "NumericLiteral",
                                            "fullStart": 920,
                                            "fullEnd": 921,
                                            "start": 920,
                                            "end": 921,
                                            "fullWidth": 1,
                                            "width": 1,
                                            "text": "1",
                                            "value": 1,
                                            "valueText": "1"
                                        }
                                    }
                                }
                            },
                            "semicolonToken": {
                                "kind": "SemicolonToken",
                                "fullStart": 921,
                                "fullEnd": 924,
                                "start": 921,
                                "end": 922,
                                "fullWidth": 3,
                                "width": 1,
                                "text": ";",
                                "value": ";",
                                "valueText": ";",
                                "hasTrailingTrivia": true,
                                "hasTrailingNewLine": true,
                                "trailingTrivia": [
                                    {
                                        "kind": "NewLineTrivia",
                                        "text": "\r\n"
                                    }
                                ]
                            }
                        }
                    ],
                    "closeBraceToken": {
                        "kind": "CloseBraceToken",
                        "fullStart": 924,
                        "fullEnd": 931,
                        "start": 928,
                        "end": 929,
                        "fullWidth": 7,
                        "width": 1,
                        "text": "}",
                        "value": "}",
                        "valueText": "}",
                        "hasLeadingTrivia": true,
                        "hasTrailingTrivia": true,
                        "hasTrailingNewLine": true,
                        "leadingTrivia": [
                            {
                                "kind": "WhitespaceTrivia",
                                "text": "    "
                            }
                        ],
                        "trailingTrivia": [
                            {
                                "kind": "NewLineTrivia",
                                "text": "\r\n"
                            }
                        ]
                    }
                }
            },
            {
                "kind": "ExpressionStatement",
                "fullStart": 931,
                "fullEnd": 955,
                "start": 931,
                "end": 953,
                "fullWidth": 24,
                "width": 22,
                "expression": {
                    "kind": "InvocationExpression",
                    "fullStart": 931,
                    "fullEnd": 952,
                    "start": 931,
                    "end": 952,
                    "fullWidth": 21,
                    "width": 21,
                    "expression": {
                        "kind": "IdentifierName",
                        "fullStart": 931,
                        "fullEnd": 942,
                        "start": 931,
                        "end": 942,
                        "fullWidth": 11,
                        "width": 11,
                        "text": "runTestCase",
                        "value": "runTestCase",
                        "valueText": "runTestCase"
                    },
                    "argumentList": {
                        "kind": "ArgumentList",
                        "fullStart": 942,
                        "fullEnd": 952,
                        "start": 942,
                        "end": 952,
                        "fullWidth": 10,
                        "width": 10,
                        "openParenToken": {
                            "kind": "OpenParenToken",
                            "fullStart": 942,
                            "fullEnd": 943,
                            "start": 942,
                            "end": 943,
                            "fullWidth": 1,
                            "width": 1,
                            "text": "(",
                            "value": "(",
                            "valueText": "("
                        },
                        "arguments": [
                            {
                                "kind": "IdentifierName",
                                "fullStart": 943,
                                "fullEnd": 951,
                                "start": 943,
                                "end": 951,
                                "fullWidth": 8,
                                "width": 8,
                                "text": "testcase",
                                "value": "testcase",
                                "valueText": "testcase"
                            }
                        ],
                        "closeParenToken": {
                            "kind": "CloseParenToken",
                            "fullStart": 951,
                            "fullEnd": 952,
                            "start": 951,
                            "end": 952,
                            "fullWidth": 1,
                            "width": 1,
                            "text": ")",
                            "value": ")",
                            "valueText": ")"
                        }
                    }
                },
                "semicolonToken": {
                    "kind": "SemicolonToken",
                    "fullStart": 952,
                    "fullEnd": 955,
                    "start": 952,
                    "end": 953,
                    "fullWidth": 3,
                    "width": 1,
                    "text": ";",
                    "value": ";",
                    "valueText": ";",
                    "hasTrailingTrivia": true,
                    "hasTrailingNewLine": true,
                    "trailingTrivia": [
                        {
                            "kind": "NewLineTrivia",
                            "text": "\r\n"
                        }
                    ]
                }
            }
        ],
        "endOfFileToken": {
            "kind": "EndOfFileToken",
            "fullStart": 955,
            "fullEnd": 955,
            "start": 955,
            "end": 955,
            "fullWidth": 0,
            "width": 0,
            "text": ""
        }
    },
    "lineMap": {
        "lineStarts": [
            0,
            67,
            152,
            232,
            308,
            380,
            385,
            440,
            558,
            563,
            565,
            567,
            590,
            592,
            619,
            655,
            682,
            697,
            709,
            711,
            752,
            842,
            924,
            931,
            955
        ],
        "length": 955
    }
}<|MERGE_RESOLUTION|>--- conflicted
+++ resolved
@@ -250,12 +250,8 @@
                                         "start": 604,
                                         "end": 706,
                                         "fullWidth": 102,
-<<<<<<< HEAD
                                         "width": 102,
-                                        "identifier": {
-=======
                                         "propertyName": {
->>>>>>> 85e84683
                                             "kind": "IdentifierName",
                                             "fullStart": 604,
                                             "fullEnd": 614,
@@ -682,12 +678,8 @@
                                         "start": 723,
                                         "end": 749,
                                         "fullWidth": 26,
-<<<<<<< HEAD
                                         "width": 26,
-                                        "identifier": {
-=======
                                         "propertyName": {
->>>>>>> 85e84683
                                             "kind": "IdentifierName",
                                             "fullStart": 723,
                                             "fullEnd": 733,
