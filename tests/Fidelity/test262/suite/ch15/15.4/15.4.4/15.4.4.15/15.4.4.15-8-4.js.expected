{
    "isDeclaration": false,
    "languageVersion": "EcmaScript5",
    "parseOptions": {
        "allowAutomaticSemicolonInsertion": true
    },
    "sourceUnit": {
        "kind": "SourceUnit",
        "fullStart": 0,
        "fullEnd": 852,
        "start": 530,
        "end": 852,
        "fullWidth": 852,
        "width": 322,
        "isIncrementallyUnusable": true,
        "moduleElements": [
            {
                "kind": "FunctionDeclaration",
                "fullStart": 0,
                "fullEnd": 828,
                "start": 530,
                "end": 826,
                "fullWidth": 828,
                "width": 296,
                "modifiers": [],
                "functionKeyword": {
                    "kind": "FunctionKeyword",
                    "fullStart": 0,
                    "fullEnd": 539,
                    "start": 530,
                    "end": 538,
                    "fullWidth": 539,
                    "width": 8,
                    "text": "function",
                    "value": "function",
                    "valueText": "function",
                    "hasLeadingTrivia": true,
                    "hasLeadingComment": true,
                    "hasLeadingNewLine": true,
                    "hasTrailingTrivia": true,
                    "leadingTrivia": [
                        {
                            "kind": "SingleLineCommentTrivia",
                            "text": "/// Copyright (c) 2012 Ecma International.  All rights reserved. "
                        },
                        {
                            "kind": "NewLineTrivia",
                            "text": "\r\n"
                        },
                        {
                            "kind": "SingleLineCommentTrivia",
                            "text": "/// Ecma International makes this code available under the terms and conditions set"
                        },
                        {
                            "kind": "NewLineTrivia",
                            "text": "\r\n"
                        },
                        {
                            "kind": "SingleLineCommentTrivia",
                            "text": "/// forth on http://hg.ecmascript.org/tests/test262/raw-file/tip/LICENSE (the "
                        },
                        {
                            "kind": "NewLineTrivia",
                            "text": "\r\n"
                        },
                        {
                            "kind": "SingleLineCommentTrivia",
                            "text": "/// \"Use Terms\").   Any redistribution of this code must retain the above "
                        },
                        {
                            "kind": "NewLineTrivia",
                            "text": "\r\n"
                        },
                        {
                            "kind": "SingleLineCommentTrivia",
                            "text": "/// copyright and this notice and otherwise comply with the Use Terms."
                        },
                        {
                            "kind": "NewLineTrivia",
                            "text": "\r\n"
                        },
                        {
                            "kind": "MultiLineCommentTrivia",
                            "text": "/**\r\n * @path ch15/15.4/15.4.4/15.4.4.15/15.4.4.15-8-4.js\r\n * @description Array.prototype.lastIndexOf must return correct index(undefined)\r\n */"
                        },
                        {
                            "kind": "NewLineTrivia",
                            "text": "\r\n"
                        },
                        {
                            "kind": "NewLineTrivia",
                            "text": "\r\n"
                        },
                        {
                            "kind": "NewLineTrivia",
                            "text": "\r\n"
                        }
                    ],
                    "trailingTrivia": [
                        {
                            "kind": "WhitespaceTrivia",
                            "text": " "
                        }
                    ]
                },
                "identifier": {
                    "kind": "IdentifierName",
                    "fullStart": 539,
                    "fullEnd": 547,
                    "start": 539,
                    "end": 547,
                    "fullWidth": 8,
                    "width": 8,
                    "text": "testcase",
                    "value": "testcase",
                    "valueText": "testcase"
                },
                "callSignature": {
                    "kind": "CallSignature",
                    "fullStart": 547,
                    "fullEnd": 550,
                    "start": 547,
                    "end": 549,
                    "fullWidth": 3,
                    "width": 2,
                    "parameterList": {
                        "kind": "ParameterList",
                        "fullStart": 547,
                        "fullEnd": 550,
                        "start": 547,
                        "end": 549,
                        "fullWidth": 3,
                        "width": 2,
                        "openParenToken": {
                            "kind": "OpenParenToken",
                            "fullStart": 547,
                            "fullEnd": 548,
                            "start": 547,
                            "end": 548,
                            "fullWidth": 1,
                            "width": 1,
                            "text": "(",
                            "value": "(",
                            "valueText": "("
                        },
                        "parameters": [],
                        "closeParenToken": {
                            "kind": "CloseParenToken",
                            "fullStart": 548,
                            "fullEnd": 550,
                            "start": 548,
                            "end": 549,
                            "fullWidth": 2,
                            "width": 1,
                            "text": ")",
                            "value": ")",
                            "valueText": ")",
                            "hasTrailingTrivia": true,
                            "trailingTrivia": [
                                {
                                    "kind": "WhitespaceTrivia",
                                    "text": " "
                                }
                            ]
                        }
                    }
                },
                "block": {
                    "kind": "Block",
                    "fullStart": 550,
                    "fullEnd": 828,
                    "start": 550,
                    "end": 826,
                    "fullWidth": 278,
                    "width": 276,
                    "openBraceToken": {
                        "kind": "OpenBraceToken",
                        "fullStart": 550,
                        "fullEnd": 553,
                        "start": 550,
                        "end": 551,
                        "fullWidth": 3,
                        "width": 1,
                        "text": "{",
                        "value": "{",
                        "valueText": "{",
                        "hasTrailingTrivia": true,
                        "hasTrailingNewLine": true,
                        "trailingTrivia": [
                            {
                                "kind": "NewLineTrivia",
                                "text": "\r\n"
                            }
                        ]
                    },
                    "statements": [
                        {
                            "kind": "VariableStatement",
                            "fullStart": 553,
                            "fullEnd": 609,
                            "start": 555,
                            "end": 607,
                            "fullWidth": 56,
                            "width": 52,
                            "modifiers": [],
                            "variableDeclaration": {
                                "kind": "VariableDeclaration",
                                "fullStart": 553,
                                "fullEnd": 606,
                                "start": 555,
                                "end": 606,
                                "fullWidth": 53,
                                "width": 51,
                                "varKeyword": {
                                    "kind": "VarKeyword",
                                    "fullStart": 553,
                                    "fullEnd": 559,
                                    "start": 555,
                                    "end": 558,
                                    "fullWidth": 6,
                                    "width": 3,
                                    "text": "var",
                                    "value": "var",
                                    "valueText": "var",
                                    "hasLeadingTrivia": true,
                                    "hasTrailingTrivia": true,
                                    "leadingTrivia": [
                                        {
                                            "kind": "WhitespaceTrivia",
                                            "text": "  "
                                        }
                                    ],
                                    "trailingTrivia": [
                                        {
                                            "kind": "WhitespaceTrivia",
                                            "text": " "
                                        }
                                    ]
                                },
                                "variableDeclarators": [
                                    {
                                        "kind": "VariableDeclarator",
                                        "fullStart": 559,
                                        "fullEnd": 606,
                                        "start": 559,
                                        "end": 606,
                                        "fullWidth": 47,
<<<<<<< HEAD
                                        "width": 47,
                                        "identifier": {
=======
                                        "propertyName": {
>>>>>>> 85e84683
                                            "kind": "IdentifierName",
                                            "fullStart": 559,
                                            "fullEnd": 563,
                                            "start": 559,
                                            "end": 562,
                                            "fullWidth": 4,
                                            "width": 3,
                                            "text": "obj",
                                            "value": "obj",
                                            "valueText": "obj",
                                            "hasTrailingTrivia": true,
                                            "trailingTrivia": [
                                                {
                                                    "kind": "WhitespaceTrivia",
                                                    "text": " "
                                                }
                                            ]
                                        },
                                        "equalsValueClause": {
                                            "kind": "EqualsValueClause",
                                            "fullStart": 563,
                                            "fullEnd": 606,
                                            "start": 563,
                                            "end": 606,
                                            "fullWidth": 43,
                                            "width": 43,
                                            "equalsToken": {
                                                "kind": "EqualsToken",
                                                "fullStart": 563,
                                                "fullEnd": 565,
                                                "start": 563,
                                                "end": 564,
                                                "fullWidth": 2,
                                                "width": 1,
                                                "text": "=",
                                                "value": "=",
                                                "valueText": "=",
                                                "hasTrailingTrivia": true,
                                                "trailingTrivia": [
                                                    {
                                                        "kind": "WhitespaceTrivia",
                                                        "text": " "
                                                    }
                                                ]
                                            },
                                            "value": {
                                                "kind": "ObjectLiteralExpression",
                                                "fullStart": 565,
                                                "fullEnd": 606,
                                                "start": 565,
                                                "end": 606,
                                                "fullWidth": 41,
                                                "width": 41,
                                                "openBraceToken": {
                                                    "kind": "OpenBraceToken",
                                                    "fullStart": 565,
                                                    "fullEnd": 566,
                                                    "start": 565,
                                                    "end": 566,
                                                    "fullWidth": 1,
                                                    "width": 1,
                                                    "text": "{",
                                                    "value": "{",
                                                    "valueText": "{"
                                                },
                                                "propertyAssignments": [
                                                    {
                                                        "kind": "SimplePropertyAssignment",
                                                        "fullStart": 566,
                                                        "fullEnd": 605,
                                                        "start": 566,
                                                        "end": 605,
                                                        "fullWidth": 39,
                                                        "width": 39,
                                                        "propertyName": {
                                                            "kind": "IdentifierName",
                                                            "fullStart": 566,
                                                            "fullEnd": 574,
                                                            "start": 566,
                                                            "end": 574,
                                                            "fullWidth": 8,
                                                            "width": 8,
                                                            "text": "toString",
                                                            "value": "toString",
                                                            "valueText": "toString"
                                                        },
                                                        "colonToken": {
                                                            "kind": "ColonToken",
                                                            "fullStart": 574,
                                                            "fullEnd": 575,
                                                            "start": 574,
                                                            "end": 575,
                                                            "fullWidth": 1,
                                                            "width": 1,
                                                            "text": ":",
                                                            "value": ":",
                                                            "valueText": ":"
                                                        },
                                                        "expression": {
                                                            "kind": "FunctionExpression",
                                                            "fullStart": 575,
                                                            "fullEnd": 605,
                                                            "start": 575,
                                                            "end": 605,
                                                            "fullWidth": 30,
                                                            "width": 30,
                                                            "functionKeyword": {
                                                                "kind": "FunctionKeyword",
                                                                "fullStart": 575,
                                                                "fullEnd": 584,
                                                                "start": 575,
                                                                "end": 583,
                                                                "fullWidth": 9,
                                                                "width": 8,
                                                                "text": "function",
                                                                "value": "function",
                                                                "valueText": "function",
                                                                "hasTrailingTrivia": true,
                                                                "trailingTrivia": [
                                                                    {
                                                                        "kind": "WhitespaceTrivia",
                                                                        "text": " "
                                                                    }
                                                                ]
                                                            },
                                                            "callSignature": {
                                                                "kind": "CallSignature",
                                                                "fullStart": 584,
                                                                "fullEnd": 586,
                                                                "start": 584,
                                                                "end": 586,
                                                                "fullWidth": 2,
                                                                "width": 2,
                                                                "parameterList": {
                                                                    "kind": "ParameterList",
                                                                    "fullStart": 584,
                                                                    "fullEnd": 586,
                                                                    "start": 584,
                                                                    "end": 586,
                                                                    "fullWidth": 2,
                                                                    "width": 2,
                                                                    "openParenToken": {
                                                                        "kind": "OpenParenToken",
                                                                        "fullStart": 584,
                                                                        "fullEnd": 585,
                                                                        "start": 584,
                                                                        "end": 585,
                                                                        "fullWidth": 1,
                                                                        "width": 1,
                                                                        "text": "(",
                                                                        "value": "(",
                                                                        "valueText": "("
                                                                    },
                                                                    "parameters": [],
                                                                    "closeParenToken": {
                                                                        "kind": "CloseParenToken",
                                                                        "fullStart": 585,
                                                                        "fullEnd": 586,
                                                                        "start": 585,
                                                                        "end": 586,
                                                                        "fullWidth": 1,
                                                                        "width": 1,
                                                                        "text": ")",
                                                                        "value": ")",
                                                                        "valueText": ")"
                                                                    }
                                                                }
                                                            },
                                                            "block": {
                                                                "kind": "Block",
                                                                "fullStart": 586,
                                                                "fullEnd": 605,
                                                                "start": 586,
                                                                "end": 605,
                                                                "fullWidth": 19,
                                                                "width": 19,
                                                                "openBraceToken": {
                                                                    "kind": "OpenBraceToken",
                                                                    "fullStart": 586,
                                                                    "fullEnd": 587,
                                                                    "start": 586,
                                                                    "end": 587,
                                                                    "fullWidth": 1,
                                                                    "width": 1,
                                                                    "text": "{",
                                                                    "value": "{",
                                                                    "valueText": "{"
                                                                },
                                                                "statements": [
                                                                    {
                                                                        "kind": "ReturnStatement",
                                                                        "fullStart": 587,
                                                                        "fullEnd": 604,
                                                                        "start": 587,
                                                                        "end": 604,
                                                                        "fullWidth": 17,
                                                                        "width": 17,
                                                                        "returnKeyword": {
                                                                            "kind": "ReturnKeyword",
                                                                            "fullStart": 587,
                                                                            "fullEnd": 594,
                                                                            "start": 587,
                                                                            "end": 593,
                                                                            "fullWidth": 7,
                                                                            "width": 6,
                                                                            "text": "return",
                                                                            "value": "return",
                                                                            "valueText": "return",
                                                                            "hasTrailingTrivia": true,
                                                                            "trailingTrivia": [
                                                                                {
                                                                                    "kind": "WhitespaceTrivia",
                                                                                    "text": " "
                                                                                }
                                                                            ]
                                                                        },
                                                                        "expression": {
                                                                            "kind": "IdentifierName",
                                                                            "fullStart": 594,
                                                                            "fullEnd": 603,
                                                                            "start": 594,
                                                                            "end": 603,
                                                                            "fullWidth": 9,
                                                                            "width": 9,
                                                                            "text": "undefined",
                                                                            "value": "undefined",
                                                                            "valueText": "undefined"
                                                                        },
                                                                        "semicolonToken": {
                                                                            "kind": "SemicolonToken",
                                                                            "fullStart": 603,
                                                                            "fullEnd": 604,
                                                                            "start": 603,
                                                                            "end": 604,
                                                                            "fullWidth": 1,
                                                                            "width": 1,
                                                                            "text": ";",
                                                                            "value": ";",
                                                                            "valueText": ";"
                                                                        }
                                                                    }
                                                                ],
                                                                "closeBraceToken": {
                                                                    "kind": "CloseBraceToken",
                                                                    "fullStart": 604,
                                                                    "fullEnd": 605,
                                                                    "start": 604,
                                                                    "end": 605,
                                                                    "fullWidth": 1,
                                                                    "width": 1,
                                                                    "text": "}",
                                                                    "value": "}",
                                                                    "valueText": "}"
                                                                }
                                                            }
                                                        }
                                                    }
                                                ],
                                                "closeBraceToken": {
                                                    "kind": "CloseBraceToken",
                                                    "fullStart": 605,
                                                    "fullEnd": 606,
                                                    "start": 605,
                                                    "end": 606,
                                                    "fullWidth": 1,
                                                    "width": 1,
                                                    "text": "}",
                                                    "value": "}",
                                                    "valueText": "}"
                                                }
                                            }
                                        }
                                    }
                                ]
                            },
                            "semicolonToken": {
                                "kind": "SemicolonToken",
                                "fullStart": 606,
                                "fullEnd": 609,
                                "start": 606,
                                "end": 607,
                                "fullWidth": 3,
                                "width": 1,
                                "text": ";",
                                "value": ";",
                                "valueText": ";",
                                "hasTrailingTrivia": true,
                                "hasTrailingNewLine": true,
                                "trailingTrivia": [
                                    {
                                        "kind": "NewLineTrivia",
                                        "text": "\r\n"
                                    }
                                ]
                            }
                        },
                        {
                            "kind": "VariableStatement",
                            "fullStart": 609,
                            "fullEnd": 641,
                            "start": 611,
                            "end": 639,
                            "fullWidth": 32,
                            "width": 28,
                            "modifiers": [],
                            "variableDeclaration": {
                                "kind": "VariableDeclaration",
                                "fullStart": 609,
                                "fullEnd": 638,
                                "start": 611,
                                "end": 638,
                                "fullWidth": 29,
                                "width": 27,
                                "varKeyword": {
                                    "kind": "VarKeyword",
                                    "fullStart": 609,
                                    "fullEnd": 615,
                                    "start": 611,
                                    "end": 614,
                                    "fullWidth": 6,
                                    "width": 3,
                                    "text": "var",
                                    "value": "var",
                                    "valueText": "var",
                                    "hasLeadingTrivia": true,
                                    "hasTrailingTrivia": true,
                                    "leadingTrivia": [
                                        {
                                            "kind": "WhitespaceTrivia",
                                            "text": "  "
                                        }
                                    ],
                                    "trailingTrivia": [
                                        {
                                            "kind": "WhitespaceTrivia",
                                            "text": " "
                                        }
                                    ]
                                },
                                "variableDeclarators": [
                                    {
                                        "kind": "VariableDeclarator",
                                        "fullStart": 615,
                                        "fullEnd": 638,
                                        "start": 615,
                                        "end": 638,
                                        "fullWidth": 23,
<<<<<<< HEAD
                                        "width": 23,
                                        "identifier": {
=======
                                        "propertyName": {
>>>>>>> 85e84683
                                            "kind": "IdentifierName",
                                            "fullStart": 615,
                                            "fullEnd": 627,
                                            "start": 615,
                                            "end": 626,
                                            "fullWidth": 12,
                                            "width": 11,
                                            "text": "_undefined1",
                                            "value": "_undefined1",
                                            "valueText": "_undefined1",
                                            "hasTrailingTrivia": true,
                                            "trailingTrivia": [
                                                {
                                                    "kind": "WhitespaceTrivia",
                                                    "text": " "
                                                }
                                            ]
                                        },
                                        "equalsValueClause": {
                                            "kind": "EqualsValueClause",
                                            "fullStart": 627,
                                            "fullEnd": 638,
                                            "start": 627,
                                            "end": 638,
                                            "fullWidth": 11,
                                            "width": 11,
                                            "equalsToken": {
                                                "kind": "EqualsToken",
                                                "fullStart": 627,
                                                "fullEnd": 629,
                                                "start": 627,
                                                "end": 628,
                                                "fullWidth": 2,
                                                "width": 1,
                                                "text": "=",
                                                "value": "=",
                                                "valueText": "=",
                                                "hasTrailingTrivia": true,
                                                "trailingTrivia": [
                                                    {
                                                        "kind": "WhitespaceTrivia",
                                                        "text": " "
                                                    }
                                                ]
                                            },
                                            "value": {
                                                "kind": "IdentifierName",
                                                "fullStart": 629,
                                                "fullEnd": 638,
                                                "start": 629,
                                                "end": 638,
                                                "fullWidth": 9,
                                                "width": 9,
                                                "text": "undefined",
                                                "value": "undefined",
                                                "valueText": "undefined"
                                            }
                                        }
                                    }
                                ]
                            },
                            "semicolonToken": {
                                "kind": "SemicolonToken",
                                "fullStart": 638,
                                "fullEnd": 641,
                                "start": 638,
                                "end": 639,
                                "fullWidth": 3,
                                "width": 1,
                                "text": ";",
                                "value": ";",
                                "valueText": ";",
                                "hasTrailingTrivia": true,
                                "hasTrailingNewLine": true,
                                "trailingTrivia": [
                                    {
                                        "kind": "NewLineTrivia",
                                        "text": "\r\n"
                                    }
                                ]
                            }
                        },
                        {
                            "kind": "VariableStatement",
                            "fullStart": 641,
                            "fullEnd": 661,
                            "start": 643,
                            "end": 659,
                            "fullWidth": 20,
                            "width": 16,
                            "modifiers": [],
                            "variableDeclaration": {
                                "kind": "VariableDeclaration",
                                "fullStart": 641,
                                "fullEnd": 658,
                                "start": 643,
                                "end": 658,
                                "fullWidth": 17,
                                "width": 15,
                                "varKeyword": {
                                    "kind": "VarKeyword",
                                    "fullStart": 641,
                                    "fullEnd": 647,
                                    "start": 643,
                                    "end": 646,
                                    "fullWidth": 6,
                                    "width": 3,
                                    "text": "var",
                                    "value": "var",
                                    "valueText": "var",
                                    "hasLeadingTrivia": true,
                                    "hasTrailingTrivia": true,
                                    "leadingTrivia": [
                                        {
                                            "kind": "WhitespaceTrivia",
                                            "text": "  "
                                        }
                                    ],
                                    "trailingTrivia": [
                                        {
                                            "kind": "WhitespaceTrivia",
                                            "text": " "
                                        }
                                    ]
                                },
                                "variableDeclarators": [
                                    {
                                        "kind": "VariableDeclarator",
                                        "fullStart": 647,
                                        "fullEnd": 658,
                                        "start": 647,
                                        "end": 658,
                                        "fullWidth": 11,
<<<<<<< HEAD
                                        "width": 11,
                                        "identifier": {
=======
                                        "propertyName": {
>>>>>>> 85e84683
                                            "kind": "IdentifierName",
                                            "fullStart": 647,
                                            "fullEnd": 658,
                                            "start": 647,
                                            "end": 658,
                                            "fullWidth": 11,
                                            "width": 11,
                                            "text": "_undefined2",
                                            "value": "_undefined2",
                                            "valueText": "_undefined2"
                                        }
                                    }
                                ]
                            },
                            "semicolonToken": {
                                "kind": "SemicolonToken",
                                "fullStart": 658,
                                "fullEnd": 661,
                                "start": 658,
                                "end": 659,
                                "fullWidth": 3,
                                "width": 1,
                                "text": ";",
                                "value": ";",
                                "valueText": ";",
                                "hasTrailingTrivia": true,
                                "hasTrailingNewLine": true,
                                "trailingTrivia": [
                                    {
                                        "kind": "NewLineTrivia",
                                        "text": "\r\n"
                                    }
                                ]
                            }
                        },
                        {
                            "kind": "VariableStatement",
                            "fullStart": 661,
                            "fullEnd": 756,
                            "start": 663,
                            "end": 754,
                            "fullWidth": 95,
                            "width": 91,
                            "modifiers": [],
                            "variableDeclaration": {
                                "kind": "VariableDeclaration",
                                "fullStart": 661,
                                "fullEnd": 753,
                                "start": 663,
                                "end": 753,
                                "fullWidth": 92,
                                "width": 90,
                                "varKeyword": {
                                    "kind": "VarKeyword",
                                    "fullStart": 661,
                                    "fullEnd": 667,
                                    "start": 663,
                                    "end": 666,
                                    "fullWidth": 6,
                                    "width": 3,
                                    "text": "var",
                                    "value": "var",
                                    "valueText": "var",
                                    "hasLeadingTrivia": true,
                                    "hasTrailingTrivia": true,
                                    "leadingTrivia": [
                                        {
                                            "kind": "WhitespaceTrivia",
                                            "text": "  "
                                        }
                                    ],
                                    "trailingTrivia": [
                                        {
                                            "kind": "WhitespaceTrivia",
                                            "text": " "
                                        }
                                    ]
                                },
                                "variableDeclarators": [
                                    {
                                        "kind": "VariableDeclarator",
                                        "fullStart": 667,
                                        "fullEnd": 753,
                                        "start": 667,
                                        "end": 753,
                                        "fullWidth": 86,
<<<<<<< HEAD
                                        "width": 86,
                                        "identifier": {
=======
                                        "propertyName": {
>>>>>>> 85e84683
                                            "kind": "IdentifierName",
                                            "fullStart": 667,
                                            "fullEnd": 669,
                                            "start": 667,
                                            "end": 668,
                                            "fullWidth": 2,
                                            "width": 1,
                                            "text": "a",
                                            "value": "a",
                                            "valueText": "a",
                                            "hasTrailingTrivia": true,
                                            "trailingTrivia": [
                                                {
                                                    "kind": "WhitespaceTrivia",
                                                    "text": " "
                                                }
                                            ]
                                        },
                                        "equalsValueClause": {
                                            "kind": "EqualsValueClause",
                                            "fullStart": 669,
                                            "fullEnd": 753,
                                            "start": 669,
                                            "end": 753,
                                            "fullWidth": 84,
                                            "width": 84,
                                            "equalsToken": {
                                                "kind": "EqualsToken",
                                                "fullStart": 669,
                                                "fullEnd": 671,
                                                "start": 669,
                                                "end": 670,
                                                "fullWidth": 2,
                                                "width": 1,
                                                "text": "=",
                                                "value": "=",
                                                "valueText": "=",
                                                "hasTrailingTrivia": true,
                                                "trailingTrivia": [
                                                    {
                                                        "kind": "WhitespaceTrivia",
                                                        "text": " "
                                                    }
                                                ]
                                            },
                                            "value": {
                                                "kind": "ObjectCreationExpression",
                                                "fullStart": 671,
                                                "fullEnd": 753,
                                                "start": 671,
                                                "end": 753,
                                                "fullWidth": 82,
                                                "width": 82,
                                                "newKeyword": {
                                                    "kind": "NewKeyword",
                                                    "fullStart": 671,
                                                    "fullEnd": 675,
                                                    "start": 671,
                                                    "end": 674,
                                                    "fullWidth": 4,
                                                    "width": 3,
                                                    "text": "new",
                                                    "value": "new",
                                                    "valueText": "new",
                                                    "hasTrailingTrivia": true,
                                                    "trailingTrivia": [
                                                        {
                                                            "kind": "WhitespaceTrivia",
                                                            "text": " "
                                                        }
                                                    ]
                                                },
                                                "expression": {
                                                    "kind": "IdentifierName",
                                                    "fullStart": 675,
                                                    "fullEnd": 680,
                                                    "start": 675,
                                                    "end": 680,
                                                    "fullWidth": 5,
                                                    "width": 5,
                                                    "text": "Array",
                                                    "value": "Array",
                                                    "valueText": "Array"
                                                },
                                                "argumentList": {
                                                    "kind": "ArgumentList",
                                                    "fullStart": 680,
                                                    "fullEnd": 753,
                                                    "start": 680,
                                                    "end": 753,
                                                    "fullWidth": 73,
                                                    "width": 73,
                                                    "openParenToken": {
                                                        "kind": "OpenParenToken",
                                                        "fullStart": 680,
                                                        "fullEnd": 681,
                                                        "start": 680,
                                                        "end": 681,
                                                        "fullWidth": 1,
                                                        "width": 1,
                                                        "text": "(",
                                                        "value": "(",
                                                        "valueText": "("
                                                    },
                                                    "arguments": [
                                                        {
                                                            "kind": "IdentifierName",
                                                            "fullStart": 681,
                                                            "fullEnd": 692,
                                                            "start": 681,
                                                            "end": 692,
                                                            "fullWidth": 11,
                                                            "width": 11,
                                                            "text": "_undefined1",
                                                            "value": "_undefined1",
                                                            "valueText": "_undefined1"
                                                        },
                                                        {
                                                            "kind": "CommaToken",
                                                            "fullStart": 692,
                                                            "fullEnd": 693,
                                                            "start": 692,
                                                            "end": 693,
                                                            "fullWidth": 1,
                                                            "width": 1,
                                                            "text": ",",
                                                            "value": ",",
                                                            "valueText": ","
                                                        },
                                                        {
                                                            "kind": "IdentifierName",
                                                            "fullStart": 693,
                                                            "fullEnd": 704,
                                                            "start": 693,
                                                            "end": 704,
                                                            "fullWidth": 11,
                                                            "width": 11,
                                                            "text": "_undefined2",
                                                            "value": "_undefined2",
                                                            "valueText": "_undefined2"
                                                        },
                                                        {
                                                            "kind": "CommaToken",
                                                            "fullStart": 704,
                                                            "fullEnd": 705,
                                                            "start": 704,
                                                            "end": 705,
                                                            "fullWidth": 1,
                                                            "width": 1,
                                                            "text": ",",
                                                            "value": ",",
                                                            "valueText": ","
                                                        },
                                                        {
                                                            "kind": "IdentifierName",
                                                            "fullStart": 705,
                                                            "fullEnd": 714,
                                                            "start": 705,
                                                            "end": 714,
                                                            "fullWidth": 9,
                                                            "width": 9,
                                                            "text": "undefined",
                                                            "value": "undefined",
                                                            "valueText": "undefined"
                                                        },
                                                        {
                                                            "kind": "CommaToken",
                                                            "fullStart": 714,
                                                            "fullEnd": 715,
                                                            "start": 714,
                                                            "end": 715,
                                                            "fullWidth": 1,
                                                            "width": 1,
                                                            "text": ",",
                                                            "value": ",",
                                                            "valueText": ","
                                                        },
                                                        {
                                                            "kind": "TrueKeyword",
                                                            "fullStart": 715,
                                                            "fullEnd": 719,
                                                            "start": 715,
                                                            "end": 719,
                                                            "fullWidth": 4,
                                                            "width": 4,
                                                            "text": "true",
                                                            "value": true,
                                                            "valueText": "true"
                                                        },
                                                        {
                                                            "kind": "CommaToken",
                                                            "fullStart": 719,
                                                            "fullEnd": 720,
                                                            "start": 719,
                                                            "end": 720,
                                                            "fullWidth": 1,
                                                            "width": 1,
                                                            "text": ",",
                                                            "value": ",",
                                                            "valueText": ","
                                                        },
                                                        {
                                                            "kind": "NumericLiteral",
                                                            "fullStart": 720,
                                                            "fullEnd": 721,
                                                            "start": 720,
                                                            "end": 721,
                                                            "fullWidth": 1,
                                                            "width": 1,
                                                            "text": "0",
                                                            "value": 0,
                                                            "valueText": "0"
                                                        },
                                                        {
                                                            "kind": "CommaToken",
                                                            "fullStart": 721,
                                                            "fullEnd": 722,
                                                            "start": 721,
                                                            "end": 722,
                                                            "fullWidth": 1,
                                                            "width": 1,
                                                            "text": ",",
                                                            "value": ",",
                                                            "valueText": ","
                                                        },
                                                        {
                                                            "kind": "FalseKeyword",
                                                            "fullStart": 722,
                                                            "fullEnd": 727,
                                                            "start": 722,
                                                            "end": 727,
                                                            "fullWidth": 5,
                                                            "width": 5,
                                                            "text": "false",
                                                            "value": false,
                                                            "valueText": "false"
                                                        },
                                                        {
                                                            "kind": "CommaToken",
                                                            "fullStart": 727,
                                                            "fullEnd": 728,
                                                            "start": 727,
                                                            "end": 728,
                                                            "fullWidth": 1,
                                                            "width": 1,
                                                            "text": ",",
                                                            "value": ",",
                                                            "valueText": ","
                                                        },
                                                        {
                                                            "kind": "NullKeyword",
                                                            "fullStart": 728,
                                                            "fullEnd": 732,
                                                            "start": 728,
                                                            "end": 732,
                                                            "fullWidth": 4,
                                                            "width": 4,
                                                            "text": "null"
                                                        },
                                                        {
                                                            "kind": "CommaToken",
                                                            "fullStart": 732,
                                                            "fullEnd": 733,
                                                            "start": 732,
                                                            "end": 733,
                                                            "fullWidth": 1,
                                                            "width": 1,
                                                            "text": ",",
                                                            "value": ",",
                                                            "valueText": ","
                                                        },
                                                        {
                                                            "kind": "NumericLiteral",
                                                            "fullStart": 733,
                                                            "fullEnd": 734,
                                                            "start": 733,
                                                            "end": 734,
                                                            "fullWidth": 1,
                                                            "width": 1,
                                                            "text": "1",
                                                            "value": 1,
                                                            "valueText": "1"
                                                        },
                                                        {
                                                            "kind": "CommaToken",
                                                            "fullStart": 734,
                                                            "fullEnd": 735,
                                                            "start": 734,
                                                            "end": 735,
                                                            "fullWidth": 1,
                                                            "width": 1,
                                                            "text": ",",
                                                            "value": ",",
                                                            "valueText": ","
                                                        },
                                                        {
                                                            "kind": "StringLiteral",
                                                            "fullStart": 735,
                                                            "fullEnd": 746,
                                                            "start": 735,
                                                            "end": 746,
                                                            "fullWidth": 11,
                                                            "width": 11,
                                                            "text": "\"undefined\"",
                                                            "value": "undefined",
                                                            "valueText": "undefined"
                                                        },
                                                        {
                                                            "kind": "CommaToken",
                                                            "fullStart": 746,
                                                            "fullEnd": 747,
                                                            "start": 746,
                                                            "end": 747,
                                                            "fullWidth": 1,
                                                            "width": 1,
                                                            "text": ",",
                                                            "value": ",",
                                                            "valueText": ","
                                                        },
                                                        {
                                                            "kind": "IdentifierName",
                                                            "fullStart": 747,
                                                            "fullEnd": 750,
                                                            "start": 747,
                                                            "end": 750,
                                                            "fullWidth": 3,
                                                            "width": 3,
                                                            "text": "obj",
                                                            "value": "obj",
                                                            "valueText": "obj"
                                                        },
                                                        {
                                                            "kind": "CommaToken",
                                                            "fullStart": 750,
                                                            "fullEnd": 751,
                                                            "start": 750,
                                                            "end": 751,
                                                            "fullWidth": 1,
                                                            "width": 1,
                                                            "text": ",",
                                                            "value": ",",
                                                            "valueText": ","
                                                        },
                                                        {
                                                            "kind": "NumericLiteral",
                                                            "fullStart": 751,
                                                            "fullEnd": 752,
                                                            "start": 751,
                                                            "end": 752,
                                                            "fullWidth": 1,
                                                            "width": 1,
                                                            "text": "1",
                                                            "value": 1,
                                                            "valueText": "1"
                                                        }
                                                    ],
                                                    "closeParenToken": {
                                                        "kind": "CloseParenToken",
                                                        "fullStart": 752,
                                                        "fullEnd": 753,
                                                        "start": 752,
                                                        "end": 753,
                                                        "fullWidth": 1,
                                                        "width": 1,
                                                        "text": ")",
                                                        "value": ")",
                                                        "valueText": ")"
                                                    }
                                                }
                                            }
                                        }
                                    }
                                ]
                            },
                            "semicolonToken": {
                                "kind": "SemicolonToken",
                                "fullStart": 753,
                                "fullEnd": 756,
                                "start": 753,
                                "end": 754,
                                "fullWidth": 3,
                                "width": 1,
                                "text": ";",
                                "value": ";",
                                "valueText": ";",
                                "hasTrailingTrivia": true,
                                "hasTrailingNewLine": true,
                                "trailingTrivia": [
                                    {
                                        "kind": "NewLineTrivia",
                                        "text": "\r\n"
                                    }
                                ]
                            }
                        },
                        {
                            "kind": "IfStatement",
                            "fullStart": 756,
                            "fullEnd": 824,
                            "start": 758,
                            "end": 822,
                            "fullWidth": 68,
                            "width": 64,
                            "ifKeyword": {
                                "kind": "IfKeyword",
                                "fullStart": 756,
                                "fullEnd": 761,
                                "start": 758,
                                "end": 760,
                                "fullWidth": 5,
                                "width": 2,
                                "text": "if",
                                "value": "if",
                                "valueText": "if",
                                "hasLeadingTrivia": true,
                                "hasTrailingTrivia": true,
                                "leadingTrivia": [
                                    {
                                        "kind": "WhitespaceTrivia",
                                        "text": "  "
                                    }
                                ],
                                "trailingTrivia": [
                                    {
                                        "kind": "WhitespaceTrivia",
                                        "text": " "
                                    }
                                ]
                            },
                            "openParenToken": {
                                "kind": "OpenParenToken",
                                "fullStart": 761,
                                "fullEnd": 762,
                                "start": 761,
                                "end": 762,
                                "fullWidth": 1,
                                "width": 1,
                                "text": "(",
                                "value": "(",
                                "valueText": "("
                            },
                            "condition": {
                                "kind": "EqualsExpression",
                                "fullStart": 762,
                                "fullEnd": 792,
                                "start": 762,
                                "end": 792,
                                "fullWidth": 30,
                                "width": 30,
                                "left": {
                                    "kind": "InvocationExpression",
                                    "fullStart": 762,
                                    "fullEnd": 787,
                                    "start": 762,
                                    "end": 786,
                                    "fullWidth": 25,
                                    "width": 24,
                                    "expression": {
                                        "kind": "MemberAccessExpression",
                                        "fullStart": 762,
                                        "fullEnd": 775,
                                        "start": 762,
                                        "end": 775,
                                        "fullWidth": 13,
                                        "width": 13,
                                        "expression": {
                                            "kind": "IdentifierName",
                                            "fullStart": 762,
                                            "fullEnd": 763,
                                            "start": 762,
                                            "end": 763,
                                            "fullWidth": 1,
                                            "width": 1,
                                            "text": "a",
                                            "value": "a",
                                            "valueText": "a"
                                        },
                                        "dotToken": {
                                            "kind": "DotToken",
                                            "fullStart": 763,
                                            "fullEnd": 764,
                                            "start": 763,
                                            "end": 764,
                                            "fullWidth": 1,
                                            "width": 1,
                                            "text": ".",
                                            "value": ".",
                                            "valueText": "."
                                        },
                                        "name": {
                                            "kind": "IdentifierName",
                                            "fullStart": 764,
                                            "fullEnd": 775,
                                            "start": 764,
                                            "end": 775,
                                            "fullWidth": 11,
                                            "width": 11,
                                            "text": "lastIndexOf",
                                            "value": "lastIndexOf",
                                            "valueText": "lastIndexOf"
                                        }
                                    },
                                    "argumentList": {
                                        "kind": "ArgumentList",
                                        "fullStart": 775,
                                        "fullEnd": 787,
                                        "start": 775,
                                        "end": 786,
                                        "fullWidth": 12,
                                        "width": 11,
                                        "openParenToken": {
                                            "kind": "OpenParenToken",
                                            "fullStart": 775,
                                            "fullEnd": 776,
                                            "start": 775,
                                            "end": 776,
                                            "fullWidth": 1,
                                            "width": 1,
                                            "text": "(",
                                            "value": "(",
                                            "valueText": "("
                                        },
                                        "arguments": [
                                            {
                                                "kind": "IdentifierName",
                                                "fullStart": 776,
                                                "fullEnd": 785,
                                                "start": 776,
                                                "end": 785,
                                                "fullWidth": 9,
                                                "width": 9,
                                                "text": "undefined",
                                                "value": "undefined",
                                                "valueText": "undefined"
                                            }
                                        ],
                                        "closeParenToken": {
                                            "kind": "CloseParenToken",
                                            "fullStart": 785,
                                            "fullEnd": 787,
                                            "start": 785,
                                            "end": 786,
                                            "fullWidth": 2,
                                            "width": 1,
                                            "text": ")",
                                            "value": ")",
                                            "valueText": ")",
                                            "hasTrailingTrivia": true,
                                            "trailingTrivia": [
                                                {
                                                    "kind": "WhitespaceTrivia",
                                                    "text": " "
                                                }
                                            ]
                                        }
                                    }
                                },
                                "operatorToken": {
                                    "kind": "EqualsEqualsEqualsToken",
                                    "fullStart": 787,
                                    "fullEnd": 791,
                                    "start": 787,
                                    "end": 790,
                                    "fullWidth": 4,
                                    "width": 3,
                                    "text": "===",
                                    "value": "===",
                                    "valueText": "===",
                                    "hasTrailingTrivia": true,
                                    "trailingTrivia": [
                                        {
                                            "kind": "WhitespaceTrivia",
                                            "text": " "
                                        }
                                    ]
                                },
                                "right": {
                                    "kind": "NumericLiteral",
                                    "fullStart": 791,
                                    "fullEnd": 792,
                                    "start": 791,
                                    "end": 792,
                                    "fullWidth": 1,
                                    "width": 1,
                                    "text": "2",
                                    "value": 2,
                                    "valueText": "2"
                                }
                            },
                            "closeParenToken": {
                                "kind": "CloseParenToken",
                                "fullStart": 792,
                                "fullEnd": 796,
                                "start": 792,
                                "end": 793,
                                "fullWidth": 4,
                                "width": 1,
                                "text": ")",
                                "value": ")",
                                "valueText": ")",
                                "hasTrailingTrivia": true,
                                "hasTrailingNewLine": true,
                                "trailingTrivia": [
                                    {
                                        "kind": "WhitespaceTrivia",
                                        "text": " "
                                    },
                                    {
                                        "kind": "NewLineTrivia",
                                        "text": "\r\n"
                                    }
                                ]
                            },
                            "statement": {
                                "kind": "Block",
                                "fullStart": 796,
                                "fullEnd": 824,
                                "start": 798,
                                "end": 822,
                                "fullWidth": 28,
                                "width": 24,
                                "openBraceToken": {
                                    "kind": "OpenBraceToken",
                                    "fullStart": 796,
                                    "fullEnd": 801,
                                    "start": 798,
                                    "end": 799,
                                    "fullWidth": 5,
                                    "width": 1,
                                    "text": "{",
                                    "value": "{",
                                    "valueText": "{",
                                    "hasLeadingTrivia": true,
                                    "hasTrailingTrivia": true,
                                    "hasTrailingNewLine": true,
                                    "leadingTrivia": [
                                        {
                                            "kind": "WhitespaceTrivia",
                                            "text": "  "
                                        }
                                    ],
                                    "trailingTrivia": [
                                        {
                                            "kind": "NewLineTrivia",
                                            "text": "\r\n"
                                        }
                                    ]
                                },
                                "statements": [
                                    {
                                        "kind": "ReturnStatement",
                                        "fullStart": 801,
                                        "fullEnd": 819,
                                        "start": 805,
                                        "end": 817,
                                        "fullWidth": 18,
                                        "width": 12,
                                        "returnKeyword": {
                                            "kind": "ReturnKeyword",
                                            "fullStart": 801,
                                            "fullEnd": 812,
                                            "start": 805,
                                            "end": 811,
                                            "fullWidth": 11,
                                            "width": 6,
                                            "text": "return",
                                            "value": "return",
                                            "valueText": "return",
                                            "hasLeadingTrivia": true,
                                            "hasTrailingTrivia": true,
                                            "leadingTrivia": [
                                                {
                                                    "kind": "WhitespaceTrivia",
                                                    "text": "    "
                                                }
                                            ],
                                            "trailingTrivia": [
                                                {
                                                    "kind": "WhitespaceTrivia",
                                                    "text": " "
                                                }
                                            ]
                                        },
                                        "expression": {
                                            "kind": "TrueKeyword",
                                            "fullStart": 812,
                                            "fullEnd": 816,
                                            "start": 812,
                                            "end": 816,
                                            "fullWidth": 4,
                                            "width": 4,
                                            "text": "true",
                                            "value": true,
                                            "valueText": "true"
                                        },
                                        "semicolonToken": {
                                            "kind": "SemicolonToken",
                                            "fullStart": 816,
                                            "fullEnd": 819,
                                            "start": 816,
                                            "end": 817,
                                            "fullWidth": 3,
                                            "width": 1,
                                            "text": ";",
                                            "value": ";",
                                            "valueText": ";",
                                            "hasTrailingTrivia": true,
                                            "hasTrailingNewLine": true,
                                            "trailingTrivia": [
                                                {
                                                    "kind": "NewLineTrivia",
                                                    "text": "\r\n"
                                                }
                                            ]
                                        }
                                    }
                                ],
                                "closeBraceToken": {
                                    "kind": "CloseBraceToken",
                                    "fullStart": 819,
                                    "fullEnd": 824,
                                    "start": 821,
                                    "end": 822,
                                    "fullWidth": 5,
                                    "width": 1,
                                    "text": "}",
                                    "value": "}",
                                    "valueText": "}",
                                    "hasLeadingTrivia": true,
                                    "hasTrailingTrivia": true,
                                    "hasTrailingNewLine": true,
                                    "leadingTrivia": [
                                        {
                                            "kind": "WhitespaceTrivia",
                                            "text": "  "
                                        }
                                    ],
                                    "trailingTrivia": [
                                        {
                                            "kind": "NewLineTrivia",
                                            "text": "\r\n"
                                        }
                                    ]
                                }
                            }
                        }
                    ],
                    "closeBraceToken": {
                        "kind": "CloseBraceToken",
                        "fullStart": 824,
                        "fullEnd": 828,
                        "start": 825,
                        "end": 826,
                        "fullWidth": 4,
                        "width": 1,
                        "text": "}",
                        "value": "}",
                        "valueText": "}",
                        "hasLeadingTrivia": true,
                        "hasTrailingTrivia": true,
                        "hasTrailingNewLine": true,
                        "leadingTrivia": [
                            {
                                "kind": "WhitespaceTrivia",
                                "text": " "
                            }
                        ],
                        "trailingTrivia": [
                            {
                                "kind": "NewLineTrivia",
                                "text": "\r\n"
                            }
                        ]
                    }
                }
            },
            {
                "kind": "ExpressionStatement",
                "fullStart": 828,
                "fullEnd": 852,
                "start": 828,
                "end": 850,
                "fullWidth": 24,
                "width": 22,
                "expression": {
                    "kind": "InvocationExpression",
                    "fullStart": 828,
                    "fullEnd": 849,
                    "start": 828,
                    "end": 849,
                    "fullWidth": 21,
                    "width": 21,
                    "expression": {
                        "kind": "IdentifierName",
                        "fullStart": 828,
                        "fullEnd": 839,
                        "start": 828,
                        "end": 839,
                        "fullWidth": 11,
                        "width": 11,
                        "text": "runTestCase",
                        "value": "runTestCase",
                        "valueText": "runTestCase"
                    },
                    "argumentList": {
                        "kind": "ArgumentList",
                        "fullStart": 839,
                        "fullEnd": 849,
                        "start": 839,
                        "end": 849,
                        "fullWidth": 10,
                        "width": 10,
                        "openParenToken": {
                            "kind": "OpenParenToken",
                            "fullStart": 839,
                            "fullEnd": 840,
                            "start": 839,
                            "end": 840,
                            "fullWidth": 1,
                            "width": 1,
                            "text": "(",
                            "value": "(",
                            "valueText": "("
                        },
                        "arguments": [
                            {
                                "kind": "IdentifierName",
                                "fullStart": 840,
                                "fullEnd": 848,
                                "start": 840,
                                "end": 848,
                                "fullWidth": 8,
                                "width": 8,
                                "text": "testcase",
                                "value": "testcase",
                                "valueText": "testcase"
                            }
                        ],
                        "closeParenToken": {
                            "kind": "CloseParenToken",
                            "fullStart": 848,
                            "fullEnd": 849,
                            "start": 848,
                            "end": 849,
                            "fullWidth": 1,
                            "width": 1,
                            "text": ")",
                            "value": ")",
                            "valueText": ")"
                        }
                    }
                },
                "semicolonToken": {
                    "kind": "SemicolonToken",
                    "fullStart": 849,
                    "fullEnd": 852,
                    "start": 849,
                    "end": 850,
                    "fullWidth": 3,
                    "width": 1,
                    "text": ";",
                    "value": ";",
                    "valueText": ";",
                    "hasTrailingTrivia": true,
                    "hasTrailingNewLine": true,
                    "trailingTrivia": [
                        {
                            "kind": "NewLineTrivia",
                            "text": "\r\n"
                        }
                    ]
                }
            }
        ],
        "endOfFileToken": {
            "kind": "EndOfFileToken",
            "fullStart": 852,
            "fullEnd": 852,
            "start": 852,
            "end": 852,
            "fullWidth": 0,
            "width": 0,
            "text": ""
        }
    },
    "lineMap": {
        "lineStarts": [
            0,
            67,
            152,
            232,
            308,
            380,
            385,
            439,
            521,
            526,
            528,
            530,
            553,
            609,
            641,
            661,
            756,
            796,
            801,
            819,
            824,
            828,
            852
        ],
        "length": 852
    }
}<|MERGE_RESOLUTION|>--- conflicted
+++ resolved
@@ -245,12 +245,8 @@
                                         "start": 559,
                                         "end": 606,
                                         "fullWidth": 47,
-<<<<<<< HEAD
                                         "width": 47,
-                                        "identifier": {
-=======
                                         "propertyName": {
->>>>>>> 85e84683
                                             "kind": "IdentifierName",
                                             "fullStart": 559,
                                             "fullEnd": 563,
@@ -598,12 +594,8 @@
                                         "start": 615,
                                         "end": 638,
                                         "fullWidth": 23,
-<<<<<<< HEAD
                                         "width": 23,
-                                        "identifier": {
-=======
                                         "propertyName": {
->>>>>>> 85e84683
                                             "kind": "IdentifierName",
                                             "fullStart": 615,
                                             "fullEnd": 627,
@@ -737,12 +729,8 @@
                                         "start": 647,
                                         "end": 658,
                                         "fullWidth": 11,
-<<<<<<< HEAD
                                         "width": 11,
-                                        "identifier": {
-=======
                                         "propertyName": {
->>>>>>> 85e84683
                                             "kind": "IdentifierName",
                                             "fullStart": 647,
                                             "fullEnd": 658,
@@ -829,12 +817,8 @@
                                         "start": 667,
                                         "end": 753,
                                         "fullWidth": 86,
-<<<<<<< HEAD
                                         "width": 86,
-                                        "identifier": {
-=======
                                         "propertyName": {
->>>>>>> 85e84683
                                             "kind": "IdentifierName",
                                             "fullStart": 667,
                                             "fullEnd": 669,
