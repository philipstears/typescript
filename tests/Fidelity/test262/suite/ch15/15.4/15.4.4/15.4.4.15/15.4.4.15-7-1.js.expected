--- conflicted
+++ resolved
@@ -245,12 +245,8 @@
                                         "start": 547,
                                         "end": 567,
                                         "fullWidth": 20,
-<<<<<<< HEAD
                                         "width": 20,
-                                        "identifier": {
-=======
                                         "propertyName": {
->>>>>>> 85e84683
                                             "kind": "IdentifierName",
                                             "fullStart": 547,
                                             "fullEnd": 549,
