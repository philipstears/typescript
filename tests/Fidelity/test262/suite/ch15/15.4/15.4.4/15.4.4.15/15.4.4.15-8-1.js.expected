{
    "isDeclaration": false,
    "languageVersion": "EcmaScript5",
    "parseOptions": {
        "allowAutomaticSemicolonInsertion": true
    },
    "sourceUnit": {
        "kind": "SourceUnit",
        "fullStart": 0,
        "fullEnd": 875,
        "start": 528,
        "end": 875,
        "fullWidth": 875,
        "width": 347,
        "isIncrementallyUnusable": true,
        "moduleElements": [
            {
                "kind": "FunctionDeclaration",
                "fullStart": 0,
                "fullEnd": 851,
                "start": 528,
                "end": 849,
                "fullWidth": 851,
                "width": 321,
                "isIncrementallyUnusable": true,
                "modifiers": [],
                "functionKeyword": {
                    "kind": "FunctionKeyword",
                    "fullStart": 0,
                    "fullEnd": 537,
                    "start": 528,
                    "end": 536,
                    "fullWidth": 537,
                    "width": 8,
                    "text": "function",
                    "value": "function",
                    "valueText": "function",
                    "hasLeadingTrivia": true,
                    "hasLeadingComment": true,
                    "hasLeadingNewLine": true,
                    "hasTrailingTrivia": true,
                    "leadingTrivia": [
                        {
                            "kind": "SingleLineCommentTrivia",
                            "text": "/// Copyright (c) 2012 Ecma International.  All rights reserved. "
                        },
                        {
                            "kind": "NewLineTrivia",
                            "text": "\r\n"
                        },
                        {
                            "kind": "SingleLineCommentTrivia",
                            "text": "/// Ecma International makes this code available under the terms and conditions set"
                        },
                        {
                            "kind": "NewLineTrivia",
                            "text": "\r\n"
                        },
                        {
                            "kind": "SingleLineCommentTrivia",
                            "text": "/// forth on http://hg.ecmascript.org/tests/test262/raw-file/tip/LICENSE (the "
                        },
                        {
                            "kind": "NewLineTrivia",
                            "text": "\r\n"
                        },
                        {
                            "kind": "SingleLineCommentTrivia",
                            "text": "/// \"Use Terms\").   Any redistribution of this code must retain the above "
                        },
                        {
                            "kind": "NewLineTrivia",
                            "text": "\r\n"
                        },
                        {
                            "kind": "SingleLineCommentTrivia",
                            "text": "/// copyright and this notice and otherwise comply with the Use Terms."
                        },
                        {
                            "kind": "NewLineTrivia",
                            "text": "\r\n"
                        },
                        {
                            "kind": "MultiLineCommentTrivia",
                            "text": "/**\r\n * @path ch15/15.4/15.4.4/15.4.4.15/15.4.4.15-8-1.js\r\n * @description Array.prototype.lastIndexOf must return correct index(boolean)\r\n */"
                        },
                        {
                            "kind": "NewLineTrivia",
                            "text": "\r\n"
                        },
                        {
                            "kind": "NewLineTrivia",
                            "text": "\r\n"
                        },
                        {
                            "kind": "NewLineTrivia",
                            "text": "\r\n"
                        }
                    ],
                    "trailingTrivia": [
                        {
                            "kind": "WhitespaceTrivia",
                            "text": " "
                        }
                    ]
                },
                "identifier": {
                    "kind": "IdentifierName",
                    "fullStart": 537,
                    "fullEnd": 545,
                    "start": 537,
                    "end": 545,
                    "fullWidth": 8,
                    "width": 8,
                    "text": "testcase",
                    "value": "testcase",
                    "valueText": "testcase"
                },
                "callSignature": {
                    "kind": "CallSignature",
                    "fullStart": 545,
                    "fullEnd": 548,
                    "start": 545,
                    "end": 547,
                    "fullWidth": 3,
                    "width": 2,
                    "parameterList": {
                        "kind": "ParameterList",
                        "fullStart": 545,
                        "fullEnd": 548,
                        "start": 545,
                        "end": 547,
                        "fullWidth": 3,
                        "width": 2,
                        "openParenToken": {
                            "kind": "OpenParenToken",
                            "fullStart": 545,
                            "fullEnd": 546,
                            "start": 545,
                            "end": 546,
                            "fullWidth": 1,
                            "width": 1,
                            "text": "(",
                            "value": "(",
                            "valueText": "("
                        },
                        "parameters": [],
                        "closeParenToken": {
                            "kind": "CloseParenToken",
                            "fullStart": 546,
                            "fullEnd": 548,
                            "start": 546,
                            "end": 547,
                            "fullWidth": 2,
                            "width": 1,
                            "text": ")",
                            "value": ")",
                            "valueText": ")",
                            "hasTrailingTrivia": true,
                            "trailingTrivia": [
                                {
                                    "kind": "WhitespaceTrivia",
                                    "text": " "
                                }
                            ]
                        }
                    }
                },
                "block": {
                    "kind": "Block",
                    "fullStart": 548,
                    "fullEnd": 851,
                    "start": 548,
                    "end": 849,
                    "fullWidth": 303,
                    "width": 301,
                    "isIncrementallyUnusable": true,
                    "openBraceToken": {
                        "kind": "OpenBraceToken",
                        "fullStart": 548,
                        "fullEnd": 551,
                        "start": 548,
                        "end": 549,
                        "fullWidth": 3,
                        "width": 1,
                        "text": "{",
                        "value": "{",
                        "valueText": "{",
                        "hasTrailingTrivia": true,
                        "hasTrailingNewLine": true,
                        "trailingTrivia": [
                            {
                                "kind": "NewLineTrivia",
                                "text": "\r\n"
                            }
                        ]
                    },
                    "statements": [
                        {
                            "kind": "VariableStatement",
                            "fullStart": 551,
                            "fullEnd": 601,
                            "start": 553,
                            "end": 599,
                            "fullWidth": 50,
                            "width": 46,
                            "isIncrementallyUnusable": true,
                            "modifiers": [],
                            "variableDeclaration": {
                                "kind": "VariableDeclaration",
                                "fullStart": 551,
                                "fullEnd": 598,
                                "start": 553,
                                "end": 598,
                                "fullWidth": 47,
                                "width": 45,
                                "isIncrementallyUnusable": true,
                                "varKeyword": {
                                    "kind": "VarKeyword",
                                    "fullStart": 551,
                                    "fullEnd": 557,
                                    "start": 553,
                                    "end": 556,
                                    "fullWidth": 6,
                                    "width": 3,
                                    "text": "var",
                                    "value": "var",
                                    "valueText": "var",
                                    "hasLeadingTrivia": true,
                                    "hasTrailingTrivia": true,
                                    "leadingTrivia": [
                                        {
                                            "kind": "WhitespaceTrivia",
                                            "text": "  "
                                        }
                                    ],
                                    "trailingTrivia": [
                                        {
                                            "kind": "WhitespaceTrivia",
                                            "text": " "
                                        }
                                    ]
                                },
                                "variableDeclarators": [
                                    {
                                        "kind": "VariableDeclarator",
                                        "fullStart": 557,
                                        "fullEnd": 598,
                                        "start": 557,
                                        "end": 598,
                                        "fullWidth": 41,
                                        "width": 41,
                                        "isIncrementallyUnusable": true,
                                        "propertyName": {
                                            "kind": "IdentifierName",
                                            "fullStart": 557,
                                            "fullEnd": 561,
                                            "start": 557,
                                            "end": 560,
                                            "fullWidth": 4,
                                            "width": 3,
                                            "text": "obj",
                                            "value": "obj",
                                            "valueText": "obj",
                                            "hasTrailingTrivia": true,
                                            "trailingTrivia": [
                                                {
                                                    "kind": "WhitespaceTrivia",
                                                    "text": " "
                                                }
                                            ]
                                        },
                                        "equalsValueClause": {
                                            "kind": "EqualsValueClause",
                                            "fullStart": 561,
                                            "fullEnd": 598,
                                            "start": 561,
                                            "end": 598,
                                            "fullWidth": 37,
                                            "width": 37,
                                            "isIncrementallyUnusable": true,
                                            "equalsToken": {
                                                "kind": "EqualsToken",
                                                "fullStart": 561,
                                                "fullEnd": 563,
                                                "start": 561,
                                                "end": 562,
                                                "fullWidth": 2,
                                                "width": 1,
                                                "text": "=",
                                                "value": "=",
                                                "valueText": "=",
                                                "hasTrailingTrivia": true,
                                                "trailingTrivia": [
                                                    {
                                                        "kind": "WhitespaceTrivia",
                                                        "text": " "
                                                    }
                                                ]
                                            },
                                            "value": {
                                                "kind": "ObjectLiteralExpression",
                                                "fullStart": 563,
                                                "fullEnd": 598,
                                                "start": 563,
                                                "end": 598,
                                                "fullWidth": 35,
                                                "width": 35,
                                                "isIncrementallyUnusable": true,
                                                "openBraceToken": {
                                                    "kind": "OpenBraceToken",
                                                    "fullStart": 563,
                                                    "fullEnd": 564,
                                                    "start": 563,
                                                    "end": 564,
                                                    "fullWidth": 1,
                                                    "width": 1,
                                                    "text": "{",
                                                    "value": "{",
                                                    "valueText": "{"
                                                },
                                                "propertyAssignments": [
                                                    {
                                                        "kind": "SimplePropertyAssignment",
                                                        "fullStart": 564,
                                                        "fullEnd": 597,
                                                        "start": 564,
                                                        "end": 597,
                                                        "fullWidth": 33,
                                                        "width": 33,
                                                        "isIncrementallyUnusable": true,
                                                        "propertyName": {
                                                            "kind": "IdentifierName",
                                                            "fullStart": 564,
                                                            "fullEnd": 572,
                                                            "start": 564,
                                                            "end": 572,
                                                            "fullWidth": 8,
                                                            "width": 8,
                                                            "text": "toString",
                                                            "value": "toString",
                                                            "valueText": "toString"
                                                        },
                                                        "colonToken": {
                                                            "kind": "ColonToken",
                                                            "fullStart": 572,
                                                            "fullEnd": 573,
                                                            "start": 572,
                                                            "end": 573,
                                                            "fullWidth": 1,
                                                            "width": 1,
                                                            "text": ":",
                                                            "value": ":",
                                                            "valueText": ":"
                                                        },
                                                        "expression": {
                                                            "kind": "FunctionExpression",
                                                            "fullStart": 573,
                                                            "fullEnd": 597,
                                                            "start": 573,
                                                            "end": 597,
                                                            "fullWidth": 24,
                                                            "width": 24,
                                                            "isIncrementallyUnusable": true,
                                                            "functionKeyword": {
                                                                "kind": "FunctionKeyword",
                                                                "fullStart": 573,
                                                                "fullEnd": 582,
                                                                "start": 573,
                                                                "end": 581,
                                                                "fullWidth": 9,
                                                                "width": 8,
                                                                "text": "function",
                                                                "value": "function",
                                                                "valueText": "function",
                                                                "hasTrailingTrivia": true,
                                                                "trailingTrivia": [
                                                                    {
                                                                        "kind": "WhitespaceTrivia",
                                                                        "text": " "
                                                                    }
                                                                ]
                                                            },
                                                            "callSignature": {
                                                                "kind": "CallSignature",
                                                                "fullStart": 582,
                                                                "fullEnd": 584,
                                                                "start": 582,
                                                                "end": 584,
                                                                "fullWidth": 2,
                                                                "width": 2,
                                                                "parameterList": {
                                                                    "kind": "ParameterList",
                                                                    "fullStart": 582,
                                                                    "fullEnd": 584,
                                                                    "start": 582,
                                                                    "end": 584,
                                                                    "fullWidth": 2,
                                                                    "width": 2,
                                                                    "openParenToken": {
                                                                        "kind": "OpenParenToken",
                                                                        "fullStart": 582,
                                                                        "fullEnd": 583,
                                                                        "start": 582,
                                                                        "end": 583,
                                                                        "fullWidth": 1,
                                                                        "width": 1,
                                                                        "text": "(",
                                                                        "value": "(",
                                                                        "valueText": "("
                                                                    },
                                                                    "parameters": [],
                                                                    "closeParenToken": {
                                                                        "kind": "CloseParenToken",
                                                                        "fullStart": 583,
                                                                        "fullEnd": 584,
                                                                        "start": 583,
                                                                        "end": 584,
                                                                        "fullWidth": 1,
                                                                        "width": 1,
                                                                        "text": ")",
                                                                        "value": ")",
                                                                        "valueText": ")"
                                                                    }
                                                                }
                                                            },
                                                            "block": {
                                                                "kind": "Block",
                                                                "fullStart": 584,
                                                                "fullEnd": 597,
                                                                "start": 584,
                                                                "end": 597,
                                                                "fullWidth": 13,
                                                                "width": 13,
                                                                "isIncrementallyUnusable": true,
                                                                "openBraceToken": {
                                                                    "kind": "OpenBraceToken",
                                                                    "fullStart": 584,
                                                                    "fullEnd": 585,
                                                                    "start": 584,
                                                                    "end": 585,
                                                                    "fullWidth": 1,
                                                                    "width": 1,
                                                                    "text": "{",
                                                                    "value": "{",
                                                                    "valueText": "{"
                                                                },
                                                                "statements": [
                                                                    {
                                                                        "kind": "ReturnStatement",
                                                                        "fullStart": 585,
                                                                        "fullEnd": 596,
                                                                        "start": 585,
                                                                        "end": 596,
                                                                        "fullWidth": 11,
                                                                        "width": 11,
                                                                        "isIncrementallyUnusable": true,
                                                                        "returnKeyword": {
                                                                            "kind": "ReturnKeyword",
                                                                            "fullStart": 585,
                                                                            "fullEnd": 592,
                                                                            "start": 585,
                                                                            "end": 591,
                                                                            "fullWidth": 7,
                                                                            "width": 6,
                                                                            "text": "return",
                                                                            "value": "return",
                                                                            "valueText": "return",
                                                                            "hasTrailingTrivia": true,
                                                                            "trailingTrivia": [
                                                                                {
                                                                                    "kind": "WhitespaceTrivia",
                                                                                    "text": " "
                                                                                }
                                                                            ]
                                                                        },
                                                                        "expression": {
                                                                            "kind": "TrueKeyword",
                                                                            "fullStart": 592,
                                                                            "fullEnd": 596,
                                                                            "start": 592,
                                                                            "end": 596,
                                                                            "fullWidth": 4,
                                                                            "width": 4,
                                                                            "text": "true",
                                                                            "value": true,
                                                                            "valueText": "true"
                                                                        },
                                                                        "semicolonToken": {
                                                                            "kind": "SemicolonToken",
                                                                            "fullStart": -1,
                                                                            "fullEnd": -1,
                                                                            "start": -1,
                                                                            "end": -1,
                                                                            "fullWidth": 0,
                                                                            "width": 0,
                                                                            "text": ""
                                                                        }
                                                                    }
                                                                ],
                                                                "closeBraceToken": {
                                                                    "kind": "CloseBraceToken",
                                                                    "fullStart": 596,
                                                                    "fullEnd": 597,
                                                                    "start": 596,
                                                                    "end": 597,
                                                                    "fullWidth": 1,
                                                                    "width": 1,
                                                                    "text": "}",
                                                                    "value": "}",
                                                                    "valueText": "}"
                                                                }
                                                            }
                                                        }
                                                    }
                                                ],
                                                "closeBraceToken": {
                                                    "kind": "CloseBraceToken",
                                                    "fullStart": 597,
                                                    "fullEnd": 598,
                                                    "start": 597,
                                                    "end": 598,
                                                    "fullWidth": 1,
                                                    "width": 1,
                                                    "text": "}",
                                                    "value": "}",
                                                    "valueText": "}"
                                                }
                                            }
                                        }
                                    }
                                ]
                            },
                            "semicolonToken": {
                                "kind": "SemicolonToken",
                                "fullStart": 598,
                                "fullEnd": 601,
                                "start": 598,
                                "end": 599,
                                "fullWidth": 3,
                                "width": 1,
                                "text": ";",
                                "value": ";",
                                "valueText": ";",
                                "hasTrailingTrivia": true,
                                "hasTrailingNewLine": true,
                                "trailingTrivia": [
                                    {
                                        "kind": "NewLineTrivia",
                                        "text": "\r\n"
                                    }
                                ]
                            }
                        },
                        {
                            "kind": "VariableStatement",
                            "fullStart": 601,
                            "fullEnd": 624,
                            "start": 603,
                            "end": 622,
                            "fullWidth": 23,
                            "width": 19,
                            "modifiers": [],
                            "variableDeclaration": {
                                "kind": "VariableDeclaration",
                                "fullStart": 601,
                                "fullEnd": 621,
                                "start": 603,
                                "end": 621,
                                "fullWidth": 20,
                                "width": 18,
                                "varKeyword": {
                                    "kind": "VarKeyword",
                                    "fullStart": 601,
                                    "fullEnd": 607,
                                    "start": 603,
                                    "end": 606,
                                    "fullWidth": 6,
                                    "width": 3,
                                    "text": "var",
                                    "value": "var",
                                    "valueText": "var",
                                    "hasLeadingTrivia": true,
                                    "hasTrailingTrivia": true,
                                    "leadingTrivia": [
                                        {
                                            "kind": "WhitespaceTrivia",
                                            "text": "  "
                                        }
                                    ],
                                    "trailingTrivia": [
                                        {
                                            "kind": "WhitespaceTrivia",
                                            "text": " "
                                        }
                                    ]
                                },
                                "variableDeclarators": [
                                    {
                                        "kind": "VariableDeclarator",
                                        "fullStart": 607,
                                        "fullEnd": 621,
                                        "start": 607,
                                        "end": 621,
                                        "fullWidth": 14,
<<<<<<< HEAD
                                        "width": 14,
                                        "identifier": {
=======
                                        "propertyName": {
>>>>>>> 85e84683
                                            "kind": "IdentifierName",
                                            "fullStart": 607,
                                            "fullEnd": 614,
                                            "start": 607,
                                            "end": 613,
                                            "fullWidth": 7,
                                            "width": 6,
                                            "text": "_false",
                                            "value": "_false",
                                            "valueText": "_false",
                                            "hasTrailingTrivia": true,
                                            "trailingTrivia": [
                                                {
                                                    "kind": "WhitespaceTrivia",
                                                    "text": " "
                                                }
                                            ]
                                        },
                                        "equalsValueClause": {
                                            "kind": "EqualsValueClause",
                                            "fullStart": 614,
                                            "fullEnd": 621,
                                            "start": 614,
                                            "end": 621,
                                            "fullWidth": 7,
                                            "width": 7,
                                            "equalsToken": {
                                                "kind": "EqualsToken",
                                                "fullStart": 614,
                                                "fullEnd": 616,
                                                "start": 614,
                                                "end": 615,
                                                "fullWidth": 2,
                                                "width": 1,
                                                "text": "=",
                                                "value": "=",
                                                "valueText": "=",
                                                "hasTrailingTrivia": true,
                                                "trailingTrivia": [
                                                    {
                                                        "kind": "WhitespaceTrivia",
                                                        "text": " "
                                                    }
                                                ]
                                            },
                                            "value": {
                                                "kind": "FalseKeyword",
                                                "fullStart": 616,
                                                "fullEnd": 621,
                                                "start": 616,
                                                "end": 621,
                                                "fullWidth": 5,
                                                "width": 5,
                                                "text": "false",
                                                "value": false,
                                                "valueText": "false"
                                            }
                                        }
                                    }
                                ]
                            },
                            "semicolonToken": {
                                "kind": "SemicolonToken",
                                "fullStart": 621,
                                "fullEnd": 624,
                                "start": 621,
                                "end": 622,
                                "fullWidth": 3,
                                "width": 1,
                                "text": ";",
                                "value": ";",
                                "valueText": ";",
                                "hasTrailingTrivia": true,
                                "hasTrailingNewLine": true,
                                "trailingTrivia": [
                                    {
                                        "kind": "NewLineTrivia",
                                        "text": "\r\n"
                                    }
                                ]
                            }
                        },
                        {
                            "kind": "VariableStatement",
                            "fullStart": 624,
                            "fullEnd": 717,
                            "start": 626,
                            "end": 715,
                            "fullWidth": 93,
                            "width": 89,
                            "modifiers": [],
                            "variableDeclaration": {
                                "kind": "VariableDeclaration",
                                "fullStart": 624,
                                "fullEnd": 714,
                                "start": 626,
                                "end": 714,
                                "fullWidth": 90,
                                "width": 88,
                                "varKeyword": {
                                    "kind": "VarKeyword",
                                    "fullStart": 624,
                                    "fullEnd": 630,
                                    "start": 626,
                                    "end": 629,
                                    "fullWidth": 6,
                                    "width": 3,
                                    "text": "var",
                                    "value": "var",
                                    "valueText": "var",
                                    "hasLeadingTrivia": true,
                                    "hasTrailingTrivia": true,
                                    "leadingTrivia": [
                                        {
                                            "kind": "WhitespaceTrivia",
                                            "text": "  "
                                        }
                                    ],
                                    "trailingTrivia": [
                                        {
                                            "kind": "WhitespaceTrivia",
                                            "text": " "
                                        }
                                    ]
                                },
                                "variableDeclarators": [
                                    {
                                        "kind": "VariableDeclarator",
                                        "fullStart": 630,
                                        "fullEnd": 714,
                                        "start": 630,
                                        "end": 714,
                                        "fullWidth": 84,
<<<<<<< HEAD
                                        "width": 84,
                                        "identifier": {
=======
                                        "propertyName": {
>>>>>>> 85e84683
                                            "kind": "IdentifierName",
                                            "fullStart": 630,
                                            "fullEnd": 632,
                                            "start": 630,
                                            "end": 631,
                                            "fullWidth": 2,
                                            "width": 1,
                                            "text": "a",
                                            "value": "a",
                                            "valueText": "a",
                                            "hasTrailingTrivia": true,
                                            "trailingTrivia": [
                                                {
                                                    "kind": "WhitespaceTrivia",
                                                    "text": " "
                                                }
                                            ]
                                        },
                                        "equalsValueClause": {
                                            "kind": "EqualsValueClause",
                                            "fullStart": 632,
                                            "fullEnd": 714,
                                            "start": 632,
                                            "end": 714,
                                            "fullWidth": 82,
                                            "width": 82,
                                            "equalsToken": {
                                                "kind": "EqualsToken",
                                                "fullStart": 632,
                                                "fullEnd": 634,
                                                "start": 632,
                                                "end": 633,
                                                "fullWidth": 2,
                                                "width": 1,
                                                "text": "=",
                                                "value": "=",
                                                "valueText": "=",
                                                "hasTrailingTrivia": true,
                                                "trailingTrivia": [
                                                    {
                                                        "kind": "WhitespaceTrivia",
                                                        "text": " "
                                                    }
                                                ]
                                            },
                                            "value": {
                                                "kind": "ObjectCreationExpression",
                                                "fullStart": 634,
                                                "fullEnd": 714,
                                                "start": 634,
                                                "end": 714,
                                                "fullWidth": 80,
                                                "width": 80,
                                                "newKeyword": {
                                                    "kind": "NewKeyword",
                                                    "fullStart": 634,
                                                    "fullEnd": 638,
                                                    "start": 634,
                                                    "end": 637,
                                                    "fullWidth": 4,
                                                    "width": 3,
                                                    "text": "new",
                                                    "value": "new",
                                                    "valueText": "new",
                                                    "hasTrailingTrivia": true,
                                                    "trailingTrivia": [
                                                        {
                                                            "kind": "WhitespaceTrivia",
                                                            "text": " "
                                                        }
                                                    ]
                                                },
                                                "expression": {
                                                    "kind": "IdentifierName",
                                                    "fullStart": 638,
                                                    "fullEnd": 643,
                                                    "start": 638,
                                                    "end": 643,
                                                    "fullWidth": 5,
                                                    "width": 5,
                                                    "text": "Array",
                                                    "value": "Array",
                                                    "valueText": "Array"
                                                },
                                                "argumentList": {
                                                    "kind": "ArgumentList",
                                                    "fullStart": 643,
                                                    "fullEnd": 714,
                                                    "start": 643,
                                                    "end": 714,
                                                    "fullWidth": 71,
                                                    "width": 71,
                                                    "openParenToken": {
                                                        "kind": "OpenParenToken",
                                                        "fullStart": 643,
                                                        "fullEnd": 644,
                                                        "start": 643,
                                                        "end": 644,
                                                        "fullWidth": 1,
                                                        "width": 1,
                                                        "text": "(",
                                                        "value": "(",
                                                        "valueText": "("
                                                    },
                                                    "arguments": [
                                                        {
                                                            "kind": "FalseKeyword",
                                                            "fullStart": 644,
                                                            "fullEnd": 649,
                                                            "start": 644,
                                                            "end": 649,
                                                            "fullWidth": 5,
                                                            "width": 5,
                                                            "text": "false",
                                                            "value": false,
                                                            "valueText": "false"
                                                        },
                                                        {
                                                            "kind": "CommaToken",
                                                            "fullStart": 649,
                                                            "fullEnd": 650,
                                                            "start": 649,
                                                            "end": 650,
                                                            "fullWidth": 1,
                                                            "width": 1,
                                                            "text": ",",
                                                            "value": ",",
                                                            "valueText": ","
                                                        },
                                                        {
                                                            "kind": "TrueKeyword",
                                                            "fullStart": 650,
                                                            "fullEnd": 654,
                                                            "start": 650,
                                                            "end": 654,
                                                            "fullWidth": 4,
                                                            "width": 4,
                                                            "text": "true",
                                                            "value": true,
                                                            "valueText": "true"
                                                        },
                                                        {
                                                            "kind": "CommaToken",
                                                            "fullStart": 654,
                                                            "fullEnd": 655,
                                                            "start": 654,
                                                            "end": 655,
                                                            "fullWidth": 1,
                                                            "width": 1,
                                                            "text": ",",
                                                            "value": ",",
                                                            "valueText": ","
                                                        },
                                                        {
                                                            "kind": "FalseKeyword",
                                                            "fullStart": 655,
                                                            "fullEnd": 660,
                                                            "start": 655,
                                                            "end": 660,
                                                            "fullWidth": 5,
                                                            "width": 5,
                                                            "text": "false",
                                                            "value": false,
                                                            "valueText": "false"
                                                        },
                                                        {
                                                            "kind": "CommaToken",
                                                            "fullStart": 660,
                                                            "fullEnd": 661,
                                                            "start": 660,
                                                            "end": 661,
                                                            "fullWidth": 1,
                                                            "width": 1,
                                                            "text": ",",
                                                            "value": ",",
                                                            "valueText": ","
                                                        },
                                                        {
                                                            "kind": "IdentifierName",
                                                            "fullStart": 661,
                                                            "fullEnd": 664,
                                                            "start": 661,
                                                            "end": 664,
                                                            "fullWidth": 3,
                                                            "width": 3,
                                                            "text": "obj",
                                                            "value": "obj",
                                                            "valueText": "obj"
                                                        },
                                                        {
                                                            "kind": "CommaToken",
                                                            "fullStart": 664,
                                                            "fullEnd": 665,
                                                            "start": 664,
                                                            "end": 665,
                                                            "fullWidth": 1,
                                                            "width": 1,
                                                            "text": ",",
                                                            "value": ",",
                                                            "valueText": ","
                                                        },
                                                        {
                                                            "kind": "IdentifierName",
                                                            "fullStart": 665,
                                                            "fullEnd": 671,
                                                            "start": 665,
                                                            "end": 671,
                                                            "fullWidth": 6,
                                                            "width": 6,
                                                            "text": "_false",
                                                            "value": "_false",
                                                            "valueText": "_false"
                                                        },
                                                        {
                                                            "kind": "CommaToken",
                                                            "fullStart": 671,
                                                            "fullEnd": 672,
                                                            "start": 671,
                                                            "end": 672,
                                                            "fullWidth": 1,
                                                            "width": 1,
                                                            "text": ",",
                                                            "value": ",",
                                                            "valueText": ","
                                                        },
                                                        {
                                                            "kind": "TrueKeyword",
                                                            "fullStart": 672,
                                                            "fullEnd": 676,
                                                            "start": 672,
                                                            "end": 676,
                                                            "fullWidth": 4,
                                                            "width": 4,
                                                            "text": "true",
                                                            "value": true,
                                                            "valueText": "true"
                                                        },
                                                        {
                                                            "kind": "CommaToken",
                                                            "fullStart": 676,
                                                            "fullEnd": 677,
                                                            "start": 676,
                                                            "end": 677,
                                                            "fullWidth": 1,
                                                            "width": 1,
                                                            "text": ",",
                                                            "value": ",",
                                                            "valueText": ","
                                                        },
                                                        {
                                                            "kind": "StringLiteral",
                                                            "fullStart": 677,
                                                            "fullEnd": 683,
                                                            "start": 677,
                                                            "end": 683,
                                                            "fullWidth": 6,
                                                            "width": 6,
                                                            "text": "\"true\"",
                                                            "value": "true",
                                                            "valueText": "true"
                                                        },
                                                        {
                                                            "kind": "CommaToken",
                                                            "fullStart": 683,
                                                            "fullEnd": 685,
                                                            "start": 683,
                                                            "end": 684,
                                                            "fullWidth": 2,
                                                            "width": 1,
                                                            "text": ",",
                                                            "value": ",",
                                                            "valueText": ",",
                                                            "hasTrailingTrivia": true,
                                                            "trailingTrivia": [
                                                                {
                                                                    "kind": "WhitespaceTrivia",
                                                                    "text": " "
                                                                }
                                                            ]
                                                        },
                                                        {
                                                            "kind": "IdentifierName",
                                                            "fullStart": 685,
                                                            "fullEnd": 694,
                                                            "start": 685,
                                                            "end": 694,
                                                            "fullWidth": 9,
                                                            "width": 9,
                                                            "text": "undefined",
                                                            "value": "undefined",
                                                            "valueText": "undefined"
                                                        },
                                                        {
                                                            "kind": "CommaToken",
                                                            "fullStart": 694,
                                                            "fullEnd": 695,
                                                            "start": 694,
                                                            "end": 695,
                                                            "fullWidth": 1,
                                                            "width": 1,
                                                            "text": ",",
                                                            "value": ",",
                                                            "valueText": ","
                                                        },
                                                        {
                                                            "kind": "NumericLiteral",
                                                            "fullStart": 695,
                                                            "fullEnd": 696,
                                                            "start": 695,
                                                            "end": 696,
                                                            "fullWidth": 1,
                                                            "width": 1,
                                                            "text": "0",
                                                            "value": 0,
                                                            "valueText": "0"
                                                        },
                                                        {
                                                            "kind": "CommaToken",
                                                            "fullStart": 696,
                                                            "fullEnd": 697,
                                                            "start": 696,
                                                            "end": 697,
                                                            "fullWidth": 1,
                                                            "width": 1,
                                                            "text": ",",
                                                            "value": ",",
                                                            "valueText": ","
                                                        },
                                                        {
                                                            "kind": "NullKeyword",
                                                            "fullStart": 697,
                                                            "fullEnd": 701,
                                                            "start": 697,
                                                            "end": 701,
                                                            "fullWidth": 4,
                                                            "width": 4,
                                                            "text": "null"
                                                        },
                                                        {
                                                            "kind": "CommaToken",
                                                            "fullStart": 701,
                                                            "fullEnd": 702,
                                                            "start": 701,
                                                            "end": 702,
                                                            "fullWidth": 1,
                                                            "width": 1,
                                                            "text": ",",
                                                            "value": ",",
                                                            "valueText": ","
                                                        },
                                                        {
                                                            "kind": "NumericLiteral",
                                                            "fullStart": 702,
                                                            "fullEnd": 703,
                                                            "start": 702,
                                                            "end": 703,
                                                            "fullWidth": 1,
                                                            "width": 1,
                                                            "text": "1",
                                                            "value": 1,
                                                            "valueText": "1"
                                                        },
                                                        {
                                                            "kind": "CommaToken",
                                                            "fullStart": 703,
                                                            "fullEnd": 704,
                                                            "start": 703,
                                                            "end": 704,
                                                            "fullWidth": 1,
                                                            "width": 1,
                                                            "text": ",",
                                                            "value": ",",
                                                            "valueText": ","
                                                        },
                                                        {
                                                            "kind": "StringLiteral",
                                                            "fullStart": 704,
                                                            "fullEnd": 709,
                                                            "start": 704,
                                                            "end": 709,
                                                            "fullWidth": 5,
                                                            "width": 5,
                                                            "text": "\"str\"",
                                                            "value": "str",
                                                            "valueText": "str"
                                                        },
                                                        {
                                                            "kind": "CommaToken",
                                                            "fullStart": 709,
                                                            "fullEnd": 710,
                                                            "start": 709,
                                                            "end": 710,
                                                            "fullWidth": 1,
                                                            "width": 1,
                                                            "text": ",",
                                                            "value": ",",
                                                            "valueText": ","
                                                        },
                                                        {
                                                            "kind": "NumericLiteral",
                                                            "fullStart": 710,
                                                            "fullEnd": 711,
                                                            "start": 710,
                                                            "end": 711,
                                                            "fullWidth": 1,
                                                            "width": 1,
                                                            "text": "0",
                                                            "value": 0,
                                                            "valueText": "0"
                                                        },
                                                        {
                                                            "kind": "CommaToken",
                                                            "fullStart": 711,
                                                            "fullEnd": 712,
                                                            "start": 711,
                                                            "end": 712,
                                                            "fullWidth": 1,
                                                            "width": 1,
                                                            "text": ",",
                                                            "value": ",",
                                                            "valueText": ","
                                                        },
                                                        {
                                                            "kind": "NumericLiteral",
                                                            "fullStart": 712,
                                                            "fullEnd": 713,
                                                            "start": 712,
                                                            "end": 713,
                                                            "fullWidth": 1,
                                                            "width": 1,
                                                            "text": "1",
                                                            "value": 1,
                                                            "valueText": "1"
                                                        }
                                                    ],
                                                    "closeParenToken": {
                                                        "kind": "CloseParenToken",
                                                        "fullStart": 713,
                                                        "fullEnd": 714,
                                                        "start": 713,
                                                        "end": 714,
                                                        "fullWidth": 1,
                                                        "width": 1,
                                                        "text": ")",
                                                        "value": ")",
                                                        "valueText": ")"
                                                    }
                                                }
                                            }
                                        }
                                    }
                                ]
                            },
                            "semicolonToken": {
                                "kind": "SemicolonToken",
                                "fullStart": 714,
                                "fullEnd": 717,
                                "start": 714,
                                "end": 715,
                                "fullWidth": 3,
                                "width": 1,
                                "text": ";",
                                "value": ";",
                                "valueText": ";",
                                "hasTrailingTrivia": true,
                                "hasTrailingNewLine": true,
                                "trailingTrivia": [
                                    {
                                        "kind": "NewLineTrivia",
                                        "text": "\r\n"
                                    }
                                ]
                            }
                        },
                        {
                            "kind": "IfStatement",
                            "fullStart": 717,
                            "fullEnd": 847,
                            "start": 719,
                            "end": 845,
                            "fullWidth": 130,
                            "width": 126,
                            "ifKeyword": {
                                "kind": "IfKeyword",
                                "fullStart": 717,
                                "fullEnd": 722,
                                "start": 719,
                                "end": 721,
                                "fullWidth": 5,
                                "width": 2,
                                "text": "if",
                                "value": "if",
                                "valueText": "if",
                                "hasLeadingTrivia": true,
                                "hasTrailingTrivia": true,
                                "leadingTrivia": [
                                    {
                                        "kind": "WhitespaceTrivia",
                                        "text": "  "
                                    }
                                ],
                                "trailingTrivia": [
                                    {
                                        "kind": "WhitespaceTrivia",
                                        "text": " "
                                    }
                                ]
                            },
                            "openParenToken": {
                                "kind": "OpenParenToken",
                                "fullStart": 722,
                                "fullEnd": 723,
                                "start": 722,
                                "end": 723,
                                "fullWidth": 1,
                                "width": 1,
                                "text": "(",
                                "value": "(",
                                "valueText": "("
                            },
                            "condition": {
                                "kind": "LogicalAndExpression",
                                "fullStart": 723,
                                "fullEnd": 798,
                                "start": 723,
                                "end": 798,
                                "fullWidth": 75,
                                "width": 75,
                                "left": {
                                    "kind": "EqualsExpression",
                                    "fullStart": 723,
                                    "fullEnd": 749,
                                    "start": 723,
                                    "end": 748,
                                    "fullWidth": 26,
                                    "width": 25,
                                    "left": {
                                        "kind": "InvocationExpression",
                                        "fullStart": 723,
                                        "fullEnd": 743,
                                        "start": 723,
                                        "end": 742,
                                        "fullWidth": 20,
                                        "width": 19,
                                        "expression": {
                                            "kind": "MemberAccessExpression",
                                            "fullStart": 723,
                                            "fullEnd": 736,
                                            "start": 723,
                                            "end": 736,
                                            "fullWidth": 13,
                                            "width": 13,
                                            "expression": {
                                                "kind": "IdentifierName",
                                                "fullStart": 723,
                                                "fullEnd": 724,
                                                "start": 723,
                                                "end": 724,
                                                "fullWidth": 1,
                                                "width": 1,
                                                "text": "a",
                                                "value": "a",
                                                "valueText": "a"
                                            },
                                            "dotToken": {
                                                "kind": "DotToken",
                                                "fullStart": 724,
                                                "fullEnd": 725,
                                                "start": 724,
                                                "end": 725,
                                                "fullWidth": 1,
                                                "width": 1,
                                                "text": ".",
                                                "value": ".",
                                                "valueText": "."
                                            },
                                            "name": {
                                                "kind": "IdentifierName",
                                                "fullStart": 725,
                                                "fullEnd": 736,
                                                "start": 725,
                                                "end": 736,
                                                "fullWidth": 11,
                                                "width": 11,
                                                "text": "lastIndexOf",
                                                "value": "lastIndexOf",
                                                "valueText": "lastIndexOf"
                                            }
                                        },
                                        "argumentList": {
                                            "kind": "ArgumentList",
                                            "fullStart": 736,
                                            "fullEnd": 743,
                                            "start": 736,
                                            "end": 742,
                                            "fullWidth": 7,
                                            "width": 6,
                                            "openParenToken": {
                                                "kind": "OpenParenToken",
                                                "fullStart": 736,
                                                "fullEnd": 737,
                                                "start": 736,
                                                "end": 737,
                                                "fullWidth": 1,
                                                "width": 1,
                                                "text": "(",
                                                "value": "(",
                                                "valueText": "("
                                            },
                                            "arguments": [
                                                {
                                                    "kind": "TrueKeyword",
                                                    "fullStart": 737,
                                                    "fullEnd": 741,
                                                    "start": 737,
                                                    "end": 741,
                                                    "fullWidth": 4,
                                                    "width": 4,
                                                    "text": "true",
                                                    "value": true,
                                                    "valueText": "true"
                                                }
                                            ],
                                            "closeParenToken": {
                                                "kind": "CloseParenToken",
                                                "fullStart": 741,
                                                "fullEnd": 743,
                                                "start": 741,
                                                "end": 742,
                                                "fullWidth": 2,
                                                "width": 1,
                                                "text": ")",
                                                "value": ")",
                                                "valueText": ")",
                                                "hasTrailingTrivia": true,
                                                "trailingTrivia": [
                                                    {
                                                        "kind": "WhitespaceTrivia",
                                                        "text": " "
                                                    }
                                                ]
                                            }
                                        }
                                    },
                                    "operatorToken": {
                                        "kind": "EqualsEqualsEqualsToken",
                                        "fullStart": 743,
                                        "fullEnd": 747,
                                        "start": 743,
                                        "end": 746,
                                        "fullWidth": 4,
                                        "width": 3,
                                        "text": "===",
                                        "value": "===",
                                        "valueText": "===",
                                        "hasTrailingTrivia": true,
                                        "trailingTrivia": [
                                            {
                                                "kind": "WhitespaceTrivia",
                                                "text": " "
                                            }
                                        ]
                                    },
                                    "right": {
                                        "kind": "NumericLiteral",
                                        "fullStart": 747,
                                        "fullEnd": 749,
                                        "start": 747,
                                        "end": 748,
                                        "fullWidth": 2,
                                        "width": 1,
                                        "text": "5",
                                        "value": 5,
                                        "valueText": "5",
                                        "hasTrailingTrivia": true,
                                        "trailingTrivia": [
                                            {
                                                "kind": "WhitespaceTrivia",
                                                "text": " "
                                            }
                                        ]
                                    }
                                },
                                "operatorToken": {
                                    "kind": "AmpersandAmpersandToken",
                                    "fullStart": 749,
                                    "fullEnd": 766,
                                    "start": 749,
                                    "end": 751,
                                    "fullWidth": 17,
                                    "width": 2,
                                    "text": "&&",
                                    "value": "&&",
                                    "valueText": "&&",
                                    "hasTrailingTrivia": true,
                                    "hasTrailingComment": true,
                                    "hasTrailingNewLine": true,
                                    "trailingTrivia": [
                                        {
                                            "kind": "WhitespaceTrivia",
                                            "text": "  "
                                        },
                                        {
                                            "kind": "SingleLineCommentTrivia",
                                            "text": "//a[5]=true"
                                        },
                                        {
                                            "kind": "NewLineTrivia",
                                            "text": "\r\n"
                                        }
                                    ]
                                },
                                "right": {
                                    "kind": "EqualsExpression",
                                    "fullStart": 766,
                                    "fullEnd": 798,
                                    "start": 772,
                                    "end": 798,
                                    "fullWidth": 32,
                                    "width": 26,
                                    "left": {
                                        "kind": "InvocationExpression",
                                        "fullStart": 766,
                                        "fullEnd": 793,
                                        "start": 772,
                                        "end": 792,
                                        "fullWidth": 27,
                                        "width": 20,
                                        "expression": {
                                            "kind": "MemberAccessExpression",
                                            "fullStart": 766,
                                            "fullEnd": 785,
                                            "start": 772,
                                            "end": 785,
                                            "fullWidth": 19,
                                            "width": 13,
                                            "expression": {
                                                "kind": "IdentifierName",
                                                "fullStart": 766,
                                                "fullEnd": 773,
                                                "start": 772,
                                                "end": 773,
                                                "fullWidth": 7,
                                                "width": 1,
                                                "text": "a",
                                                "value": "a",
                                                "valueText": "a",
                                                "hasLeadingTrivia": true,
                                                "leadingTrivia": [
                                                    {
                                                        "kind": "WhitespaceTrivia",
                                                        "text": "      "
                                                    }
                                                ]
                                            },
                                            "dotToken": {
                                                "kind": "DotToken",
                                                "fullStart": 773,
                                                "fullEnd": 774,
                                                "start": 773,
                                                "end": 774,
                                                "fullWidth": 1,
                                                "width": 1,
                                                "text": ".",
                                                "value": ".",
                                                "valueText": "."
                                            },
                                            "name": {
                                                "kind": "IdentifierName",
                                                "fullStart": 774,
                                                "fullEnd": 785,
                                                "start": 774,
                                                "end": 785,
                                                "fullWidth": 11,
                                                "width": 11,
                                                "text": "lastIndexOf",
                                                "value": "lastIndexOf",
                                                "valueText": "lastIndexOf"
                                            }
                                        },
                                        "argumentList": {
                                            "kind": "ArgumentList",
                                            "fullStart": 785,
                                            "fullEnd": 793,
                                            "start": 785,
                                            "end": 792,
                                            "fullWidth": 8,
                                            "width": 7,
                                            "openParenToken": {
                                                "kind": "OpenParenToken",
                                                "fullStart": 785,
                                                "fullEnd": 786,
                                                "start": 785,
                                                "end": 786,
                                                "fullWidth": 1,
                                                "width": 1,
                                                "text": "(",
                                                "value": "(",
                                                "valueText": "("
                                            },
                                            "arguments": [
                                                {
                                                    "kind": "FalseKeyword",
                                                    "fullStart": 786,
                                                    "fullEnd": 791,
                                                    "start": 786,
                                                    "end": 791,
                                                    "fullWidth": 5,
                                                    "width": 5,
                                                    "text": "false",
                                                    "value": false,
                                                    "valueText": "false"
                                                }
                                            ],
                                            "closeParenToken": {
                                                "kind": "CloseParenToken",
                                                "fullStart": 791,
                                                "fullEnd": 793,
                                                "start": 791,
                                                "end": 792,
                                                "fullWidth": 2,
                                                "width": 1,
                                                "text": ")",
                                                "value": ")",
                                                "valueText": ")",
                                                "hasTrailingTrivia": true,
                                                "trailingTrivia": [
                                                    {
                                                        "kind": "WhitespaceTrivia",
                                                        "text": " "
                                                    }
                                                ]
                                            }
                                        }
                                    },
                                    "operatorToken": {
                                        "kind": "EqualsEqualsEqualsToken",
                                        "fullStart": 793,
                                        "fullEnd": 797,
                                        "start": 793,
                                        "end": 796,
                                        "fullWidth": 4,
                                        "width": 3,
                                        "text": "===",
                                        "value": "===",
                                        "valueText": "===",
                                        "hasTrailingTrivia": true,
                                        "trailingTrivia": [
                                            {
                                                "kind": "WhitespaceTrivia",
                                                "text": " "
                                            }
                                        ]
                                    },
                                    "right": {
                                        "kind": "NumericLiteral",
                                        "fullStart": 797,
                                        "fullEnd": 798,
                                        "start": 797,
                                        "end": 798,
                                        "fullWidth": 1,
                                        "width": 1,
                                        "text": "4",
                                        "value": 4,
                                        "valueText": "4"
                                    }
                                }
                            },
                            "closeParenToken": {
                                "kind": "CloseParenToken",
                                "fullStart": 798,
                                "fullEnd": 819,
                                "start": 798,
                                "end": 799,
                                "fullWidth": 21,
                                "width": 1,
                                "text": ")",
                                "value": ")",
                                "valueText": ")",
                                "hasTrailingTrivia": true,
                                "hasTrailingComment": true,
                                "hasTrailingNewLine": true,
                                "trailingTrivia": [
                                    {
                                        "kind": "WhitespaceTrivia",
                                        "text": "    "
                                    },
                                    {
                                        "kind": "SingleLineCommentTrivia",
                                        "text": "//a[4] =_false"
                                    },
                                    {
                                        "kind": "NewLineTrivia",
                                        "text": "\r\n"
                                    }
                                ]
                            },
                            "statement": {
                                "kind": "Block",
                                "fullStart": 819,
                                "fullEnd": 847,
                                "start": 821,
                                "end": 845,
                                "fullWidth": 28,
                                "width": 24,
                                "openBraceToken": {
                                    "kind": "OpenBraceToken",
                                    "fullStart": 819,
                                    "fullEnd": 824,
                                    "start": 821,
                                    "end": 822,
                                    "fullWidth": 5,
                                    "width": 1,
                                    "text": "{",
                                    "value": "{",
                                    "valueText": "{",
                                    "hasLeadingTrivia": true,
                                    "hasTrailingTrivia": true,
                                    "hasTrailingNewLine": true,
                                    "leadingTrivia": [
                                        {
                                            "kind": "WhitespaceTrivia",
                                            "text": "  "
                                        }
                                    ],
                                    "trailingTrivia": [
                                        {
                                            "kind": "NewLineTrivia",
                                            "text": "\r\n"
                                        }
                                    ]
                                },
                                "statements": [
                                    {
                                        "kind": "ReturnStatement",
                                        "fullStart": 824,
                                        "fullEnd": 842,
                                        "start": 828,
                                        "end": 840,
                                        "fullWidth": 18,
                                        "width": 12,
                                        "returnKeyword": {
                                            "kind": "ReturnKeyword",
                                            "fullStart": 824,
                                            "fullEnd": 835,
                                            "start": 828,
                                            "end": 834,
                                            "fullWidth": 11,
                                            "width": 6,
                                            "text": "return",
                                            "value": "return",
                                            "valueText": "return",
                                            "hasLeadingTrivia": true,
                                            "hasTrailingTrivia": true,
                                            "leadingTrivia": [
                                                {
                                                    "kind": "WhitespaceTrivia",
                                                    "text": "    "
                                                }
                                            ],
                                            "trailingTrivia": [
                                                {
                                                    "kind": "WhitespaceTrivia",
                                                    "text": " "
                                                }
                                            ]
                                        },
                                        "expression": {
                                            "kind": "TrueKeyword",
                                            "fullStart": 835,
                                            "fullEnd": 839,
                                            "start": 835,
                                            "end": 839,
                                            "fullWidth": 4,
                                            "width": 4,
                                            "text": "true",
                                            "value": true,
                                            "valueText": "true"
                                        },
                                        "semicolonToken": {
                                            "kind": "SemicolonToken",
                                            "fullStart": 839,
                                            "fullEnd": 842,
                                            "start": 839,
                                            "end": 840,
                                            "fullWidth": 3,
                                            "width": 1,
                                            "text": ";",
                                            "value": ";",
                                            "valueText": ";",
                                            "hasTrailingTrivia": true,
                                            "hasTrailingNewLine": true,
                                            "trailingTrivia": [
                                                {
                                                    "kind": "NewLineTrivia",
                                                    "text": "\r\n"
                                                }
                                            ]
                                        }
                                    }
                                ],
                                "closeBraceToken": {
                                    "kind": "CloseBraceToken",
                                    "fullStart": 842,
                                    "fullEnd": 847,
                                    "start": 844,
                                    "end": 845,
                                    "fullWidth": 5,
                                    "width": 1,
                                    "text": "}",
                                    "value": "}",
                                    "valueText": "}",
                                    "hasLeadingTrivia": true,
                                    "hasTrailingTrivia": true,
                                    "hasTrailingNewLine": true,
                                    "leadingTrivia": [
                                        {
                                            "kind": "WhitespaceTrivia",
                                            "text": "  "
                                        }
                                    ],
                                    "trailingTrivia": [
                                        {
                                            "kind": "NewLineTrivia",
                                            "text": "\r\n"
                                        }
                                    ]
                                }
                            }
                        }
                    ],
                    "closeBraceToken": {
                        "kind": "CloseBraceToken",
                        "fullStart": 847,
                        "fullEnd": 851,
                        "start": 848,
                        "end": 849,
                        "fullWidth": 4,
                        "width": 1,
                        "text": "}",
                        "value": "}",
                        "valueText": "}",
                        "hasLeadingTrivia": true,
                        "hasTrailingTrivia": true,
                        "hasTrailingNewLine": true,
                        "leadingTrivia": [
                            {
                                "kind": "WhitespaceTrivia",
                                "text": " "
                            }
                        ],
                        "trailingTrivia": [
                            {
                                "kind": "NewLineTrivia",
                                "text": "\r\n"
                            }
                        ]
                    }
                }
            },
            {
                "kind": "ExpressionStatement",
                "fullStart": 851,
                "fullEnd": 875,
                "start": 851,
                "end": 873,
                "fullWidth": 24,
                "width": 22,
                "expression": {
                    "kind": "InvocationExpression",
                    "fullStart": 851,
                    "fullEnd": 872,
                    "start": 851,
                    "end": 872,
                    "fullWidth": 21,
                    "width": 21,
                    "expression": {
                        "kind": "IdentifierName",
                        "fullStart": 851,
                        "fullEnd": 862,
                        "start": 851,
                        "end": 862,
                        "fullWidth": 11,
                        "width": 11,
                        "text": "runTestCase",
                        "value": "runTestCase",
                        "valueText": "runTestCase"
                    },
                    "argumentList": {
                        "kind": "ArgumentList",
                        "fullStart": 862,
                        "fullEnd": 872,
                        "start": 862,
                        "end": 872,
                        "fullWidth": 10,
                        "width": 10,
                        "openParenToken": {
                            "kind": "OpenParenToken",
                            "fullStart": 862,
                            "fullEnd": 863,
                            "start": 862,
                            "end": 863,
                            "fullWidth": 1,
                            "width": 1,
                            "text": "(",
                            "value": "(",
                            "valueText": "("
                        },
                        "arguments": [
                            {
                                "kind": "IdentifierName",
                                "fullStart": 863,
                                "fullEnd": 871,
                                "start": 863,
                                "end": 871,
                                "fullWidth": 8,
                                "width": 8,
                                "text": "testcase",
                                "value": "testcase",
                                "valueText": "testcase"
                            }
                        ],
                        "closeParenToken": {
                            "kind": "CloseParenToken",
                            "fullStart": 871,
                            "fullEnd": 872,
                            "start": 871,
                            "end": 872,
                            "fullWidth": 1,
                            "width": 1,
                            "text": ")",
                            "value": ")",
                            "valueText": ")"
                        }
                    }
                },
                "semicolonToken": {
                    "kind": "SemicolonToken",
                    "fullStart": 872,
                    "fullEnd": 875,
                    "start": 872,
                    "end": 873,
                    "fullWidth": 3,
                    "width": 1,
                    "text": ";",
                    "value": ";",
                    "valueText": ";",
                    "hasTrailingTrivia": true,
                    "hasTrailingNewLine": true,
                    "trailingTrivia": [
                        {
                            "kind": "NewLineTrivia",
                            "text": "\r\n"
                        }
                    ]
                }
            }
        ],
        "endOfFileToken": {
            "kind": "EndOfFileToken",
            "fullStart": 875,
            "fullEnd": 875,
            "start": 875,
            "end": 875,
            "fullWidth": 0,
            "width": 0,
            "text": ""
        }
    },
    "lineMap": {
        "lineStarts": [
            0,
            67,
            152,
            232,
            308,
            380,
            385,
            439,
            519,
            524,
            526,
            528,
            551,
            601,
            624,
            717,
            766,
            819,
            824,
            842,
            847,
            851,
            875
        ],
        "length": 875
    }
}<|MERGE_RESOLUTION|>--- conflicted
+++ resolved
@@ -603,12 +603,8 @@
                                         "start": 607,
                                         "end": 621,
                                         "fullWidth": 14,
-<<<<<<< HEAD
                                         "width": 14,
-                                        "identifier": {
-=======
                                         "propertyName": {
->>>>>>> 85e84683
                                             "kind": "IdentifierName",
                                             "fullStart": 607,
                                             "fullEnd": 614,
@@ -742,12 +738,8 @@
                                         "start": 630,
                                         "end": 714,
                                         "fullWidth": 84,
-<<<<<<< HEAD
                                         "width": 84,
-                                        "identifier": {
-=======
                                         "propertyName": {
->>>>>>> 85e84683
                                             "kind": "IdentifierName",
                                             "fullStart": 630,
                                             "fullEnd": 632,
