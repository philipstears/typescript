{
    "isDeclaration": false,
    "languageVersion": "EcmaScript5",
    "parseOptions": {
        "allowAutomaticSemicolonInsertion": true
    },
    "sourceUnit": {
        "kind": "SourceUnit",
        "fullStart": 0,
        "fullEnd": 862,
        "start": 562,
        "end": 862,
        "fullWidth": 862,
        "width": 300,
        "isIncrementallyUnusable": true,
        "moduleElements": [
            {
                "kind": "FunctionDeclaration",
                "fullStart": 0,
                "fullEnd": 838,
                "start": 562,
                "end": 836,
                "fullWidth": 838,
                "width": 274,
                "isIncrementallyUnusable": true,
                "modifiers": [],
                "functionKeyword": {
                    "kind": "FunctionKeyword",
                    "fullStart": 0,
                    "fullEnd": 571,
                    "start": 562,
                    "end": 570,
                    "fullWidth": 571,
                    "width": 8,
                    "text": "function",
                    "value": "function",
                    "valueText": "function",
                    "hasLeadingTrivia": true,
                    "hasLeadingComment": true,
                    "hasLeadingNewLine": true,
                    "hasTrailingTrivia": true,
                    "leadingTrivia": [
                        {
                            "kind": "SingleLineCommentTrivia",
                            "text": "/// Copyright (c) 2012 Ecma International.  All rights reserved. "
                        },
                        {
                            "kind": "NewLineTrivia",
                            "text": "\r\n"
                        },
                        {
                            "kind": "SingleLineCommentTrivia",
                            "text": "/// Ecma International makes this code available under the terms and conditions set"
                        },
                        {
                            "kind": "NewLineTrivia",
                            "text": "\r\n"
                        },
                        {
                            "kind": "SingleLineCommentTrivia",
                            "text": "/// forth on http://hg.ecmascript.org/tests/test262/raw-file/tip/LICENSE (the "
                        },
                        {
                            "kind": "NewLineTrivia",
                            "text": "\r\n"
                        },
                        {
                            "kind": "SingleLineCommentTrivia",
                            "text": "/// \"Use Terms\").   Any redistribution of this code must retain the above "
                        },
                        {
                            "kind": "NewLineTrivia",
                            "text": "\r\n"
                        },
                        {
                            "kind": "SingleLineCommentTrivia",
                            "text": "/// copyright and this notice and otherwise comply with the Use Terms."
                        },
                        {
                            "kind": "NewLineTrivia",
                            "text": "\r\n"
                        },
                        {
                            "kind": "MultiLineCommentTrivia",
                            "text": "/**\r\n * @path ch15/15.4/15.4.4/15.4.4.15/15.4.4.15-9-2.js\r\n * @description Array.prototype.lastIndexOf returns -1 if 'length' is 0 and does not access any other properties\r\n */"
                        },
                        {
                            "kind": "NewLineTrivia",
                            "text": "\r\n"
                        },
                        {
                            "kind": "NewLineTrivia",
                            "text": "\r\n"
                        },
                        {
                            "kind": "NewLineTrivia",
                            "text": "\r\n"
                        }
                    ],
                    "trailingTrivia": [
                        {
                            "kind": "WhitespaceTrivia",
                            "text": " "
                        }
                    ]
                },
                "identifier": {
                    "kind": "IdentifierName",
                    "fullStart": 571,
                    "fullEnd": 579,
                    "start": 571,
                    "end": 579,
                    "fullWidth": 8,
                    "width": 8,
                    "text": "testcase",
                    "value": "testcase",
                    "valueText": "testcase"
                },
                "callSignature": {
                    "kind": "CallSignature",
                    "fullStart": 579,
                    "fullEnd": 582,
                    "start": 579,
                    "end": 581,
                    "fullWidth": 3,
                    "width": 2,
                    "parameterList": {
                        "kind": "ParameterList",
                        "fullStart": 579,
                        "fullEnd": 582,
                        "start": 579,
                        "end": 581,
                        "fullWidth": 3,
                        "width": 2,
                        "openParenToken": {
                            "kind": "OpenParenToken",
                            "fullStart": 579,
                            "fullEnd": 580,
                            "start": 579,
                            "end": 580,
                            "fullWidth": 1,
                            "width": 1,
                            "text": "(",
                            "value": "(",
                            "valueText": "("
                        },
                        "parameters": [],
                        "closeParenToken": {
                            "kind": "CloseParenToken",
                            "fullStart": 580,
                            "fullEnd": 582,
                            "start": 580,
                            "end": 581,
                            "fullWidth": 2,
                            "width": 1,
                            "text": ")",
                            "value": ")",
                            "valueText": ")",
                            "hasTrailingTrivia": true,
                            "trailingTrivia": [
                                {
                                    "kind": "WhitespaceTrivia",
                                    "text": " "
                                }
                            ]
                        }
                    }
                },
                "block": {
                    "kind": "Block",
                    "fullStart": 582,
                    "fullEnd": 838,
                    "start": 582,
                    "end": 836,
                    "fullWidth": 256,
                    "width": 254,
                    "isIncrementallyUnusable": true,
                    "openBraceToken": {
                        "kind": "OpenBraceToken",
                        "fullStart": 582,
                        "fullEnd": 585,
                        "start": 582,
                        "end": 583,
                        "fullWidth": 3,
                        "width": 1,
                        "text": "{",
                        "value": "{",
                        "valueText": "{",
                        "hasTrailingTrivia": true,
                        "hasTrailingNewLine": true,
                        "trailingTrivia": [
                            {
                                "kind": "NewLineTrivia",
                                "text": "\r\n"
                            }
                        ]
                    },
                    "statements": [
                        {
                            "kind": "VariableStatement",
                            "fullStart": 585,
                            "fullEnd": 610,
                            "start": 587,
                            "end": 608,
                            "fullWidth": 25,
                            "width": 21,
                            "modifiers": [],
                            "variableDeclaration": {
                                "kind": "VariableDeclaration",
                                "fullStart": 585,
                                "fullEnd": 607,
                                "start": 587,
                                "end": 607,
                                "fullWidth": 22,
                                "width": 20,
                                "varKeyword": {
                                    "kind": "VarKeyword",
                                    "fullStart": 585,
                                    "fullEnd": 591,
                                    "start": 587,
                                    "end": 590,
                                    "fullWidth": 6,
                                    "width": 3,
                                    "text": "var",
                                    "value": "var",
                                    "valueText": "var",
                                    "hasLeadingTrivia": true,
                                    "hasTrailingTrivia": true,
                                    "leadingTrivia": [
                                        {
                                            "kind": "WhitespaceTrivia",
                                            "text": "  "
                                        }
                                    ],
                                    "trailingTrivia": [
                                        {
                                            "kind": "WhitespaceTrivia",
                                            "text": " "
                                        }
                                    ]
                                },
                                "variableDeclarators": [
                                    {
                                        "kind": "VariableDeclarator",
                                        "fullStart": 591,
                                        "fullEnd": 607,
                                        "start": 591,
                                        "end": 607,
                                        "fullWidth": 16,
<<<<<<< HEAD
                                        "width": 16,
                                        "identifier": {
=======
                                        "propertyName": {
>>>>>>> 85e84683
                                            "kind": "IdentifierName",
                                            "fullStart": 591,
                                            "fullEnd": 600,
                                            "start": 591,
                                            "end": 599,
                                            "fullWidth": 9,
                                            "width": 8,
                                            "text": "accessed",
                                            "value": "accessed",
                                            "valueText": "accessed",
                                            "hasTrailingTrivia": true,
                                            "trailingTrivia": [
                                                {
                                                    "kind": "WhitespaceTrivia",
                                                    "text": " "
                                                }
                                            ]
                                        },
                                        "equalsValueClause": {
                                            "kind": "EqualsValueClause",
                                            "fullStart": 600,
                                            "fullEnd": 607,
                                            "start": 600,
                                            "end": 607,
                                            "fullWidth": 7,
                                            "width": 7,
                                            "equalsToken": {
                                                "kind": "EqualsToken",
                                                "fullStart": 600,
                                                "fullEnd": 602,
                                                "start": 600,
                                                "end": 601,
                                                "fullWidth": 2,
                                                "width": 1,
                                                "text": "=",
                                                "value": "=",
                                                "valueText": "=",
                                                "hasTrailingTrivia": true,
                                                "trailingTrivia": [
                                                    {
                                                        "kind": "WhitespaceTrivia",
                                                        "text": " "
                                                    }
                                                ]
                                            },
                                            "value": {
                                                "kind": "FalseKeyword",
                                                "fullStart": 602,
                                                "fullEnd": 607,
                                                "start": 602,
                                                "end": 607,
                                                "fullWidth": 5,
                                                "width": 5,
                                                "text": "false",
                                                "value": false,
                                                "valueText": "false"
                                            }
                                        }
                                    }
                                ]
                            },
                            "semicolonToken": {
                                "kind": "SemicolonToken",
                                "fullStart": 607,
                                "fullEnd": 610,
                                "start": 607,
                                "end": 608,
                                "fullWidth": 3,
                                "width": 1,
                                "text": ";",
                                "value": ";",
                                "valueText": ";",
                                "hasTrailingTrivia": true,
                                "hasTrailingNewLine": true,
                                "trailingTrivia": [
                                    {
                                        "kind": "NewLineTrivia",
                                        "text": "\r\n"
                                    }
                                ]
                            }
                        },
                        {
                            "kind": "VariableStatement",
                            "fullStart": 610,
                            "fullEnd": 634,
                            "start": 612,
                            "end": 632,
                            "fullWidth": 24,
                            "width": 20,
                            "modifiers": [],
                            "variableDeclaration": {
                                "kind": "VariableDeclaration",
                                "fullStart": 610,
                                "fullEnd": 631,
                                "start": 612,
                                "end": 631,
                                "fullWidth": 21,
                                "width": 19,
                                "varKeyword": {
                                    "kind": "VarKeyword",
                                    "fullStart": 610,
                                    "fullEnd": 616,
                                    "start": 612,
                                    "end": 615,
                                    "fullWidth": 6,
                                    "width": 3,
                                    "text": "var",
                                    "value": "var",
                                    "valueText": "var",
                                    "hasLeadingTrivia": true,
                                    "hasTrailingTrivia": true,
                                    "leadingTrivia": [
                                        {
                                            "kind": "WhitespaceTrivia",
                                            "text": "  "
                                        }
                                    ],
                                    "trailingTrivia": [
                                        {
                                            "kind": "WhitespaceTrivia",
                                            "text": " "
                                        }
                                    ]
                                },
                                "variableDeclarators": [
                                    {
                                        "kind": "VariableDeclarator",
                                        "fullStart": 616,
                                        "fullEnd": 631,
                                        "start": 616,
                                        "end": 631,
                                        "fullWidth": 15,
<<<<<<< HEAD
                                        "width": 15,
                                        "identifier": {
=======
                                        "propertyName": {
>>>>>>> 85e84683
                                            "kind": "IdentifierName",
                                            "fullStart": 616,
                                            "fullEnd": 618,
                                            "start": 616,
                                            "end": 617,
                                            "fullWidth": 2,
                                            "width": 1,
                                            "text": "f",
                                            "value": "f",
                                            "valueText": "f",
                                            "hasTrailingTrivia": true,
                                            "trailingTrivia": [
                                                {
                                                    "kind": "WhitespaceTrivia",
                                                    "text": " "
                                                }
                                            ]
                                        },
                                        "equalsValueClause": {
                                            "kind": "EqualsValueClause",
                                            "fullStart": 618,
                                            "fullEnd": 631,
                                            "start": 618,
                                            "end": 631,
                                            "fullWidth": 13,
                                            "width": 13,
                                            "equalsToken": {
                                                "kind": "EqualsToken",
                                                "fullStart": 618,
                                                "fullEnd": 620,
                                                "start": 618,
                                                "end": 619,
                                                "fullWidth": 2,
                                                "width": 1,
                                                "text": "=",
                                                "value": "=",
                                                "valueText": "=",
                                                "hasTrailingTrivia": true,
                                                "trailingTrivia": [
                                                    {
                                                        "kind": "WhitespaceTrivia",
                                                        "text": " "
                                                    }
                                                ]
                                            },
                                            "value": {
                                                "kind": "ObjectLiteralExpression",
                                                "fullStart": 620,
                                                "fullEnd": 631,
                                                "start": 620,
                                                "end": 631,
                                                "fullWidth": 11,
                                                "width": 11,
                                                "openBraceToken": {
                                                    "kind": "OpenBraceToken",
                                                    "fullStart": 620,
                                                    "fullEnd": 621,
                                                    "start": 620,
                                                    "end": 621,
                                                    "fullWidth": 1,
                                                    "width": 1,
                                                    "text": "{",
                                                    "value": "{",
                                                    "valueText": "{"
                                                },
                                                "propertyAssignments": [
                                                    {
                                                        "kind": "SimplePropertyAssignment",
                                                        "fullStart": 621,
                                                        "fullEnd": 630,
                                                        "start": 621,
                                                        "end": 630,
                                                        "fullWidth": 9,
                                                        "width": 9,
                                                        "propertyName": {
                                                            "kind": "IdentifierName",
                                                            "fullStart": 621,
                                                            "fullEnd": 627,
                                                            "start": 621,
                                                            "end": 627,
                                                            "fullWidth": 6,
                                                            "width": 6,
                                                            "text": "length",
                                                            "value": "length",
                                                            "valueText": "length"
                                                        },
                                                        "colonToken": {
                                                            "kind": "ColonToken",
                                                            "fullStart": 627,
                                                            "fullEnd": 629,
                                                            "start": 627,
                                                            "end": 628,
                                                            "fullWidth": 2,
                                                            "width": 1,
                                                            "text": ":",
                                                            "value": ":",
                                                            "valueText": ":",
                                                            "hasTrailingTrivia": true,
                                                            "trailingTrivia": [
                                                                {
                                                                    "kind": "WhitespaceTrivia",
                                                                    "text": " "
                                                                }
                                                            ]
                                                        },
                                                        "expression": {
                                                            "kind": "NumericLiteral",
                                                            "fullStart": 629,
                                                            "fullEnd": 630,
                                                            "start": 629,
                                                            "end": 630,
                                                            "fullWidth": 1,
                                                            "width": 1,
                                                            "text": "0",
                                                            "value": 0,
                                                            "valueText": "0"
                                                        }
                                                    }
                                                ],
                                                "closeBraceToken": {
                                                    "kind": "CloseBraceToken",
                                                    "fullStart": 630,
                                                    "fullEnd": 631,
                                                    "start": 630,
                                                    "end": 631,
                                                    "fullWidth": 1,
                                                    "width": 1,
                                                    "text": "}",
                                                    "value": "}",
                                                    "valueText": "}"
                                                }
                                            }
                                        }
                                    }
                                ]
                            },
                            "semicolonToken": {
                                "kind": "SemicolonToken",
                                "fullStart": 631,
                                "fullEnd": 634,
                                "start": 631,
                                "end": 632,
                                "fullWidth": 3,
                                "width": 1,
                                "text": ";",
                                "value": ";",
                                "valueText": ";",
                                "hasTrailingTrivia": true,
                                "hasTrailingNewLine": true,
                                "trailingTrivia": [
                                    {
                                        "kind": "NewLineTrivia",
                                        "text": "\r\n"
                                    }
                                ]
                            }
                        },
                        {
                            "kind": "ExpressionStatement",
                            "fullStart": 634,
                            "fullEnd": 715,
                            "start": 636,
                            "end": 713,
                            "fullWidth": 81,
                            "width": 77,
                            "isIncrementallyUnusable": true,
                            "expression": {
                                "kind": "InvocationExpression",
                                "fullStart": 634,
                                "fullEnd": 712,
                                "start": 636,
                                "end": 712,
                                "fullWidth": 78,
                                "width": 76,
                                "isIncrementallyUnusable": true,
                                "expression": {
                                    "kind": "MemberAccessExpression",
                                    "fullStart": 634,
                                    "fullEnd": 657,
                                    "start": 636,
                                    "end": 657,
                                    "fullWidth": 23,
                                    "width": 21,
                                    "expression": {
                                        "kind": "IdentifierName",
                                        "fullStart": 634,
                                        "fullEnd": 642,
                                        "start": 636,
                                        "end": 642,
                                        "fullWidth": 8,
                                        "width": 6,
                                        "text": "Object",
                                        "value": "Object",
                                        "valueText": "Object",
                                        "hasLeadingTrivia": true,
                                        "leadingTrivia": [
                                            {
                                                "kind": "WhitespaceTrivia",
                                                "text": "  "
                                            }
                                        ]
                                    },
                                    "dotToken": {
                                        "kind": "DotToken",
                                        "fullStart": 642,
                                        "fullEnd": 643,
                                        "start": 642,
                                        "end": 643,
                                        "fullWidth": 1,
                                        "width": 1,
                                        "text": ".",
                                        "value": ".",
                                        "valueText": "."
                                    },
                                    "name": {
                                        "kind": "IdentifierName",
                                        "fullStart": 643,
                                        "fullEnd": 657,
                                        "start": 643,
                                        "end": 657,
                                        "fullWidth": 14,
                                        "width": 14,
                                        "text": "defineProperty",
                                        "value": "defineProperty",
                                        "valueText": "defineProperty"
                                    }
                                },
                                "argumentList": {
                                    "kind": "ArgumentList",
                                    "fullStart": 657,
                                    "fullEnd": 712,
                                    "start": 657,
                                    "end": 712,
                                    "fullWidth": 55,
                                    "width": 55,
                                    "isIncrementallyUnusable": true,
                                    "openParenToken": {
                                        "kind": "OpenParenToken",
                                        "fullStart": 657,
                                        "fullEnd": 658,
                                        "start": 657,
                                        "end": 658,
                                        "fullWidth": 1,
                                        "width": 1,
                                        "text": "(",
                                        "value": "(",
                                        "valueText": "("
                                    },
                                    "arguments": [
                                        {
                                            "kind": "IdentifierName",
                                            "fullStart": 658,
                                            "fullEnd": 659,
                                            "start": 658,
                                            "end": 659,
                                            "fullWidth": 1,
                                            "width": 1,
                                            "text": "f",
                                            "value": "f",
                                            "valueText": "f"
                                        },
                                        {
                                            "kind": "CommaToken",
                                            "fullStart": 659,
                                            "fullEnd": 660,
                                            "start": 659,
                                            "end": 660,
                                            "fullWidth": 1,
                                            "width": 1,
                                            "text": ",",
                                            "value": ",",
                                            "valueText": ","
                                        },
                                        {
                                            "kind": "StringLiteral",
                                            "fullStart": 660,
                                            "fullEnd": 663,
                                            "start": 660,
                                            "end": 663,
                                            "fullWidth": 3,
                                            "width": 3,
                                            "text": "\"0\"",
                                            "value": "0",
                                            "valueText": "0"
                                        },
                                        {
                                            "kind": "CommaToken",
                                            "fullStart": 663,
                                            "fullEnd": 664,
                                            "start": 663,
                                            "end": 664,
                                            "fullWidth": 1,
                                            "width": 1,
                                            "text": ",",
                                            "value": ",",
                                            "valueText": ","
                                        },
                                        {
                                            "kind": "ObjectLiteralExpression",
                                            "fullStart": 664,
                                            "fullEnd": 711,
                                            "start": 664,
                                            "end": 711,
                                            "fullWidth": 47,
                                            "width": 47,
                                            "isIncrementallyUnusable": true,
                                            "openBraceToken": {
                                                "kind": "OpenBraceToken",
                                                "fullStart": 664,
                                                "fullEnd": 665,
                                                "start": 664,
                                                "end": 665,
                                                "fullWidth": 1,
                                                "width": 1,
                                                "text": "{",
                                                "value": "{",
                                                "valueText": "{"
                                            },
                                            "propertyAssignments": [
                                                {
                                                    "kind": "SimplePropertyAssignment",
                                                    "fullStart": 665,
                                                    "fullEnd": 710,
                                                    "start": 665,
                                                    "end": 710,
                                                    "fullWidth": 45,
                                                    "width": 45,
                                                    "isIncrementallyUnusable": true,
                                                    "propertyName": {
                                                        "kind": "IdentifierName",
                                                        "fullStart": 665,
                                                        "fullEnd": 668,
                                                        "start": 665,
                                                        "end": 668,
                                                        "fullWidth": 3,
                                                        "width": 3,
                                                        "text": "get",
                                                        "value": "get",
                                                        "valueText": "get"
                                                    },
                                                    "colonToken": {
                                                        "kind": "ColonToken",
                                                        "fullStart": 668,
                                                        "fullEnd": 670,
                                                        "start": 668,
                                                        "end": 669,
                                                        "fullWidth": 2,
                                                        "width": 1,
                                                        "text": ":",
                                                        "value": ":",
                                                        "valueText": ":",
                                                        "hasTrailingTrivia": true,
                                                        "trailingTrivia": [
                                                            {
                                                                "kind": "WhitespaceTrivia",
                                                                "text": " "
                                                            }
                                                        ]
                                                    },
                                                    "expression": {
                                                        "kind": "FunctionExpression",
                                                        "fullStart": 670,
                                                        "fullEnd": 710,
                                                        "start": 670,
                                                        "end": 710,
                                                        "fullWidth": 40,
                                                        "width": 40,
                                                        "functionKeyword": {
                                                            "kind": "FunctionKeyword",
                                                            "fullStart": 670,
                                                            "fullEnd": 679,
                                                            "start": 670,
                                                            "end": 678,
                                                            "fullWidth": 9,
                                                            "width": 8,
                                                            "text": "function",
                                                            "value": "function",
                                                            "valueText": "function",
                                                            "hasTrailingTrivia": true,
                                                            "trailingTrivia": [
                                                                {
                                                                    "kind": "WhitespaceTrivia",
                                                                    "text": " "
                                                                }
                                                            ]
                                                        },
                                                        "callSignature": {
                                                            "kind": "CallSignature",
                                                            "fullStart": 679,
                                                            "fullEnd": 682,
                                                            "start": 679,
                                                            "end": 681,
                                                            "fullWidth": 3,
                                                            "width": 2,
                                                            "parameterList": {
                                                                "kind": "ParameterList",
                                                                "fullStart": 679,
                                                                "fullEnd": 682,
                                                                "start": 679,
                                                                "end": 681,
                                                                "fullWidth": 3,
                                                                "width": 2,
                                                                "openParenToken": {
                                                                    "kind": "OpenParenToken",
                                                                    "fullStart": 679,
                                                                    "fullEnd": 680,
                                                                    "start": 679,
                                                                    "end": 680,
                                                                    "fullWidth": 1,
                                                                    "width": 1,
                                                                    "text": "(",
                                                                    "value": "(",
                                                                    "valueText": "("
                                                                },
                                                                "parameters": [],
                                                                "closeParenToken": {
                                                                    "kind": "CloseParenToken",
                                                                    "fullStart": 680,
                                                                    "fullEnd": 682,
                                                                    "start": 680,
                                                                    "end": 681,
                                                                    "fullWidth": 2,
                                                                    "width": 1,
                                                                    "text": ")",
                                                                    "value": ")",
                                                                    "valueText": ")",
                                                                    "hasTrailingTrivia": true,
                                                                    "trailingTrivia": [
                                                                        {
                                                                            "kind": "WhitespaceTrivia",
                                                                            "text": " "
                                                                        }
                                                                    ]
                                                                }
                                                            }
                                                        },
                                                        "block": {
                                                            "kind": "Block",
                                                            "fullStart": 682,
                                                            "fullEnd": 710,
                                                            "start": 682,
                                                            "end": 710,
                                                            "fullWidth": 28,
                                                            "width": 28,
                                                            "openBraceToken": {
                                                                "kind": "OpenBraceToken",
                                                                "fullStart": 682,
                                                                "fullEnd": 683,
                                                                "start": 682,
                                                                "end": 683,
                                                                "fullWidth": 1,
                                                                "width": 1,
                                                                "text": "{",
                                                                "value": "{",
                                                                "valueText": "{"
                                                            },
                                                            "statements": [
                                                                {
                                                                    "kind": "ExpressionStatement",
                                                                    "fullStart": 683,
                                                                    "fullEnd": 700,
                                                                    "start": 683,
                                                                    "end": 699,
                                                                    "fullWidth": 17,
                                                                    "width": 16,
                                                                    "expression": {
                                                                        "kind": "AssignmentExpression",
                                                                        "fullStart": 683,
                                                                        "fullEnd": 698,
                                                                        "start": 683,
                                                                        "end": 698,
                                                                        "fullWidth": 15,
                                                                        "width": 15,
                                                                        "left": {
                                                                            "kind": "IdentifierName",
                                                                            "fullStart": 683,
                                                                            "fullEnd": 692,
                                                                            "start": 683,
                                                                            "end": 691,
                                                                            "fullWidth": 9,
                                                                            "width": 8,
                                                                            "text": "accessed",
                                                                            "value": "accessed",
                                                                            "valueText": "accessed",
                                                                            "hasTrailingTrivia": true,
                                                                            "trailingTrivia": [
                                                                                {
                                                                                    "kind": "WhitespaceTrivia",
                                                                                    "text": " "
                                                                                }
                                                                            ]
                                                                        },
                                                                        "operatorToken": {
                                                                            "kind": "EqualsToken",
                                                                            "fullStart": 692,
                                                                            "fullEnd": 694,
                                                                            "start": 692,
                                                                            "end": 693,
                                                                            "fullWidth": 2,
                                                                            "width": 1,
                                                                            "text": "=",
                                                                            "value": "=",
                                                                            "valueText": "=",
                                                                            "hasTrailingTrivia": true,
                                                                            "trailingTrivia": [
                                                                                {
                                                                                    "kind": "WhitespaceTrivia",
                                                                                    "text": " "
                                                                                }
                                                                            ]
                                                                        },
                                                                        "right": {
                                                                            "kind": "TrueKeyword",
                                                                            "fullStart": 694,
                                                                            "fullEnd": 698,
                                                                            "start": 694,
                                                                            "end": 698,
                                                                            "fullWidth": 4,
                                                                            "width": 4,
                                                                            "text": "true",
                                                                            "value": true,
                                                                            "valueText": "true"
                                                                        }
                                                                    },
                                                                    "semicolonToken": {
                                                                        "kind": "SemicolonToken",
                                                                        "fullStart": 698,
                                                                        "fullEnd": 700,
                                                                        "start": 698,
                                                                        "end": 699,
                                                                        "fullWidth": 2,
                                                                        "width": 1,
                                                                        "text": ";",
                                                                        "value": ";",
                                                                        "valueText": ";",
                                                                        "hasTrailingTrivia": true,
                                                                        "trailingTrivia": [
                                                                            {
                                                                                "kind": "WhitespaceTrivia",
                                                                                "text": " "
                                                                            }
                                                                        ]
                                                                    }
                                                                },
                                                                {
                                                                    "kind": "ReturnStatement",
                                                                    "fullStart": 700,
                                                                    "fullEnd": 709,
                                                                    "start": 700,
                                                                    "end": 709,
                                                                    "fullWidth": 9,
                                                                    "width": 9,
                                                                    "returnKeyword": {
                                                                        "kind": "ReturnKeyword",
                                                                        "fullStart": 700,
                                                                        "fullEnd": 707,
                                                                        "start": 700,
                                                                        "end": 706,
                                                                        "fullWidth": 7,
                                                                        "width": 6,
                                                                        "text": "return",
                                                                        "value": "return",
                                                                        "valueText": "return",
                                                                        "hasTrailingTrivia": true,
                                                                        "trailingTrivia": [
                                                                            {
                                                                                "kind": "WhitespaceTrivia",
                                                                                "text": " "
                                                                            }
                                                                        ]
                                                                    },
                                                                    "expression": {
                                                                        "kind": "NumericLiteral",
                                                                        "fullStart": 707,
                                                                        "fullEnd": 708,
                                                                        "start": 707,
                                                                        "end": 708,
                                                                        "fullWidth": 1,
                                                                        "width": 1,
                                                                        "text": "1",
                                                                        "value": 1,
                                                                        "valueText": "1"
                                                                    },
                                                                    "semicolonToken": {
                                                                        "kind": "SemicolonToken",
                                                                        "fullStart": 708,
                                                                        "fullEnd": 709,
                                                                        "start": 708,
                                                                        "end": 709,
                                                                        "fullWidth": 1,
                                                                        "width": 1,
                                                                        "text": ";",
                                                                        "value": ";",
                                                                        "valueText": ";"
                                                                    }
                                                                }
                                                            ],
                                                            "closeBraceToken": {
                                                                "kind": "CloseBraceToken",
                                                                "fullStart": 709,
                                                                "fullEnd": 710,
                                                                "start": 709,
                                                                "end": 710,
                                                                "fullWidth": 1,
                                                                "width": 1,
                                                                "text": "}",
                                                                "value": "}",
                                                                "valueText": "}"
                                                            }
                                                        }
                                                    }
                                                }
                                            ],
                                            "closeBraceToken": {
                                                "kind": "CloseBraceToken",
                                                "fullStart": 710,
                                                "fullEnd": 711,
                                                "start": 710,
                                                "end": 711,
                                                "fullWidth": 1,
                                                "width": 1,
                                                "text": "}",
                                                "value": "}",
                                                "valueText": "}"
                                            }
                                        }
                                    ],
                                    "closeParenToken": {
                                        "kind": "CloseParenToken",
                                        "fullStart": 711,
                                        "fullEnd": 712,
                                        "start": 711,
                                        "end": 712,
                                        "fullWidth": 1,
                                        "width": 1,
                                        "text": ")",
                                        "value": ")",
                                        "valueText": ")"
                                    }
                                }
                            },
                            "semicolonToken": {
                                "kind": "SemicolonToken",
                                "fullStart": 712,
                                "fullEnd": 715,
                                "start": 712,
                                "end": 713,
                                "fullWidth": 3,
                                "width": 1,
                                "text": ";",
                                "value": ";",
                                "valueText": ";",
                                "hasTrailingTrivia": true,
                                "hasTrailingNewLine": true,
                                "trailingTrivia": [
                                    {
                                        "kind": "NewLineTrivia",
                                        "text": "\r\n"
                                    }
                                ]
                            }
                        },
                        {
                            "kind": "VariableStatement",
                            "fullStart": 715,
                            "fullEnd": 769,
                            "start": 721,
                            "end": 767,
                            "fullWidth": 54,
                            "width": 46,
                            "modifiers": [],
                            "variableDeclaration": {
                                "kind": "VariableDeclaration",
                                "fullStart": 715,
                                "fullEnd": 766,
                                "start": 721,
                                "end": 766,
                                "fullWidth": 51,
                                "width": 45,
                                "varKeyword": {
                                    "kind": "VarKeyword",
                                    "fullStart": 715,
                                    "fullEnd": 725,
                                    "start": 721,
                                    "end": 724,
                                    "fullWidth": 10,
                                    "width": 3,
                                    "text": "var",
                                    "value": "var",
                                    "valueText": "var",
                                    "hasLeadingTrivia": true,
                                    "hasLeadingNewLine": true,
                                    "hasTrailingTrivia": true,
                                    "leadingTrivia": [
                                        {
                                            "kind": "WhitespaceTrivia",
                                            "text": "  "
                                        },
                                        {
                                            "kind": "NewLineTrivia",
                                            "text": "\r\n"
                                        },
                                        {
                                            "kind": "WhitespaceTrivia",
                                            "text": "  "
                                        }
                                    ],
                                    "trailingTrivia": [
                                        {
                                            "kind": "WhitespaceTrivia",
                                            "text": " "
                                        }
                                    ]
                                },
                                "variableDeclarators": [
                                    {
                                        "kind": "VariableDeclarator",
                                        "fullStart": 725,
                                        "fullEnd": 766,
                                        "start": 725,
                                        "end": 766,
                                        "fullWidth": 41,
<<<<<<< HEAD
                                        "width": 41,
                                        "identifier": {
=======
                                        "propertyName": {
>>>>>>> 85e84683
                                            "kind": "IdentifierName",
                                            "fullStart": 725,
                                            "fullEnd": 727,
                                            "start": 725,
                                            "end": 726,
                                            "fullWidth": 2,
                                            "width": 1,
                                            "text": "i",
                                            "value": "i",
                                            "valueText": "i",
                                            "hasTrailingTrivia": true,
                                            "trailingTrivia": [
                                                {
                                                    "kind": "WhitespaceTrivia",
                                                    "text": " "
                                                }
                                            ]
                                        },
                                        "equalsValueClause": {
                                            "kind": "EqualsValueClause",
                                            "fullStart": 727,
                                            "fullEnd": 766,
                                            "start": 727,
                                            "end": 766,
                                            "fullWidth": 39,
                                            "width": 39,
                                            "equalsToken": {
                                                "kind": "EqualsToken",
                                                "fullStart": 727,
                                                "fullEnd": 729,
                                                "start": 727,
                                                "end": 728,
                                                "fullWidth": 2,
                                                "width": 1,
                                                "text": "=",
                                                "value": "=",
                                                "valueText": "=",
                                                "hasTrailingTrivia": true,
                                                "trailingTrivia": [
                                                    {
                                                        "kind": "WhitespaceTrivia",
                                                        "text": " "
                                                    }
                                                ]
                                            },
                                            "value": {
                                                "kind": "InvocationExpression",
                                                "fullStart": 729,
                                                "fullEnd": 766,
                                                "start": 729,
                                                "end": 766,
                                                "fullWidth": 37,
                                                "width": 37,
                                                "expression": {
                                                    "kind": "MemberAccessExpression",
                                                    "fullStart": 729,
                                                    "fullEnd": 761,
                                                    "start": 729,
                                                    "end": 761,
                                                    "fullWidth": 32,
                                                    "width": 32,
                                                    "expression": {
                                                        "kind": "MemberAccessExpression",
                                                        "fullStart": 729,
                                                        "fullEnd": 756,
                                                        "start": 729,
                                                        "end": 756,
                                                        "fullWidth": 27,
                                                        "width": 27,
                                                        "expression": {
                                                            "kind": "MemberAccessExpression",
                                                            "fullStart": 729,
                                                            "fullEnd": 744,
                                                            "start": 729,
                                                            "end": 744,
                                                            "fullWidth": 15,
                                                            "width": 15,
                                                            "expression": {
                                                                "kind": "IdentifierName",
                                                                "fullStart": 729,
                                                                "fullEnd": 734,
                                                                "start": 729,
                                                                "end": 734,
                                                                "fullWidth": 5,
                                                                "width": 5,
                                                                "text": "Array",
                                                                "value": "Array",
                                                                "valueText": "Array"
                                                            },
                                                            "dotToken": {
                                                                "kind": "DotToken",
                                                                "fullStart": 734,
                                                                "fullEnd": 735,
                                                                "start": 734,
                                                                "end": 735,
                                                                "fullWidth": 1,
                                                                "width": 1,
                                                                "text": ".",
                                                                "value": ".",
                                                                "valueText": "."
                                                            },
                                                            "name": {
                                                                "kind": "IdentifierName",
                                                                "fullStart": 735,
                                                                "fullEnd": 744,
                                                                "start": 735,
                                                                "end": 744,
                                                                "fullWidth": 9,
                                                                "width": 9,
                                                                "text": "prototype",
                                                                "value": "prototype",
                                                                "valueText": "prototype"
                                                            }
                                                        },
                                                        "dotToken": {
                                                            "kind": "DotToken",
                                                            "fullStart": 744,
                                                            "fullEnd": 745,
                                                            "start": 744,
                                                            "end": 745,
                                                            "fullWidth": 1,
                                                            "width": 1,
                                                            "text": ".",
                                                            "value": ".",
                                                            "valueText": "."
                                                        },
                                                        "name": {
                                                            "kind": "IdentifierName",
                                                            "fullStart": 745,
                                                            "fullEnd": 756,
                                                            "start": 745,
                                                            "end": 756,
                                                            "fullWidth": 11,
                                                            "width": 11,
                                                            "text": "lastIndexOf",
                                                            "value": "lastIndexOf",
                                                            "valueText": "lastIndexOf"
                                                        }
                                                    },
                                                    "dotToken": {
                                                        "kind": "DotToken",
                                                        "fullStart": 756,
                                                        "fullEnd": 757,
                                                        "start": 756,
                                                        "end": 757,
                                                        "fullWidth": 1,
                                                        "width": 1,
                                                        "text": ".",
                                                        "value": ".",
                                                        "valueText": "."
                                                    },
                                                    "name": {
                                                        "kind": "IdentifierName",
                                                        "fullStart": 757,
                                                        "fullEnd": 761,
                                                        "start": 757,
                                                        "end": 761,
                                                        "fullWidth": 4,
                                                        "width": 4,
                                                        "text": "call",
                                                        "value": "call",
                                                        "valueText": "call"
                                                    }
                                                },
                                                "argumentList": {
                                                    "kind": "ArgumentList",
                                                    "fullStart": 761,
                                                    "fullEnd": 766,
                                                    "start": 761,
                                                    "end": 766,
                                                    "fullWidth": 5,
                                                    "width": 5,
                                                    "openParenToken": {
                                                        "kind": "OpenParenToken",
                                                        "fullStart": 761,
                                                        "fullEnd": 762,
                                                        "start": 761,
                                                        "end": 762,
                                                        "fullWidth": 1,
                                                        "width": 1,
                                                        "text": "(",
                                                        "value": "(",
                                                        "valueText": "("
                                                    },
                                                    "arguments": [
                                                        {
                                                            "kind": "IdentifierName",
                                                            "fullStart": 762,
                                                            "fullEnd": 763,
                                                            "start": 762,
                                                            "end": 763,
                                                            "fullWidth": 1,
                                                            "width": 1,
                                                            "text": "f",
                                                            "value": "f",
                                                            "valueText": "f"
                                                        },
                                                        {
                                                            "kind": "CommaToken",
                                                            "fullStart": 763,
                                                            "fullEnd": 764,
                                                            "start": 763,
                                                            "end": 764,
                                                            "fullWidth": 1,
                                                            "width": 1,
                                                            "text": ",",
                                                            "value": ",",
                                                            "valueText": ","
                                                        },
                                                        {
                                                            "kind": "NumericLiteral",
                                                            "fullStart": 764,
                                                            "fullEnd": 765,
                                                            "start": 764,
                                                            "end": 765,
                                                            "fullWidth": 1,
                                                            "width": 1,
                                                            "text": "1",
                                                            "value": 1,
                                                            "valueText": "1"
                                                        }
                                                    ],
                                                    "closeParenToken": {
                                                        "kind": "CloseParenToken",
                                                        "fullStart": 765,
                                                        "fullEnd": 766,
                                                        "start": 765,
                                                        "end": 766,
                                                        "fullWidth": 1,
                                                        "width": 1,
                                                        "text": ")",
                                                        "value": ")",
                                                        "valueText": ")"
                                                    }
                                                }
                                            }
                                        }
                                    }
                                ]
                            },
                            "semicolonToken": {
                                "kind": "SemicolonToken",
                                "fullStart": 766,
                                "fullEnd": 769,
                                "start": 766,
                                "end": 767,
                                "fullWidth": 3,
                                "width": 1,
                                "text": ";",
                                "value": ";",
                                "valueText": ";",
                                "hasTrailingTrivia": true,
                                "hasTrailingNewLine": true,
                                "trailingTrivia": [
                                    {
                                        "kind": "NewLineTrivia",
                                        "text": "\r\n"
                                    }
                                ]
                            }
                        },
                        {
                            "kind": "IfStatement",
                            "fullStart": 769,
                            "fullEnd": 834,
                            "start": 775,
                            "end": 832,
                            "fullWidth": 65,
                            "width": 57,
                            "ifKeyword": {
                                "kind": "IfKeyword",
                                "fullStart": 769,
                                "fullEnd": 778,
                                "start": 775,
                                "end": 777,
                                "fullWidth": 9,
                                "width": 2,
                                "text": "if",
                                "value": "if",
                                "valueText": "if",
                                "hasLeadingTrivia": true,
                                "hasLeadingNewLine": true,
                                "hasTrailingTrivia": true,
                                "leadingTrivia": [
                                    {
                                        "kind": "WhitespaceTrivia",
                                        "text": "  "
                                    },
                                    {
                                        "kind": "NewLineTrivia",
                                        "text": "\r\n"
                                    },
                                    {
                                        "kind": "WhitespaceTrivia",
                                        "text": "  "
                                    }
                                ],
                                "trailingTrivia": [
                                    {
                                        "kind": "WhitespaceTrivia",
                                        "text": " "
                                    }
                                ]
                            },
                            "openParenToken": {
                                "kind": "OpenParenToken",
                                "fullStart": 778,
                                "fullEnd": 779,
                                "start": 778,
                                "end": 779,
                                "fullWidth": 1,
                                "width": 1,
                                "text": "(",
                                "value": "(",
                                "valueText": "("
                            },
                            "condition": {
                                "kind": "LogicalAndExpression",
                                "fullStart": 779,
                                "fullEnd": 806,
                                "start": 779,
                                "end": 806,
                                "fullWidth": 27,
                                "width": 27,
                                "left": {
                                    "kind": "EqualsExpression",
                                    "fullStart": 779,
                                    "fullEnd": 788,
                                    "start": 779,
                                    "end": 787,
                                    "fullWidth": 9,
                                    "width": 8,
                                    "left": {
                                        "kind": "IdentifierName",
                                        "fullStart": 779,
                                        "fullEnd": 781,
                                        "start": 779,
                                        "end": 780,
                                        "fullWidth": 2,
                                        "width": 1,
                                        "text": "i",
                                        "value": "i",
                                        "valueText": "i",
                                        "hasTrailingTrivia": true,
                                        "trailingTrivia": [
                                            {
                                                "kind": "WhitespaceTrivia",
                                                "text": " "
                                            }
                                        ]
                                    },
                                    "operatorToken": {
                                        "kind": "EqualsEqualsEqualsToken",
                                        "fullStart": 781,
                                        "fullEnd": 785,
                                        "start": 781,
                                        "end": 784,
                                        "fullWidth": 4,
                                        "width": 3,
                                        "text": "===",
                                        "value": "===",
                                        "valueText": "===",
                                        "hasTrailingTrivia": true,
                                        "trailingTrivia": [
                                            {
                                                "kind": "WhitespaceTrivia",
                                                "text": " "
                                            }
                                        ]
                                    },
                                    "right": {
                                        "kind": "NegateExpression",
                                        "fullStart": 785,
                                        "fullEnd": 788,
                                        "start": 785,
                                        "end": 787,
                                        "fullWidth": 3,
                                        "width": 2,
                                        "operatorToken": {
                                            "kind": "MinusToken",
                                            "fullStart": 785,
                                            "fullEnd": 786,
                                            "start": 785,
                                            "end": 786,
                                            "fullWidth": 1,
                                            "width": 1,
                                            "text": "-",
                                            "value": "-",
                                            "valueText": "-"
                                        },
                                        "operand": {
                                            "kind": "NumericLiteral",
                                            "fullStart": 786,
                                            "fullEnd": 788,
                                            "start": 786,
                                            "end": 787,
                                            "fullWidth": 2,
                                            "width": 1,
                                            "text": "1",
                                            "value": 1,
                                            "valueText": "1",
                                            "hasTrailingTrivia": true,
                                            "trailingTrivia": [
                                                {
                                                    "kind": "WhitespaceTrivia",
                                                    "text": " "
                                                }
                                            ]
                                        }
                                    }
                                },
                                "operatorToken": {
                                    "kind": "AmpersandAmpersandToken",
                                    "fullStart": 788,
                                    "fullEnd": 791,
                                    "start": 788,
                                    "end": 790,
                                    "fullWidth": 3,
                                    "width": 2,
                                    "text": "&&",
                                    "value": "&&",
                                    "valueText": "&&",
                                    "hasTrailingTrivia": true,
                                    "trailingTrivia": [
                                        {
                                            "kind": "WhitespaceTrivia",
                                            "text": " "
                                        }
                                    ]
                                },
                                "right": {
                                    "kind": "EqualsWithTypeConversionExpression",
                                    "fullStart": 791,
                                    "fullEnd": 806,
                                    "start": 791,
                                    "end": 806,
                                    "fullWidth": 15,
                                    "width": 15,
                                    "left": {
                                        "kind": "IdentifierName",
                                        "fullStart": 791,
                                        "fullEnd": 799,
                                        "start": 791,
                                        "end": 799,
                                        "fullWidth": 8,
                                        "width": 8,
                                        "text": "accessed",
                                        "value": "accessed",
                                        "valueText": "accessed"
                                    },
                                    "operatorToken": {
                                        "kind": "EqualsEqualsToken",
                                        "fullStart": 799,
                                        "fullEnd": 801,
                                        "start": 799,
                                        "end": 801,
                                        "fullWidth": 2,
                                        "width": 2,
                                        "text": "==",
                                        "value": "==",
                                        "valueText": "=="
                                    },
                                    "right": {
                                        "kind": "FalseKeyword",
                                        "fullStart": 801,
                                        "fullEnd": 806,
                                        "start": 801,
                                        "end": 806,
                                        "fullWidth": 5,
                                        "width": 5,
                                        "text": "false",
                                        "value": false,
                                        "valueText": "false"
                                    }
                                }
                            },
                            "closeParenToken": {
                                "kind": "CloseParenToken",
                                "fullStart": 806,
                                "fullEnd": 808,
                                "start": 806,
                                "end": 807,
                                "fullWidth": 2,
                                "width": 1,
                                "text": ")",
                                "value": ")",
                                "valueText": ")",
                                "hasTrailingTrivia": true,
                                "trailingTrivia": [
                                    {
                                        "kind": "WhitespaceTrivia",
                                        "text": " "
                                    }
                                ]
                            },
                            "statement": {
                                "kind": "Block",
                                "fullStart": 808,
                                "fullEnd": 834,
                                "start": 808,
                                "end": 832,
                                "fullWidth": 26,
                                "width": 24,
                                "openBraceToken": {
                                    "kind": "OpenBraceToken",
                                    "fullStart": 808,
                                    "fullEnd": 811,
                                    "start": 808,
                                    "end": 809,
                                    "fullWidth": 3,
                                    "width": 1,
                                    "text": "{",
                                    "value": "{",
                                    "valueText": "{",
                                    "hasTrailingTrivia": true,
                                    "hasTrailingNewLine": true,
                                    "trailingTrivia": [
                                        {
                                            "kind": "NewLineTrivia",
                                            "text": "\r\n"
                                        }
                                    ]
                                },
                                "statements": [
                                    {
                                        "kind": "ReturnStatement",
                                        "fullStart": 811,
                                        "fullEnd": 829,
                                        "start": 815,
                                        "end": 827,
                                        "fullWidth": 18,
                                        "width": 12,
                                        "returnKeyword": {
                                            "kind": "ReturnKeyword",
                                            "fullStart": 811,
                                            "fullEnd": 822,
                                            "start": 815,
                                            "end": 821,
                                            "fullWidth": 11,
                                            "width": 6,
                                            "text": "return",
                                            "value": "return",
                                            "valueText": "return",
                                            "hasLeadingTrivia": true,
                                            "hasTrailingTrivia": true,
                                            "leadingTrivia": [
                                                {
                                                    "kind": "WhitespaceTrivia",
                                                    "text": "    "
                                                }
                                            ],
                                            "trailingTrivia": [
                                                {
                                                    "kind": "WhitespaceTrivia",
                                                    "text": " "
                                                }
                                            ]
                                        },
                                        "expression": {
                                            "kind": "TrueKeyword",
                                            "fullStart": 822,
                                            "fullEnd": 826,
                                            "start": 822,
                                            "end": 826,
                                            "fullWidth": 4,
                                            "width": 4,
                                            "text": "true",
                                            "value": true,
                                            "valueText": "true"
                                        },
                                        "semicolonToken": {
                                            "kind": "SemicolonToken",
                                            "fullStart": 826,
                                            "fullEnd": 829,
                                            "start": 826,
                                            "end": 827,
                                            "fullWidth": 3,
                                            "width": 1,
                                            "text": ";",
                                            "value": ";",
                                            "valueText": ";",
                                            "hasTrailingTrivia": true,
                                            "hasTrailingNewLine": true,
                                            "trailingTrivia": [
                                                {
                                                    "kind": "NewLineTrivia",
                                                    "text": "\r\n"
                                                }
                                            ]
                                        }
                                    }
                                ],
                                "closeBraceToken": {
                                    "kind": "CloseBraceToken",
                                    "fullStart": 829,
                                    "fullEnd": 834,
                                    "start": 831,
                                    "end": 832,
                                    "fullWidth": 5,
                                    "width": 1,
                                    "text": "}",
                                    "value": "}",
                                    "valueText": "}",
                                    "hasLeadingTrivia": true,
                                    "hasTrailingTrivia": true,
                                    "hasTrailingNewLine": true,
                                    "leadingTrivia": [
                                        {
                                            "kind": "WhitespaceTrivia",
                                            "text": "  "
                                        }
                                    ],
                                    "trailingTrivia": [
                                        {
                                            "kind": "NewLineTrivia",
                                            "text": "\r\n"
                                        }
                                    ]
                                }
                            }
                        }
                    ],
                    "closeBraceToken": {
                        "kind": "CloseBraceToken",
                        "fullStart": 834,
                        "fullEnd": 838,
                        "start": 835,
                        "end": 836,
                        "fullWidth": 4,
                        "width": 1,
                        "text": "}",
                        "value": "}",
                        "valueText": "}",
                        "hasLeadingTrivia": true,
                        "hasTrailingTrivia": true,
                        "hasTrailingNewLine": true,
                        "leadingTrivia": [
                            {
                                "kind": "WhitespaceTrivia",
                                "text": " "
                            }
                        ],
                        "trailingTrivia": [
                            {
                                "kind": "NewLineTrivia",
                                "text": "\r\n"
                            }
                        ]
                    }
                }
            },
            {
                "kind": "ExpressionStatement",
                "fullStart": 838,
                "fullEnd": 862,
                "start": 838,
                "end": 860,
                "fullWidth": 24,
                "width": 22,
                "expression": {
                    "kind": "InvocationExpression",
                    "fullStart": 838,
                    "fullEnd": 859,
                    "start": 838,
                    "end": 859,
                    "fullWidth": 21,
                    "width": 21,
                    "expression": {
                        "kind": "IdentifierName",
                        "fullStart": 838,
                        "fullEnd": 849,
                        "start": 838,
                        "end": 849,
                        "fullWidth": 11,
                        "width": 11,
                        "text": "runTestCase",
                        "value": "runTestCase",
                        "valueText": "runTestCase"
                    },
                    "argumentList": {
                        "kind": "ArgumentList",
                        "fullStart": 849,
                        "fullEnd": 859,
                        "start": 849,
                        "end": 859,
                        "fullWidth": 10,
                        "width": 10,
                        "openParenToken": {
                            "kind": "OpenParenToken",
                            "fullStart": 849,
                            "fullEnd": 850,
                            "start": 849,
                            "end": 850,
                            "fullWidth": 1,
                            "width": 1,
                            "text": "(",
                            "value": "(",
                            "valueText": "("
                        },
                        "arguments": [
                            {
                                "kind": "IdentifierName",
                                "fullStart": 850,
                                "fullEnd": 858,
                                "start": 850,
                                "end": 858,
                                "fullWidth": 8,
                                "width": 8,
                                "text": "testcase",
                                "value": "testcase",
                                "valueText": "testcase"
                            }
                        ],
                        "closeParenToken": {
                            "kind": "CloseParenToken",
                            "fullStart": 858,
                            "fullEnd": 859,
                            "start": 858,
                            "end": 859,
                            "fullWidth": 1,
                            "width": 1,
                            "text": ")",
                            "value": ")",
                            "valueText": ")"
                        }
                    }
                },
                "semicolonToken": {
                    "kind": "SemicolonToken",
                    "fullStart": 859,
                    "fullEnd": 862,
                    "start": 859,
                    "end": 860,
                    "fullWidth": 3,
                    "width": 1,
                    "text": ";",
                    "value": ";",
                    "valueText": ";",
                    "hasTrailingTrivia": true,
                    "hasTrailingNewLine": true,
                    "trailingTrivia": [
                        {
                            "kind": "NewLineTrivia",
                            "text": "\r\n"
                        }
                    ]
                }
            }
        ],
        "endOfFileToken": {
            "kind": "EndOfFileToken",
            "fullStart": 862,
            "fullEnd": 862,
            "start": 862,
            "end": 862,
            "fullWidth": 0,
            "width": 0,
            "text": ""
        }
    },
    "lineMap": {
        "lineStarts": [
            0,
            67,
            152,
            232,
            308,
            380,
            385,
            439,
            553,
            558,
            560,
            562,
            585,
            610,
            634,
            715,
            719,
            769,
            773,
            811,
            829,
            834,
            838,
            862
        ],
        "length": 862
    }
}<|MERGE_RESOLUTION|>--- conflicted
+++ resolved
@@ -247,12 +247,8 @@
                                         "start": 591,
                                         "end": 607,
                                         "fullWidth": 16,
-<<<<<<< HEAD
                                         "width": 16,
-                                        "identifier": {
-=======
                                         "propertyName": {
->>>>>>> 85e84683
                                             "kind": "IdentifierName",
                                             "fullStart": 591,
                                             "fullEnd": 600,
@@ -386,12 +382,8 @@
                                         "start": 616,
                                         "end": 631,
                                         "fullWidth": 15,
-<<<<<<< HEAD
                                         "width": 15,
-                                        "identifier": {
-=======
                                         "propertyName": {
->>>>>>> 85e84683
                                             "kind": "IdentifierName",
                                             "fullStart": 616,
                                             "fullEnd": 618,
@@ -1114,12 +1106,8 @@
                                         "start": 725,
                                         "end": 766,
                                         "fullWidth": 41,
-<<<<<<< HEAD
                                         "width": 41,
-                                        "identifier": {
-=======
                                         "propertyName": {
->>>>>>> 85e84683
                                             "kind": "IdentifierName",
                                             "fullStart": 725,
                                             "fullEnd": 727,
