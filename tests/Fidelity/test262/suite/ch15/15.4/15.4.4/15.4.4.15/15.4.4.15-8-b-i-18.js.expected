{
    "isDeclaration": false,
    "languageVersion": "EcmaScript5",
    "parseOptions": {
        "allowAutomaticSemicolonInsertion": true
    },
    "sourceUnit": {
        "kind": "SourceUnit",
        "fullStart": 0,
        "fullEnd": 883,
        "start": 596,
        "end": 883,
        "fullWidth": 883,
        "width": 287,
        "isIncrementallyUnusable": true,
        "moduleElements": [
            {
                "kind": "FunctionDeclaration",
                "fullStart": 0,
                "fullEnd": 859,
                "start": 596,
                "end": 857,
                "fullWidth": 859,
                "width": 261,
                "isIncrementallyUnusable": true,
                "modifiers": [],
                "functionKeyword": {
                    "kind": "FunctionKeyword",
                    "fullStart": 0,
                    "fullEnd": 605,
                    "start": 596,
                    "end": 604,
                    "fullWidth": 605,
                    "width": 8,
                    "text": "function",
                    "value": "function",
                    "valueText": "function",
                    "hasLeadingTrivia": true,
                    "hasLeadingComment": true,
                    "hasLeadingNewLine": true,
                    "hasTrailingTrivia": true,
                    "leadingTrivia": [
                        {
                            "kind": "SingleLineCommentTrivia",
                            "text": "/// Copyright (c) 2012 Ecma International.  All rights reserved. "
                        },
                        {
                            "kind": "NewLineTrivia",
                            "text": "\r\n"
                        },
                        {
                            "kind": "SingleLineCommentTrivia",
                            "text": "/// Ecma International makes this code available under the terms and conditions set"
                        },
                        {
                            "kind": "NewLineTrivia",
                            "text": "\r\n"
                        },
                        {
                            "kind": "SingleLineCommentTrivia",
                            "text": "/// forth on http://hg.ecmascript.org/tests/test262/raw-file/tip/LICENSE (the "
                        },
                        {
                            "kind": "NewLineTrivia",
                            "text": "\r\n"
                        },
                        {
                            "kind": "SingleLineCommentTrivia",
                            "text": "/// \"Use Terms\").   Any redistribution of this code must retain the above "
                        },
                        {
                            "kind": "NewLineTrivia",
                            "text": "\r\n"
                        },
                        {
                            "kind": "SingleLineCommentTrivia",
                            "text": "/// copyright and this notice and otherwise comply with the Use Terms."
                        },
                        {
                            "kind": "NewLineTrivia",
                            "text": "\r\n"
                        },
                        {
                            "kind": "MultiLineCommentTrivia",
                            "text": "/**\r\n * @path ch15/15.4/15.4.4/15.4.4.15/15.4.4.15-8-b-i-18.js\r\n * @description Array.prototype.lastIndexOf - element to be retrieved is own accessor property without a get function on an Array-like object\r\n */"
                        },
                        {
                            "kind": "NewLineTrivia",
                            "text": "\r\n"
                        },
                        {
                            "kind": "NewLineTrivia",
                            "text": "\r\n"
                        },
                        {
                            "kind": "NewLineTrivia",
                            "text": "\r\n"
                        }
                    ],
                    "trailingTrivia": [
                        {
                            "kind": "WhitespaceTrivia",
                            "text": " "
                        }
                    ]
                },
                "identifier": {
                    "kind": "IdentifierName",
                    "fullStart": 605,
                    "fullEnd": 613,
                    "start": 605,
                    "end": 613,
                    "fullWidth": 8,
                    "width": 8,
                    "text": "testcase",
                    "value": "testcase",
                    "valueText": "testcase"
                },
                "callSignature": {
                    "kind": "CallSignature",
                    "fullStart": 613,
                    "fullEnd": 616,
                    "start": 613,
                    "end": 615,
                    "fullWidth": 3,
                    "width": 2,
                    "parameterList": {
                        "kind": "ParameterList",
                        "fullStart": 613,
                        "fullEnd": 616,
                        "start": 613,
                        "end": 615,
                        "fullWidth": 3,
                        "width": 2,
                        "openParenToken": {
                            "kind": "OpenParenToken",
                            "fullStart": 613,
                            "fullEnd": 614,
                            "start": 613,
                            "end": 614,
                            "fullWidth": 1,
                            "width": 1,
                            "text": "(",
                            "value": "(",
                            "valueText": "("
                        },
                        "parameters": [],
                        "closeParenToken": {
                            "kind": "CloseParenToken",
                            "fullStart": 614,
                            "fullEnd": 616,
                            "start": 614,
                            "end": 615,
                            "fullWidth": 2,
                            "width": 1,
                            "text": ")",
                            "value": ")",
                            "valueText": ")",
                            "hasTrailingTrivia": true,
                            "trailingTrivia": [
                                {
                                    "kind": "WhitespaceTrivia",
                                    "text": " "
                                }
                            ]
                        }
                    }
                },
                "block": {
                    "kind": "Block",
                    "fullStart": 616,
                    "fullEnd": 859,
                    "start": 616,
                    "end": 857,
                    "fullWidth": 243,
                    "width": 241,
                    "isIncrementallyUnusable": true,
                    "openBraceToken": {
                        "kind": "OpenBraceToken",
                        "fullStart": 616,
                        "fullEnd": 619,
                        "start": 616,
                        "end": 617,
                        "fullWidth": 3,
                        "width": 1,
                        "text": "{",
                        "value": "{",
                        "valueText": "{",
                        "hasTrailingTrivia": true,
                        "hasTrailingNewLine": true,
                        "trailingTrivia": [
                            {
                                "kind": "NewLineTrivia",
                                "text": "\r\n"
                            }
                        ]
                    },
                    "statements": [
                        {
                            "kind": "VariableStatement",
                            "fullStart": 619,
                            "fullEnd": 655,
                            "start": 629,
                            "end": 653,
                            "fullWidth": 36,
                            "width": 24,
                            "modifiers": [],
                            "variableDeclaration": {
                                "kind": "VariableDeclaration",
                                "fullStart": 619,
                                "fullEnd": 652,
                                "start": 629,
                                "end": 652,
                                "fullWidth": 33,
                                "width": 23,
                                "varKeyword": {
                                    "kind": "VarKeyword",
                                    "fullStart": 619,
                                    "fullEnd": 633,
                                    "start": 629,
                                    "end": 632,
                                    "fullWidth": 14,
                                    "width": 3,
                                    "text": "var",
                                    "value": "var",
                                    "valueText": "var",
                                    "hasLeadingTrivia": true,
                                    "hasLeadingNewLine": true,
                                    "hasTrailingTrivia": true,
                                    "leadingTrivia": [
                                        {
                                            "kind": "NewLineTrivia",
                                            "text": "\r\n"
                                        },
                                        {
                                            "kind": "WhitespaceTrivia",
                                            "text": "        "
                                        }
                                    ],
                                    "trailingTrivia": [
                                        {
                                            "kind": "WhitespaceTrivia",
                                            "text": " "
                                        }
                                    ]
                                },
                                "variableDeclarators": [
                                    {
                                        "kind": "VariableDeclarator",
                                        "fullStart": 633,
                                        "fullEnd": 652,
                                        "start": 633,
                                        "end": 652,
                                        "fullWidth": 19,
<<<<<<< HEAD
                                        "width": 19,
                                        "identifier": {
=======
                                        "propertyName": {
>>>>>>> 85e84683
                                            "kind": "IdentifierName",
                                            "fullStart": 633,
                                            "fullEnd": 637,
                                            "start": 633,
                                            "end": 636,
                                            "fullWidth": 4,
                                            "width": 3,
                                            "text": "obj",
                                            "value": "obj",
                                            "valueText": "obj",
                                            "hasTrailingTrivia": true,
                                            "trailingTrivia": [
                                                {
                                                    "kind": "WhitespaceTrivia",
                                                    "text": " "
                                                }
                                            ]
                                        },
                                        "equalsValueClause": {
                                            "kind": "EqualsValueClause",
                                            "fullStart": 637,
                                            "fullEnd": 652,
                                            "start": 637,
                                            "end": 652,
                                            "fullWidth": 15,
                                            "width": 15,
                                            "equalsToken": {
                                                "kind": "EqualsToken",
                                                "fullStart": 637,
                                                "fullEnd": 639,
                                                "start": 637,
                                                "end": 638,
                                                "fullWidth": 2,
                                                "width": 1,
                                                "text": "=",
                                                "value": "=",
                                                "valueText": "=",
                                                "hasTrailingTrivia": true,
                                                "trailingTrivia": [
                                                    {
                                                        "kind": "WhitespaceTrivia",
                                                        "text": " "
                                                    }
                                                ]
                                            },
                                            "value": {
                                                "kind": "ObjectLiteralExpression",
                                                "fullStart": 639,
                                                "fullEnd": 652,
                                                "start": 639,
                                                "end": 652,
                                                "fullWidth": 13,
                                                "width": 13,
                                                "openBraceToken": {
                                                    "kind": "OpenBraceToken",
                                                    "fullStart": 639,
                                                    "fullEnd": 641,
                                                    "start": 639,
                                                    "end": 640,
                                                    "fullWidth": 2,
                                                    "width": 1,
                                                    "text": "{",
                                                    "value": "{",
                                                    "valueText": "{",
                                                    "hasTrailingTrivia": true,
                                                    "trailingTrivia": [
                                                        {
                                                            "kind": "WhitespaceTrivia",
                                                            "text": " "
                                                        }
                                                    ]
                                                },
                                                "propertyAssignments": [
                                                    {
                                                        "kind": "SimplePropertyAssignment",
                                                        "fullStart": 641,
                                                        "fullEnd": 651,
                                                        "start": 641,
                                                        "end": 650,
                                                        "fullWidth": 10,
                                                        "width": 9,
                                                        "propertyName": {
                                                            "kind": "IdentifierName",
                                                            "fullStart": 641,
                                                            "fullEnd": 647,
                                                            "start": 641,
                                                            "end": 647,
                                                            "fullWidth": 6,
                                                            "width": 6,
                                                            "text": "length",
                                                            "value": "length",
                                                            "valueText": "length"
                                                        },
                                                        "colonToken": {
                                                            "kind": "ColonToken",
                                                            "fullStart": 647,
                                                            "fullEnd": 649,
                                                            "start": 647,
                                                            "end": 648,
                                                            "fullWidth": 2,
                                                            "width": 1,
                                                            "text": ":",
                                                            "value": ":",
                                                            "valueText": ":",
                                                            "hasTrailingTrivia": true,
                                                            "trailingTrivia": [
                                                                {
                                                                    "kind": "WhitespaceTrivia",
                                                                    "text": " "
                                                                }
                                                            ]
                                                        },
                                                        "expression": {
                                                            "kind": "NumericLiteral",
                                                            "fullStart": 649,
                                                            "fullEnd": 651,
                                                            "start": 649,
                                                            "end": 650,
                                                            "fullWidth": 2,
                                                            "width": 1,
                                                            "text": "1",
                                                            "value": 1,
                                                            "valueText": "1",
                                                            "hasTrailingTrivia": true,
                                                            "trailingTrivia": [
                                                                {
                                                                    "kind": "WhitespaceTrivia",
                                                                    "text": " "
                                                                }
                                                            ]
                                                        }
                                                    }
                                                ],
                                                "closeBraceToken": {
                                                    "kind": "CloseBraceToken",
                                                    "fullStart": 651,
                                                    "fullEnd": 652,
                                                    "start": 651,
                                                    "end": 652,
                                                    "fullWidth": 1,
                                                    "width": 1,
                                                    "text": "}",
                                                    "value": "}",
                                                    "valueText": "}"
                                                }
                                            }
                                        }
                                    }
                                ]
                            },
                            "semicolonToken": {
                                "kind": "SemicolonToken",
                                "fullStart": 652,
                                "fullEnd": 655,
                                "start": 652,
                                "end": 653,
                                "fullWidth": 3,
                                "width": 1,
                                "text": ";",
                                "value": ";",
                                "valueText": ";",
                                "hasTrailingTrivia": true,
                                "hasTrailingNewLine": true,
                                "trailingTrivia": [
                                    {
                                        "kind": "NewLineTrivia",
                                        "text": "\r\n"
                                    }
                                ]
                            }
                        },
                        {
                            "kind": "ExpressionStatement",
                            "fullStart": 655,
                            "fullEnd": 778,
                            "start": 663,
                            "end": 776,
                            "fullWidth": 123,
                            "width": 113,
                            "isIncrementallyUnusable": true,
                            "expression": {
                                "kind": "InvocationExpression",
                                "fullStart": 655,
                                "fullEnd": 775,
                                "start": 663,
                                "end": 775,
                                "fullWidth": 120,
                                "width": 112,
                                "isIncrementallyUnusable": true,
                                "expression": {
                                    "kind": "MemberAccessExpression",
                                    "fullStart": 655,
                                    "fullEnd": 684,
                                    "start": 663,
                                    "end": 684,
                                    "fullWidth": 29,
                                    "width": 21,
                                    "expression": {
                                        "kind": "IdentifierName",
                                        "fullStart": 655,
                                        "fullEnd": 669,
                                        "start": 663,
                                        "end": 669,
                                        "fullWidth": 14,
                                        "width": 6,
                                        "text": "Object",
                                        "value": "Object",
                                        "valueText": "Object",
                                        "hasLeadingTrivia": true,
                                        "leadingTrivia": [
                                            {
                                                "kind": "WhitespaceTrivia",
                                                "text": "        "
                                            }
                                        ]
                                    },
                                    "dotToken": {
                                        "kind": "DotToken",
                                        "fullStart": 669,
                                        "fullEnd": 670,
                                        "start": 669,
                                        "end": 670,
                                        "fullWidth": 1,
                                        "width": 1,
                                        "text": ".",
                                        "value": ".",
                                        "valueText": "."
                                    },
                                    "name": {
                                        "kind": "IdentifierName",
                                        "fullStart": 670,
                                        "fullEnd": 684,
                                        "start": 670,
                                        "end": 684,
                                        "fullWidth": 14,
                                        "width": 14,
                                        "text": "defineProperty",
                                        "value": "defineProperty",
                                        "valueText": "defineProperty"
                                    }
                                },
                                "argumentList": {
                                    "kind": "ArgumentList",
                                    "fullStart": 684,
                                    "fullEnd": 775,
                                    "start": 684,
                                    "end": 775,
                                    "fullWidth": 91,
                                    "width": 91,
                                    "isIncrementallyUnusable": true,
                                    "openParenToken": {
                                        "kind": "OpenParenToken",
                                        "fullStart": 684,
                                        "fullEnd": 685,
                                        "start": 684,
                                        "end": 685,
                                        "fullWidth": 1,
                                        "width": 1,
                                        "text": "(",
                                        "value": "(",
                                        "valueText": "("
                                    },
                                    "arguments": [
                                        {
                                            "kind": "IdentifierName",
                                            "fullStart": 685,
                                            "fullEnd": 688,
                                            "start": 685,
                                            "end": 688,
                                            "fullWidth": 3,
                                            "width": 3,
                                            "text": "obj",
                                            "value": "obj",
                                            "valueText": "obj"
                                        },
                                        {
                                            "kind": "CommaToken",
                                            "fullStart": 688,
                                            "fullEnd": 690,
                                            "start": 688,
                                            "end": 689,
                                            "fullWidth": 2,
                                            "width": 1,
                                            "text": ",",
                                            "value": ",",
                                            "valueText": ",",
                                            "hasTrailingTrivia": true,
                                            "trailingTrivia": [
                                                {
                                                    "kind": "WhitespaceTrivia",
                                                    "text": " "
                                                }
                                            ]
                                        },
                                        {
                                            "kind": "StringLiteral",
                                            "fullStart": 690,
                                            "fullEnd": 693,
                                            "start": 690,
                                            "end": 693,
                                            "fullWidth": 3,
                                            "width": 3,
                                            "text": "\"0\"",
                                            "value": "0",
                                            "valueText": "0"
                                        },
                                        {
                                            "kind": "CommaToken",
                                            "fullStart": 693,
                                            "fullEnd": 695,
                                            "start": 693,
                                            "end": 694,
                                            "fullWidth": 2,
                                            "width": 1,
                                            "text": ",",
                                            "value": ",",
                                            "valueText": ",",
                                            "hasTrailingTrivia": true,
                                            "trailingTrivia": [
                                                {
                                                    "kind": "WhitespaceTrivia",
                                                    "text": " "
                                                }
                                            ]
                                        },
                                        {
                                            "kind": "ObjectLiteralExpression",
                                            "fullStart": 695,
                                            "fullEnd": 774,
                                            "start": 695,
                                            "end": 774,
                                            "fullWidth": 79,
                                            "width": 79,
                                            "isIncrementallyUnusable": true,
                                            "openBraceToken": {
                                                "kind": "OpenBraceToken",
                                                "fullStart": 695,
                                                "fullEnd": 698,
                                                "start": 695,
                                                "end": 696,
                                                "fullWidth": 3,
                                                "width": 1,
                                                "text": "{",
                                                "value": "{",
                                                "valueText": "{",
                                                "hasTrailingTrivia": true,
                                                "hasTrailingNewLine": true,
                                                "trailingTrivia": [
                                                    {
                                                        "kind": "NewLineTrivia",
                                                        "text": "\r\n"
                                                    }
                                                ]
                                            },
                                            "propertyAssignments": [
                                                {
                                                    "kind": "SimplePropertyAssignment",
                                                    "fullStart": 698,
                                                    "fullEnd": 730,
                                                    "start": 710,
                                                    "end": 730,
                                                    "fullWidth": 32,
                                                    "width": 20,
                                                    "isIncrementallyUnusable": true,
                                                    "propertyName": {
                                                        "kind": "IdentifierName",
                                                        "fullStart": 698,
                                                        "fullEnd": 713,
                                                        "start": 710,
                                                        "end": 713,
                                                        "fullWidth": 15,
                                                        "width": 3,
                                                        "text": "set",
                                                        "value": "set",
                                                        "valueText": "set",
                                                        "hasLeadingTrivia": true,
                                                        "leadingTrivia": [
                                                            {
                                                                "kind": "WhitespaceTrivia",
                                                                "text": "            "
                                                            }
                                                        ]
                                                    },
                                                    "colonToken": {
                                                        "kind": "ColonToken",
                                                        "fullStart": 713,
                                                        "fullEnd": 715,
                                                        "start": 713,
                                                        "end": 714,
                                                        "fullWidth": 2,
                                                        "width": 1,
                                                        "text": ":",
                                                        "value": ":",
                                                        "valueText": ":",
                                                        "hasTrailingTrivia": true,
                                                        "trailingTrivia": [
                                                            {
                                                                "kind": "WhitespaceTrivia",
                                                                "text": " "
                                                            }
                                                        ]
                                                    },
                                                    "expression": {
                                                        "kind": "FunctionExpression",
                                                        "fullStart": 715,
                                                        "fullEnd": 730,
                                                        "start": 715,
                                                        "end": 730,
                                                        "fullWidth": 15,
                                                        "width": 15,
                                                        "functionKeyword": {
                                                            "kind": "FunctionKeyword",
                                                            "fullStart": 715,
                                                            "fullEnd": 724,
                                                            "start": 715,
                                                            "end": 723,
                                                            "fullWidth": 9,
                                                            "width": 8,
                                                            "text": "function",
                                                            "value": "function",
                                                            "valueText": "function",
                                                            "hasTrailingTrivia": true,
                                                            "trailingTrivia": [
                                                                {
                                                                    "kind": "WhitespaceTrivia",
                                                                    "text": " "
                                                                }
                                                            ]
                                                        },
                                                        "callSignature": {
                                                            "kind": "CallSignature",
                                                            "fullStart": 724,
                                                            "fullEnd": 727,
                                                            "start": 724,
                                                            "end": 726,
                                                            "fullWidth": 3,
                                                            "width": 2,
                                                            "parameterList": {
                                                                "kind": "ParameterList",
                                                                "fullStart": 724,
                                                                "fullEnd": 727,
                                                                "start": 724,
                                                                "end": 726,
                                                                "fullWidth": 3,
                                                                "width": 2,
                                                                "openParenToken": {
                                                                    "kind": "OpenParenToken",
                                                                    "fullStart": 724,
                                                                    "fullEnd": 725,
                                                                    "start": 724,
                                                                    "end": 725,
                                                                    "fullWidth": 1,
                                                                    "width": 1,
                                                                    "text": "(",
                                                                    "value": "(",
                                                                    "valueText": "("
                                                                },
                                                                "parameters": [],
                                                                "closeParenToken": {
                                                                    "kind": "CloseParenToken",
                                                                    "fullStart": 725,
                                                                    "fullEnd": 727,
                                                                    "start": 725,
                                                                    "end": 726,
                                                                    "fullWidth": 2,
                                                                    "width": 1,
                                                                    "text": ")",
                                                                    "value": ")",
                                                                    "valueText": ")",
                                                                    "hasTrailingTrivia": true,
                                                                    "trailingTrivia": [
                                                                        {
                                                                            "kind": "WhitespaceTrivia",
                                                                            "text": " "
                                                                        }
                                                                    ]
                                                                }
                                                            }
                                                        },
                                                        "block": {
                                                            "kind": "Block",
                                                            "fullStart": 727,
                                                            "fullEnd": 730,
                                                            "start": 727,
                                                            "end": 730,
                                                            "fullWidth": 3,
                                                            "width": 3,
                                                            "openBraceToken": {
                                                                "kind": "OpenBraceToken",
                                                                "fullStart": 727,
                                                                "fullEnd": 729,
                                                                "start": 727,
                                                                "end": 728,
                                                                "fullWidth": 2,
                                                                "width": 1,
                                                                "text": "{",
                                                                "value": "{",
                                                                "valueText": "{",
                                                                "hasTrailingTrivia": true,
                                                                "trailingTrivia": [
                                                                    {
                                                                        "kind": "WhitespaceTrivia",
                                                                        "text": " "
                                                                    }
                                                                ]
                                                            },
                                                            "statements": [],
                                                            "closeBraceToken": {
                                                                "kind": "CloseBraceToken",
                                                                "fullStart": 729,
                                                                "fullEnd": 730,
                                                                "start": 729,
                                                                "end": 730,
                                                                "fullWidth": 1,
                                                                "width": 1,
                                                                "text": "}",
                                                                "value": "}",
                                                                "valueText": "}"
                                                            }
                                                        }
                                                    }
                                                },
                                                {
                                                    "kind": "CommaToken",
                                                    "fullStart": 730,
                                                    "fullEnd": 733,
                                                    "start": 730,
                                                    "end": 731,
                                                    "fullWidth": 3,
                                                    "width": 1,
                                                    "text": ",",
                                                    "value": ",",
                                                    "valueText": ",",
                                                    "hasTrailingTrivia": true,
                                                    "hasTrailingNewLine": true,
                                                    "trailingTrivia": [
                                                        {
                                                            "kind": "NewLineTrivia",
                                                            "text": "\r\n"
                                                        }
                                                    ]
                                                },
                                                {
                                                    "kind": "SimplePropertyAssignment",
                                                    "fullStart": 733,
                                                    "fullEnd": 765,
                                                    "start": 745,
                                                    "end": 763,
                                                    "fullWidth": 32,
                                                    "width": 18,
                                                    "propertyName": {
                                                        "kind": "IdentifierName",
                                                        "fullStart": 733,
                                                        "fullEnd": 757,
                                                        "start": 745,
                                                        "end": 757,
                                                        "fullWidth": 24,
                                                        "width": 12,
                                                        "text": "configurable",
                                                        "value": "configurable",
                                                        "valueText": "configurable",
                                                        "hasLeadingTrivia": true,
                                                        "leadingTrivia": [
                                                            {
                                                                "kind": "WhitespaceTrivia",
                                                                "text": "            "
                                                            }
                                                        ]
                                                    },
                                                    "colonToken": {
                                                        "kind": "ColonToken",
                                                        "fullStart": 757,
                                                        "fullEnd": 759,
                                                        "start": 757,
                                                        "end": 758,
                                                        "fullWidth": 2,
                                                        "width": 1,
                                                        "text": ":",
                                                        "value": ":",
                                                        "valueText": ":",
                                                        "hasTrailingTrivia": true,
                                                        "trailingTrivia": [
                                                            {
                                                                "kind": "WhitespaceTrivia",
                                                                "text": " "
                                                            }
                                                        ]
                                                    },
                                                    "expression": {
                                                        "kind": "TrueKeyword",
                                                        "fullStart": 759,
                                                        "fullEnd": 765,
                                                        "start": 759,
                                                        "end": 763,
                                                        "fullWidth": 6,
                                                        "width": 4,
                                                        "text": "true",
                                                        "value": true,
                                                        "valueText": "true",
                                                        "hasTrailingTrivia": true,
                                                        "hasTrailingNewLine": true,
                                                        "trailingTrivia": [
                                                            {
                                                                "kind": "NewLineTrivia",
                                                                "text": "\r\n"
                                                            }
                                                        ]
                                                    }
                                                }
                                            ],
                                            "closeBraceToken": {
                                                "kind": "CloseBraceToken",
                                                "fullStart": 765,
                                                "fullEnd": 774,
                                                "start": 773,
                                                "end": 774,
                                                "fullWidth": 9,
                                                "width": 1,
                                                "text": "}",
                                                "value": "}",
                                                "valueText": "}",
                                                "hasLeadingTrivia": true,
                                                "leadingTrivia": [
                                                    {
                                                        "kind": "WhitespaceTrivia",
                                                        "text": "        "
                                                    }
                                                ]
                                            }
                                        }
                                    ],
                                    "closeParenToken": {
                                        "kind": "CloseParenToken",
                                        "fullStart": 774,
                                        "fullEnd": 775,
                                        "start": 774,
                                        "end": 775,
                                        "fullWidth": 1,
                                        "width": 1,
                                        "text": ")",
                                        "value": ")",
                                        "valueText": ")"
                                    }
                                }
                            },
                            "semicolonToken": {
                                "kind": "SemicolonToken",
                                "fullStart": 775,
                                "fullEnd": 778,
                                "start": 775,
                                "end": 776,
                                "fullWidth": 3,
                                "width": 1,
                                "text": ";",
                                "value": ";",
                                "valueText": ";",
                                "hasTrailingTrivia": true,
                                "hasTrailingNewLine": true,
                                "trailingTrivia": [
                                    {
                                        "kind": "NewLineTrivia",
                                        "text": "\r\n"
                                    }
                                ]
                            }
                        },
                        {
                            "kind": "ReturnStatement",
                            "fullStart": 778,
                            "fullEnd": 852,
                            "start": 788,
                            "end": 850,
                            "fullWidth": 74,
                            "width": 62,
                            "returnKeyword": {
                                "kind": "ReturnKeyword",
                                "fullStart": 778,
                                "fullEnd": 795,
                                "start": 788,
                                "end": 794,
                                "fullWidth": 17,
                                "width": 6,
                                "text": "return",
                                "value": "return",
                                "valueText": "return",
                                "hasLeadingTrivia": true,
                                "hasLeadingNewLine": true,
                                "hasTrailingTrivia": true,
                                "leadingTrivia": [
                                    {
                                        "kind": "NewLineTrivia",
                                        "text": "\r\n"
                                    },
                                    {
                                        "kind": "WhitespaceTrivia",
                                        "text": "        "
                                    }
                                ],
                                "trailingTrivia": [
                                    {
                                        "kind": "WhitespaceTrivia",
                                        "text": " "
                                    }
                                ]
                            },
                            "expression": {
                                "kind": "EqualsExpression",
                                "fullStart": 795,
                                "fullEnd": 849,
                                "start": 795,
                                "end": 849,
                                "fullWidth": 54,
                                "width": 54,
                                "left": {
                                    "kind": "NumericLiteral",
                                    "fullStart": 795,
                                    "fullEnd": 797,
                                    "start": 795,
                                    "end": 796,
                                    "fullWidth": 2,
                                    "width": 1,
                                    "text": "0",
                                    "value": 0,
                                    "valueText": "0",
                                    "hasTrailingTrivia": true,
                                    "trailingTrivia": [
                                        {
                                            "kind": "WhitespaceTrivia",
                                            "text": " "
                                        }
                                    ]
                                },
                                "operatorToken": {
                                    "kind": "EqualsEqualsEqualsToken",
                                    "fullStart": 797,
                                    "fullEnd": 801,
                                    "start": 797,
                                    "end": 800,
                                    "fullWidth": 4,
                                    "width": 3,
                                    "text": "===",
                                    "value": "===",
                                    "valueText": "===",
                                    "hasTrailingTrivia": true,
                                    "trailingTrivia": [
                                        {
                                            "kind": "WhitespaceTrivia",
                                            "text": " "
                                        }
                                    ]
                                },
                                "right": {
                                    "kind": "InvocationExpression",
                                    "fullStart": 801,
                                    "fullEnd": 849,
                                    "start": 801,
                                    "end": 849,
                                    "fullWidth": 48,
                                    "width": 48,
                                    "expression": {
                                        "kind": "MemberAccessExpression",
                                        "fullStart": 801,
                                        "fullEnd": 833,
                                        "start": 801,
                                        "end": 833,
                                        "fullWidth": 32,
                                        "width": 32,
                                        "expression": {
                                            "kind": "MemberAccessExpression",
                                            "fullStart": 801,
                                            "fullEnd": 828,
                                            "start": 801,
                                            "end": 828,
                                            "fullWidth": 27,
                                            "width": 27,
                                            "expression": {
                                                "kind": "MemberAccessExpression",
                                                "fullStart": 801,
                                                "fullEnd": 816,
                                                "start": 801,
                                                "end": 816,
                                                "fullWidth": 15,
                                                "width": 15,
                                                "expression": {
                                                    "kind": "IdentifierName",
                                                    "fullStart": 801,
                                                    "fullEnd": 806,
                                                    "start": 801,
                                                    "end": 806,
                                                    "fullWidth": 5,
                                                    "width": 5,
                                                    "text": "Array",
                                                    "value": "Array",
                                                    "valueText": "Array"
                                                },
                                                "dotToken": {
                                                    "kind": "DotToken",
                                                    "fullStart": 806,
                                                    "fullEnd": 807,
                                                    "start": 806,
                                                    "end": 807,
                                                    "fullWidth": 1,
                                                    "width": 1,
                                                    "text": ".",
                                                    "value": ".",
                                                    "valueText": "."
                                                },
                                                "name": {
                                                    "kind": "IdentifierName",
                                                    "fullStart": 807,
                                                    "fullEnd": 816,
                                                    "start": 807,
                                                    "end": 816,
                                                    "fullWidth": 9,
                                                    "width": 9,
                                                    "text": "prototype",
                                                    "value": "prototype",
                                                    "valueText": "prototype"
                                                }
                                            },
                                            "dotToken": {
                                                "kind": "DotToken",
                                                "fullStart": 816,
                                                "fullEnd": 817,
                                                "start": 816,
                                                "end": 817,
                                                "fullWidth": 1,
                                                "width": 1,
                                                "text": ".",
                                                "value": ".",
                                                "valueText": "."
                                            },
                                            "name": {
                                                "kind": "IdentifierName",
                                                "fullStart": 817,
                                                "fullEnd": 828,
                                                "start": 817,
                                                "end": 828,
                                                "fullWidth": 11,
                                                "width": 11,
                                                "text": "lastIndexOf",
                                                "value": "lastIndexOf",
                                                "valueText": "lastIndexOf"
                                            }
                                        },
                                        "dotToken": {
                                            "kind": "DotToken",
                                            "fullStart": 828,
                                            "fullEnd": 829,
                                            "start": 828,
                                            "end": 829,
                                            "fullWidth": 1,
                                            "width": 1,
                                            "text": ".",
                                            "value": ".",
                                            "valueText": "."
                                        },
                                        "name": {
                                            "kind": "IdentifierName",
                                            "fullStart": 829,
                                            "fullEnd": 833,
                                            "start": 829,
                                            "end": 833,
                                            "fullWidth": 4,
                                            "width": 4,
                                            "text": "call",
                                            "value": "call",
                                            "valueText": "call"
                                        }
                                    },
                                    "argumentList": {
                                        "kind": "ArgumentList",
                                        "fullStart": 833,
                                        "fullEnd": 849,
                                        "start": 833,
                                        "end": 849,
                                        "fullWidth": 16,
                                        "width": 16,
                                        "openParenToken": {
                                            "kind": "OpenParenToken",
                                            "fullStart": 833,
                                            "fullEnd": 834,
                                            "start": 833,
                                            "end": 834,
                                            "fullWidth": 1,
                                            "width": 1,
                                            "text": "(",
                                            "value": "(",
                                            "valueText": "("
                                        },
                                        "arguments": [
                                            {
                                                "kind": "IdentifierName",
                                                "fullStart": 834,
                                                "fullEnd": 837,
                                                "start": 834,
                                                "end": 837,
                                                "fullWidth": 3,
                                                "width": 3,
                                                "text": "obj",
                                                "value": "obj",
                                                "valueText": "obj"
                                            },
                                            {
                                                "kind": "CommaToken",
                                                "fullStart": 837,
                                                "fullEnd": 839,
                                                "start": 837,
                                                "end": 838,
                                                "fullWidth": 2,
                                                "width": 1,
                                                "text": ",",
                                                "value": ",",
                                                "valueText": ",",
                                                "hasTrailingTrivia": true,
                                                "trailingTrivia": [
                                                    {
                                                        "kind": "WhitespaceTrivia",
                                                        "text": " "
                                                    }
                                                ]
                                            },
                                            {
                                                "kind": "IdentifierName",
                                                "fullStart": 839,
                                                "fullEnd": 848,
                                                "start": 839,
                                                "end": 848,
                                                "fullWidth": 9,
                                                "width": 9,
                                                "text": "undefined",
                                                "value": "undefined",
                                                "valueText": "undefined"
                                            }
                                        ],
                                        "closeParenToken": {
                                            "kind": "CloseParenToken",
                                            "fullStart": 848,
                                            "fullEnd": 849,
                                            "start": 848,
                                            "end": 849,
                                            "fullWidth": 1,
                                            "width": 1,
                                            "text": ")",
                                            "value": ")",
                                            "valueText": ")"
                                        }
                                    }
                                }
                            },
                            "semicolonToken": {
                                "kind": "SemicolonToken",
                                "fullStart": 849,
                                "fullEnd": 852,
                                "start": 849,
                                "end": 850,
                                "fullWidth": 3,
                                "width": 1,
                                "text": ";",
                                "value": ";",
                                "valueText": ";",
                                "hasTrailingTrivia": true,
                                "hasTrailingNewLine": true,
                                "trailingTrivia": [
                                    {
                                        "kind": "NewLineTrivia",
                                        "text": "\r\n"
                                    }
                                ]
                            }
                        }
                    ],
                    "closeBraceToken": {
                        "kind": "CloseBraceToken",
                        "fullStart": 852,
                        "fullEnd": 859,
                        "start": 856,
                        "end": 857,
                        "fullWidth": 7,
                        "width": 1,
                        "text": "}",
                        "value": "}",
                        "valueText": "}",
                        "hasLeadingTrivia": true,
                        "hasTrailingTrivia": true,
                        "hasTrailingNewLine": true,
                        "leadingTrivia": [
                            {
                                "kind": "WhitespaceTrivia",
                                "text": "    "
                            }
                        ],
                        "trailingTrivia": [
                            {
                                "kind": "NewLineTrivia",
                                "text": "\r\n"
                            }
                        ]
                    }
                }
            },
            {
                "kind": "ExpressionStatement",
                "fullStart": 859,
                "fullEnd": 883,
                "start": 859,
                "end": 881,
                "fullWidth": 24,
                "width": 22,
                "expression": {
                    "kind": "InvocationExpression",
                    "fullStart": 859,
                    "fullEnd": 880,
                    "start": 859,
                    "end": 880,
                    "fullWidth": 21,
                    "width": 21,
                    "expression": {
                        "kind": "IdentifierName",
                        "fullStart": 859,
                        "fullEnd": 870,
                        "start": 859,
                        "end": 870,
                        "fullWidth": 11,
                        "width": 11,
                        "text": "runTestCase",
                        "value": "runTestCase",
                        "valueText": "runTestCase"
                    },
                    "argumentList": {
                        "kind": "ArgumentList",
                        "fullStart": 870,
                        "fullEnd": 880,
                        "start": 870,
                        "end": 880,
                        "fullWidth": 10,
                        "width": 10,
                        "openParenToken": {
                            "kind": "OpenParenToken",
                            "fullStart": 870,
                            "fullEnd": 871,
                            "start": 870,
                            "end": 871,
                            "fullWidth": 1,
                            "width": 1,
                            "text": "(",
                            "value": "(",
                            "valueText": "("
                        },
                        "arguments": [
                            {
                                "kind": "IdentifierName",
                                "fullStart": 871,
                                "fullEnd": 879,
                                "start": 871,
                                "end": 879,
                                "fullWidth": 8,
                                "width": 8,
                                "text": "testcase",
                                "value": "testcase",
                                "valueText": "testcase"
                            }
                        ],
                        "closeParenToken": {
                            "kind": "CloseParenToken",
                            "fullStart": 879,
                            "fullEnd": 880,
                            "start": 879,
                            "end": 880,
                            "fullWidth": 1,
                            "width": 1,
                            "text": ")",
                            "value": ")",
                            "valueText": ")"
                        }
                    }
                },
                "semicolonToken": {
                    "kind": "SemicolonToken",
                    "fullStart": 880,
                    "fullEnd": 883,
                    "start": 880,
                    "end": 881,
                    "fullWidth": 3,
                    "width": 1,
                    "text": ";",
                    "value": ";",
                    "valueText": ";",
                    "hasTrailingTrivia": true,
                    "hasTrailingNewLine": true,
                    "trailingTrivia": [
                        {
                            "kind": "NewLineTrivia",
                            "text": "\r\n"
                        }
                    ]
                }
            }
        ],
        "endOfFileToken": {
            "kind": "EndOfFileToken",
            "fullStart": 883,
            "fullEnd": 883,
            "start": 883,
            "end": 883,
            "fullWidth": 0,
            "width": 0,
            "text": ""
        }
    },
    "lineMap": {
        "lineStarts": [
            0,
            67,
            152,
            232,
            308,
            380,
            385,
            444,
            587,
            592,
            594,
            596,
            619,
            621,
            655,
            698,
            733,
            765,
            778,
            780,
            852,
            859,
            883
        ],
        "length": 883
    }
}<|MERGE_RESOLUTION|>--- conflicted
+++ resolved
@@ -252,12 +252,8 @@
                                         "start": 633,
                                         "end": 652,
                                         "fullWidth": 19,
-<<<<<<< HEAD
                                         "width": 19,
-                                        "identifier": {
-=======
                                         "propertyName": {
->>>>>>> 85e84683
                                             "kind": "IdentifierName",
                                             "fullStart": 633,
                                             "fullEnd": 637,
