{
    "isDeclaration": false,
    "languageVersion": "EcmaScript5",
    "parseOptions": {
        "allowAutomaticSemicolonInsertion": true
    },
    "sourceUnit": {
        "kind": "SourceUnit",
        "fullStart": 0,
        "fullEnd": 1260,
        "start": 570,
        "end": 1260,
        "fullWidth": 1260,
        "width": 690,
        "isIncrementallyUnusable": true,
        "moduleElements": [
            {
                "kind": "FunctionDeclaration",
                "fullStart": 0,
                "fullEnd": 1236,
                "start": 570,
                "end": 1234,
                "fullWidth": 1236,
                "width": 664,
                "isIncrementallyUnusable": true,
                "modifiers": [],
                "functionKeyword": {
                    "kind": "FunctionKeyword",
                    "fullStart": 0,
                    "fullEnd": 579,
                    "start": 570,
                    "end": 578,
                    "fullWidth": 579,
                    "width": 8,
                    "text": "function",
                    "value": "function",
                    "valueText": "function",
                    "hasLeadingTrivia": true,
                    "hasLeadingComment": true,
                    "hasLeadingNewLine": true,
                    "hasTrailingTrivia": true,
                    "leadingTrivia": [
                        {
                            "kind": "SingleLineCommentTrivia",
                            "text": "/// Copyright (c) 2012 Ecma International.  All rights reserved. "
                        },
                        {
                            "kind": "NewLineTrivia",
                            "text": "\r\n"
                        },
                        {
                            "kind": "SingleLineCommentTrivia",
                            "text": "/// Ecma International makes this code available under the terms and conditions set"
                        },
                        {
                            "kind": "NewLineTrivia",
                            "text": "\r\n"
                        },
                        {
                            "kind": "SingleLineCommentTrivia",
                            "text": "/// forth on http://hg.ecmascript.org/tests/test262/raw-file/tip/LICENSE (the "
                        },
                        {
                            "kind": "NewLineTrivia",
                            "text": "\r\n"
                        },
                        {
                            "kind": "SingleLineCommentTrivia",
                            "text": "/// \"Use Terms\").   Any redistribution of this code must retain the above "
                        },
                        {
                            "kind": "NewLineTrivia",
                            "text": "\r\n"
                        },
                        {
                            "kind": "SingleLineCommentTrivia",
                            "text": "/// copyright and this notice and otherwise comply with the Use Terms."
                        },
                        {
                            "kind": "NewLineTrivia",
                            "text": "\r\n"
                        },
                        {
                            "kind": "MultiLineCommentTrivia",
                            "text": "/**\r\n * @path ch15/15.4/15.4.4/15.4.4.15/15.4.4.15-8-b-iii-2.js\r\n * @description Array.prototype.lastIndexOf returns without visiting subsequent element once search value is found\r\n */"
                        },
                        {
                            "kind": "NewLineTrivia",
                            "text": "\r\n"
                        },
                        {
                            "kind": "NewLineTrivia",
                            "text": "\r\n"
                        },
                        {
                            "kind": "NewLineTrivia",
                            "text": "\r\n"
                        }
                    ],
                    "trailingTrivia": [
                        {
                            "kind": "WhitespaceTrivia",
                            "text": " "
                        }
                    ]
                },
                "identifier": {
                    "kind": "IdentifierName",
                    "fullStart": 579,
                    "fullEnd": 587,
                    "start": 579,
                    "end": 587,
                    "fullWidth": 8,
                    "width": 8,
                    "text": "testcase",
                    "value": "testcase",
                    "valueText": "testcase"
                },
                "callSignature": {
                    "kind": "CallSignature",
                    "fullStart": 587,
                    "fullEnd": 590,
                    "start": 587,
                    "end": 589,
                    "fullWidth": 3,
                    "width": 2,
                    "parameterList": {
                        "kind": "ParameterList",
                        "fullStart": 587,
                        "fullEnd": 590,
                        "start": 587,
                        "end": 589,
                        "fullWidth": 3,
                        "width": 2,
                        "openParenToken": {
                            "kind": "OpenParenToken",
                            "fullStart": 587,
                            "fullEnd": 588,
                            "start": 587,
                            "end": 588,
                            "fullWidth": 1,
                            "width": 1,
                            "text": "(",
                            "value": "(",
                            "valueText": "("
                        },
                        "parameters": [],
                        "closeParenToken": {
                            "kind": "CloseParenToken",
                            "fullStart": 588,
                            "fullEnd": 590,
                            "start": 588,
                            "end": 589,
                            "fullWidth": 2,
                            "width": 1,
                            "text": ")",
                            "value": ")",
                            "valueText": ")",
                            "hasTrailingTrivia": true,
                            "trailingTrivia": [
                                {
                                    "kind": "WhitespaceTrivia",
                                    "text": " "
                                }
                            ]
                        }
                    }
                },
                "block": {
                    "kind": "Block",
                    "fullStart": 590,
                    "fullEnd": 1236,
                    "start": 590,
                    "end": 1234,
                    "fullWidth": 646,
                    "width": 644,
                    "isIncrementallyUnusable": true,
                    "openBraceToken": {
                        "kind": "OpenBraceToken",
                        "fullStart": 590,
                        "fullEnd": 593,
                        "start": 590,
                        "end": 591,
                        "fullWidth": 3,
                        "width": 1,
                        "text": "{",
                        "value": "{",
                        "valueText": "{",
                        "hasTrailingTrivia": true,
                        "hasTrailingNewLine": true,
                        "trailingTrivia": [
                            {
                                "kind": "NewLineTrivia",
                                "text": "\r\n"
                            }
                        ]
                    },
                    "statements": [
                        {
                            "kind": "VariableStatement",
                            "fullStart": 593,
                            "fullEnd": 628,
                            "start": 601,
                            "end": 626,
                            "fullWidth": 35,
                            "width": 25,
                            "isIncrementallyUnusable": true,
                            "modifiers": [],
                            "variableDeclaration": {
                                "kind": "VariableDeclaration",
                                "fullStart": 593,
                                "fullEnd": 625,
                                "start": 601,
                                "end": 625,
                                "fullWidth": 32,
                                "width": 24,
                                "isIncrementallyUnusable": true,
                                "varKeyword": {
                                    "kind": "VarKeyword",
                                    "fullStart": 593,
                                    "fullEnd": 605,
                                    "start": 601,
                                    "end": 604,
                                    "fullWidth": 12,
                                    "width": 3,
                                    "text": "var",
                                    "value": "var",
                                    "valueText": "var",
                                    "hasLeadingTrivia": true,
                                    "hasTrailingTrivia": true,
                                    "leadingTrivia": [
                                        {
                                            "kind": "WhitespaceTrivia",
                                            "text": "        "
                                        }
                                    ],
                                    "trailingTrivia": [
                                        {
                                            "kind": "WhitespaceTrivia",
                                            "text": " "
                                        }
                                    ]
                                },
                                "variableDeclarators": [
                                    {
                                        "kind": "VariableDeclarator",
                                        "fullStart": 605,
                                        "fullEnd": 625,
                                        "start": 605,
                                        "end": 625,
                                        "fullWidth": 20,
                                        "width": 20,
                                        "isIncrementallyUnusable": true,
                                        "propertyName": {
                                            "kind": "IdentifierName",
                                            "fullStart": 605,
                                            "fullEnd": 609,
                                            "start": 605,
                                            "end": 608,
                                            "fullWidth": 4,
                                            "width": 3,
                                            "text": "arr",
                                            "value": "arr",
                                            "valueText": "arr",
                                            "hasTrailingTrivia": true,
                                            "trailingTrivia": [
                                                {
                                                    "kind": "WhitespaceTrivia",
                                                    "text": " "
                                                }
                                            ]
                                        },
                                        "equalsValueClause": {
                                            "kind": "EqualsValueClause",
                                            "fullStart": 609,
                                            "fullEnd": 625,
                                            "start": 609,
                                            "end": 625,
                                            "fullWidth": 16,
                                            "width": 16,
                                            "isIncrementallyUnusable": true,
                                            "equalsToken": {
                                                "kind": "EqualsToken",
                                                "fullStart": 609,
                                                "fullEnd": 611,
                                                "start": 609,
                                                "end": 610,
                                                "fullWidth": 2,
                                                "width": 1,
                                                "text": "=",
                                                "value": "=",
                                                "valueText": "=",
                                                "hasTrailingTrivia": true,
                                                "trailingTrivia": [
                                                    {
                                                        "kind": "WhitespaceTrivia",
                                                        "text": " "
                                                    }
                                                ]
                                            },
                                            "value": {
                                                "kind": "ArrayLiteralExpression",
                                                "fullStart": 611,
                                                "fullEnd": 625,
                                                "start": 611,
                                                "end": 625,
                                                "fullWidth": 14,
                                                "width": 14,
                                                "isIncrementallyUnusable": true,
                                                "openBracketToken": {
                                                    "kind": "OpenBracketToken",
                                                    "fullStart": 611,
                                                    "fullEnd": 612,
                                                    "start": 611,
                                                    "end": 612,
                                                    "fullWidth": 1,
                                                    "width": 1,
                                                    "text": "[",
                                                    "value": "[",
                                                    "valueText": "["
                                                },
                                                "expressions": [
                                                    {
                                                        "kind": "NumericLiteral",
                                                        "fullStart": 612,
                                                        "fullEnd": 613,
                                                        "start": 612,
                                                        "end": 613,
                                                        "fullWidth": 1,
                                                        "width": 1,
                                                        "text": "2",
                                                        "value": 2,
                                                        "valueText": "2"
                                                    },
                                                    {
                                                        "kind": "CommaToken",
                                                        "fullStart": 613,
                                                        "fullEnd": 615,
                                                        "start": 613,
                                                        "end": 614,
                                                        "fullWidth": 2,
                                                        "width": 1,
                                                        "text": ",",
                                                        "value": ",",
                                                        "valueText": ",",
                                                        "hasTrailingTrivia": true,
                                                        "trailingTrivia": [
                                                            {
                                                                "kind": "WhitespaceTrivia",
                                                                "text": " "
                                                            }
                                                        ]
                                                    },
                                                    {
                                                        "kind": "NumericLiteral",
                                                        "fullStart": 615,
                                                        "fullEnd": 616,
                                                        "start": 615,
                                                        "end": 616,
                                                        "fullWidth": 1,
                                                        "width": 1,
                                                        "text": "1",
                                                        "value": 1,
                                                        "valueText": "1"
                                                    },
                                                    {
                                                        "kind": "CommaToken",
                                                        "fullStart": 616,
                                                        "fullEnd": 618,
                                                        "start": 616,
                                                        "end": 617,
                                                        "fullWidth": 2,
                                                        "width": 1,
                                                        "text": ",",
                                                        "value": ",",
                                                        "valueText": ",",
                                                        "hasTrailingTrivia": true,
                                                        "trailingTrivia": [
                                                            {
                                                                "kind": "WhitespaceTrivia",
                                                                "text": " "
                                                            }
                                                        ]
                                                    },
                                                    {
                                                        "kind": "OmittedExpression",
                                                        "fullStart": -1,
                                                        "fullEnd": -1,
                                                        "start": -1,
                                                        "end": -1,
                                                        "fullWidth": 0,
                                                        "width": 0,
                                                        "isIncrementallyUnusable": true
                                                    },
                                                    {
                                                        "kind": "CommaToken",
                                                        "fullStart": 618,
                                                        "fullEnd": 620,
                                                        "start": 618,
                                                        "end": 619,
                                                        "fullWidth": 2,
                                                        "width": 1,
                                                        "text": ",",
                                                        "value": ",",
                                                        "valueText": ",",
                                                        "hasTrailingTrivia": true,
                                                        "trailingTrivia": [
                                                            {
                                                                "kind": "WhitespaceTrivia",
                                                                "text": " "
                                                            }
                                                        ]
                                                    },
                                                    {
                                                        "kind": "NumericLiteral",
                                                        "fullStart": 620,
                                                        "fullEnd": 621,
                                                        "start": 620,
                                                        "end": 621,
                                                        "fullWidth": 1,
                                                        "width": 1,
                                                        "text": "1",
                                                        "value": 1,
                                                        "valueText": "1"
                                                    },
                                                    {
                                                        "kind": "CommaToken",
                                                        "fullStart": 621,
                                                        "fullEnd": 623,
                                                        "start": 621,
                                                        "end": 622,
                                                        "fullWidth": 2,
                                                        "width": 1,
                                                        "text": ",",
                                                        "value": ",",
                                                        "valueText": ",",
                                                        "hasTrailingTrivia": true,
                                                        "trailingTrivia": [
                                                            {
                                                                "kind": "WhitespaceTrivia",
                                                                "text": " "
                                                            }
                                                        ]
                                                    },
                                                    {
                                                        "kind": "NumericLiteral",
                                                        "fullStart": 623,
                                                        "fullEnd": 624,
                                                        "start": 623,
                                                        "end": 624,
                                                        "fullWidth": 1,
                                                        "width": 1,
                                                        "text": "2",
                                                        "value": 2,
                                                        "valueText": "2"
                                                    }
                                                ],
                                                "closeBracketToken": {
                                                    "kind": "CloseBracketToken",
                                                    "fullStart": 624,
                                                    "fullEnd": 625,
                                                    "start": 624,
                                                    "end": 625,
                                                    "fullWidth": 1,
                                                    "width": 1,
                                                    "text": "]",
                                                    "value": "]",
                                                    "valueText": "]"
                                                }
                                            }
                                        }
                                    }
                                ]
                            },
                            "semicolonToken": {
                                "kind": "SemicolonToken",
                                "fullStart": 625,
                                "fullEnd": 628,
                                "start": 625,
                                "end": 626,
                                "fullWidth": 3,
                                "width": 1,
                                "text": ";",
                                "value": ";",
                                "valueText": ";",
                                "hasTrailingTrivia": true,
                                "hasTrailingNewLine": true,
                                "trailingTrivia": [
                                    {
                                        "kind": "NewLineTrivia",
                                        "text": "\r\n"
                                    }
                                ]
                            }
                        },
                        {
                            "kind": "VariableStatement",
                            "fullStart": 628,
                            "fullEnd": 671,
                            "start": 636,
                            "end": 669,
                            "fullWidth": 43,
                            "width": 33,
                            "modifiers": [],
                            "variableDeclaration": {
                                "kind": "VariableDeclaration",
                                "fullStart": 628,
                                "fullEnd": 668,
                                "start": 636,
                                "end": 668,
                                "fullWidth": 40,
                                "width": 32,
                                "varKeyword": {
                                    "kind": "VarKeyword",
                                    "fullStart": 628,
                                    "fullEnd": 640,
                                    "start": 636,
                                    "end": 639,
                                    "fullWidth": 12,
                                    "width": 3,
                                    "text": "var",
                                    "value": "var",
                                    "valueText": "var",
                                    "hasLeadingTrivia": true,
                                    "hasTrailingTrivia": true,
                                    "leadingTrivia": [
                                        {
                                            "kind": "WhitespaceTrivia",
                                            "text": "        "
                                        }
                                    ],
                                    "trailingTrivia": [
                                        {
                                            "kind": "WhitespaceTrivia",
                                            "text": " "
                                        }
                                    ]
                                },
                                "variableDeclarators": [
                                    {
                                        "kind": "VariableDeclarator",
                                        "fullStart": 640,
                                        "fullEnd": 668,
                                        "start": 640,
                                        "end": 668,
                                        "fullWidth": 28,
<<<<<<< HEAD
                                        "width": 28,
                                        "identifier": {
=======
                                        "propertyName": {
>>>>>>> 85e84683
                                            "kind": "IdentifierName",
                                            "fullStart": 640,
                                            "fullEnd": 661,
                                            "start": 640,
                                            "end": 660,
                                            "fullWidth": 21,
                                            "width": 20,
                                            "text": "elementFirstAccessed",
                                            "value": "elementFirstAccessed",
                                            "valueText": "elementFirstAccessed",
                                            "hasTrailingTrivia": true,
                                            "trailingTrivia": [
                                                {
                                                    "kind": "WhitespaceTrivia",
                                                    "text": " "
                                                }
                                            ]
                                        },
                                        "equalsValueClause": {
                                            "kind": "EqualsValueClause",
                                            "fullStart": 661,
                                            "fullEnd": 668,
                                            "start": 661,
                                            "end": 668,
                                            "fullWidth": 7,
                                            "width": 7,
                                            "equalsToken": {
                                                "kind": "EqualsToken",
                                                "fullStart": 661,
                                                "fullEnd": 663,
                                                "start": 661,
                                                "end": 662,
                                                "fullWidth": 2,
                                                "width": 1,
                                                "text": "=",
                                                "value": "=",
                                                "valueText": "=",
                                                "hasTrailingTrivia": true,
                                                "trailingTrivia": [
                                                    {
                                                        "kind": "WhitespaceTrivia",
                                                        "text": " "
                                                    }
                                                ]
                                            },
                                            "value": {
                                                "kind": "FalseKeyword",
                                                "fullStart": 663,
                                                "fullEnd": 668,
                                                "start": 663,
                                                "end": 668,
                                                "fullWidth": 5,
                                                "width": 5,
                                                "text": "false",
                                                "value": false,
                                                "valueText": "false"
                                            }
                                        }
                                    }
                                ]
                            },
                            "semicolonToken": {
                                "kind": "SemicolonToken",
                                "fullStart": 668,
                                "fullEnd": 671,
                                "start": 668,
                                "end": 669,
                                "fullWidth": 3,
                                "width": 1,
                                "text": ";",
                                "value": ";",
                                "valueText": ";",
                                "hasTrailingTrivia": true,
                                "hasTrailingNewLine": true,
                                "trailingTrivia": [
                                    {
                                        "kind": "NewLineTrivia",
                                        "text": "\r\n"
                                    }
                                ]
                            }
                        },
                        {
                            "kind": "VariableStatement",
                            "fullStart": 671,
                            "fullEnd": 714,
                            "start": 679,
                            "end": 712,
                            "fullWidth": 43,
                            "width": 33,
                            "modifiers": [],
                            "variableDeclaration": {
                                "kind": "VariableDeclaration",
                                "fullStart": 671,
                                "fullEnd": 711,
                                "start": 679,
                                "end": 711,
                                "fullWidth": 40,
                                "width": 32,
                                "varKeyword": {
                                    "kind": "VarKeyword",
                                    "fullStart": 671,
                                    "fullEnd": 683,
                                    "start": 679,
                                    "end": 682,
                                    "fullWidth": 12,
                                    "width": 3,
                                    "text": "var",
                                    "value": "var",
                                    "valueText": "var",
                                    "hasLeadingTrivia": true,
                                    "hasTrailingTrivia": true,
                                    "leadingTrivia": [
                                        {
                                            "kind": "WhitespaceTrivia",
                                            "text": "        "
                                        }
                                    ],
                                    "trailingTrivia": [
                                        {
                                            "kind": "WhitespaceTrivia",
                                            "text": " "
                                        }
                                    ]
                                },
                                "variableDeclarators": [
                                    {
                                        "kind": "VariableDeclarator",
                                        "fullStart": 683,
                                        "fullEnd": 711,
                                        "start": 683,
                                        "end": 711,
                                        "fullWidth": 28,
<<<<<<< HEAD
                                        "width": 28,
                                        "identifier": {
=======
                                        "propertyName": {
>>>>>>> 85e84683
                                            "kind": "IdentifierName",
                                            "fullStart": 683,
                                            "fullEnd": 704,
                                            "start": 683,
                                            "end": 703,
                                            "fullWidth": 21,
                                            "width": 20,
                                            "text": "elementThirdAccessed",
                                            "value": "elementThirdAccessed",
                                            "valueText": "elementThirdAccessed",
                                            "hasTrailingTrivia": true,
                                            "trailingTrivia": [
                                                {
                                                    "kind": "WhitespaceTrivia",
                                                    "text": " "
                                                }
                                            ]
                                        },
                                        "equalsValueClause": {
                                            "kind": "EqualsValueClause",
                                            "fullStart": 704,
                                            "fullEnd": 711,
                                            "start": 704,
                                            "end": 711,
                                            "fullWidth": 7,
                                            "width": 7,
                                            "equalsToken": {
                                                "kind": "EqualsToken",
                                                "fullStart": 704,
                                                "fullEnd": 706,
                                                "start": 704,
                                                "end": 705,
                                                "fullWidth": 2,
                                                "width": 1,
                                                "text": "=",
                                                "value": "=",
                                                "valueText": "=",
                                                "hasTrailingTrivia": true,
                                                "trailingTrivia": [
                                                    {
                                                        "kind": "WhitespaceTrivia",
                                                        "text": " "
                                                    }
                                                ]
                                            },
                                            "value": {
                                                "kind": "FalseKeyword",
                                                "fullStart": 706,
                                                "fullEnd": 711,
                                                "start": 706,
                                                "end": 711,
                                                "fullWidth": 5,
                                                "width": 5,
                                                "text": "false",
                                                "value": false,
                                                "valueText": "false"
                                            }
                                        }
                                    }
                                ]
                            },
                            "semicolonToken": {
                                "kind": "SemicolonToken",
                                "fullStart": 711,
                                "fullEnd": 714,
                                "start": 711,
                                "end": 712,
                                "fullWidth": 3,
                                "width": 1,
                                "text": ";",
                                "value": ";",
                                "valueText": ";",
                                "hasTrailingTrivia": true,
                                "hasTrailingNewLine": true,
                                "trailingTrivia": [
                                    {
                                        "kind": "NewLineTrivia",
                                        "text": "\r\n"
                                    }
                                ]
                            }
                        },
                        {
                            "kind": "ExpressionStatement",
                            "fullStart": 714,
                            "fullEnd": 925,
                            "start": 724,
                            "end": 923,
                            "fullWidth": 211,
                            "width": 199,
                            "isIncrementallyUnusable": true,
                            "expression": {
                                "kind": "InvocationExpression",
                                "fullStart": 714,
                                "fullEnd": 922,
                                "start": 724,
                                "end": 922,
                                "fullWidth": 208,
                                "width": 198,
                                "isIncrementallyUnusable": true,
                                "expression": {
                                    "kind": "MemberAccessExpression",
                                    "fullStart": 714,
                                    "fullEnd": 745,
                                    "start": 724,
                                    "end": 745,
                                    "fullWidth": 31,
                                    "width": 21,
                                    "expression": {
                                        "kind": "IdentifierName",
                                        "fullStart": 714,
                                        "fullEnd": 730,
                                        "start": 724,
                                        "end": 730,
                                        "fullWidth": 16,
                                        "width": 6,
                                        "text": "Object",
                                        "value": "Object",
                                        "valueText": "Object",
                                        "hasLeadingTrivia": true,
                                        "hasLeadingNewLine": true,
                                        "leadingTrivia": [
                                            {
                                                "kind": "NewLineTrivia",
                                                "text": "\r\n"
                                            },
                                            {
                                                "kind": "WhitespaceTrivia",
                                                "text": "        "
                                            }
                                        ]
                                    },
                                    "dotToken": {
                                        "kind": "DotToken",
                                        "fullStart": 730,
                                        "fullEnd": 731,
                                        "start": 730,
                                        "end": 731,
                                        "fullWidth": 1,
                                        "width": 1,
                                        "text": ".",
                                        "value": ".",
                                        "valueText": "."
                                    },
                                    "name": {
                                        "kind": "IdentifierName",
                                        "fullStart": 731,
                                        "fullEnd": 745,
                                        "start": 731,
                                        "end": 745,
                                        "fullWidth": 14,
                                        "width": 14,
                                        "text": "defineProperty",
                                        "value": "defineProperty",
                                        "valueText": "defineProperty"
                                    }
                                },
                                "argumentList": {
                                    "kind": "ArgumentList",
                                    "fullStart": 745,
                                    "fullEnd": 922,
                                    "start": 745,
                                    "end": 922,
                                    "fullWidth": 177,
                                    "width": 177,
                                    "isIncrementallyUnusable": true,
                                    "openParenToken": {
                                        "kind": "OpenParenToken",
                                        "fullStart": 745,
                                        "fullEnd": 746,
                                        "start": 745,
                                        "end": 746,
                                        "fullWidth": 1,
                                        "width": 1,
                                        "text": "(",
                                        "value": "(",
                                        "valueText": "("
                                    },
                                    "arguments": [
                                        {
                                            "kind": "IdentifierName",
                                            "fullStart": 746,
                                            "fullEnd": 749,
                                            "start": 746,
                                            "end": 749,
                                            "fullWidth": 3,
                                            "width": 3,
                                            "text": "arr",
                                            "value": "arr",
                                            "valueText": "arr"
                                        },
                                        {
                                            "kind": "CommaToken",
                                            "fullStart": 749,
                                            "fullEnd": 751,
                                            "start": 749,
                                            "end": 750,
                                            "fullWidth": 2,
                                            "width": 1,
                                            "text": ",",
                                            "value": ",",
                                            "valueText": ",",
                                            "hasTrailingTrivia": true,
                                            "trailingTrivia": [
                                                {
                                                    "kind": "WhitespaceTrivia",
                                                    "text": " "
                                                }
                                            ]
                                        },
                                        {
                                            "kind": "StringLiteral",
                                            "fullStart": 751,
                                            "fullEnd": 754,
                                            "start": 751,
                                            "end": 754,
                                            "fullWidth": 3,
                                            "width": 3,
                                            "text": "\"2\"",
                                            "value": "2",
                                            "valueText": "2"
                                        },
                                        {
                                            "kind": "CommaToken",
                                            "fullStart": 754,
                                            "fullEnd": 756,
                                            "start": 754,
                                            "end": 755,
                                            "fullWidth": 2,
                                            "width": 1,
                                            "text": ",",
                                            "value": ",",
                                            "valueText": ",",
                                            "hasTrailingTrivia": true,
                                            "trailingTrivia": [
                                                {
                                                    "kind": "WhitespaceTrivia",
                                                    "text": " "
                                                }
                                            ]
                                        },
                                        {
                                            "kind": "ObjectLiteralExpression",
                                            "fullStart": 756,
                                            "fullEnd": 921,
                                            "start": 756,
                                            "end": 921,
                                            "fullWidth": 165,
                                            "width": 165,
                                            "isIncrementallyUnusable": true,
                                            "openBraceToken": {
                                                "kind": "OpenBraceToken",
                                                "fullStart": 756,
                                                "fullEnd": 759,
                                                "start": 756,
                                                "end": 757,
                                                "fullWidth": 3,
                                                "width": 1,
                                                "text": "{",
                                                "value": "{",
                                                "valueText": "{",
                                                "hasTrailingTrivia": true,
                                                "hasTrailingNewLine": true,
                                                "trailingTrivia": [
                                                    {
                                                        "kind": "NewLineTrivia",
                                                        "text": "\r\n"
                                                    }
                                                ]
                                            },
                                            "propertyAssignments": [
                                                {
                                                    "kind": "SimplePropertyAssignment",
                                                    "fullStart": 759,
                                                    "fullEnd": 877,
                                                    "start": 771,
                                                    "end": 877,
                                                    "fullWidth": 118,
                                                    "width": 106,
                                                    "isIncrementallyUnusable": true,
                                                    "propertyName": {
                                                        "kind": "IdentifierName",
                                                        "fullStart": 759,
                                                        "fullEnd": 774,
                                                        "start": 771,
                                                        "end": 774,
                                                        "fullWidth": 15,
                                                        "width": 3,
                                                        "text": "get",
                                                        "value": "get",
                                                        "valueText": "get",
                                                        "hasLeadingTrivia": true,
                                                        "leadingTrivia": [
                                                            {
                                                                "kind": "WhitespaceTrivia",
                                                                "text": "            "
                                                            }
                                                        ]
                                                    },
                                                    "colonToken": {
                                                        "kind": "ColonToken",
                                                        "fullStart": 774,
                                                        "fullEnd": 776,
                                                        "start": 774,
                                                        "end": 775,
                                                        "fullWidth": 2,
                                                        "width": 1,
                                                        "text": ":",
                                                        "value": ":",
                                                        "valueText": ":",
                                                        "hasTrailingTrivia": true,
                                                        "trailingTrivia": [
                                                            {
                                                                "kind": "WhitespaceTrivia",
                                                                "text": " "
                                                            }
                                                        ]
                                                    },
                                                    "expression": {
                                                        "kind": "FunctionExpression",
                                                        "fullStart": 776,
                                                        "fullEnd": 877,
                                                        "start": 776,
                                                        "end": 877,
                                                        "fullWidth": 101,
                                                        "width": 101,
                                                        "functionKeyword": {
                                                            "kind": "FunctionKeyword",
                                                            "fullStart": 776,
                                                            "fullEnd": 785,
                                                            "start": 776,
                                                            "end": 784,
                                                            "fullWidth": 9,
                                                            "width": 8,
                                                            "text": "function",
                                                            "value": "function",
                                                            "valueText": "function",
                                                            "hasTrailingTrivia": true,
                                                            "trailingTrivia": [
                                                                {
                                                                    "kind": "WhitespaceTrivia",
                                                                    "text": " "
                                                                }
                                                            ]
                                                        },
                                                        "callSignature": {
                                                            "kind": "CallSignature",
                                                            "fullStart": 785,
                                                            "fullEnd": 788,
                                                            "start": 785,
                                                            "end": 787,
                                                            "fullWidth": 3,
                                                            "width": 2,
                                                            "parameterList": {
                                                                "kind": "ParameterList",
                                                                "fullStart": 785,
                                                                "fullEnd": 788,
                                                                "start": 785,
                                                                "end": 787,
                                                                "fullWidth": 3,
                                                                "width": 2,
                                                                "openParenToken": {
                                                                    "kind": "OpenParenToken",
                                                                    "fullStart": 785,
                                                                    "fullEnd": 786,
                                                                    "start": 785,
                                                                    "end": 786,
                                                                    "fullWidth": 1,
                                                                    "width": 1,
                                                                    "text": "(",
                                                                    "value": "(",
                                                                    "valueText": "("
                                                                },
                                                                "parameters": [],
                                                                "closeParenToken": {
                                                                    "kind": "CloseParenToken",
                                                                    "fullStart": 786,
                                                                    "fullEnd": 788,
                                                                    "start": 786,
                                                                    "end": 787,
                                                                    "fullWidth": 2,
                                                                    "width": 1,
                                                                    "text": ")",
                                                                    "value": ")",
                                                                    "valueText": ")",
                                                                    "hasTrailingTrivia": true,
                                                                    "trailingTrivia": [
                                                                        {
                                                                            "kind": "WhitespaceTrivia",
                                                                            "text": " "
                                                                        }
                                                                    ]
                                                                }
                                                            }
                                                        },
                                                        "block": {
                                                            "kind": "Block",
                                                            "fullStart": 788,
                                                            "fullEnd": 877,
                                                            "start": 788,
                                                            "end": 877,
                                                            "fullWidth": 89,
                                                            "width": 89,
                                                            "openBraceToken": {
                                                                "kind": "OpenBraceToken",
                                                                "fullStart": 788,
                                                                "fullEnd": 791,
                                                                "start": 788,
                                                                "end": 789,
                                                                "fullWidth": 3,
                                                                "width": 1,
                                                                "text": "{",
                                                                "value": "{",
                                                                "valueText": "{",
                                                                "hasTrailingTrivia": true,
                                                                "hasTrailingNewLine": true,
                                                                "trailingTrivia": [
                                                                    {
                                                                        "kind": "NewLineTrivia",
                                                                        "text": "\r\n"
                                                                    }
                                                                ]
                                                            },
                                                            "statements": [
                                                                {
                                                                    "kind": "ExpressionStatement",
                                                                    "fullStart": 791,
                                                                    "fullEnd": 837,
                                                                    "start": 807,
                                                                    "end": 835,
                                                                    "fullWidth": 46,
                                                                    "width": 28,
                                                                    "expression": {
                                                                        "kind": "AssignmentExpression",
                                                                        "fullStart": 791,
                                                                        "fullEnd": 834,
                                                                        "start": 807,
                                                                        "end": 834,
                                                                        "fullWidth": 43,
                                                                        "width": 27,
                                                                        "left": {
                                                                            "kind": "IdentifierName",
                                                                            "fullStart": 791,
                                                                            "fullEnd": 828,
                                                                            "start": 807,
                                                                            "end": 827,
                                                                            "fullWidth": 37,
                                                                            "width": 20,
                                                                            "text": "elementThirdAccessed",
                                                                            "value": "elementThirdAccessed",
                                                                            "valueText": "elementThirdAccessed",
                                                                            "hasLeadingTrivia": true,
                                                                            "hasTrailingTrivia": true,
                                                                            "leadingTrivia": [
                                                                                {
                                                                                    "kind": "WhitespaceTrivia",
                                                                                    "text": "                "
                                                                                }
                                                                            ],
                                                                            "trailingTrivia": [
                                                                                {
                                                                                    "kind": "WhitespaceTrivia",
                                                                                    "text": " "
                                                                                }
                                                                            ]
                                                                        },
                                                                        "operatorToken": {
                                                                            "kind": "EqualsToken",
                                                                            "fullStart": 828,
                                                                            "fullEnd": 830,
                                                                            "start": 828,
                                                                            "end": 829,
                                                                            "fullWidth": 2,
                                                                            "width": 1,
                                                                            "text": "=",
                                                                            "value": "=",
                                                                            "valueText": "=",
                                                                            "hasTrailingTrivia": true,
                                                                            "trailingTrivia": [
                                                                                {
                                                                                    "kind": "WhitespaceTrivia",
                                                                                    "text": " "
                                                                                }
                                                                            ]
                                                                        },
                                                                        "right": {
                                                                            "kind": "TrueKeyword",
                                                                            "fullStart": 830,
                                                                            "fullEnd": 834,
                                                                            "start": 830,
                                                                            "end": 834,
                                                                            "fullWidth": 4,
                                                                            "width": 4,
                                                                            "text": "true",
                                                                            "value": true,
                                                                            "valueText": "true"
                                                                        }
                                                                    },
                                                                    "semicolonToken": {
                                                                        "kind": "SemicolonToken",
                                                                        "fullStart": 834,
                                                                        "fullEnd": 837,
                                                                        "start": 834,
                                                                        "end": 835,
                                                                        "fullWidth": 3,
                                                                        "width": 1,
                                                                        "text": ";",
                                                                        "value": ";",
                                                                        "valueText": ";",
                                                                        "hasTrailingTrivia": true,
                                                                        "hasTrailingNewLine": true,
                                                                        "trailingTrivia": [
                                                                            {
                                                                                "kind": "NewLineTrivia",
                                                                                "text": "\r\n"
                                                                            }
                                                                        ]
                                                                    }
                                                                },
                                                                {
                                                                    "kind": "ReturnStatement",
                                                                    "fullStart": 837,
                                                                    "fullEnd": 864,
                                                                    "start": 853,
                                                                    "end": 862,
                                                                    "fullWidth": 27,
                                                                    "width": 9,
                                                                    "returnKeyword": {
                                                                        "kind": "ReturnKeyword",
                                                                        "fullStart": 837,
                                                                        "fullEnd": 860,
                                                                        "start": 853,
                                                                        "end": 859,
                                                                        "fullWidth": 23,
                                                                        "width": 6,
                                                                        "text": "return",
                                                                        "value": "return",
                                                                        "valueText": "return",
                                                                        "hasLeadingTrivia": true,
                                                                        "hasTrailingTrivia": true,
                                                                        "leadingTrivia": [
                                                                            {
                                                                                "kind": "WhitespaceTrivia",
                                                                                "text": "                "
                                                                            }
                                                                        ],
                                                                        "trailingTrivia": [
                                                                            {
                                                                                "kind": "WhitespaceTrivia",
                                                                                "text": " "
                                                                            }
                                                                        ]
                                                                    },
                                                                    "expression": {
                                                                        "kind": "NumericLiteral",
                                                                        "fullStart": 860,
                                                                        "fullEnd": 861,
                                                                        "start": 860,
                                                                        "end": 861,
                                                                        "fullWidth": 1,
                                                                        "width": 1,
                                                                        "text": "2",
                                                                        "value": 2,
                                                                        "valueText": "2"
                                                                    },
                                                                    "semicolonToken": {
                                                                        "kind": "SemicolonToken",
                                                                        "fullStart": 861,
                                                                        "fullEnd": 864,
                                                                        "start": 861,
                                                                        "end": 862,
                                                                        "fullWidth": 3,
                                                                        "width": 1,
                                                                        "text": ";",
                                                                        "value": ";",
                                                                        "valueText": ";",
                                                                        "hasTrailingTrivia": true,
                                                                        "hasTrailingNewLine": true,
                                                                        "trailingTrivia": [
                                                                            {
                                                                                "kind": "NewLineTrivia",
                                                                                "text": "\r\n"
                                                                            }
                                                                        ]
                                                                    }
                                                                }
                                                            ],
                                                            "closeBraceToken": {
                                                                "kind": "CloseBraceToken",
                                                                "fullStart": 864,
                                                                "fullEnd": 877,
                                                                "start": 876,
                                                                "end": 877,
                                                                "fullWidth": 13,
                                                                "width": 1,
                                                                "text": "}",
                                                                "value": "}",
                                                                "valueText": "}",
                                                                "hasLeadingTrivia": true,
                                                                "leadingTrivia": [
                                                                    {
                                                                        "kind": "WhitespaceTrivia",
                                                                        "text": "            "
                                                                    }
                                                                ]
                                                            }
                                                        }
                                                    }
                                                },
                                                {
                                                    "kind": "CommaToken",
                                                    "fullStart": 877,
                                                    "fullEnd": 880,
                                                    "start": 877,
                                                    "end": 878,
                                                    "fullWidth": 3,
                                                    "width": 1,
                                                    "text": ",",
                                                    "value": ",",
                                                    "valueText": ",",
                                                    "hasTrailingTrivia": true,
                                                    "hasTrailingNewLine": true,
                                                    "trailingTrivia": [
                                                        {
                                                            "kind": "NewLineTrivia",
                                                            "text": "\r\n"
                                                        }
                                                    ]
                                                },
                                                {
                                                    "kind": "SimplePropertyAssignment",
                                                    "fullStart": 880,
                                                    "fullEnd": 912,
                                                    "start": 892,
                                                    "end": 910,
                                                    "fullWidth": 32,
                                                    "width": 18,
                                                    "propertyName": {
                                                        "kind": "IdentifierName",
                                                        "fullStart": 880,
                                                        "fullEnd": 904,
                                                        "start": 892,
                                                        "end": 904,
                                                        "fullWidth": 24,
                                                        "width": 12,
                                                        "text": "configurable",
                                                        "value": "configurable",
                                                        "valueText": "configurable",
                                                        "hasLeadingTrivia": true,
                                                        "leadingTrivia": [
                                                            {
                                                                "kind": "WhitespaceTrivia",
                                                                "text": "            "
                                                            }
                                                        ]
                                                    },
                                                    "colonToken": {
                                                        "kind": "ColonToken",
                                                        "fullStart": 904,
                                                        "fullEnd": 906,
                                                        "start": 904,
                                                        "end": 905,
                                                        "fullWidth": 2,
                                                        "width": 1,
                                                        "text": ":",
                                                        "value": ":",
                                                        "valueText": ":",
                                                        "hasTrailingTrivia": true,
                                                        "trailingTrivia": [
                                                            {
                                                                "kind": "WhitespaceTrivia",
                                                                "text": " "
                                                            }
                                                        ]
                                                    },
                                                    "expression": {
                                                        "kind": "TrueKeyword",
                                                        "fullStart": 906,
                                                        "fullEnd": 912,
                                                        "start": 906,
                                                        "end": 910,
                                                        "fullWidth": 6,
                                                        "width": 4,
                                                        "text": "true",
                                                        "value": true,
                                                        "valueText": "true",
                                                        "hasTrailingTrivia": true,
                                                        "hasTrailingNewLine": true,
                                                        "trailingTrivia": [
                                                            {
                                                                "kind": "NewLineTrivia",
                                                                "text": "\r\n"
                                                            }
                                                        ]
                                                    }
                                                }
                                            ],
                                            "closeBraceToken": {
                                                "kind": "CloseBraceToken",
                                                "fullStart": 912,
                                                "fullEnd": 921,
                                                "start": 920,
                                                "end": 921,
                                                "fullWidth": 9,
                                                "width": 1,
                                                "text": "}",
                                                "value": "}",
                                                "valueText": "}",
                                                "hasLeadingTrivia": true,
                                                "leadingTrivia": [
                                                    {
                                                        "kind": "WhitespaceTrivia",
                                                        "text": "        "
                                                    }
                                                ]
                                            }
                                        }
                                    ],
                                    "closeParenToken": {
                                        "kind": "CloseParenToken",
                                        "fullStart": 921,
                                        "fullEnd": 922,
                                        "start": 921,
                                        "end": 922,
                                        "fullWidth": 1,
                                        "width": 1,
                                        "text": ")",
                                        "value": ")",
                                        "valueText": ")"
                                    }
                                }
                            },
                            "semicolonToken": {
                                "kind": "SemicolonToken",
                                "fullStart": 922,
                                "fullEnd": 925,
                                "start": 922,
                                "end": 923,
                                "fullWidth": 3,
                                "width": 1,
                                "text": ";",
                                "value": ";",
                                "valueText": ";",
                                "hasTrailingTrivia": true,
                                "hasTrailingNewLine": true,
                                "trailingTrivia": [
                                    {
                                        "kind": "NewLineTrivia",
                                        "text": "\r\n"
                                    }
                                ]
                            }
                        },
                        {
                            "kind": "ExpressionStatement",
                            "fullStart": 925,
                            "fullEnd": 1134,
                            "start": 933,
                            "end": 1132,
                            "fullWidth": 209,
                            "width": 199,
                            "isIncrementallyUnusable": true,
                            "expression": {
                                "kind": "InvocationExpression",
                                "fullStart": 925,
                                "fullEnd": 1131,
                                "start": 933,
                                "end": 1131,
                                "fullWidth": 206,
                                "width": 198,
                                "isIncrementallyUnusable": true,
                                "expression": {
                                    "kind": "MemberAccessExpression",
                                    "fullStart": 925,
                                    "fullEnd": 954,
                                    "start": 933,
                                    "end": 954,
                                    "fullWidth": 29,
                                    "width": 21,
                                    "expression": {
                                        "kind": "IdentifierName",
                                        "fullStart": 925,
                                        "fullEnd": 939,
                                        "start": 933,
                                        "end": 939,
                                        "fullWidth": 14,
                                        "width": 6,
                                        "text": "Object",
                                        "value": "Object",
                                        "valueText": "Object",
                                        "hasLeadingTrivia": true,
                                        "leadingTrivia": [
                                            {
                                                "kind": "WhitespaceTrivia",
                                                "text": "        "
                                            }
                                        ]
                                    },
                                    "dotToken": {
                                        "kind": "DotToken",
                                        "fullStart": 939,
                                        "fullEnd": 940,
                                        "start": 939,
                                        "end": 940,
                                        "fullWidth": 1,
                                        "width": 1,
                                        "text": ".",
                                        "value": ".",
                                        "valueText": "."
                                    },
                                    "name": {
                                        "kind": "IdentifierName",
                                        "fullStart": 940,
                                        "fullEnd": 954,
                                        "start": 940,
                                        "end": 954,
                                        "fullWidth": 14,
                                        "width": 14,
                                        "text": "defineProperty",
                                        "value": "defineProperty",
                                        "valueText": "defineProperty"
                                    }
                                },
                                "argumentList": {
                                    "kind": "ArgumentList",
                                    "fullStart": 954,
                                    "fullEnd": 1131,
                                    "start": 954,
                                    "end": 1131,
                                    "fullWidth": 177,
                                    "width": 177,
                                    "isIncrementallyUnusable": true,
                                    "openParenToken": {
                                        "kind": "OpenParenToken",
                                        "fullStart": 954,
                                        "fullEnd": 955,
                                        "start": 954,
                                        "end": 955,
                                        "fullWidth": 1,
                                        "width": 1,
                                        "text": "(",
                                        "value": "(",
                                        "valueText": "("
                                    },
                                    "arguments": [
                                        {
                                            "kind": "IdentifierName",
                                            "fullStart": 955,
                                            "fullEnd": 958,
                                            "start": 955,
                                            "end": 958,
                                            "fullWidth": 3,
                                            "width": 3,
                                            "text": "arr",
                                            "value": "arr",
                                            "valueText": "arr"
                                        },
                                        {
                                            "kind": "CommaToken",
                                            "fullStart": 958,
                                            "fullEnd": 960,
                                            "start": 958,
                                            "end": 959,
                                            "fullWidth": 2,
                                            "width": 1,
                                            "text": ",",
                                            "value": ",",
                                            "valueText": ",",
                                            "hasTrailingTrivia": true,
                                            "trailingTrivia": [
                                                {
                                                    "kind": "WhitespaceTrivia",
                                                    "text": " "
                                                }
                                            ]
                                        },
                                        {
                                            "kind": "StringLiteral",
                                            "fullStart": 960,
                                            "fullEnd": 963,
                                            "start": 960,
                                            "end": 963,
                                            "fullWidth": 3,
                                            "width": 3,
                                            "text": "\"0\"",
                                            "value": "0",
                                            "valueText": "0"
                                        },
                                        {
                                            "kind": "CommaToken",
                                            "fullStart": 963,
                                            "fullEnd": 965,
                                            "start": 963,
                                            "end": 964,
                                            "fullWidth": 2,
                                            "width": 1,
                                            "text": ",",
                                            "value": ",",
                                            "valueText": ",",
                                            "hasTrailingTrivia": true,
                                            "trailingTrivia": [
                                                {
                                                    "kind": "WhitespaceTrivia",
                                                    "text": " "
                                                }
                                            ]
                                        },
                                        {
                                            "kind": "ObjectLiteralExpression",
                                            "fullStart": 965,
                                            "fullEnd": 1130,
                                            "start": 965,
                                            "end": 1130,
                                            "fullWidth": 165,
                                            "width": 165,
                                            "isIncrementallyUnusable": true,
                                            "openBraceToken": {
                                                "kind": "OpenBraceToken",
                                                "fullStart": 965,
                                                "fullEnd": 968,
                                                "start": 965,
                                                "end": 966,
                                                "fullWidth": 3,
                                                "width": 1,
                                                "text": "{",
                                                "value": "{",
                                                "valueText": "{",
                                                "hasTrailingTrivia": true,
                                                "hasTrailingNewLine": true,
                                                "trailingTrivia": [
                                                    {
                                                        "kind": "NewLineTrivia",
                                                        "text": "\r\n"
                                                    }
                                                ]
                                            },
                                            "propertyAssignments": [
                                                {
                                                    "kind": "SimplePropertyAssignment",
                                                    "fullStart": 968,
                                                    "fullEnd": 1086,
                                                    "start": 980,
                                                    "end": 1086,
                                                    "fullWidth": 118,
                                                    "width": 106,
                                                    "isIncrementallyUnusable": true,
                                                    "propertyName": {
                                                        "kind": "IdentifierName",
                                                        "fullStart": 968,
                                                        "fullEnd": 983,
                                                        "start": 980,
                                                        "end": 983,
                                                        "fullWidth": 15,
                                                        "width": 3,
                                                        "text": "get",
                                                        "value": "get",
                                                        "valueText": "get",
                                                        "hasLeadingTrivia": true,
                                                        "leadingTrivia": [
                                                            {
                                                                "kind": "WhitespaceTrivia",
                                                                "text": "            "
                                                            }
                                                        ]
                                                    },
                                                    "colonToken": {
                                                        "kind": "ColonToken",
                                                        "fullStart": 983,
                                                        "fullEnd": 985,
                                                        "start": 983,
                                                        "end": 984,
                                                        "fullWidth": 2,
                                                        "width": 1,
                                                        "text": ":",
                                                        "value": ":",
                                                        "valueText": ":",
                                                        "hasTrailingTrivia": true,
                                                        "trailingTrivia": [
                                                            {
                                                                "kind": "WhitespaceTrivia",
                                                                "text": " "
                                                            }
                                                        ]
                                                    },
                                                    "expression": {
                                                        "kind": "FunctionExpression",
                                                        "fullStart": 985,
                                                        "fullEnd": 1086,
                                                        "start": 985,
                                                        "end": 1086,
                                                        "fullWidth": 101,
                                                        "width": 101,
                                                        "functionKeyword": {
                                                            "kind": "FunctionKeyword",
                                                            "fullStart": 985,
                                                            "fullEnd": 994,
                                                            "start": 985,
                                                            "end": 993,
                                                            "fullWidth": 9,
                                                            "width": 8,
                                                            "text": "function",
                                                            "value": "function",
                                                            "valueText": "function",
                                                            "hasTrailingTrivia": true,
                                                            "trailingTrivia": [
                                                                {
                                                                    "kind": "WhitespaceTrivia",
                                                                    "text": " "
                                                                }
                                                            ]
                                                        },
                                                        "callSignature": {
                                                            "kind": "CallSignature",
                                                            "fullStart": 994,
                                                            "fullEnd": 997,
                                                            "start": 994,
                                                            "end": 996,
                                                            "fullWidth": 3,
                                                            "width": 2,
                                                            "parameterList": {
                                                                "kind": "ParameterList",
                                                                "fullStart": 994,
                                                                "fullEnd": 997,
                                                                "start": 994,
                                                                "end": 996,
                                                                "fullWidth": 3,
                                                                "width": 2,
                                                                "openParenToken": {
                                                                    "kind": "OpenParenToken",
                                                                    "fullStart": 994,
                                                                    "fullEnd": 995,
                                                                    "start": 994,
                                                                    "end": 995,
                                                                    "fullWidth": 1,
                                                                    "width": 1,
                                                                    "text": "(",
                                                                    "value": "(",
                                                                    "valueText": "("
                                                                },
                                                                "parameters": [],
                                                                "closeParenToken": {
                                                                    "kind": "CloseParenToken",
                                                                    "fullStart": 995,
                                                                    "fullEnd": 997,
                                                                    "start": 995,
                                                                    "end": 996,
                                                                    "fullWidth": 2,
                                                                    "width": 1,
                                                                    "text": ")",
                                                                    "value": ")",
                                                                    "valueText": ")",
                                                                    "hasTrailingTrivia": true,
                                                                    "trailingTrivia": [
                                                                        {
                                                                            "kind": "WhitespaceTrivia",
                                                                            "text": " "
                                                                        }
                                                                    ]
                                                                }
                                                            }
                                                        },
                                                        "block": {
                                                            "kind": "Block",
                                                            "fullStart": 997,
                                                            "fullEnd": 1086,
                                                            "start": 997,
                                                            "end": 1086,
                                                            "fullWidth": 89,
                                                            "width": 89,
                                                            "openBraceToken": {
                                                                "kind": "OpenBraceToken",
                                                                "fullStart": 997,
                                                                "fullEnd": 1000,
                                                                "start": 997,
                                                                "end": 998,
                                                                "fullWidth": 3,
                                                                "width": 1,
                                                                "text": "{",
                                                                "value": "{",
                                                                "valueText": "{",
                                                                "hasTrailingTrivia": true,
                                                                "hasTrailingNewLine": true,
                                                                "trailingTrivia": [
                                                                    {
                                                                        "kind": "NewLineTrivia",
                                                                        "text": "\r\n"
                                                                    }
                                                                ]
                                                            },
                                                            "statements": [
                                                                {
                                                                    "kind": "ExpressionStatement",
                                                                    "fullStart": 1000,
                                                                    "fullEnd": 1046,
                                                                    "start": 1016,
                                                                    "end": 1044,
                                                                    "fullWidth": 46,
                                                                    "width": 28,
                                                                    "expression": {
                                                                        "kind": "AssignmentExpression",
                                                                        "fullStart": 1000,
                                                                        "fullEnd": 1043,
                                                                        "start": 1016,
                                                                        "end": 1043,
                                                                        "fullWidth": 43,
                                                                        "width": 27,
                                                                        "left": {
                                                                            "kind": "IdentifierName",
                                                                            "fullStart": 1000,
                                                                            "fullEnd": 1037,
                                                                            "start": 1016,
                                                                            "end": 1036,
                                                                            "fullWidth": 37,
                                                                            "width": 20,
                                                                            "text": "elementFirstAccessed",
                                                                            "value": "elementFirstAccessed",
                                                                            "valueText": "elementFirstAccessed",
                                                                            "hasLeadingTrivia": true,
                                                                            "hasTrailingTrivia": true,
                                                                            "leadingTrivia": [
                                                                                {
                                                                                    "kind": "WhitespaceTrivia",
                                                                                    "text": "                "
                                                                                }
                                                                            ],
                                                                            "trailingTrivia": [
                                                                                {
                                                                                    "kind": "WhitespaceTrivia",
                                                                                    "text": " "
                                                                                }
                                                                            ]
                                                                        },
                                                                        "operatorToken": {
                                                                            "kind": "EqualsToken",
                                                                            "fullStart": 1037,
                                                                            "fullEnd": 1039,
                                                                            "start": 1037,
                                                                            "end": 1038,
                                                                            "fullWidth": 2,
                                                                            "width": 1,
                                                                            "text": "=",
                                                                            "value": "=",
                                                                            "valueText": "=",
                                                                            "hasTrailingTrivia": true,
                                                                            "trailingTrivia": [
                                                                                {
                                                                                    "kind": "WhitespaceTrivia",
                                                                                    "text": " "
                                                                                }
                                                                            ]
                                                                        },
                                                                        "right": {
                                                                            "kind": "TrueKeyword",
                                                                            "fullStart": 1039,
                                                                            "fullEnd": 1043,
                                                                            "start": 1039,
                                                                            "end": 1043,
                                                                            "fullWidth": 4,
                                                                            "width": 4,
                                                                            "text": "true",
                                                                            "value": true,
                                                                            "valueText": "true"
                                                                        }
                                                                    },
                                                                    "semicolonToken": {
                                                                        "kind": "SemicolonToken",
                                                                        "fullStart": 1043,
                                                                        "fullEnd": 1046,
                                                                        "start": 1043,
                                                                        "end": 1044,
                                                                        "fullWidth": 3,
                                                                        "width": 1,
                                                                        "text": ";",
                                                                        "value": ";",
                                                                        "valueText": ";",
                                                                        "hasTrailingTrivia": true,
                                                                        "hasTrailingNewLine": true,
                                                                        "trailingTrivia": [
                                                                            {
                                                                                "kind": "NewLineTrivia",
                                                                                "text": "\r\n"
                                                                            }
                                                                        ]
                                                                    }
                                                                },
                                                                {
                                                                    "kind": "ReturnStatement",
                                                                    "fullStart": 1046,
                                                                    "fullEnd": 1073,
                                                                    "start": 1062,
                                                                    "end": 1071,
                                                                    "fullWidth": 27,
                                                                    "width": 9,
                                                                    "returnKeyword": {
                                                                        "kind": "ReturnKeyword",
                                                                        "fullStart": 1046,
                                                                        "fullEnd": 1069,
                                                                        "start": 1062,
                                                                        "end": 1068,
                                                                        "fullWidth": 23,
                                                                        "width": 6,
                                                                        "text": "return",
                                                                        "value": "return",
                                                                        "valueText": "return",
                                                                        "hasLeadingTrivia": true,
                                                                        "hasTrailingTrivia": true,
                                                                        "leadingTrivia": [
                                                                            {
                                                                                "kind": "WhitespaceTrivia",
                                                                                "text": "                "
                                                                            }
                                                                        ],
                                                                        "trailingTrivia": [
                                                                            {
                                                                                "kind": "WhitespaceTrivia",
                                                                                "text": " "
                                                                            }
                                                                        ]
                                                                    },
                                                                    "expression": {
                                                                        "kind": "NumericLiteral",
                                                                        "fullStart": 1069,
                                                                        "fullEnd": 1070,
                                                                        "start": 1069,
                                                                        "end": 1070,
                                                                        "fullWidth": 1,
                                                                        "width": 1,
                                                                        "text": "2",
                                                                        "value": 2,
                                                                        "valueText": "2"
                                                                    },
                                                                    "semicolonToken": {
                                                                        "kind": "SemicolonToken",
                                                                        "fullStart": 1070,
                                                                        "fullEnd": 1073,
                                                                        "start": 1070,
                                                                        "end": 1071,
                                                                        "fullWidth": 3,
                                                                        "width": 1,
                                                                        "text": ";",
                                                                        "value": ";",
                                                                        "valueText": ";",
                                                                        "hasTrailingTrivia": true,
                                                                        "hasTrailingNewLine": true,
                                                                        "trailingTrivia": [
                                                                            {
                                                                                "kind": "NewLineTrivia",
                                                                                "text": "\r\n"
                                                                            }
                                                                        ]
                                                                    }
                                                                }
                                                            ],
                                                            "closeBraceToken": {
                                                                "kind": "CloseBraceToken",
                                                                "fullStart": 1073,
                                                                "fullEnd": 1086,
                                                                "start": 1085,
                                                                "end": 1086,
                                                                "fullWidth": 13,
                                                                "width": 1,
                                                                "text": "}",
                                                                "value": "}",
                                                                "valueText": "}",
                                                                "hasLeadingTrivia": true,
                                                                "leadingTrivia": [
                                                                    {
                                                                        "kind": "WhitespaceTrivia",
                                                                        "text": "            "
                                                                    }
                                                                ]
                                                            }
                                                        }
                                                    }
                                                },
                                                {
                                                    "kind": "CommaToken",
                                                    "fullStart": 1086,
                                                    "fullEnd": 1089,
                                                    "start": 1086,
                                                    "end": 1087,
                                                    "fullWidth": 3,
                                                    "width": 1,
                                                    "text": ",",
                                                    "value": ",",
                                                    "valueText": ",",
                                                    "hasTrailingTrivia": true,
                                                    "hasTrailingNewLine": true,
                                                    "trailingTrivia": [
                                                        {
                                                            "kind": "NewLineTrivia",
                                                            "text": "\r\n"
                                                        }
                                                    ]
                                                },
                                                {
                                                    "kind": "SimplePropertyAssignment",
                                                    "fullStart": 1089,
                                                    "fullEnd": 1121,
                                                    "start": 1101,
                                                    "end": 1119,
                                                    "fullWidth": 32,
                                                    "width": 18,
                                                    "propertyName": {
                                                        "kind": "IdentifierName",
                                                        "fullStart": 1089,
                                                        "fullEnd": 1113,
                                                        "start": 1101,
                                                        "end": 1113,
                                                        "fullWidth": 24,
                                                        "width": 12,
                                                        "text": "configurable",
                                                        "value": "configurable",
                                                        "valueText": "configurable",
                                                        "hasLeadingTrivia": true,
                                                        "leadingTrivia": [
                                                            {
                                                                "kind": "WhitespaceTrivia",
                                                                "text": "            "
                                                            }
                                                        ]
                                                    },
                                                    "colonToken": {
                                                        "kind": "ColonToken",
                                                        "fullStart": 1113,
                                                        "fullEnd": 1115,
                                                        "start": 1113,
                                                        "end": 1114,
                                                        "fullWidth": 2,
                                                        "width": 1,
                                                        "text": ":",
                                                        "value": ":",
                                                        "valueText": ":",
                                                        "hasTrailingTrivia": true,
                                                        "trailingTrivia": [
                                                            {
                                                                "kind": "WhitespaceTrivia",
                                                                "text": " "
                                                            }
                                                        ]
                                                    },
                                                    "expression": {
                                                        "kind": "TrueKeyword",
                                                        "fullStart": 1115,
                                                        "fullEnd": 1121,
                                                        "start": 1115,
                                                        "end": 1119,
                                                        "fullWidth": 6,
                                                        "width": 4,
                                                        "text": "true",
                                                        "value": true,
                                                        "valueText": "true",
                                                        "hasTrailingTrivia": true,
                                                        "hasTrailingNewLine": true,
                                                        "trailingTrivia": [
                                                            {
                                                                "kind": "NewLineTrivia",
                                                                "text": "\r\n"
                                                            }
                                                        ]
                                                    }
                                                }
                                            ],
                                            "closeBraceToken": {
                                                "kind": "CloseBraceToken",
                                                "fullStart": 1121,
                                                "fullEnd": 1130,
                                                "start": 1129,
                                                "end": 1130,
                                                "fullWidth": 9,
                                                "width": 1,
                                                "text": "}",
                                                "value": "}",
                                                "valueText": "}",
                                                "hasLeadingTrivia": true,
                                                "leadingTrivia": [
                                                    {
                                                        "kind": "WhitespaceTrivia",
                                                        "text": "        "
                                                    }
                                                ]
                                            }
                                        }
                                    ],
                                    "closeParenToken": {
                                        "kind": "CloseParenToken",
                                        "fullStart": 1130,
                                        "fullEnd": 1131,
                                        "start": 1130,
                                        "end": 1131,
                                        "fullWidth": 1,
                                        "width": 1,
                                        "text": ")",
                                        "value": ")",
                                        "valueText": ")"
                                    }
                                }
                            },
                            "semicolonToken": {
                                "kind": "SemicolonToken",
                                "fullStart": 1131,
                                "fullEnd": 1134,
                                "start": 1131,
                                "end": 1132,
                                "fullWidth": 3,
                                "width": 1,
                                "text": ";",
                                "value": ";",
                                "valueText": ";",
                                "hasTrailingTrivia": true,
                                "hasTrailingNewLine": true,
                                "trailingTrivia": [
                                    {
                                        "kind": "NewLineTrivia",
                                        "text": "\r\n"
                                    }
                                ]
                            }
                        },
                        {
                            "kind": "ExpressionStatement",
                            "fullStart": 1134,
                            "fullEnd": 1165,
                            "start": 1144,
                            "end": 1163,
                            "fullWidth": 31,
                            "width": 19,
                            "expression": {
                                "kind": "InvocationExpression",
                                "fullStart": 1134,
                                "fullEnd": 1162,
                                "start": 1144,
                                "end": 1162,
                                "fullWidth": 28,
                                "width": 18,
                                "expression": {
                                    "kind": "MemberAccessExpression",
                                    "fullStart": 1134,
                                    "fullEnd": 1159,
                                    "start": 1144,
                                    "end": 1159,
                                    "fullWidth": 25,
                                    "width": 15,
                                    "expression": {
                                        "kind": "IdentifierName",
                                        "fullStart": 1134,
                                        "fullEnd": 1147,
                                        "start": 1144,
                                        "end": 1147,
                                        "fullWidth": 13,
                                        "width": 3,
                                        "text": "arr",
                                        "value": "arr",
                                        "valueText": "arr",
                                        "hasLeadingTrivia": true,
                                        "hasLeadingNewLine": true,
                                        "leadingTrivia": [
                                            {
                                                "kind": "NewLineTrivia",
                                                "text": "\r\n"
                                            },
                                            {
                                                "kind": "WhitespaceTrivia",
                                                "text": "        "
                                            }
                                        ]
                                    },
                                    "dotToken": {
                                        "kind": "DotToken",
                                        "fullStart": 1147,
                                        "fullEnd": 1148,
                                        "start": 1147,
                                        "end": 1148,
                                        "fullWidth": 1,
                                        "width": 1,
                                        "text": ".",
                                        "value": ".",
                                        "valueText": "."
                                    },
                                    "name": {
                                        "kind": "IdentifierName",
                                        "fullStart": 1148,
                                        "fullEnd": 1159,
                                        "start": 1148,
                                        "end": 1159,
                                        "fullWidth": 11,
                                        "width": 11,
                                        "text": "lastIndexOf",
                                        "value": "lastIndexOf",
                                        "valueText": "lastIndexOf"
                                    }
                                },
                                "argumentList": {
                                    "kind": "ArgumentList",
                                    "fullStart": 1159,
                                    "fullEnd": 1162,
                                    "start": 1159,
                                    "end": 1162,
                                    "fullWidth": 3,
                                    "width": 3,
                                    "openParenToken": {
                                        "kind": "OpenParenToken",
                                        "fullStart": 1159,
                                        "fullEnd": 1160,
                                        "start": 1159,
                                        "end": 1160,
                                        "fullWidth": 1,
                                        "width": 1,
                                        "text": "(",
                                        "value": "(",
                                        "valueText": "("
                                    },
                                    "arguments": [
                                        {
                                            "kind": "NumericLiteral",
                                            "fullStart": 1160,
                                            "fullEnd": 1161,
                                            "start": 1160,
                                            "end": 1161,
                                            "fullWidth": 1,
                                            "width": 1,
                                            "text": "2",
                                            "value": 2,
                                            "valueText": "2"
                                        }
                                    ],
                                    "closeParenToken": {
                                        "kind": "CloseParenToken",
                                        "fullStart": 1161,
                                        "fullEnd": 1162,
                                        "start": 1161,
                                        "end": 1162,
                                        "fullWidth": 1,
                                        "width": 1,
                                        "text": ")",
                                        "value": ")",
                                        "valueText": ")"
                                    }
                                }
                            },
                            "semicolonToken": {
                                "kind": "SemicolonToken",
                                "fullStart": 1162,
                                "fullEnd": 1165,
                                "start": 1162,
                                "end": 1163,
                                "fullWidth": 3,
                                "width": 1,
                                "text": ";",
                                "value": ";",
                                "valueText": ";",
                                "hasTrailingTrivia": true,
                                "hasTrailingNewLine": true,
                                "trailingTrivia": [
                                    {
                                        "kind": "NewLineTrivia",
                                        "text": "\r\n"
                                    }
                                ]
                            }
                        },
                        {
                            "kind": "ReturnStatement",
                            "fullStart": 1165,
                            "fullEnd": 1229,
                            "start": 1173,
                            "end": 1227,
                            "fullWidth": 64,
                            "width": 54,
                            "returnKeyword": {
                                "kind": "ReturnKeyword",
                                "fullStart": 1165,
                                "fullEnd": 1180,
                                "start": 1173,
                                "end": 1179,
                                "fullWidth": 15,
                                "width": 6,
                                "text": "return",
                                "value": "return",
                                "valueText": "return",
                                "hasLeadingTrivia": true,
                                "hasTrailingTrivia": true,
                                "leadingTrivia": [
                                    {
                                        "kind": "WhitespaceTrivia",
                                        "text": "        "
                                    }
                                ],
                                "trailingTrivia": [
                                    {
                                        "kind": "WhitespaceTrivia",
                                        "text": " "
                                    }
                                ]
                            },
                            "expression": {
                                "kind": "LogicalAndExpression",
                                "fullStart": 1180,
                                "fullEnd": 1226,
                                "start": 1180,
                                "end": 1226,
                                "fullWidth": 46,
                                "width": 46,
                                "left": {
                                    "kind": "LogicalNotExpression",
                                    "fullStart": 1180,
                                    "fullEnd": 1202,
                                    "start": 1180,
                                    "end": 1201,
                                    "fullWidth": 22,
                                    "width": 21,
                                    "operatorToken": {
                                        "kind": "ExclamationToken",
                                        "fullStart": 1180,
                                        "fullEnd": 1181,
                                        "start": 1180,
                                        "end": 1181,
                                        "fullWidth": 1,
                                        "width": 1,
                                        "text": "!",
                                        "value": "!",
                                        "valueText": "!"
                                    },
                                    "operand": {
                                        "kind": "IdentifierName",
                                        "fullStart": 1181,
                                        "fullEnd": 1202,
                                        "start": 1181,
                                        "end": 1201,
                                        "fullWidth": 21,
                                        "width": 20,
                                        "text": "elementThirdAccessed",
                                        "value": "elementThirdAccessed",
                                        "valueText": "elementThirdAccessed",
                                        "hasTrailingTrivia": true,
                                        "trailingTrivia": [
                                            {
                                                "kind": "WhitespaceTrivia",
                                                "text": " "
                                            }
                                        ]
                                    }
                                },
                                "operatorToken": {
                                    "kind": "AmpersandAmpersandToken",
                                    "fullStart": 1202,
                                    "fullEnd": 1205,
                                    "start": 1202,
                                    "end": 1204,
                                    "fullWidth": 3,
                                    "width": 2,
                                    "text": "&&",
                                    "value": "&&",
                                    "valueText": "&&",
                                    "hasTrailingTrivia": true,
                                    "trailingTrivia": [
                                        {
                                            "kind": "WhitespaceTrivia",
                                            "text": " "
                                        }
                                    ]
                                },
                                "right": {
                                    "kind": "LogicalNotExpression",
                                    "fullStart": 1205,
                                    "fullEnd": 1226,
                                    "start": 1205,
                                    "end": 1226,
                                    "fullWidth": 21,
                                    "width": 21,
                                    "operatorToken": {
                                        "kind": "ExclamationToken",
                                        "fullStart": 1205,
                                        "fullEnd": 1206,
                                        "start": 1205,
                                        "end": 1206,
                                        "fullWidth": 1,
                                        "width": 1,
                                        "text": "!",
                                        "value": "!",
                                        "valueText": "!"
                                    },
                                    "operand": {
                                        "kind": "IdentifierName",
                                        "fullStart": 1206,
                                        "fullEnd": 1226,
                                        "start": 1206,
                                        "end": 1226,
                                        "fullWidth": 20,
                                        "width": 20,
                                        "text": "elementFirstAccessed",
                                        "value": "elementFirstAccessed",
                                        "valueText": "elementFirstAccessed"
                                    }
                                }
                            },
                            "semicolonToken": {
                                "kind": "SemicolonToken",
                                "fullStart": 1226,
                                "fullEnd": 1229,
                                "start": 1226,
                                "end": 1227,
                                "fullWidth": 3,
                                "width": 1,
                                "text": ";",
                                "value": ";",
                                "valueText": ";",
                                "hasTrailingTrivia": true,
                                "hasTrailingNewLine": true,
                                "trailingTrivia": [
                                    {
                                        "kind": "NewLineTrivia",
                                        "text": "\r\n"
                                    }
                                ]
                            }
                        }
                    ],
                    "closeBraceToken": {
                        "kind": "CloseBraceToken",
                        "fullStart": 1229,
                        "fullEnd": 1236,
                        "start": 1233,
                        "end": 1234,
                        "fullWidth": 7,
                        "width": 1,
                        "text": "}",
                        "value": "}",
                        "valueText": "}",
                        "hasLeadingTrivia": true,
                        "hasTrailingTrivia": true,
                        "hasTrailingNewLine": true,
                        "leadingTrivia": [
                            {
                                "kind": "WhitespaceTrivia",
                                "text": "    "
                            }
                        ],
                        "trailingTrivia": [
                            {
                                "kind": "NewLineTrivia",
                                "text": "\r\n"
                            }
                        ]
                    }
                }
            },
            {
                "kind": "ExpressionStatement",
                "fullStart": 1236,
                "fullEnd": 1260,
                "start": 1236,
                "end": 1258,
                "fullWidth": 24,
                "width": 22,
                "expression": {
                    "kind": "InvocationExpression",
                    "fullStart": 1236,
                    "fullEnd": 1257,
                    "start": 1236,
                    "end": 1257,
                    "fullWidth": 21,
                    "width": 21,
                    "expression": {
                        "kind": "IdentifierName",
                        "fullStart": 1236,
                        "fullEnd": 1247,
                        "start": 1236,
                        "end": 1247,
                        "fullWidth": 11,
                        "width": 11,
                        "text": "runTestCase",
                        "value": "runTestCase",
                        "valueText": "runTestCase"
                    },
                    "argumentList": {
                        "kind": "ArgumentList",
                        "fullStart": 1247,
                        "fullEnd": 1257,
                        "start": 1247,
                        "end": 1257,
                        "fullWidth": 10,
                        "width": 10,
                        "openParenToken": {
                            "kind": "OpenParenToken",
                            "fullStart": 1247,
                            "fullEnd": 1248,
                            "start": 1247,
                            "end": 1248,
                            "fullWidth": 1,
                            "width": 1,
                            "text": "(",
                            "value": "(",
                            "valueText": "("
                        },
                        "arguments": [
                            {
                                "kind": "IdentifierName",
                                "fullStart": 1248,
                                "fullEnd": 1256,
                                "start": 1248,
                                "end": 1256,
                                "fullWidth": 8,
                                "width": 8,
                                "text": "testcase",
                                "value": "testcase",
                                "valueText": "testcase"
                            }
                        ],
                        "closeParenToken": {
                            "kind": "CloseParenToken",
                            "fullStart": 1256,
                            "fullEnd": 1257,
                            "start": 1256,
                            "end": 1257,
                            "fullWidth": 1,
                            "width": 1,
                            "text": ")",
                            "value": ")",
                            "valueText": ")"
                        }
                    }
                },
                "semicolonToken": {
                    "kind": "SemicolonToken",
                    "fullStart": 1257,
                    "fullEnd": 1260,
                    "start": 1257,
                    "end": 1258,
                    "fullWidth": 3,
                    "width": 1,
                    "text": ";",
                    "value": ";",
                    "valueText": ";",
                    "hasTrailingTrivia": true,
                    "hasTrailingNewLine": true,
                    "trailingTrivia": [
                        {
                            "kind": "NewLineTrivia",
                            "text": "\r\n"
                        }
                    ]
                }
            }
        ],
        "endOfFileToken": {
            "kind": "EndOfFileToken",
            "fullStart": 1260,
            "fullEnd": 1260,
            "start": 1260,
            "end": 1260,
            "fullWidth": 0,
            "width": 0,
            "text": ""
        }
    },
    "lineMap": {
        "lineStarts": [
            0,
            67,
            152,
            232,
            308,
            380,
            385,
            445,
            561,
            566,
            568,
            570,
            593,
            628,
            671,
            714,
            716,
            759,
            791,
            837,
            864,
            880,
            912,
            925,
            968,
            1000,
            1046,
            1073,
            1089,
            1121,
            1134,
            1136,
            1165,
            1229,
            1236,
            1260
        ],
        "length": 1260
    }
}<|MERGE_RESOLUTION|>--- conflicted
+++ resolved
@@ -544,12 +544,8 @@
                                         "start": 640,
                                         "end": 668,
                                         "fullWidth": 28,
-<<<<<<< HEAD
                                         "width": 28,
-                                        "identifier": {
-=======
                                         "propertyName": {
->>>>>>> 85e84683
                                             "kind": "IdentifierName",
                                             "fullStart": 640,
                                             "fullEnd": 661,
@@ -683,12 +679,8 @@
                                         "start": 683,
                                         "end": 711,
                                         "fullWidth": 28,
-<<<<<<< HEAD
                                         "width": 28,
-                                        "identifier": {
-=======
                                         "propertyName": {
->>>>>>> 85e84683
                                             "kind": "IdentifierName",
                                             "fullStart": 683,
                                             "fullEnd": 704,
