{
    "isDeclaration": false,
    "languageVersion": "EcmaScript5",
    "parseOptions": {
        "allowAutomaticSemicolonInsertion": true
    },
    "sourceUnit": {
        "kind": "SourceUnit",
        "fullStart": 0,
        "fullEnd": 1017,
        "start": 624,
        "end": 1017,
        "fullWidth": 1017,
        "width": 393,
        "isIncrementallyUnusable": true,
        "moduleElements": [
            {
                "kind": "FunctionDeclaration",
                "fullStart": 0,
                "fullEnd": 993,
                "start": 624,
                "end": 991,
                "fullWidth": 993,
                "width": 367,
                "modifiers": [],
                "functionKeyword": {
                    "kind": "FunctionKeyword",
                    "fullStart": 0,
                    "fullEnd": 633,
                    "start": 624,
                    "end": 632,
                    "fullWidth": 633,
                    "width": 8,
                    "text": "function",
                    "value": "function",
                    "valueText": "function",
                    "hasLeadingTrivia": true,
                    "hasLeadingComment": true,
                    "hasLeadingNewLine": true,
                    "hasTrailingTrivia": true,
                    "leadingTrivia": [
                        {
                            "kind": "SingleLineCommentTrivia",
                            "text": "/// Copyright (c) 2012 Ecma International.  All rights reserved. "
                        },
                        {
                            "kind": "NewLineTrivia",
                            "text": "\r\n"
                        },
                        {
                            "kind": "SingleLineCommentTrivia",
                            "text": "/// Ecma International makes this code available under the terms and conditions set"
                        },
                        {
                            "kind": "NewLineTrivia",
                            "text": "\r\n"
                        },
                        {
                            "kind": "SingleLineCommentTrivia",
                            "text": "/// forth on http://hg.ecmascript.org/tests/test262/raw-file/tip/LICENSE (the "
                        },
                        {
                            "kind": "NewLineTrivia",
                            "text": "\r\n"
                        },
                        {
                            "kind": "SingleLineCommentTrivia",
                            "text": "/// \"Use Terms\").   Any redistribution of this code must retain the above "
                        },
                        {
                            "kind": "NewLineTrivia",
                            "text": "\r\n"
                        },
                        {
                            "kind": "SingleLineCommentTrivia",
                            "text": "/// copyright and this notice and otherwise comply with the Use Terms."
                        },
                        {
                            "kind": "NewLineTrivia",
                            "text": "\r\n"
                        },
                        {
                            "kind": "MultiLineCommentTrivia",
                            "text": "/**\r\n * @path ch15/15.4/15.4.4/15.4.4.15/15.4.4.15-8-b-i-26.js\r\n * @description Array.prototype.lastIndexOf applied to Arguments object which implements its own property get method (number of arguments equals to number of parameters)\r\n */"
                        },
                        {
                            "kind": "NewLineTrivia",
                            "text": "\r\n"
                        },
                        {
                            "kind": "NewLineTrivia",
                            "text": "\r\n"
                        },
                        {
                            "kind": "NewLineTrivia",
                            "text": "\r\n"
                        }
                    ],
                    "trailingTrivia": [
                        {
                            "kind": "WhitespaceTrivia",
                            "text": " "
                        }
                    ]
                },
                "identifier": {
                    "kind": "IdentifierName",
                    "fullStart": 633,
                    "fullEnd": 641,
                    "start": 633,
                    "end": 641,
                    "fullWidth": 8,
                    "width": 8,
                    "text": "testcase",
                    "value": "testcase",
                    "valueText": "testcase"
                },
                "callSignature": {
                    "kind": "CallSignature",
                    "fullStart": 641,
                    "fullEnd": 644,
                    "start": 641,
                    "end": 643,
                    "fullWidth": 3,
                    "width": 2,
                    "parameterList": {
                        "kind": "ParameterList",
                        "fullStart": 641,
                        "fullEnd": 644,
                        "start": 641,
                        "end": 643,
                        "fullWidth": 3,
                        "width": 2,
                        "openParenToken": {
                            "kind": "OpenParenToken",
                            "fullStart": 641,
                            "fullEnd": 642,
                            "start": 641,
                            "end": 642,
                            "fullWidth": 1,
                            "width": 1,
                            "text": "(",
                            "value": "(",
                            "valueText": "("
                        },
                        "parameters": [],
                        "closeParenToken": {
                            "kind": "CloseParenToken",
                            "fullStart": 642,
                            "fullEnd": 644,
                            "start": 642,
                            "end": 643,
                            "fullWidth": 2,
                            "width": 1,
                            "text": ")",
                            "value": ")",
                            "valueText": ")",
                            "hasTrailingTrivia": true,
                            "trailingTrivia": [
                                {
                                    "kind": "WhitespaceTrivia",
                                    "text": " "
                                }
                            ]
                        }
                    }
                },
                "block": {
                    "kind": "Block",
                    "fullStart": 644,
                    "fullEnd": 993,
                    "start": 644,
                    "end": 991,
                    "fullWidth": 349,
                    "width": 347,
                    "openBraceToken": {
                        "kind": "OpenBraceToken",
                        "fullStart": 644,
                        "fullEnd": 647,
                        "start": 644,
                        "end": 645,
                        "fullWidth": 3,
                        "width": 1,
                        "text": "{",
                        "value": "{",
                        "valueText": "{",
                        "hasTrailingTrivia": true,
                        "hasTrailingNewLine": true,
                        "trailingTrivia": [
                            {
                                "kind": "NewLineTrivia",
                                "text": "\r\n"
                            }
                        ]
                    },
                    "statements": [
                        {
                            "kind": "VariableStatement",
                            "fullStart": 647,
                            "fullEnd": 953,
                            "start": 657,
                            "end": 951,
                            "fullWidth": 306,
                            "width": 294,
                            "modifiers": [],
                            "variableDeclaration": {
                                "kind": "VariableDeclaration",
                                "fullStart": 647,
                                "fullEnd": 950,
                                "start": 657,
                                "end": 950,
                                "fullWidth": 303,
                                "width": 293,
                                "varKeyword": {
                                    "kind": "VarKeyword",
                                    "fullStart": 647,
                                    "fullEnd": 661,
                                    "start": 657,
                                    "end": 660,
                                    "fullWidth": 14,
                                    "width": 3,
                                    "text": "var",
                                    "value": "var",
                                    "valueText": "var",
                                    "hasLeadingTrivia": true,
                                    "hasLeadingNewLine": true,
                                    "hasTrailingTrivia": true,
                                    "leadingTrivia": [
                                        {
                                            "kind": "NewLineTrivia",
                                            "text": "\r\n"
                                        },
                                        {
                                            "kind": "WhitespaceTrivia",
                                            "text": "        "
                                        }
                                    ],
                                    "trailingTrivia": [
                                        {
                                            "kind": "WhitespaceTrivia",
                                            "text": " "
                                        }
                                    ]
                                },
                                "variableDeclarators": [
                                    {
                                        "kind": "VariableDeclarator",
                                        "fullStart": 661,
                                        "fullEnd": 950,
                                        "start": 661,
                                        "end": 950,
                                        "fullWidth": 289,
<<<<<<< HEAD
                                        "width": 289,
                                        "identifier": {
=======
                                        "propertyName": {
>>>>>>> 85e84683
                                            "kind": "IdentifierName",
                                            "fullStart": 661,
                                            "fullEnd": 666,
                                            "start": 661,
                                            "end": 665,
                                            "fullWidth": 5,
                                            "width": 4,
                                            "text": "func",
                                            "value": "func",
                                            "valueText": "func",
                                            "hasTrailingTrivia": true,
                                            "trailingTrivia": [
                                                {
                                                    "kind": "WhitespaceTrivia",
                                                    "text": " "
                                                }
                                            ]
                                        },
                                        "equalsValueClause": {
                                            "kind": "EqualsValueClause",
                                            "fullStart": 666,
                                            "fullEnd": 950,
                                            "start": 666,
                                            "end": 950,
                                            "fullWidth": 284,
                                            "width": 284,
                                            "equalsToken": {
                                                "kind": "EqualsToken",
                                                "fullStart": 666,
                                                "fullEnd": 668,
                                                "start": 666,
                                                "end": 667,
                                                "fullWidth": 2,
                                                "width": 1,
                                                "text": "=",
                                                "value": "=",
                                                "valueText": "=",
                                                "hasTrailingTrivia": true,
                                                "trailingTrivia": [
                                                    {
                                                        "kind": "WhitespaceTrivia",
                                                        "text": " "
                                                    }
                                                ]
                                            },
                                            "value": {
                                                "kind": "FunctionExpression",
                                                "fullStart": 668,
                                                "fullEnd": 950,
                                                "start": 668,
                                                "end": 950,
                                                "fullWidth": 282,
                                                "width": 282,
                                                "functionKeyword": {
                                                    "kind": "FunctionKeyword",
                                                    "fullStart": 668,
                                                    "fullEnd": 677,
                                                    "start": 668,
                                                    "end": 676,
                                                    "fullWidth": 9,
                                                    "width": 8,
                                                    "text": "function",
                                                    "value": "function",
                                                    "valueText": "function",
                                                    "hasTrailingTrivia": true,
                                                    "trailingTrivia": [
                                                        {
                                                            "kind": "WhitespaceTrivia",
                                                            "text": " "
                                                        }
                                                    ]
                                                },
                                                "callSignature": {
                                                    "kind": "CallSignature",
                                                    "fullStart": 677,
                                                    "fullEnd": 684,
                                                    "start": 677,
                                                    "end": 683,
                                                    "fullWidth": 7,
                                                    "width": 6,
                                                    "parameterList": {
                                                        "kind": "ParameterList",
                                                        "fullStart": 677,
                                                        "fullEnd": 684,
                                                        "start": 677,
                                                        "end": 683,
                                                        "fullWidth": 7,
                                                        "width": 6,
                                                        "openParenToken": {
                                                            "kind": "OpenParenToken",
                                                            "fullStart": 677,
                                                            "fullEnd": 678,
                                                            "start": 677,
                                                            "end": 678,
                                                            "fullWidth": 1,
                                                            "width": 1,
                                                            "text": "(",
                                                            "value": "(",
                                                            "valueText": "("
                                                        },
                                                        "parameters": [
                                                            {
                                                                "kind": "Parameter",
                                                                "fullStart": 678,
                                                                "fullEnd": 679,
                                                                "start": 678,
                                                                "end": 679,
                                                                "fullWidth": 1,
                                                                "width": 1,
                                                                "modifiers": [],
                                                                "identifier": {
                                                                    "kind": "IdentifierName",
                                                                    "fullStart": 678,
                                                                    "fullEnd": 679,
                                                                    "start": 678,
                                                                    "end": 679,
                                                                    "fullWidth": 1,
                                                                    "width": 1,
                                                                    "text": "a",
                                                                    "value": "a",
                                                                    "valueText": "a"
                                                                }
                                                            },
                                                            {
                                                                "kind": "CommaToken",
                                                                "fullStart": 679,
                                                                "fullEnd": 681,
                                                                "start": 679,
                                                                "end": 680,
                                                                "fullWidth": 2,
                                                                "width": 1,
                                                                "text": ",",
                                                                "value": ",",
                                                                "valueText": ",",
                                                                "hasTrailingTrivia": true,
                                                                "trailingTrivia": [
                                                                    {
                                                                        "kind": "WhitespaceTrivia",
                                                                        "text": " "
                                                                    }
                                                                ]
                                                            },
                                                            {
                                                                "kind": "Parameter",
                                                                "fullStart": 681,
                                                                "fullEnd": 682,
                                                                "start": 681,
                                                                "end": 682,
                                                                "fullWidth": 1,
                                                                "width": 1,
                                                                "modifiers": [],
                                                                "identifier": {
                                                                    "kind": "IdentifierName",
                                                                    "fullStart": 681,
                                                                    "fullEnd": 682,
                                                                    "start": 681,
                                                                    "end": 682,
                                                                    "fullWidth": 1,
                                                                    "width": 1,
                                                                    "text": "b",
                                                                    "value": "b",
                                                                    "valueText": "b"
                                                                }
                                                            }
                                                        ],
                                                        "closeParenToken": {
                                                            "kind": "CloseParenToken",
                                                            "fullStart": 682,
                                                            "fullEnd": 684,
                                                            "start": 682,
                                                            "end": 683,
                                                            "fullWidth": 2,
                                                            "width": 1,
                                                            "text": ")",
                                                            "value": ")",
                                                            "valueText": ")",
                                                            "hasTrailingTrivia": true,
                                                            "trailingTrivia": [
                                                                {
                                                                    "kind": "WhitespaceTrivia",
                                                                    "text": " "
                                                                }
                                                            ]
                                                        }
                                                    }
                                                },
                                                "block": {
                                                    "kind": "Block",
                                                    "fullStart": 684,
                                                    "fullEnd": 950,
                                                    "start": 684,
                                                    "end": 950,
                                                    "fullWidth": 266,
                                                    "width": 266,
                                                    "openBraceToken": {
                                                        "kind": "OpenBraceToken",
                                                        "fullStart": 684,
                                                        "fullEnd": 687,
                                                        "start": 684,
                                                        "end": 685,
                                                        "fullWidth": 3,
                                                        "width": 1,
                                                        "text": "{",
                                                        "value": "{",
                                                        "valueText": "{",
                                                        "hasTrailingTrivia": true,
                                                        "hasTrailingNewLine": true,
                                                        "trailingTrivia": [
                                                            {
                                                                "kind": "NewLineTrivia",
                                                                "text": "\r\n"
                                                            }
                                                        ]
                                                    },
                                                    "statements": [
                                                        {
                                                            "kind": "ReturnStatement",
                                                            "fullStart": 687,
                                                            "fullEnd": 941,
                                                            "start": 699,
                                                            "end": 939,
                                                            "fullWidth": 254,
                                                            "width": 240,
                                                            "returnKeyword": {
                                                                "kind": "ReturnKeyword",
                                                                "fullStart": 687,
                                                                "fullEnd": 706,
                                                                "start": 699,
                                                                "end": 705,
                                                                "fullWidth": 19,
                                                                "width": 6,
                                                                "text": "return",
                                                                "value": "return",
                                                                "valueText": "return",
                                                                "hasLeadingTrivia": true,
                                                                "hasTrailingTrivia": true,
                                                                "leadingTrivia": [
                                                                    {
                                                                        "kind": "WhitespaceTrivia",
                                                                        "text": "            "
                                                                    }
                                                                ],
                                                                "trailingTrivia": [
                                                                    {
                                                                        "kind": "WhitespaceTrivia",
                                                                        "text": " "
                                                                    }
                                                                ]
                                                            },
                                                            "expression": {
                                                                "kind": "LogicalAndExpression",
                                                                "fullStart": 706,
                                                                "fullEnd": 938,
                                                                "start": 706,
                                                                "end": 938,
                                                                "fullWidth": 232,
                                                                "width": 232,
                                                                "left": {
                                                                    "kind": "LogicalAndExpression",
                                                                    "fullStart": 706,
                                                                    "fullEnd": 854,
                                                                    "start": 706,
                                                                    "end": 853,
                                                                    "fullWidth": 148,
                                                                    "width": 147,
                                                                    "left": {
                                                                        "kind": "EqualsExpression",
                                                                        "fullStart": 706,
                                                                        "fullEnd": 770,
                                                                        "start": 706,
                                                                        "end": 769,
                                                                        "fullWidth": 64,
                                                                        "width": 63,
                                                                        "left": {
                                                                            "kind": "NumericLiteral",
                                                                            "fullStart": 706,
                                                                            "fullEnd": 708,
                                                                            "start": 706,
                                                                            "end": 707,
                                                                            "fullWidth": 2,
                                                                            "width": 1,
                                                                            "text": "0",
                                                                            "value": 0,
                                                                            "valueText": "0",
                                                                            "hasTrailingTrivia": true,
                                                                            "trailingTrivia": [
                                                                                {
                                                                                    "kind": "WhitespaceTrivia",
                                                                                    "text": " "
                                                                                }
                                                                            ]
                                                                        },
                                                                        "operatorToken": {
                                                                            "kind": "EqualsEqualsEqualsToken",
                                                                            "fullStart": 708,
                                                                            "fullEnd": 712,
                                                                            "start": 708,
                                                                            "end": 711,
                                                                            "fullWidth": 4,
                                                                            "width": 3,
                                                                            "text": "===",
                                                                            "value": "===",
                                                                            "valueText": "===",
                                                                            "hasTrailingTrivia": true,
                                                                            "trailingTrivia": [
                                                                                {
                                                                                    "kind": "WhitespaceTrivia",
                                                                                    "text": " "
                                                                                }
                                                                            ]
                                                                        },
                                                                        "right": {
                                                                            "kind": "InvocationExpression",
                                                                            "fullStart": 712,
                                                                            "fullEnd": 770,
                                                                            "start": 712,
                                                                            "end": 769,
                                                                            "fullWidth": 58,
                                                                            "width": 57,
                                                                            "expression": {
                                                                                "kind": "MemberAccessExpression",
                                                                                "fullStart": 712,
                                                                                "fullEnd": 744,
                                                                                "start": 712,
                                                                                "end": 744,
                                                                                "fullWidth": 32,
                                                                                "width": 32,
                                                                                "expression": {
                                                                                    "kind": "MemberAccessExpression",
                                                                                    "fullStart": 712,
                                                                                    "fullEnd": 739,
                                                                                    "start": 712,
                                                                                    "end": 739,
                                                                                    "fullWidth": 27,
                                                                                    "width": 27,
                                                                                    "expression": {
                                                                                        "kind": "MemberAccessExpression",
                                                                                        "fullStart": 712,
                                                                                        "fullEnd": 727,
                                                                                        "start": 712,
                                                                                        "end": 727,
                                                                                        "fullWidth": 15,
                                                                                        "width": 15,
                                                                                        "expression": {
                                                                                            "kind": "IdentifierName",
                                                                                            "fullStart": 712,
                                                                                            "fullEnd": 717,
                                                                                            "start": 712,
                                                                                            "end": 717,
                                                                                            "fullWidth": 5,
                                                                                            "width": 5,
                                                                                            "text": "Array",
                                                                                            "value": "Array",
                                                                                            "valueText": "Array"
                                                                                        },
                                                                                        "dotToken": {
                                                                                            "kind": "DotToken",
                                                                                            "fullStart": 717,
                                                                                            "fullEnd": 718,
                                                                                            "start": 717,
                                                                                            "end": 718,
                                                                                            "fullWidth": 1,
                                                                                            "width": 1,
                                                                                            "text": ".",
                                                                                            "value": ".",
                                                                                            "valueText": "."
                                                                                        },
                                                                                        "name": {
                                                                                            "kind": "IdentifierName",
                                                                                            "fullStart": 718,
                                                                                            "fullEnd": 727,
                                                                                            "start": 718,
                                                                                            "end": 727,
                                                                                            "fullWidth": 9,
                                                                                            "width": 9,
                                                                                            "text": "prototype",
                                                                                            "value": "prototype",
                                                                                            "valueText": "prototype"
                                                                                        }
                                                                                    },
                                                                                    "dotToken": {
                                                                                        "kind": "DotToken",
                                                                                        "fullStart": 727,
                                                                                        "fullEnd": 728,
                                                                                        "start": 727,
                                                                                        "end": 728,
                                                                                        "fullWidth": 1,
                                                                                        "width": 1,
                                                                                        "text": ".",
                                                                                        "value": ".",
                                                                                        "valueText": "."
                                                                                    },
                                                                                    "name": {
                                                                                        "kind": "IdentifierName",
                                                                                        "fullStart": 728,
                                                                                        "fullEnd": 739,
                                                                                        "start": 728,
                                                                                        "end": 739,
                                                                                        "fullWidth": 11,
                                                                                        "width": 11,
                                                                                        "text": "lastIndexOf",
                                                                                        "value": "lastIndexOf",
                                                                                        "valueText": "lastIndexOf"
                                                                                    }
                                                                                },
                                                                                "dotToken": {
                                                                                    "kind": "DotToken",
                                                                                    "fullStart": 739,
                                                                                    "fullEnd": 740,
                                                                                    "start": 739,
                                                                                    "end": 740,
                                                                                    "fullWidth": 1,
                                                                                    "width": 1,
                                                                                    "text": ".",
                                                                                    "value": ".",
                                                                                    "valueText": "."
                                                                                },
                                                                                "name": {
                                                                                    "kind": "IdentifierName",
                                                                                    "fullStart": 740,
                                                                                    "fullEnd": 744,
                                                                                    "start": 740,
                                                                                    "end": 744,
                                                                                    "fullWidth": 4,
                                                                                    "width": 4,
                                                                                    "text": "call",
                                                                                    "value": "call",
                                                                                    "valueText": "call"
                                                                                }
                                                                            },
                                                                            "argumentList": {
                                                                                "kind": "ArgumentList",
                                                                                "fullStart": 744,
                                                                                "fullEnd": 770,
                                                                                "start": 744,
                                                                                "end": 769,
                                                                                "fullWidth": 26,
                                                                                "width": 25,
                                                                                "openParenToken": {
                                                                                    "kind": "OpenParenToken",
                                                                                    "fullStart": 744,
                                                                                    "fullEnd": 745,
                                                                                    "start": 744,
                                                                                    "end": 745,
                                                                                    "fullWidth": 1,
                                                                                    "width": 1,
                                                                                    "text": "(",
                                                                                    "value": "(",
                                                                                    "valueText": "("
                                                                                },
                                                                                "arguments": [
                                                                                    {
                                                                                        "kind": "IdentifierName",
                                                                                        "fullStart": 745,
                                                                                        "fullEnd": 754,
                                                                                        "start": 745,
                                                                                        "end": 754,
                                                                                        "fullWidth": 9,
                                                                                        "width": 9,
                                                                                        "text": "arguments",
                                                                                        "value": "arguments",
                                                                                        "valueText": "arguments"
                                                                                    },
                                                                                    {
                                                                                        "kind": "CommaToken",
                                                                                        "fullStart": 754,
                                                                                        "fullEnd": 756,
                                                                                        "start": 754,
                                                                                        "end": 755,
                                                                                        "fullWidth": 2,
                                                                                        "width": 1,
                                                                                        "text": ",",
                                                                                        "value": ",",
                                                                                        "valueText": ",",
                                                                                        "hasTrailingTrivia": true,
                                                                                        "trailingTrivia": [
                                                                                            {
                                                                                                "kind": "WhitespaceTrivia",
                                                                                                "text": " "
                                                                                            }
                                                                                        ]
                                                                                    },
                                                                                    {
                                                                                        "kind": "ElementAccessExpression",
                                                                                        "fullStart": 756,
                                                                                        "fullEnd": 768,
                                                                                        "start": 756,
                                                                                        "end": 768,
                                                                                        "fullWidth": 12,
                                                                                        "width": 12,
                                                                                        "expression": {
                                                                                            "kind": "IdentifierName",
                                                                                            "fullStart": 756,
                                                                                            "fullEnd": 765,
                                                                                            "start": 756,
                                                                                            "end": 765,
                                                                                            "fullWidth": 9,
                                                                                            "width": 9,
                                                                                            "text": "arguments",
                                                                                            "value": "arguments",
                                                                                            "valueText": "arguments"
                                                                                        },
                                                                                        "openBracketToken": {
                                                                                            "kind": "OpenBracketToken",
                                                                                            "fullStart": 765,
                                                                                            "fullEnd": 766,
                                                                                            "start": 765,
                                                                                            "end": 766,
                                                                                            "fullWidth": 1,
                                                                                            "width": 1,
                                                                                            "text": "[",
                                                                                            "value": "[",
                                                                                            "valueText": "["
                                                                                        },
                                                                                        "argumentExpression": {
                                                                                            "kind": "NumericLiteral",
                                                                                            "fullStart": 766,
                                                                                            "fullEnd": 767,
                                                                                            "start": 766,
                                                                                            "end": 767,
                                                                                            "fullWidth": 1,
                                                                                            "width": 1,
                                                                                            "text": "0",
                                                                                            "value": 0,
                                                                                            "valueText": "0"
                                                                                        },
                                                                                        "closeBracketToken": {
                                                                                            "kind": "CloseBracketToken",
                                                                                            "fullStart": 767,
                                                                                            "fullEnd": 768,
                                                                                            "start": 767,
                                                                                            "end": 768,
                                                                                            "fullWidth": 1,
                                                                                            "width": 1,
                                                                                            "text": "]",
                                                                                            "value": "]",
                                                                                            "valueText": "]"
                                                                                        }
                                                                                    }
                                                                                ],
                                                                                "closeParenToken": {
                                                                                    "kind": "CloseParenToken",
                                                                                    "fullStart": 768,
                                                                                    "fullEnd": 770,
                                                                                    "start": 768,
                                                                                    "end": 769,
                                                                                    "fullWidth": 2,
                                                                                    "width": 1,
                                                                                    "text": ")",
                                                                                    "value": ")",
                                                                                    "valueText": ")",
                                                                                    "hasTrailingTrivia": true,
                                                                                    "trailingTrivia": [
                                                                                        {
                                                                                            "kind": "WhitespaceTrivia",
                                                                                            "text": " "
                                                                                        }
                                                                                    ]
                                                                                }
                                                                            }
                                                                        }
                                                                    },
                                                                    "operatorToken": {
                                                                        "kind": "AmpersandAmpersandToken",
                                                                        "fullStart": 770,
                                                                        "fullEnd": 774,
                                                                        "start": 770,
                                                                        "end": 772,
                                                                        "fullWidth": 4,
                                                                        "width": 2,
                                                                        "text": "&&",
                                                                        "value": "&&",
                                                                        "valueText": "&&",
                                                                        "hasTrailingTrivia": true,
                                                                        "hasTrailingNewLine": true,
                                                                        "trailingTrivia": [
                                                                            {
                                                                                "kind": "NewLineTrivia",
                                                                                "text": "\r\n"
                                                                            }
                                                                        ]
                                                                    },
                                                                    "right": {
                                                                        "kind": "EqualsExpression",
                                                                        "fullStart": 774,
                                                                        "fullEnd": 854,
                                                                        "start": 790,
                                                                        "end": 853,
                                                                        "fullWidth": 80,
                                                                        "width": 63,
                                                                        "left": {
                                                                            "kind": "NumericLiteral",
                                                                            "fullStart": 774,
                                                                            "fullEnd": 792,
                                                                            "start": 790,
                                                                            "end": 791,
                                                                            "fullWidth": 18,
                                                                            "width": 1,
                                                                            "text": "1",
                                                                            "value": 1,
                                                                            "valueText": "1",
                                                                            "hasLeadingTrivia": true,
                                                                            "hasTrailingTrivia": true,
                                                                            "leadingTrivia": [
                                                                                {
                                                                                    "kind": "WhitespaceTrivia",
                                                                                    "text": "                "
                                                                                }
                                                                            ],
                                                                            "trailingTrivia": [
                                                                                {
                                                                                    "kind": "WhitespaceTrivia",
                                                                                    "text": " "
                                                                                }
                                                                            ]
                                                                        },
                                                                        "operatorToken": {
                                                                            "kind": "EqualsEqualsEqualsToken",
                                                                            "fullStart": 792,
                                                                            "fullEnd": 796,
                                                                            "start": 792,
                                                                            "end": 795,
                                                                            "fullWidth": 4,
                                                                            "width": 3,
                                                                            "text": "===",
                                                                            "value": "===",
                                                                            "valueText": "===",
                                                                            "hasTrailingTrivia": true,
                                                                            "trailingTrivia": [
                                                                                {
                                                                                    "kind": "WhitespaceTrivia",
                                                                                    "text": " "
                                                                                }
                                                                            ]
                                                                        },
                                                                        "right": {
                                                                            "kind": "InvocationExpression",
                                                                            "fullStart": 796,
                                                                            "fullEnd": 854,
                                                                            "start": 796,
                                                                            "end": 853,
                                                                            "fullWidth": 58,
                                                                            "width": 57,
                                                                            "expression": {
                                                                                "kind": "MemberAccessExpression",
                                                                                "fullStart": 796,
                                                                                "fullEnd": 828,
                                                                                "start": 796,
                                                                                "end": 828,
                                                                                "fullWidth": 32,
                                                                                "width": 32,
                                                                                "expression": {
                                                                                    "kind": "MemberAccessExpression",
                                                                                    "fullStart": 796,
                                                                                    "fullEnd": 823,
                                                                                    "start": 796,
                                                                                    "end": 823,
                                                                                    "fullWidth": 27,
                                                                                    "width": 27,
                                                                                    "expression": {
                                                                                        "kind": "MemberAccessExpression",
                                                                                        "fullStart": 796,
                                                                                        "fullEnd": 811,
                                                                                        "start": 796,
                                                                                        "end": 811,
                                                                                        "fullWidth": 15,
                                                                                        "width": 15,
                                                                                        "expression": {
                                                                                            "kind": "IdentifierName",
                                                                                            "fullStart": 796,
                                                                                            "fullEnd": 801,
                                                                                            "start": 796,
                                                                                            "end": 801,
                                                                                            "fullWidth": 5,
                                                                                            "width": 5,
                                                                                            "text": "Array",
                                                                                            "value": "Array",
                                                                                            "valueText": "Array"
                                                                                        },
                                                                                        "dotToken": {
                                                                                            "kind": "DotToken",
                                                                                            "fullStart": 801,
                                                                                            "fullEnd": 802,
                                                                                            "start": 801,
                                                                                            "end": 802,
                                                                                            "fullWidth": 1,
                                                                                            "width": 1,
                                                                                            "text": ".",
                                                                                            "value": ".",
                                                                                            "valueText": "."
                                                                                        },
                                                                                        "name": {
                                                                                            "kind": "IdentifierName",
                                                                                            "fullStart": 802,
                                                                                            "fullEnd": 811,
                                                                                            "start": 802,
                                                                                            "end": 811,
                                                                                            "fullWidth": 9,
                                                                                            "width": 9,
                                                                                            "text": "prototype",
                                                                                            "value": "prototype",
                                                                                            "valueText": "prototype"
                                                                                        }
                                                                                    },
                                                                                    "dotToken": {
                                                                                        "kind": "DotToken",
                                                                                        "fullStart": 811,
                                                                                        "fullEnd": 812,
                                                                                        "start": 811,
                                                                                        "end": 812,
                                                                                        "fullWidth": 1,
                                                                                        "width": 1,
                                                                                        "text": ".",
                                                                                        "value": ".",
                                                                                        "valueText": "."
                                                                                    },
                                                                                    "name": {
                                                                                        "kind": "IdentifierName",
                                                                                        "fullStart": 812,
                                                                                        "fullEnd": 823,
                                                                                        "start": 812,
                                                                                        "end": 823,
                                                                                        "fullWidth": 11,
                                                                                        "width": 11,
                                                                                        "text": "lastIndexOf",
                                                                                        "value": "lastIndexOf",
                                                                                        "valueText": "lastIndexOf"
                                                                                    }
                                                                                },
                                                                                "dotToken": {
                                                                                    "kind": "DotToken",
                                                                                    "fullStart": 823,
                                                                                    "fullEnd": 824,
                                                                                    "start": 823,
                                                                                    "end": 824,
                                                                                    "fullWidth": 1,
                                                                                    "width": 1,
                                                                                    "text": ".",
                                                                                    "value": ".",
                                                                                    "valueText": "."
                                                                                },
                                                                                "name": {
                                                                                    "kind": "IdentifierName",
                                                                                    "fullStart": 824,
                                                                                    "fullEnd": 828,
                                                                                    "start": 824,
                                                                                    "end": 828,
                                                                                    "fullWidth": 4,
                                                                                    "width": 4,
                                                                                    "text": "call",
                                                                                    "value": "call",
                                                                                    "valueText": "call"
                                                                                }
                                                                            },
                                                                            "argumentList": {
                                                                                "kind": "ArgumentList",
                                                                                "fullStart": 828,
                                                                                "fullEnd": 854,
                                                                                "start": 828,
                                                                                "end": 853,
                                                                                "fullWidth": 26,
                                                                                "width": 25,
                                                                                "openParenToken": {
                                                                                    "kind": "OpenParenToken",
                                                                                    "fullStart": 828,
                                                                                    "fullEnd": 829,
                                                                                    "start": 828,
                                                                                    "end": 829,
                                                                                    "fullWidth": 1,
                                                                                    "width": 1,
                                                                                    "text": "(",
                                                                                    "value": "(",
                                                                                    "valueText": "("
                                                                                },
                                                                                "arguments": [
                                                                                    {
                                                                                        "kind": "IdentifierName",
                                                                                        "fullStart": 829,
                                                                                        "fullEnd": 838,
                                                                                        "start": 829,
                                                                                        "end": 838,
                                                                                        "fullWidth": 9,
                                                                                        "width": 9,
                                                                                        "text": "arguments",
                                                                                        "value": "arguments",
                                                                                        "valueText": "arguments"
                                                                                    },
                                                                                    {
                                                                                        "kind": "CommaToken",
                                                                                        "fullStart": 838,
                                                                                        "fullEnd": 840,
                                                                                        "start": 838,
                                                                                        "end": 839,
                                                                                        "fullWidth": 2,
                                                                                        "width": 1,
                                                                                        "text": ",",
                                                                                        "value": ",",
                                                                                        "valueText": ",",
                                                                                        "hasTrailingTrivia": true,
                                                                                        "trailingTrivia": [
                                                                                            {
                                                                                                "kind": "WhitespaceTrivia",
                                                                                                "text": " "
                                                                                            }
                                                                                        ]
                                                                                    },
                                                                                    {
                                                                                        "kind": "ElementAccessExpression",
                                                                                        "fullStart": 840,
                                                                                        "fullEnd": 852,
                                                                                        "start": 840,
                                                                                        "end": 852,
                                                                                        "fullWidth": 12,
                                                                                        "width": 12,
                                                                                        "expression": {
                                                                                            "kind": "IdentifierName",
                                                                                            "fullStart": 840,
                                                                                            "fullEnd": 849,
                                                                                            "start": 840,
                                                                                            "end": 849,
                                                                                            "fullWidth": 9,
                                                                                            "width": 9,
                                                                                            "text": "arguments",
                                                                                            "value": "arguments",
                                                                                            "valueText": "arguments"
                                                                                        },
                                                                                        "openBracketToken": {
                                                                                            "kind": "OpenBracketToken",
                                                                                            "fullStart": 849,
                                                                                            "fullEnd": 850,
                                                                                            "start": 849,
                                                                                            "end": 850,
                                                                                            "fullWidth": 1,
                                                                                            "width": 1,
                                                                                            "text": "[",
                                                                                            "value": "[",
                                                                                            "valueText": "["
                                                                                        },
                                                                                        "argumentExpression": {
                                                                                            "kind": "NumericLiteral",
                                                                                            "fullStart": 850,
                                                                                            "fullEnd": 851,
                                                                                            "start": 850,
                                                                                            "end": 851,
                                                                                            "fullWidth": 1,
                                                                                            "width": 1,
                                                                                            "text": "1",
                                                                                            "value": 1,
                                                                                            "valueText": "1"
                                                                                        },
                                                                                        "closeBracketToken": {
                                                                                            "kind": "CloseBracketToken",
                                                                                            "fullStart": 851,
                                                                                            "fullEnd": 852,
                                                                                            "start": 851,
                                                                                            "end": 852,
                                                                                            "fullWidth": 1,
                                                                                            "width": 1,
                                                                                            "text": "]",
                                                                                            "value": "]",
                                                                                            "valueText": "]"
                                                                                        }
                                                                                    }
                                                                                ],
                                                                                "closeParenToken": {
                                                                                    "kind": "CloseParenToken",
                                                                                    "fullStart": 852,
                                                                                    "fullEnd": 854,
                                                                                    "start": 852,
                                                                                    "end": 853,
                                                                                    "fullWidth": 2,
                                                                                    "width": 1,
                                                                                    "text": ")",
                                                                                    "value": ")",
                                                                                    "valueText": ")",
                                                                                    "hasTrailingTrivia": true,
                                                                                    "trailingTrivia": [
                                                                                        {
                                                                                            "kind": "WhitespaceTrivia",
                                                                                            "text": " "
                                                                                        }
                                                                                    ]
                                                                                }
                                                                            }
                                                                        }
                                                                    }
                                                                },
                                                                "operatorToken": {
                                                                    "kind": "AmpersandAmpersandToken",
                                                                    "fullStart": 854,
                                                                    "fullEnd": 858,
                                                                    "start": 854,
                                                                    "end": 856,
                                                                    "fullWidth": 4,
                                                                    "width": 2,
                                                                    "text": "&&",
                                                                    "value": "&&",
                                                                    "valueText": "&&",
                                                                    "hasTrailingTrivia": true,
                                                                    "hasTrailingNewLine": true,
                                                                    "trailingTrivia": [
                                                                        {
                                                                            "kind": "NewLineTrivia",
                                                                            "text": "\r\n"
                                                                        }
                                                                    ]
                                                                },
                                                                "right": {
                                                                    "kind": "EqualsExpression",
                                                                    "fullStart": 858,
                                                                    "fullEnd": 938,
                                                                    "start": 874,
                                                                    "end": 938,
                                                                    "fullWidth": 80,
                                                                    "width": 64,
                                                                    "left": {
                                                                        "kind": "NegateExpression",
                                                                        "fullStart": 858,
                                                                        "fullEnd": 877,
                                                                        "start": 874,
                                                                        "end": 876,
                                                                        "fullWidth": 19,
                                                                        "width": 2,
                                                                        "operatorToken": {
                                                                            "kind": "MinusToken",
                                                                            "fullStart": 858,
                                                                            "fullEnd": 875,
                                                                            "start": 874,
                                                                            "end": 875,
                                                                            "fullWidth": 17,
                                                                            "width": 1,
                                                                            "text": "-",
                                                                            "value": "-",
                                                                            "valueText": "-",
                                                                            "hasLeadingTrivia": true,
                                                                            "leadingTrivia": [
                                                                                {
                                                                                    "kind": "WhitespaceTrivia",
                                                                                    "text": "                "
                                                                                }
                                                                            ]
                                                                        },
                                                                        "operand": {
                                                                            "kind": "NumericLiteral",
                                                                            "fullStart": 875,
                                                                            "fullEnd": 877,
                                                                            "start": 875,
                                                                            "end": 876,
                                                                            "fullWidth": 2,
                                                                            "width": 1,
                                                                            "text": "1",
                                                                            "value": 1,
                                                                            "valueText": "1",
                                                                            "hasTrailingTrivia": true,
                                                                            "trailingTrivia": [
                                                                                {
                                                                                    "kind": "WhitespaceTrivia",
                                                                                    "text": " "
                                                                                }
                                                                            ]
                                                                        }
                                                                    },
                                                                    "operatorToken": {
                                                                        "kind": "EqualsEqualsEqualsToken",
                                                                        "fullStart": 877,
                                                                        "fullEnd": 881,
                                                                        "start": 877,
                                                                        "end": 880,
                                                                        "fullWidth": 4,
                                                                        "width": 3,
                                                                        "text": "===",
                                                                        "value": "===",
                                                                        "valueText": "===",
                                                                        "hasTrailingTrivia": true,
                                                                        "trailingTrivia": [
                                                                            {
                                                                                "kind": "WhitespaceTrivia",
                                                                                "text": " "
                                                                            }
                                                                        ]
                                                                    },
                                                                    "right": {
                                                                        "kind": "InvocationExpression",
                                                                        "fullStart": 881,
                                                                        "fullEnd": 938,
                                                                        "start": 881,
                                                                        "end": 938,
                                                                        "fullWidth": 57,
                                                                        "width": 57,
                                                                        "expression": {
                                                                            "kind": "MemberAccessExpression",
                                                                            "fullStart": 881,
                                                                            "fullEnd": 913,
                                                                            "start": 881,
                                                                            "end": 913,
                                                                            "fullWidth": 32,
                                                                            "width": 32,
                                                                            "expression": {
                                                                                "kind": "MemberAccessExpression",
                                                                                "fullStart": 881,
                                                                                "fullEnd": 908,
                                                                                "start": 881,
                                                                                "end": 908,
                                                                                "fullWidth": 27,
                                                                                "width": 27,
                                                                                "expression": {
                                                                                    "kind": "MemberAccessExpression",
                                                                                    "fullStart": 881,
                                                                                    "fullEnd": 896,
                                                                                    "start": 881,
                                                                                    "end": 896,
                                                                                    "fullWidth": 15,
                                                                                    "width": 15,
                                                                                    "expression": {
                                                                                        "kind": "IdentifierName",
                                                                                        "fullStart": 881,
                                                                                        "fullEnd": 886,
                                                                                        "start": 881,
                                                                                        "end": 886,
                                                                                        "fullWidth": 5,
                                                                                        "width": 5,
                                                                                        "text": "Array",
                                                                                        "value": "Array",
                                                                                        "valueText": "Array"
                                                                                    },
                                                                                    "dotToken": {
                                                                                        "kind": "DotToken",
                                                                                        "fullStart": 886,
                                                                                        "fullEnd": 887,
                                                                                        "start": 886,
                                                                                        "end": 887,
                                                                                        "fullWidth": 1,
                                                                                        "width": 1,
                                                                                        "text": ".",
                                                                                        "value": ".",
                                                                                        "valueText": "."
                                                                                    },
                                                                                    "name": {
                                                                                        "kind": "IdentifierName",
                                                                                        "fullStart": 887,
                                                                                        "fullEnd": 896,
                                                                                        "start": 887,
                                                                                        "end": 896,
                                                                                        "fullWidth": 9,
                                                                                        "width": 9,
                                                                                        "text": "prototype",
                                                                                        "value": "prototype",
                                                                                        "valueText": "prototype"
                                                                                    }
                                                                                },
                                                                                "dotToken": {
                                                                                    "kind": "DotToken",
                                                                                    "fullStart": 896,
                                                                                    "fullEnd": 897,
                                                                                    "start": 896,
                                                                                    "end": 897,
                                                                                    "fullWidth": 1,
                                                                                    "width": 1,
                                                                                    "text": ".",
                                                                                    "value": ".",
                                                                                    "valueText": "."
                                                                                },
                                                                                "name": {
                                                                                    "kind": "IdentifierName",
                                                                                    "fullStart": 897,
                                                                                    "fullEnd": 908,
                                                                                    "start": 897,
                                                                                    "end": 908,
                                                                                    "fullWidth": 11,
                                                                                    "width": 11,
                                                                                    "text": "lastIndexOf",
                                                                                    "value": "lastIndexOf",
                                                                                    "valueText": "lastIndexOf"
                                                                                }
                                                                            },
                                                                            "dotToken": {
                                                                                "kind": "DotToken",
                                                                                "fullStart": 908,
                                                                                "fullEnd": 909,
                                                                                "start": 908,
                                                                                "end": 909,
                                                                                "fullWidth": 1,
                                                                                "width": 1,
                                                                                "text": ".",
                                                                                "value": ".",
                                                                                "valueText": "."
                                                                            },
                                                                            "name": {
                                                                                "kind": "IdentifierName",
                                                                                "fullStart": 909,
                                                                                "fullEnd": 913,
                                                                                "start": 909,
                                                                                "end": 913,
                                                                                "fullWidth": 4,
                                                                                "width": 4,
                                                                                "text": "call",
                                                                                "value": "call",
                                                                                "valueText": "call"
                                                                            }
                                                                        },
                                                                        "argumentList": {
                                                                            "kind": "ArgumentList",
                                                                            "fullStart": 913,
                                                                            "fullEnd": 938,
                                                                            "start": 913,
                                                                            "end": 938,
                                                                            "fullWidth": 25,
                                                                            "width": 25,
                                                                            "openParenToken": {
                                                                                "kind": "OpenParenToken",
                                                                                "fullStart": 913,
                                                                                "fullEnd": 914,
                                                                                "start": 913,
                                                                                "end": 914,
                                                                                "fullWidth": 1,
                                                                                "width": 1,
                                                                                "text": "(",
                                                                                "value": "(",
                                                                                "valueText": "("
                                                                            },
                                                                            "arguments": [
                                                                                {
                                                                                    "kind": "IdentifierName",
                                                                                    "fullStart": 914,
                                                                                    "fullEnd": 923,
                                                                                    "start": 914,
                                                                                    "end": 923,
                                                                                    "fullWidth": 9,
                                                                                    "width": 9,
                                                                                    "text": "arguments",
                                                                                    "value": "arguments",
                                                                                    "valueText": "arguments"
                                                                                },
                                                                                {
                                                                                    "kind": "CommaToken",
                                                                                    "fullStart": 923,
                                                                                    "fullEnd": 925,
                                                                                    "start": 923,
                                                                                    "end": 924,
                                                                                    "fullWidth": 2,
                                                                                    "width": 1,
                                                                                    "text": ",",
                                                                                    "value": ",",
                                                                                    "valueText": ",",
                                                                                    "hasTrailingTrivia": true,
                                                                                    "trailingTrivia": [
                                                                                        {
                                                                                            "kind": "WhitespaceTrivia",
                                                                                            "text": " "
                                                                                        }
                                                                                    ]
                                                                                },
                                                                                {
                                                                                    "kind": "ElementAccessExpression",
                                                                                    "fullStart": 925,
                                                                                    "fullEnd": 937,
                                                                                    "start": 925,
                                                                                    "end": 937,
                                                                                    "fullWidth": 12,
                                                                                    "width": 12,
                                                                                    "expression": {
                                                                                        "kind": "IdentifierName",
                                                                                        "fullStart": 925,
                                                                                        "fullEnd": 934,
                                                                                        "start": 925,
                                                                                        "end": 934,
                                                                                        "fullWidth": 9,
                                                                                        "width": 9,
                                                                                        "text": "arguments",
                                                                                        "value": "arguments",
                                                                                        "valueText": "arguments"
                                                                                    },
                                                                                    "openBracketToken": {
                                                                                        "kind": "OpenBracketToken",
                                                                                        "fullStart": 934,
                                                                                        "fullEnd": 935,
                                                                                        "start": 934,
                                                                                        "end": 935,
                                                                                        "fullWidth": 1,
                                                                                        "width": 1,
                                                                                        "text": "[",
                                                                                        "value": "[",
                                                                                        "valueText": "["
                                                                                    },
                                                                                    "argumentExpression": {
                                                                                        "kind": "NumericLiteral",
                                                                                        "fullStart": 935,
                                                                                        "fullEnd": 936,
                                                                                        "start": 935,
                                                                                        "end": 936,
                                                                                        "fullWidth": 1,
                                                                                        "width": 1,
                                                                                        "text": "2",
                                                                                        "value": 2,
                                                                                        "valueText": "2"
                                                                                    },
                                                                                    "closeBracketToken": {
                                                                                        "kind": "CloseBracketToken",
                                                                                        "fullStart": 936,
                                                                                        "fullEnd": 937,
                                                                                        "start": 936,
                                                                                        "end": 937,
                                                                                        "fullWidth": 1,
                                                                                        "width": 1,
                                                                                        "text": "]",
                                                                                        "value": "]",
                                                                                        "valueText": "]"
                                                                                    }
                                                                                }
                                                                            ],
                                                                            "closeParenToken": {
                                                                                "kind": "CloseParenToken",
                                                                                "fullStart": 937,
                                                                                "fullEnd": 938,
                                                                                "start": 937,
                                                                                "end": 938,
                                                                                "fullWidth": 1,
                                                                                "width": 1,
                                                                                "text": ")",
                                                                                "value": ")",
                                                                                "valueText": ")"
                                                                            }
                                                                        }
                                                                    }
                                                                }
                                                            },
                                                            "semicolonToken": {
                                                                "kind": "SemicolonToken",
                                                                "fullStart": 938,
                                                                "fullEnd": 941,
                                                                "start": 938,
                                                                "end": 939,
                                                                "fullWidth": 3,
                                                                "width": 1,
                                                                "text": ";",
                                                                "value": ";",
                                                                "valueText": ";",
                                                                "hasTrailingTrivia": true,
                                                                "hasTrailingNewLine": true,
                                                                "trailingTrivia": [
                                                                    {
                                                                        "kind": "NewLineTrivia",
                                                                        "text": "\r\n"
                                                                    }
                                                                ]
                                                            }
                                                        }
                                                    ],
                                                    "closeBraceToken": {
                                                        "kind": "CloseBraceToken",
                                                        "fullStart": 941,
                                                        "fullEnd": 950,
                                                        "start": 949,
                                                        "end": 950,
                                                        "fullWidth": 9,
                                                        "width": 1,
                                                        "text": "}",
                                                        "value": "}",
                                                        "valueText": "}",
                                                        "hasLeadingTrivia": true,
                                                        "leadingTrivia": [
                                                            {
                                                                "kind": "WhitespaceTrivia",
                                                                "text": "        "
                                                            }
                                                        ]
                                                    }
                                                }
                                            }
                                        }
                                    }
                                ]
                            },
                            "semicolonToken": {
                                "kind": "SemicolonToken",
                                "fullStart": 950,
                                "fullEnd": 953,
                                "start": 950,
                                "end": 951,
                                "fullWidth": 3,
                                "width": 1,
                                "text": ";",
                                "value": ";",
                                "valueText": ";",
                                "hasTrailingTrivia": true,
                                "hasTrailingNewLine": true,
                                "trailingTrivia": [
                                    {
                                        "kind": "NewLineTrivia",
                                        "text": "\r\n"
                                    }
                                ]
                            }
                        },
                        {
                            "kind": "ReturnStatement",
                            "fullStart": 953,
                            "fullEnd": 986,
                            "start": 963,
                            "end": 984,
                            "fullWidth": 33,
                            "width": 21,
                            "returnKeyword": {
                                "kind": "ReturnKeyword",
                                "fullStart": 953,
                                "fullEnd": 970,
                                "start": 963,
                                "end": 969,
                                "fullWidth": 17,
                                "width": 6,
                                "text": "return",
                                "value": "return",
                                "valueText": "return",
                                "hasLeadingTrivia": true,
                                "hasLeadingNewLine": true,
                                "hasTrailingTrivia": true,
                                "leadingTrivia": [
                                    {
                                        "kind": "NewLineTrivia",
                                        "text": "\r\n"
                                    },
                                    {
                                        "kind": "WhitespaceTrivia",
                                        "text": "        "
                                    }
                                ],
                                "trailingTrivia": [
                                    {
                                        "kind": "WhitespaceTrivia",
                                        "text": " "
                                    }
                                ]
                            },
                            "expression": {
                                "kind": "InvocationExpression",
                                "fullStart": 970,
                                "fullEnd": 983,
                                "start": 970,
                                "end": 983,
                                "fullWidth": 13,
                                "width": 13,
                                "expression": {
                                    "kind": "IdentifierName",
                                    "fullStart": 970,
                                    "fullEnd": 974,
                                    "start": 970,
                                    "end": 974,
                                    "fullWidth": 4,
                                    "width": 4,
                                    "text": "func",
                                    "value": "func",
                                    "valueText": "func"
                                },
                                "argumentList": {
                                    "kind": "ArgumentList",
                                    "fullStart": 974,
                                    "fullEnd": 983,
                                    "start": 974,
                                    "end": 983,
                                    "fullWidth": 9,
                                    "width": 9,
                                    "openParenToken": {
                                        "kind": "OpenParenToken",
                                        "fullStart": 974,
                                        "fullEnd": 975,
                                        "start": 974,
                                        "end": 975,
                                        "fullWidth": 1,
                                        "width": 1,
                                        "text": "(",
                                        "value": "(",
                                        "valueText": "("
                                    },
                                    "arguments": [
                                        {
                                            "kind": "NumericLiteral",
                                            "fullStart": 975,
                                            "fullEnd": 976,
                                            "start": 975,
                                            "end": 976,
                                            "fullWidth": 1,
                                            "width": 1,
                                            "text": "0",
                                            "value": 0,
                                            "valueText": "0"
                                        },
                                        {
                                            "kind": "CommaToken",
                                            "fullStart": 976,
                                            "fullEnd": 978,
                                            "start": 976,
                                            "end": 977,
                                            "fullWidth": 2,
                                            "width": 1,
                                            "text": ",",
                                            "value": ",",
                                            "valueText": ",",
                                            "hasTrailingTrivia": true,
                                            "trailingTrivia": [
                                                {
                                                    "kind": "WhitespaceTrivia",
                                                    "text": " "
                                                }
                                            ]
                                        },
                                        {
                                            "kind": "TrueKeyword",
                                            "fullStart": 978,
                                            "fullEnd": 982,
                                            "start": 978,
                                            "end": 982,
                                            "fullWidth": 4,
                                            "width": 4,
                                            "text": "true",
                                            "value": true,
                                            "valueText": "true"
                                        }
                                    ],
                                    "closeParenToken": {
                                        "kind": "CloseParenToken",
                                        "fullStart": 982,
                                        "fullEnd": 983,
                                        "start": 982,
                                        "end": 983,
                                        "fullWidth": 1,
                                        "width": 1,
                                        "text": ")",
                                        "value": ")",
                                        "valueText": ")"
                                    }
                                }
                            },
                            "semicolonToken": {
                                "kind": "SemicolonToken",
                                "fullStart": 983,
                                "fullEnd": 986,
                                "start": 983,
                                "end": 984,
                                "fullWidth": 3,
                                "width": 1,
                                "text": ";",
                                "value": ";",
                                "valueText": ";",
                                "hasTrailingTrivia": true,
                                "hasTrailingNewLine": true,
                                "trailingTrivia": [
                                    {
                                        "kind": "NewLineTrivia",
                                        "text": "\r\n"
                                    }
                                ]
                            }
                        }
                    ],
                    "closeBraceToken": {
                        "kind": "CloseBraceToken",
                        "fullStart": 986,
                        "fullEnd": 993,
                        "start": 990,
                        "end": 991,
                        "fullWidth": 7,
                        "width": 1,
                        "text": "}",
                        "value": "}",
                        "valueText": "}",
                        "hasLeadingTrivia": true,
                        "hasTrailingTrivia": true,
                        "hasTrailingNewLine": true,
                        "leadingTrivia": [
                            {
                                "kind": "WhitespaceTrivia",
                                "text": "    "
                            }
                        ],
                        "trailingTrivia": [
                            {
                                "kind": "NewLineTrivia",
                                "text": "\r\n"
                            }
                        ]
                    }
                }
            },
            {
                "kind": "ExpressionStatement",
                "fullStart": 993,
                "fullEnd": 1017,
                "start": 993,
                "end": 1015,
                "fullWidth": 24,
                "width": 22,
                "expression": {
                    "kind": "InvocationExpression",
                    "fullStart": 993,
                    "fullEnd": 1014,
                    "start": 993,
                    "end": 1014,
                    "fullWidth": 21,
                    "width": 21,
                    "expression": {
                        "kind": "IdentifierName",
                        "fullStart": 993,
                        "fullEnd": 1004,
                        "start": 993,
                        "end": 1004,
                        "fullWidth": 11,
                        "width": 11,
                        "text": "runTestCase",
                        "value": "runTestCase",
                        "valueText": "runTestCase"
                    },
                    "argumentList": {
                        "kind": "ArgumentList",
                        "fullStart": 1004,
                        "fullEnd": 1014,
                        "start": 1004,
                        "end": 1014,
                        "fullWidth": 10,
                        "width": 10,
                        "openParenToken": {
                            "kind": "OpenParenToken",
                            "fullStart": 1004,
                            "fullEnd": 1005,
                            "start": 1004,
                            "end": 1005,
                            "fullWidth": 1,
                            "width": 1,
                            "text": "(",
                            "value": "(",
                            "valueText": "("
                        },
                        "arguments": [
                            {
                                "kind": "IdentifierName",
                                "fullStart": 1005,
                                "fullEnd": 1013,
                                "start": 1005,
                                "end": 1013,
                                "fullWidth": 8,
                                "width": 8,
                                "text": "testcase",
                                "value": "testcase",
                                "valueText": "testcase"
                            }
                        ],
                        "closeParenToken": {
                            "kind": "CloseParenToken",
                            "fullStart": 1013,
                            "fullEnd": 1014,
                            "start": 1013,
                            "end": 1014,
                            "fullWidth": 1,
                            "width": 1,
                            "text": ")",
                            "value": ")",
                            "valueText": ")"
                        }
                    }
                },
                "semicolonToken": {
                    "kind": "SemicolonToken",
                    "fullStart": 1014,
                    "fullEnd": 1017,
                    "start": 1014,
                    "end": 1015,
                    "fullWidth": 3,
                    "width": 1,
                    "text": ";",
                    "value": ";",
                    "valueText": ";",
                    "hasTrailingTrivia": true,
                    "hasTrailingNewLine": true,
                    "trailingTrivia": [
                        {
                            "kind": "NewLineTrivia",
                            "text": "\r\n"
                        }
                    ]
                }
            }
        ],
        "endOfFileToken": {
            "kind": "EndOfFileToken",
            "fullStart": 1017,
            "fullEnd": 1017,
            "start": 1017,
            "end": 1017,
            "fullWidth": 0,
            "width": 0,
            "text": ""
        }
    },
    "lineMap": {
        "lineStarts": [
            0,
            67,
            152,
            232,
            308,
            380,
            385,
            444,
            615,
            620,
            622,
            624,
            647,
            649,
            687,
            774,
            858,
            941,
            953,
            955,
            986,
            993,
            1017
        ],
        "length": 1017
    }
}<|MERGE_RESOLUTION|>--- conflicted
+++ resolved
@@ -250,12 +250,8 @@
                                         "start": 661,
                                         "end": 950,
                                         "fullWidth": 289,
-<<<<<<< HEAD
                                         "width": 289,
-                                        "identifier": {
-=======
                                         "propertyName": {
->>>>>>> 85e84683
                                             "kind": "IdentifierName",
                                             "fullStart": 661,
                                             "fullEnd": 666,
