--- conflicted
+++ resolved
@@ -247,12 +247,8 @@
                                         "start": 634,
                                         "end": 644,
                                         "fullWidth": 10,
-<<<<<<< HEAD
                                         "width": 10,
-                                        "identifier": {
-=======
                                         "propertyName": {
->>>>>>> 85e84683
                                             "kind": "IdentifierName",
                                             "fullStart": 634,
                                             "fullEnd": 640,
@@ -984,12 +980,8 @@
                                         "start": 831,
                                         "end": 851,
                                         "fullWidth": 20,
-<<<<<<< HEAD
                                         "width": 20,
-                                        "identifier": {
-=======
                                         "propertyName": {
->>>>>>> 85e84683
                                             "kind": "IdentifierName",
                                             "fullStart": 831,
                                             "fullEnd": 835,
@@ -1356,12 +1348,8 @@
                                         "start": 900,
                                         "end": 917,
                                         "fullWidth": 17,
-<<<<<<< HEAD
                                         "width": 17,
-                                        "identifier": {
-=======
                                         "propertyName": {
->>>>>>> 85e84683
                                             "kind": "IdentifierName",
                                             "fullStart": 900,
                                             "fullEnd": 906,
