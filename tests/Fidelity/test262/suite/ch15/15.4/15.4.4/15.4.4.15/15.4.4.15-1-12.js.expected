--- conflicted
+++ resolved
@@ -250,12 +250,8 @@
                                         "start": 556,
                                         "end": 582,
                                         "fullWidth": 26,
-<<<<<<< HEAD
                                         "width": 26,
-                                        "identifier": {
-=======
                                         "propertyName": {
->>>>>>> 85e84683
                                             "kind": "IdentifierName",
                                             "fullStart": 556,
                                             "fullEnd": 560,
