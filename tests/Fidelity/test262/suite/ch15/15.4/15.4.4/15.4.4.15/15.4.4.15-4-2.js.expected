--- conflicted
+++ resolved
@@ -254,12 +254,8 @@
                                         "start": 601,
                                         "end": 656,
                                         "fullWidth": 55,
-<<<<<<< HEAD
                                         "width": 55,
-                                        "identifier": {
-=======
                                         "propertyName": {
->>>>>>> 85e84683
                                             "kind": "IdentifierName",
                                             "fullStart": 601,
                                             "fullEnd": 603,
