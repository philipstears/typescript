--- conflicted
+++ resolved
@@ -767,12 +767,8 @@
                             "start": 684,
                             "end": 699,
                             "fullWidth": 15,
-<<<<<<< HEAD
                             "width": 15,
-                            "identifier": {
-=======
                             "propertyName": {
->>>>>>> 85e84683
                                 "kind": "IdentifierName",
                                 "fullStart": 684,
                                 "fullEnd": 686,
