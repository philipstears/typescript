--- conflicted
+++ resolved
@@ -245,12 +245,8 @@
                                         "start": 563,
                                         "end": 577,
                                         "fullWidth": 14,
-<<<<<<< HEAD
                                         "width": 14,
-                                        "identifier": {
-=======
                                         "propertyName": {
->>>>>>> 85e84683
                                             "kind": "IdentifierName",
                                             "fullStart": 563,
                                             "fullEnd": 573,
@@ -406,12 +402,8 @@
                                         "start": 592,
                                         "end": 645,
                                         "fullWidth": 53,
-<<<<<<< HEAD
                                         "width": 53,
-                                        "identifier": {
-=======
                                         "propertyName": {
->>>>>>> 85e84683
                                             "kind": "IdentifierName",
                                             "fullStart": 592,
                                             "fullEnd": 596,
