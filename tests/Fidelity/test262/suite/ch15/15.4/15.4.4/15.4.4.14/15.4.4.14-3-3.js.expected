{
    "isDeclaration": false,
    "languageVersion": "EcmaScript5",
    "parseOptions": {
        "allowAutomaticSemicolonInsertion": true
    },
    "sourceUnit": {
        "kind": "SourceUnit",
        "fullStart": 0,
        "fullEnd": 699,
        "start": 534,
        "end": 699,
        "fullWidth": 699,
        "width": 165,
        "isIncrementallyUnusable": true,
        "moduleElements": [
            {
                "kind": "FunctionDeclaration",
                "fullStart": 0,
                "fullEnd": 675,
                "start": 534,
                "end": 673,
                "fullWidth": 675,
                "width": 139,
                "modifiers": [],
                "functionKeyword": {
                    "kind": "FunctionKeyword",
                    "fullStart": 0,
                    "fullEnd": 543,
                    "start": 534,
                    "end": 542,
                    "fullWidth": 543,
                    "width": 8,
                    "text": "function",
                    "value": "function",
                    "valueText": "function",
                    "hasLeadingTrivia": true,
                    "hasLeadingComment": true,
                    "hasLeadingNewLine": true,
                    "hasTrailingTrivia": true,
                    "leadingTrivia": [
                        {
                            "kind": "SingleLineCommentTrivia",
                            "text": "/// Copyright (c) 2012 Ecma International.  All rights reserved. "
                        },
                        {
                            "kind": "NewLineTrivia",
                            "text": "\r\n"
                        },
                        {
                            "kind": "SingleLineCommentTrivia",
                            "text": "/// Ecma International makes this code available under the terms and conditions set"
                        },
                        {
                            "kind": "NewLineTrivia",
                            "text": "\r\n"
                        },
                        {
                            "kind": "SingleLineCommentTrivia",
                            "text": "/// forth on http://hg.ecmascript.org/tests/test262/raw-file/tip/LICENSE (the "
                        },
                        {
                            "kind": "NewLineTrivia",
                            "text": "\r\n"
                        },
                        {
                            "kind": "SingleLineCommentTrivia",
                            "text": "/// \"Use Terms\").   Any redistribution of this code must retain the above "
                        },
                        {
                            "kind": "NewLineTrivia",
                            "text": "\r\n"
                        },
                        {
                            "kind": "SingleLineCommentTrivia",
                            "text": "/// copyright and this notice and otherwise comply with the Use Terms."
                        },
                        {
                            "kind": "NewLineTrivia",
                            "text": "\r\n"
                        },
                        {
                            "kind": "MultiLineCommentTrivia",
                            "text": "/**\r\n * @path ch15/15.4/15.4.4/15.4.4.14/15.4.4.14-3-3.js\r\n * @description Array.prototype.indexOf - value of 'length' is a number (value is 0)\r\n */"
                        },
                        {
                            "kind": "NewLineTrivia",
                            "text": "\r\n"
                        },
                        {
                            "kind": "NewLineTrivia",
                            "text": "\r\n"
                        },
                        {
                            "kind": "NewLineTrivia",
                            "text": "\r\n"
                        }
                    ],
                    "trailingTrivia": [
                        {
                            "kind": "WhitespaceTrivia",
                            "text": " "
                        }
                    ]
                },
                "identifier": {
                    "kind": "IdentifierName",
                    "fullStart": 543,
                    "fullEnd": 551,
                    "start": 543,
                    "end": 551,
                    "fullWidth": 8,
                    "width": 8,
                    "text": "testcase",
                    "value": "testcase",
                    "valueText": "testcase"
                },
                "callSignature": {
                    "kind": "CallSignature",
                    "fullStart": 551,
                    "fullEnd": 554,
                    "start": 551,
                    "end": 553,
                    "fullWidth": 3,
                    "width": 2,
                    "parameterList": {
                        "kind": "ParameterList",
                        "fullStart": 551,
                        "fullEnd": 554,
                        "start": 551,
                        "end": 553,
                        "fullWidth": 3,
                        "width": 2,
                        "openParenToken": {
                            "kind": "OpenParenToken",
                            "fullStart": 551,
                            "fullEnd": 552,
                            "start": 551,
                            "end": 552,
                            "fullWidth": 1,
                            "width": 1,
                            "text": "(",
                            "value": "(",
                            "valueText": "("
                        },
                        "parameters": [],
                        "closeParenToken": {
                            "kind": "CloseParenToken",
                            "fullStart": 552,
                            "fullEnd": 554,
                            "start": 552,
                            "end": 553,
                            "fullWidth": 2,
                            "width": 1,
                            "text": ")",
                            "value": ")",
                            "valueText": ")",
                            "hasTrailingTrivia": true,
                            "trailingTrivia": [
                                {
                                    "kind": "WhitespaceTrivia",
                                    "text": " "
                                }
                            ]
                        }
                    }
                },
                "block": {
                    "kind": "Block",
                    "fullStart": 554,
                    "fullEnd": 675,
                    "start": 554,
                    "end": 673,
                    "fullWidth": 121,
                    "width": 119,
                    "openBraceToken": {
                        "kind": "OpenBraceToken",
                        "fullStart": 554,
                        "fullEnd": 557,
                        "start": 554,
                        "end": 555,
                        "fullWidth": 3,
                        "width": 1,
                        "text": "{",
                        "value": "{",
                        "valueText": "{",
                        "hasTrailingTrivia": true,
                        "hasTrailingNewLine": true,
                        "trailingTrivia": [
                            {
                                "kind": "NewLineTrivia",
                                "text": "\r\n"
                            }
                        ]
                    },
                    "statements": [
                        {
                            "kind": "VariableStatement",
                            "fullStart": 557,
                            "fullEnd": 602,
                            "start": 567,
                            "end": 600,
                            "fullWidth": 45,
                            "width": 33,
                            "modifiers": [],
                            "variableDeclaration": {
                                "kind": "VariableDeclaration",
                                "fullStart": 557,
                                "fullEnd": 599,
                                "start": 567,
                                "end": 599,
                                "fullWidth": 42,
                                "width": 32,
                                "varKeyword": {
                                    "kind": "VarKeyword",
                                    "fullStart": 557,
                                    "fullEnd": 571,
                                    "start": 567,
                                    "end": 570,
                                    "fullWidth": 14,
                                    "width": 3,
                                    "text": "var",
                                    "value": "var",
                                    "valueText": "var",
                                    "hasLeadingTrivia": true,
                                    "hasLeadingNewLine": true,
                                    "hasTrailingTrivia": true,
                                    "leadingTrivia": [
                                        {
                                            "kind": "NewLineTrivia",
                                            "text": "\r\n"
                                        },
                                        {
                                            "kind": "WhitespaceTrivia",
                                            "text": "        "
                                        }
                                    ],
                                    "trailingTrivia": [
                                        {
                                            "kind": "WhitespaceTrivia",
                                            "text": " "
                                        }
                                    ]
                                },
                                "variableDeclarators": [
                                    {
                                        "kind": "VariableDeclarator",
                                        "fullStart": 571,
                                        "fullEnd": 599,
                                        "start": 571,
                                        "end": 599,
                                        "fullWidth": 28,
<<<<<<< HEAD
                                        "width": 28,
                                        "identifier": {
=======
                                        "propertyName": {
>>>>>>> 85e84683
                                            "kind": "IdentifierName",
                                            "fullStart": 571,
                                            "fullEnd": 575,
                                            "start": 571,
                                            "end": 574,
                                            "fullWidth": 4,
                                            "width": 3,
                                            "text": "obj",
                                            "value": "obj",
                                            "valueText": "obj",
                                            "hasTrailingTrivia": true,
                                            "trailingTrivia": [
                                                {
                                                    "kind": "WhitespaceTrivia",
                                                    "text": " "
                                                }
                                            ]
                                        },
                                        "equalsValueClause": {
                                            "kind": "EqualsValueClause",
                                            "fullStart": 575,
                                            "fullEnd": 599,
                                            "start": 575,
                                            "end": 599,
                                            "fullWidth": 24,
                                            "width": 24,
                                            "equalsToken": {
                                                "kind": "EqualsToken",
                                                "fullStart": 575,
                                                "fullEnd": 577,
                                                "start": 575,
                                                "end": 576,
                                                "fullWidth": 2,
                                                "width": 1,
                                                "text": "=",
                                                "value": "=",
                                                "valueText": "=",
                                                "hasTrailingTrivia": true,
                                                "trailingTrivia": [
                                                    {
                                                        "kind": "WhitespaceTrivia",
                                                        "text": " "
                                                    }
                                                ]
                                            },
                                            "value": {
                                                "kind": "ObjectLiteralExpression",
                                                "fullStart": 577,
                                                "fullEnd": 599,
                                                "start": 577,
                                                "end": 599,
                                                "fullWidth": 22,
                                                "width": 22,
                                                "openBraceToken": {
                                                    "kind": "OpenBraceToken",
                                                    "fullStart": 577,
                                                    "fullEnd": 579,
                                                    "start": 577,
                                                    "end": 578,
                                                    "fullWidth": 2,
                                                    "width": 1,
                                                    "text": "{",
                                                    "value": "{",
                                                    "valueText": "{",
                                                    "hasTrailingTrivia": true,
                                                    "trailingTrivia": [
                                                        {
                                                            "kind": "WhitespaceTrivia",
                                                            "text": " "
                                                        }
                                                    ]
                                                },
                                                "propertyAssignments": [
                                                    {
                                                        "kind": "SimplePropertyAssignment",
                                                        "fullStart": 579,
                                                        "fullEnd": 586,
                                                        "start": 579,
                                                        "end": 586,
                                                        "fullWidth": 7,
                                                        "width": 7,
                                                        "propertyName": {
                                                            "kind": "NumericLiteral",
                                                            "fullStart": 579,
                                                            "fullEnd": 580,
                                                            "start": 579,
                                                            "end": 580,
                                                            "fullWidth": 1,
                                                            "width": 1,
                                                            "text": "0",
                                                            "value": 0,
                                                            "valueText": "0"
                                                        },
                                                        "colonToken": {
                                                            "kind": "ColonToken",
                                                            "fullStart": 580,
                                                            "fullEnd": 582,
                                                            "start": 580,
                                                            "end": 581,
                                                            "fullWidth": 2,
                                                            "width": 1,
                                                            "text": ":",
                                                            "value": ":",
                                                            "valueText": ":",
                                                            "hasTrailingTrivia": true,
                                                            "trailingTrivia": [
                                                                {
                                                                    "kind": "WhitespaceTrivia",
                                                                    "text": " "
                                                                }
                                                            ]
                                                        },
                                                        "expression": {
                                                            "kind": "TrueKeyword",
                                                            "fullStart": 582,
                                                            "fullEnd": 586,
                                                            "start": 582,
                                                            "end": 586,
                                                            "fullWidth": 4,
                                                            "width": 4,
                                                            "text": "true",
                                                            "value": true,
                                                            "valueText": "true"
                                                        }
                                                    },
                                                    {
                                                        "kind": "CommaToken",
                                                        "fullStart": 586,
                                                        "fullEnd": 588,
                                                        "start": 586,
                                                        "end": 587,
                                                        "fullWidth": 2,
                                                        "width": 1,
                                                        "text": ",",
                                                        "value": ",",
                                                        "valueText": ",",
                                                        "hasTrailingTrivia": true,
                                                        "trailingTrivia": [
                                                            {
                                                                "kind": "WhitespaceTrivia",
                                                                "text": " "
                                                            }
                                                        ]
                                                    },
                                                    {
                                                        "kind": "SimplePropertyAssignment",
                                                        "fullStart": 588,
                                                        "fullEnd": 598,
                                                        "start": 588,
                                                        "end": 597,
                                                        "fullWidth": 10,
                                                        "width": 9,
                                                        "propertyName": {
                                                            "kind": "IdentifierName",
                                                            "fullStart": 588,
                                                            "fullEnd": 594,
                                                            "start": 588,
                                                            "end": 594,
                                                            "fullWidth": 6,
                                                            "width": 6,
                                                            "text": "length",
                                                            "value": "length",
                                                            "valueText": "length"
                                                        },
                                                        "colonToken": {
                                                            "kind": "ColonToken",
                                                            "fullStart": 594,
                                                            "fullEnd": 596,
                                                            "start": 594,
                                                            "end": 595,
                                                            "fullWidth": 2,
                                                            "width": 1,
                                                            "text": ":",
                                                            "value": ":",
                                                            "valueText": ":",
                                                            "hasTrailingTrivia": true,
                                                            "trailingTrivia": [
                                                                {
                                                                    "kind": "WhitespaceTrivia",
                                                                    "text": " "
                                                                }
                                                            ]
                                                        },
                                                        "expression": {
                                                            "kind": "NumericLiteral",
                                                            "fullStart": 596,
                                                            "fullEnd": 598,
                                                            "start": 596,
                                                            "end": 597,
                                                            "fullWidth": 2,
                                                            "width": 1,
                                                            "text": "0",
                                                            "value": 0,
                                                            "valueText": "0",
                                                            "hasTrailingTrivia": true,
                                                            "trailingTrivia": [
                                                                {
                                                                    "kind": "WhitespaceTrivia",
                                                                    "text": " "
                                                                }
                                                            ]
                                                        }
                                                    }
                                                ],
                                                "closeBraceToken": {
                                                    "kind": "CloseBraceToken",
                                                    "fullStart": 598,
                                                    "fullEnd": 599,
                                                    "start": 598,
                                                    "end": 599,
                                                    "fullWidth": 1,
                                                    "width": 1,
                                                    "text": "}",
                                                    "value": "}",
                                                    "valueText": "}"
                                                }
                                            }
                                        }
                                    }
                                ]
                            },
                            "semicolonToken": {
                                "kind": "SemicolonToken",
                                "fullStart": 599,
                                "fullEnd": 602,
                                "start": 599,
                                "end": 600,
                                "fullWidth": 3,
                                "width": 1,
                                "text": ";",
                                "value": ";",
                                "valueText": ";",
                                "hasTrailingTrivia": true,
                                "hasTrailingNewLine": true,
                                "trailingTrivia": [
                                    {
                                        "kind": "NewLineTrivia",
                                        "text": "\r\n"
                                    }
                                ]
                            }
                        },
                        {
                            "kind": "ReturnStatement",
                            "fullStart": 602,
                            "fullEnd": 668,
                            "start": 612,
                            "end": 666,
                            "fullWidth": 66,
                            "width": 54,
                            "returnKeyword": {
                                "kind": "ReturnKeyword",
                                "fullStart": 602,
                                "fullEnd": 619,
                                "start": 612,
                                "end": 618,
                                "fullWidth": 17,
                                "width": 6,
                                "text": "return",
                                "value": "return",
                                "valueText": "return",
                                "hasLeadingTrivia": true,
                                "hasLeadingNewLine": true,
                                "hasTrailingTrivia": true,
                                "leadingTrivia": [
                                    {
                                        "kind": "NewLineTrivia",
                                        "text": "\r\n"
                                    },
                                    {
                                        "kind": "WhitespaceTrivia",
                                        "text": "        "
                                    }
                                ],
                                "trailingTrivia": [
                                    {
                                        "kind": "WhitespaceTrivia",
                                        "text": " "
                                    }
                                ]
                            },
                            "expression": {
                                "kind": "EqualsExpression",
                                "fullStart": 619,
                                "fullEnd": 665,
                                "start": 619,
                                "end": 665,
                                "fullWidth": 46,
                                "width": 46,
                                "left": {
                                    "kind": "InvocationExpression",
                                    "fullStart": 619,
                                    "fullEnd": 659,
                                    "start": 619,
                                    "end": 658,
                                    "fullWidth": 40,
                                    "width": 39,
                                    "expression": {
                                        "kind": "MemberAccessExpression",
                                        "fullStart": 619,
                                        "fullEnd": 647,
                                        "start": 619,
                                        "end": 647,
                                        "fullWidth": 28,
                                        "width": 28,
                                        "expression": {
                                            "kind": "MemberAccessExpression",
                                            "fullStart": 619,
                                            "fullEnd": 642,
                                            "start": 619,
                                            "end": 642,
                                            "fullWidth": 23,
                                            "width": 23,
                                            "expression": {
                                                "kind": "MemberAccessExpression",
                                                "fullStart": 619,
                                                "fullEnd": 634,
                                                "start": 619,
                                                "end": 634,
                                                "fullWidth": 15,
                                                "width": 15,
                                                "expression": {
                                                    "kind": "IdentifierName",
                                                    "fullStart": 619,
                                                    "fullEnd": 624,
                                                    "start": 619,
                                                    "end": 624,
                                                    "fullWidth": 5,
                                                    "width": 5,
                                                    "text": "Array",
                                                    "value": "Array",
                                                    "valueText": "Array"
                                                },
                                                "dotToken": {
                                                    "kind": "DotToken",
                                                    "fullStart": 624,
                                                    "fullEnd": 625,
                                                    "start": 624,
                                                    "end": 625,
                                                    "fullWidth": 1,
                                                    "width": 1,
                                                    "text": ".",
                                                    "value": ".",
                                                    "valueText": "."
                                                },
                                                "name": {
                                                    "kind": "IdentifierName",
                                                    "fullStart": 625,
                                                    "fullEnd": 634,
                                                    "start": 625,
                                                    "end": 634,
                                                    "fullWidth": 9,
                                                    "width": 9,
                                                    "text": "prototype",
                                                    "value": "prototype",
                                                    "valueText": "prototype"
                                                }
                                            },
                                            "dotToken": {
                                                "kind": "DotToken",
                                                "fullStart": 634,
                                                "fullEnd": 635,
                                                "start": 634,
                                                "end": 635,
                                                "fullWidth": 1,
                                                "width": 1,
                                                "text": ".",
                                                "value": ".",
                                                "valueText": "."
                                            },
                                            "name": {
                                                "kind": "IdentifierName",
                                                "fullStart": 635,
                                                "fullEnd": 642,
                                                "start": 635,
                                                "end": 642,
                                                "fullWidth": 7,
                                                "width": 7,
                                                "text": "indexOf",
                                                "value": "indexOf",
                                                "valueText": "indexOf"
                                            }
                                        },
                                        "dotToken": {
                                            "kind": "DotToken",
                                            "fullStart": 642,
                                            "fullEnd": 643,
                                            "start": 642,
                                            "end": 643,
                                            "fullWidth": 1,
                                            "width": 1,
                                            "text": ".",
                                            "value": ".",
                                            "valueText": "."
                                        },
                                        "name": {
                                            "kind": "IdentifierName",
                                            "fullStart": 643,
                                            "fullEnd": 647,
                                            "start": 643,
                                            "end": 647,
                                            "fullWidth": 4,
                                            "width": 4,
                                            "text": "call",
                                            "value": "call",
                                            "valueText": "call"
                                        }
                                    },
                                    "argumentList": {
                                        "kind": "ArgumentList",
                                        "fullStart": 647,
                                        "fullEnd": 659,
                                        "start": 647,
                                        "end": 658,
                                        "fullWidth": 12,
                                        "width": 11,
                                        "openParenToken": {
                                            "kind": "OpenParenToken",
                                            "fullStart": 647,
                                            "fullEnd": 648,
                                            "start": 647,
                                            "end": 648,
                                            "fullWidth": 1,
                                            "width": 1,
                                            "text": "(",
                                            "value": "(",
                                            "valueText": "("
                                        },
                                        "arguments": [
                                            {
                                                "kind": "IdentifierName",
                                                "fullStart": 648,
                                                "fullEnd": 651,
                                                "start": 648,
                                                "end": 651,
                                                "fullWidth": 3,
                                                "width": 3,
                                                "text": "obj",
                                                "value": "obj",
                                                "valueText": "obj"
                                            },
                                            {
                                                "kind": "CommaToken",
                                                "fullStart": 651,
                                                "fullEnd": 653,
                                                "start": 651,
                                                "end": 652,
                                                "fullWidth": 2,
                                                "width": 1,
                                                "text": ",",
                                                "value": ",",
                                                "valueText": ",",
                                                "hasTrailingTrivia": true,
                                                "trailingTrivia": [
                                                    {
                                                        "kind": "WhitespaceTrivia",
                                                        "text": " "
                                                    }
                                                ]
                                            },
                                            {
                                                "kind": "TrueKeyword",
                                                "fullStart": 653,
                                                "fullEnd": 657,
                                                "start": 653,
                                                "end": 657,
                                                "fullWidth": 4,
                                                "width": 4,
                                                "text": "true",
                                                "value": true,
                                                "valueText": "true"
                                            }
                                        ],
                                        "closeParenToken": {
                                            "kind": "CloseParenToken",
                                            "fullStart": 657,
                                            "fullEnd": 659,
                                            "start": 657,
                                            "end": 658,
                                            "fullWidth": 2,
                                            "width": 1,
                                            "text": ")",
                                            "value": ")",
                                            "valueText": ")",
                                            "hasTrailingTrivia": true,
                                            "trailingTrivia": [
                                                {
                                                    "kind": "WhitespaceTrivia",
                                                    "text": " "
                                                }
                                            ]
                                        }
                                    }
                                },
                                "operatorToken": {
                                    "kind": "EqualsEqualsEqualsToken",
                                    "fullStart": 659,
                                    "fullEnd": 663,
                                    "start": 659,
                                    "end": 662,
                                    "fullWidth": 4,
                                    "width": 3,
                                    "text": "===",
                                    "value": "===",
                                    "valueText": "===",
                                    "hasTrailingTrivia": true,
                                    "trailingTrivia": [
                                        {
                                            "kind": "WhitespaceTrivia",
                                            "text": " "
                                        }
                                    ]
                                },
                                "right": {
                                    "kind": "NegateExpression",
                                    "fullStart": 663,
                                    "fullEnd": 665,
                                    "start": 663,
                                    "end": 665,
                                    "fullWidth": 2,
                                    "width": 2,
                                    "operatorToken": {
                                        "kind": "MinusToken",
                                        "fullStart": 663,
                                        "fullEnd": 664,
                                        "start": 663,
                                        "end": 664,
                                        "fullWidth": 1,
                                        "width": 1,
                                        "text": "-",
                                        "value": "-",
                                        "valueText": "-"
                                    },
                                    "operand": {
                                        "kind": "NumericLiteral",
                                        "fullStart": 664,
                                        "fullEnd": 665,
                                        "start": 664,
                                        "end": 665,
                                        "fullWidth": 1,
                                        "width": 1,
                                        "text": "1",
                                        "value": 1,
                                        "valueText": "1"
                                    }
                                }
                            },
                            "semicolonToken": {
                                "kind": "SemicolonToken",
                                "fullStart": 665,
                                "fullEnd": 668,
                                "start": 665,
                                "end": 666,
                                "fullWidth": 3,
                                "width": 1,
                                "text": ";",
                                "value": ";",
                                "valueText": ";",
                                "hasTrailingTrivia": true,
                                "hasTrailingNewLine": true,
                                "trailingTrivia": [
                                    {
                                        "kind": "NewLineTrivia",
                                        "text": "\r\n"
                                    }
                                ]
                            }
                        }
                    ],
                    "closeBraceToken": {
                        "kind": "CloseBraceToken",
                        "fullStart": 668,
                        "fullEnd": 675,
                        "start": 672,
                        "end": 673,
                        "fullWidth": 7,
                        "width": 1,
                        "text": "}",
                        "value": "}",
                        "valueText": "}",
                        "hasLeadingTrivia": true,
                        "hasTrailingTrivia": true,
                        "hasTrailingNewLine": true,
                        "leadingTrivia": [
                            {
                                "kind": "WhitespaceTrivia",
                                "text": "    "
                            }
                        ],
                        "trailingTrivia": [
                            {
                                "kind": "NewLineTrivia",
                                "text": "\r\n"
                            }
                        ]
                    }
                }
            },
            {
                "kind": "ExpressionStatement",
                "fullStart": 675,
                "fullEnd": 699,
                "start": 675,
                "end": 697,
                "fullWidth": 24,
                "width": 22,
                "expression": {
                    "kind": "InvocationExpression",
                    "fullStart": 675,
                    "fullEnd": 696,
                    "start": 675,
                    "end": 696,
                    "fullWidth": 21,
                    "width": 21,
                    "expression": {
                        "kind": "IdentifierName",
                        "fullStart": 675,
                        "fullEnd": 686,
                        "start": 675,
                        "end": 686,
                        "fullWidth": 11,
                        "width": 11,
                        "text": "runTestCase",
                        "value": "runTestCase",
                        "valueText": "runTestCase"
                    },
                    "argumentList": {
                        "kind": "ArgumentList",
                        "fullStart": 686,
                        "fullEnd": 696,
                        "start": 686,
                        "end": 696,
                        "fullWidth": 10,
                        "width": 10,
                        "openParenToken": {
                            "kind": "OpenParenToken",
                            "fullStart": 686,
                            "fullEnd": 687,
                            "start": 686,
                            "end": 687,
                            "fullWidth": 1,
                            "width": 1,
                            "text": "(",
                            "value": "(",
                            "valueText": "("
                        },
                        "arguments": [
                            {
                                "kind": "IdentifierName",
                                "fullStart": 687,
                                "fullEnd": 695,
                                "start": 687,
                                "end": 695,
                                "fullWidth": 8,
                                "width": 8,
                                "text": "testcase",
                                "value": "testcase",
                                "valueText": "testcase"
                            }
                        ],
                        "closeParenToken": {
                            "kind": "CloseParenToken",
                            "fullStart": 695,
                            "fullEnd": 696,
                            "start": 695,
                            "end": 696,
                            "fullWidth": 1,
                            "width": 1,
                            "text": ")",
                            "value": ")",
                            "valueText": ")"
                        }
                    }
                },
                "semicolonToken": {
                    "kind": "SemicolonToken",
                    "fullStart": 696,
                    "fullEnd": 699,
                    "start": 696,
                    "end": 697,
                    "fullWidth": 3,
                    "width": 1,
                    "text": ";",
                    "value": ";",
                    "valueText": ";",
                    "hasTrailingTrivia": true,
                    "hasTrailingNewLine": true,
                    "trailingTrivia": [
                        {
                            "kind": "NewLineTrivia",
                            "text": "\r\n"
                        }
                    ]
                }
            }
        ],
        "endOfFileToken": {
            "kind": "EndOfFileToken",
            "fullStart": 699,
            "fullEnd": 699,
            "start": 699,
            "end": 699,
            "fullWidth": 0,
            "width": 0,
            "text": ""
        }
    },
    "lineMap": {
        "lineStarts": [
            0,
            67,
            152,
            232,
            308,
            380,
            385,
            439,
            525,
            530,
            532,
            534,
            557,
            559,
            602,
            604,
            668,
            675,
            699
        ],
        "length": 699
    }
}<|MERGE_RESOLUTION|>--- conflicted
+++ resolved
@@ -250,12 +250,8 @@
                                         "start": 571,
                                         "end": 599,
                                         "fullWidth": 28,
-<<<<<<< HEAD
                                         "width": 28,
-                                        "identifier": {
-=======
                                         "propertyName": {
->>>>>>> 85e84683
                                             "kind": "IdentifierName",
                                             "fullStart": 571,
                                             "fullEnd": 575,
