--- conflicted
+++ resolved
@@ -315,12 +315,8 @@
                                         "start": 941,
                                         "end": 1133,
                                         "fullWidth": 192,
-<<<<<<< HEAD
                                         "width": 192,
-                                        "identifier": {
-=======
                                         "propertyName": {
->>>>>>> 85e84683
                                             "kind": "IdentifierName",
                                             "fullStart": 941,
                                             "fullEnd": 945,
