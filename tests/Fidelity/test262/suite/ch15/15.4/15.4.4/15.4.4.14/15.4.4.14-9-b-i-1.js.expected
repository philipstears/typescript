{
    "isDeclaration": false,
    "languageVersion": "EcmaScript5",
    "parseOptions": {
        "allowAutomaticSemicolonInsertion": true
    },
    "sourceUnit": {
        "kind": "SourceUnit",
        "fullStart": 0,
        "fullEnd": 848,
        "start": 564,
        "end": 848,
        "fullWidth": 848,
        "width": 284,
        "isIncrementallyUnusable": true,
        "moduleElements": [
            {
                "kind": "FunctionDeclaration",
                "fullStart": 0,
                "fullEnd": 824,
                "start": 564,
                "end": 822,
                "fullWidth": 824,
                "width": 258,
                "modifiers": [],
                "functionKeyword": {
                    "kind": "FunctionKeyword",
                    "fullStart": 0,
                    "fullEnd": 573,
                    "start": 564,
                    "end": 572,
                    "fullWidth": 573,
                    "width": 8,
                    "text": "function",
                    "value": "function",
                    "valueText": "function",
                    "hasLeadingTrivia": true,
                    "hasLeadingComment": true,
                    "hasLeadingNewLine": true,
                    "hasTrailingTrivia": true,
                    "leadingTrivia": [
                        {
                            "kind": "SingleLineCommentTrivia",
                            "text": "/// Copyright (c) 2012 Ecma International.  All rights reserved. "
                        },
                        {
                            "kind": "NewLineTrivia",
                            "text": "\r\n"
                        },
                        {
                            "kind": "SingleLineCommentTrivia",
                            "text": "/// Ecma International makes this code available under the terms and conditions set"
                        },
                        {
                            "kind": "NewLineTrivia",
                            "text": "\r\n"
                        },
                        {
                            "kind": "SingleLineCommentTrivia",
                            "text": "/// forth on http://hg.ecmascript.org/tests/test262/raw-file/tip/LICENSE (the "
                        },
                        {
                            "kind": "NewLineTrivia",
                            "text": "\r\n"
                        },
                        {
                            "kind": "SingleLineCommentTrivia",
                            "text": "/// \"Use Terms\").   Any redistribution of this code must retain the above "
                        },
                        {
                            "kind": "NewLineTrivia",
                            "text": "\r\n"
                        },
                        {
                            "kind": "SingleLineCommentTrivia",
                            "text": "/// copyright and this notice and otherwise comply with the Use Terms."
                        },
                        {
                            "kind": "NewLineTrivia",
                            "text": "\r\n"
                        },
                        {
                            "kind": "MultiLineCommentTrivia",
                            "text": "/**\r\n * @path ch15/15.4/15.4.4/15.4.4.14/15.4.4.14-9-b-i-1.js\r\n * @description Array.prototype.indexOf - element to be retrieved is own data property on an Array-like object\r\n */"
                        },
                        {
                            "kind": "NewLineTrivia",
                            "text": "\r\n"
                        },
                        {
                            "kind": "NewLineTrivia",
                            "text": "\r\n"
                        },
                        {
                            "kind": "NewLineTrivia",
                            "text": "\r\n"
                        }
                    ],
                    "trailingTrivia": [
                        {
                            "kind": "WhitespaceTrivia",
                            "text": " "
                        }
                    ]
                },
                "identifier": {
                    "kind": "IdentifierName",
                    "fullStart": 573,
                    "fullEnd": 581,
                    "start": 573,
                    "end": 581,
                    "fullWidth": 8,
                    "width": 8,
                    "text": "testcase",
                    "value": "testcase",
                    "valueText": "testcase"
                },
                "callSignature": {
                    "kind": "CallSignature",
                    "fullStart": 581,
                    "fullEnd": 584,
                    "start": 581,
                    "end": 583,
                    "fullWidth": 3,
                    "width": 2,
                    "parameterList": {
                        "kind": "ParameterList",
                        "fullStart": 581,
                        "fullEnd": 584,
                        "start": 581,
                        "end": 583,
                        "fullWidth": 3,
                        "width": 2,
                        "openParenToken": {
                            "kind": "OpenParenToken",
                            "fullStart": 581,
                            "fullEnd": 582,
                            "start": 581,
                            "end": 582,
                            "fullWidth": 1,
                            "width": 1,
                            "text": "(",
                            "value": "(",
                            "valueText": "("
                        },
                        "parameters": [],
                        "closeParenToken": {
                            "kind": "CloseParenToken",
                            "fullStart": 582,
                            "fullEnd": 584,
                            "start": 582,
                            "end": 583,
                            "fullWidth": 2,
                            "width": 1,
                            "text": ")",
                            "value": ")",
                            "valueText": ")",
                            "hasTrailingTrivia": true,
                            "trailingTrivia": [
                                {
                                    "kind": "WhitespaceTrivia",
                                    "text": " "
                                }
                            ]
                        }
                    }
                },
                "block": {
                    "kind": "Block",
                    "fullStart": 584,
                    "fullEnd": 824,
                    "start": 584,
                    "end": 822,
                    "fullWidth": 240,
                    "width": 238,
                    "openBraceToken": {
                        "kind": "OpenBraceToken",
                        "fullStart": 584,
                        "fullEnd": 587,
                        "start": 584,
                        "end": 585,
                        "fullWidth": 3,
                        "width": 1,
                        "text": "{",
                        "value": "{",
                        "valueText": "{",
                        "hasTrailingTrivia": true,
                        "hasTrailingNewLine": true,
                        "trailingTrivia": [
                            {
                                "kind": "NewLineTrivia",
                                "text": "\r\n"
                            }
                        ]
                    },
                    "statements": [
                        {
                            "kind": "VariableStatement",
                            "fullStart": 587,
                            "fullEnd": 639,
                            "start": 595,
                            "end": 637,
                            "fullWidth": 52,
                            "width": 42,
                            "modifiers": [],
                            "variableDeclaration": {
                                "kind": "VariableDeclaration",
                                "fullStart": 587,
                                "fullEnd": 636,
                                "start": 595,
                                "end": 636,
                                "fullWidth": 49,
                                "width": 41,
                                "varKeyword": {
                                    "kind": "VarKeyword",
                                    "fullStart": 587,
                                    "fullEnd": 599,
                                    "start": 595,
                                    "end": 598,
                                    "fullWidth": 12,
                                    "width": 3,
                                    "text": "var",
                                    "value": "var",
                                    "valueText": "var",
                                    "hasLeadingTrivia": true,
                                    "hasTrailingTrivia": true,
                                    "leadingTrivia": [
                                        {
                                            "kind": "WhitespaceTrivia",
                                            "text": "        "
                                        }
                                    ],
                                    "trailingTrivia": [
                                        {
                                            "kind": "WhitespaceTrivia",
                                            "text": " "
                                        }
                                    ]
                                },
                                "variableDeclarators": [
                                    {
                                        "kind": "VariableDeclarator",
                                        "fullStart": 599,
                                        "fullEnd": 636,
                                        "start": 599,
                                        "end": 636,
                                        "fullWidth": 37,
<<<<<<< HEAD
                                        "width": 37,
                                        "identifier": {
=======
                                        "propertyName": {
>>>>>>> 85e84683
                                            "kind": "IdentifierName",
                                            "fullStart": 599,
                                            "fullEnd": 603,
                                            "start": 599,
                                            "end": 602,
                                            "fullWidth": 4,
                                            "width": 3,
                                            "text": "obj",
                                            "value": "obj",
                                            "valueText": "obj",
                                            "hasTrailingTrivia": true,
                                            "trailingTrivia": [
                                                {
                                                    "kind": "WhitespaceTrivia",
                                                    "text": " "
                                                }
                                            ]
                                        },
                                        "equalsValueClause": {
                                            "kind": "EqualsValueClause",
                                            "fullStart": 603,
                                            "fullEnd": 636,
                                            "start": 603,
                                            "end": 636,
                                            "fullWidth": 33,
                                            "width": 33,
                                            "equalsToken": {
                                                "kind": "EqualsToken",
                                                "fullStart": 603,
                                                "fullEnd": 605,
                                                "start": 603,
                                                "end": 604,
                                                "fullWidth": 2,
                                                "width": 1,
                                                "text": "=",
                                                "value": "=",
                                                "valueText": "=",
                                                "hasTrailingTrivia": true,
                                                "trailingTrivia": [
                                                    {
                                                        "kind": "WhitespaceTrivia",
                                                        "text": " "
                                                    }
                                                ]
                                            },
                                            "value": {
                                                "kind": "ObjectLiteralExpression",
                                                "fullStart": 605,
                                                "fullEnd": 636,
                                                "start": 605,
                                                "end": 636,
                                                "fullWidth": 31,
                                                "width": 31,
                                                "openBraceToken": {
                                                    "kind": "OpenBraceToken",
                                                    "fullStart": 605,
                                                    "fullEnd": 607,
                                                    "start": 605,
                                                    "end": 606,
                                                    "fullWidth": 2,
                                                    "width": 1,
                                                    "text": "{",
                                                    "value": "{",
                                                    "valueText": "{",
                                                    "hasTrailingTrivia": true,
                                                    "trailingTrivia": [
                                                        {
                                                            "kind": "WhitespaceTrivia",
                                                            "text": " "
                                                        }
                                                    ]
                                                },
                                                "propertyAssignments": [
                                                    {
                                                        "kind": "SimplePropertyAssignment",
                                                        "fullStart": 607,
                                                        "fullEnd": 611,
                                                        "start": 607,
                                                        "end": 611,
                                                        "fullWidth": 4,
                                                        "width": 4,
                                                        "propertyName": {
                                                            "kind": "NumericLiteral",
                                                            "fullStart": 607,
                                                            "fullEnd": 608,
                                                            "start": 607,
                                                            "end": 608,
                                                            "fullWidth": 1,
                                                            "width": 1,
                                                            "text": "0",
                                                            "value": 0,
                                                            "valueText": "0"
                                                        },
                                                        "colonToken": {
                                                            "kind": "ColonToken",
                                                            "fullStart": 608,
                                                            "fullEnd": 610,
                                                            "start": 608,
                                                            "end": 609,
                                                            "fullWidth": 2,
                                                            "width": 1,
                                                            "text": ":",
                                                            "value": ":",
                                                            "valueText": ":",
                                                            "hasTrailingTrivia": true,
                                                            "trailingTrivia": [
                                                                {
                                                                    "kind": "WhitespaceTrivia",
                                                                    "text": " "
                                                                }
                                                            ]
                                                        },
                                                        "expression": {
                                                            "kind": "NumericLiteral",
                                                            "fullStart": 610,
                                                            "fullEnd": 611,
                                                            "start": 610,
                                                            "end": 611,
                                                            "fullWidth": 1,
                                                            "width": 1,
                                                            "text": "0",
                                                            "value": 0,
                                                            "valueText": "0"
                                                        }
                                                    },
                                                    {
                                                        "kind": "CommaToken",
                                                        "fullStart": 611,
                                                        "fullEnd": 613,
                                                        "start": 611,
                                                        "end": 612,
                                                        "fullWidth": 2,
                                                        "width": 1,
                                                        "text": ",",
                                                        "value": ",",
                                                        "valueText": ",",
                                                        "hasTrailingTrivia": true,
                                                        "trailingTrivia": [
                                                            {
                                                                "kind": "WhitespaceTrivia",
                                                                "text": " "
                                                            }
                                                        ]
                                                    },
                                                    {
                                                        "kind": "SimplePropertyAssignment",
                                                        "fullStart": 613,
                                                        "fullEnd": 617,
                                                        "start": 613,
                                                        "end": 617,
                                                        "fullWidth": 4,
                                                        "width": 4,
                                                        "propertyName": {
                                                            "kind": "NumericLiteral",
                                                            "fullStart": 613,
                                                            "fullEnd": 614,
                                                            "start": 613,
                                                            "end": 614,
                                                            "fullWidth": 1,
                                                            "width": 1,
                                                            "text": "1",
                                                            "value": 1,
                                                            "valueText": "1"
                                                        },
                                                        "colonToken": {
                                                            "kind": "ColonToken",
                                                            "fullStart": 614,
                                                            "fullEnd": 616,
                                                            "start": 614,
                                                            "end": 615,
                                                            "fullWidth": 2,
                                                            "width": 1,
                                                            "text": ":",
                                                            "value": ":",
                                                            "valueText": ":",
                                                            "hasTrailingTrivia": true,
                                                            "trailingTrivia": [
                                                                {
                                                                    "kind": "WhitespaceTrivia",
                                                                    "text": " "
                                                                }
                                                            ]
                                                        },
                                                        "expression": {
                                                            "kind": "NumericLiteral",
                                                            "fullStart": 616,
                                                            "fullEnd": 617,
                                                            "start": 616,
                                                            "end": 617,
                                                            "fullWidth": 1,
                                                            "width": 1,
                                                            "text": "1",
                                                            "value": 1,
                                                            "valueText": "1"
                                                        }
                                                    },
                                                    {
                                                        "kind": "CommaToken",
                                                        "fullStart": 617,
                                                        "fullEnd": 619,
                                                        "start": 617,
                                                        "end": 618,
                                                        "fullWidth": 2,
                                                        "width": 1,
                                                        "text": ",",
                                                        "value": ",",
                                                        "valueText": ",",
                                                        "hasTrailingTrivia": true,
                                                        "trailingTrivia": [
                                                            {
                                                                "kind": "WhitespaceTrivia",
                                                                "text": " "
                                                            }
                                                        ]
                                                    },
                                                    {
                                                        "kind": "SimplePropertyAssignment",
                                                        "fullStart": 619,
                                                        "fullEnd": 623,
                                                        "start": 619,
                                                        "end": 623,
                                                        "fullWidth": 4,
                                                        "width": 4,
                                                        "propertyName": {
                                                            "kind": "NumericLiteral",
                                                            "fullStart": 619,
                                                            "fullEnd": 620,
                                                            "start": 619,
                                                            "end": 620,
                                                            "fullWidth": 1,
                                                            "width": 1,
                                                            "text": "2",
                                                            "value": 2,
                                                            "valueText": "2"
                                                        },
                                                        "colonToken": {
                                                            "kind": "ColonToken",
                                                            "fullStart": 620,
                                                            "fullEnd": 622,
                                                            "start": 620,
                                                            "end": 621,
                                                            "fullWidth": 2,
                                                            "width": 1,
                                                            "text": ":",
                                                            "value": ":",
                                                            "valueText": ":",
                                                            "hasTrailingTrivia": true,
                                                            "trailingTrivia": [
                                                                {
                                                                    "kind": "WhitespaceTrivia",
                                                                    "text": " "
                                                                }
                                                            ]
                                                        },
                                                        "expression": {
                                                            "kind": "NumericLiteral",
                                                            "fullStart": 622,
                                                            "fullEnd": 623,
                                                            "start": 622,
                                                            "end": 623,
                                                            "fullWidth": 1,
                                                            "width": 1,
                                                            "text": "2",
                                                            "value": 2,
                                                            "valueText": "2"
                                                        }
                                                    },
                                                    {
                                                        "kind": "CommaToken",
                                                        "fullStart": 623,
                                                        "fullEnd": 625,
                                                        "start": 623,
                                                        "end": 624,
                                                        "fullWidth": 2,
                                                        "width": 1,
                                                        "text": ",",
                                                        "value": ",",
                                                        "valueText": ",",
                                                        "hasTrailingTrivia": true,
                                                        "trailingTrivia": [
                                                            {
                                                                "kind": "WhitespaceTrivia",
                                                                "text": " "
                                                            }
                                                        ]
                                                    },
                                                    {
                                                        "kind": "SimplePropertyAssignment",
                                                        "fullStart": 625,
                                                        "fullEnd": 635,
                                                        "start": 625,
                                                        "end": 634,
                                                        "fullWidth": 10,
                                                        "width": 9,
                                                        "propertyName": {
                                                            "kind": "IdentifierName",
                                                            "fullStart": 625,
                                                            "fullEnd": 631,
                                                            "start": 625,
                                                            "end": 631,
                                                            "fullWidth": 6,
                                                            "width": 6,
                                                            "text": "length",
                                                            "value": "length",
                                                            "valueText": "length"
                                                        },
                                                        "colonToken": {
                                                            "kind": "ColonToken",
                                                            "fullStart": 631,
                                                            "fullEnd": 633,
                                                            "start": 631,
                                                            "end": 632,
                                                            "fullWidth": 2,
                                                            "width": 1,
                                                            "text": ":",
                                                            "value": ":",
                                                            "valueText": ":",
                                                            "hasTrailingTrivia": true,
                                                            "trailingTrivia": [
                                                                {
                                                                    "kind": "WhitespaceTrivia",
                                                                    "text": " "
                                                                }
                                                            ]
                                                        },
                                                        "expression": {
                                                            "kind": "NumericLiteral",
                                                            "fullStart": 633,
                                                            "fullEnd": 635,
                                                            "start": 633,
                                                            "end": 634,
                                                            "fullWidth": 2,
                                                            "width": 1,
                                                            "text": "3",
                                                            "value": 3,
                                                            "valueText": "3",
                                                            "hasTrailingTrivia": true,
                                                            "trailingTrivia": [
                                                                {
                                                                    "kind": "WhitespaceTrivia",
                                                                    "text": " "
                                                                }
                                                            ]
                                                        }
                                                    }
                                                ],
                                                "closeBraceToken": {
                                                    "kind": "CloseBraceToken",
                                                    "fullStart": 635,
                                                    "fullEnd": 636,
                                                    "start": 635,
                                                    "end": 636,
                                                    "fullWidth": 1,
                                                    "width": 1,
                                                    "text": "}",
                                                    "value": "}",
                                                    "valueText": "}"
                                                }
                                            }
                                        }
                                    }
                                ]
                            },
                            "semicolonToken": {
                                "kind": "SemicolonToken",
                                "fullStart": 636,
                                "fullEnd": 639,
                                "start": 636,
                                "end": 637,
                                "fullWidth": 3,
                                "width": 1,
                                "text": ";",
                                "value": ";",
                                "valueText": ";",
                                "hasTrailingTrivia": true,
                                "hasTrailingNewLine": true,
                                "trailingTrivia": [
                                    {
                                        "kind": "NewLineTrivia",
                                        "text": "\r\n"
                                    }
                                ]
                            }
                        },
                        {
                            "kind": "ReturnStatement",
                            "fullStart": 639,
                            "fullEnd": 817,
                            "start": 647,
                            "end": 815,
                            "fullWidth": 178,
                            "width": 168,
                            "returnKeyword": {
                                "kind": "ReturnKeyword",
                                "fullStart": 639,
                                "fullEnd": 654,
                                "start": 647,
                                "end": 653,
                                "fullWidth": 15,
                                "width": 6,
                                "text": "return",
                                "value": "return",
                                "valueText": "return",
                                "hasLeadingTrivia": true,
                                "hasTrailingTrivia": true,
                                "leadingTrivia": [
                                    {
                                        "kind": "WhitespaceTrivia",
                                        "text": "        "
                                    }
                                ],
                                "trailingTrivia": [
                                    {
                                        "kind": "WhitespaceTrivia",
                                        "text": " "
                                    }
                                ]
                            },
                            "expression": {
                                "kind": "LogicalAndExpression",
                                "fullStart": 654,
                                "fullEnd": 814,
                                "start": 654,
                                "end": 814,
                                "fullWidth": 160,
                                "width": 160,
                                "left": {
                                    "kind": "LogicalAndExpression",
                                    "fullStart": 654,
                                    "fullEnd": 756,
                                    "start": 654,
                                    "end": 755,
                                    "fullWidth": 102,
                                    "width": 101,
                                    "left": {
                                        "kind": "EqualsExpression",
                                        "fullStart": 654,
                                        "fullEnd": 697,
                                        "start": 654,
                                        "end": 696,
                                        "fullWidth": 43,
                                        "width": 42,
                                        "left": {
                                            "kind": "InvocationExpression",
                                            "fullStart": 654,
                                            "fullEnd": 691,
                                            "start": 654,
                                            "end": 690,
                                            "fullWidth": 37,
                                            "width": 36,
                                            "expression": {
                                                "kind": "MemberAccessExpression",
                                                "fullStart": 654,
                                                "fullEnd": 682,
                                                "start": 654,
                                                "end": 682,
                                                "fullWidth": 28,
                                                "width": 28,
                                                "expression": {
                                                    "kind": "MemberAccessExpression",
                                                    "fullStart": 654,
                                                    "fullEnd": 677,
                                                    "start": 654,
                                                    "end": 677,
                                                    "fullWidth": 23,
                                                    "width": 23,
                                                    "expression": {
                                                        "kind": "MemberAccessExpression",
                                                        "fullStart": 654,
                                                        "fullEnd": 669,
                                                        "start": 654,
                                                        "end": 669,
                                                        "fullWidth": 15,
                                                        "width": 15,
                                                        "expression": {
                                                            "kind": "IdentifierName",
                                                            "fullStart": 654,
                                                            "fullEnd": 659,
                                                            "start": 654,
                                                            "end": 659,
                                                            "fullWidth": 5,
                                                            "width": 5,
                                                            "text": "Array",
                                                            "value": "Array",
                                                            "valueText": "Array"
                                                        },
                                                        "dotToken": {
                                                            "kind": "DotToken",
                                                            "fullStart": 659,
                                                            "fullEnd": 660,
                                                            "start": 659,
                                                            "end": 660,
                                                            "fullWidth": 1,
                                                            "width": 1,
                                                            "text": ".",
                                                            "value": ".",
                                                            "valueText": "."
                                                        },
                                                        "name": {
                                                            "kind": "IdentifierName",
                                                            "fullStart": 660,
                                                            "fullEnd": 669,
                                                            "start": 660,
                                                            "end": 669,
                                                            "fullWidth": 9,
                                                            "width": 9,
                                                            "text": "prototype",
                                                            "value": "prototype",
                                                            "valueText": "prototype"
                                                        }
                                                    },
                                                    "dotToken": {
                                                        "kind": "DotToken",
                                                        "fullStart": 669,
                                                        "fullEnd": 670,
                                                        "start": 669,
                                                        "end": 670,
                                                        "fullWidth": 1,
                                                        "width": 1,
                                                        "text": ".",
                                                        "value": ".",
                                                        "valueText": "."
                                                    },
                                                    "name": {
                                                        "kind": "IdentifierName",
                                                        "fullStart": 670,
                                                        "fullEnd": 677,
                                                        "start": 670,
                                                        "end": 677,
                                                        "fullWidth": 7,
                                                        "width": 7,
                                                        "text": "indexOf",
                                                        "value": "indexOf",
                                                        "valueText": "indexOf"
                                                    }
                                                },
                                                "dotToken": {
                                                    "kind": "DotToken",
                                                    "fullStart": 677,
                                                    "fullEnd": 678,
                                                    "start": 677,
                                                    "end": 678,
                                                    "fullWidth": 1,
                                                    "width": 1,
                                                    "text": ".",
                                                    "value": ".",
                                                    "valueText": "."
                                                },
                                                "name": {
                                                    "kind": "IdentifierName",
                                                    "fullStart": 678,
                                                    "fullEnd": 682,
                                                    "start": 678,
                                                    "end": 682,
                                                    "fullWidth": 4,
                                                    "width": 4,
                                                    "text": "call",
                                                    "value": "call",
                                                    "valueText": "call"
                                                }
                                            },
                                            "argumentList": {
                                                "kind": "ArgumentList",
                                                "fullStart": 682,
                                                "fullEnd": 691,
                                                "start": 682,
                                                "end": 690,
                                                "fullWidth": 9,
                                                "width": 8,
                                                "openParenToken": {
                                                    "kind": "OpenParenToken",
                                                    "fullStart": 682,
                                                    "fullEnd": 683,
                                                    "start": 682,
                                                    "end": 683,
                                                    "fullWidth": 1,
                                                    "width": 1,
                                                    "text": "(",
                                                    "value": "(",
                                                    "valueText": "("
                                                },
                                                "arguments": [
                                                    {
                                                        "kind": "IdentifierName",
                                                        "fullStart": 683,
                                                        "fullEnd": 686,
                                                        "start": 683,
                                                        "end": 686,
                                                        "fullWidth": 3,
                                                        "width": 3,
                                                        "text": "obj",
                                                        "value": "obj",
                                                        "valueText": "obj"
                                                    },
                                                    {
                                                        "kind": "CommaToken",
                                                        "fullStart": 686,
                                                        "fullEnd": 688,
                                                        "start": 686,
                                                        "end": 687,
                                                        "fullWidth": 2,
                                                        "width": 1,
                                                        "text": ",",
                                                        "value": ",",
                                                        "valueText": ",",
                                                        "hasTrailingTrivia": true,
                                                        "trailingTrivia": [
                                                            {
                                                                "kind": "WhitespaceTrivia",
                                                                "text": " "
                                                            }
                                                        ]
                                                    },
                                                    {
                                                        "kind": "NumericLiteral",
                                                        "fullStart": 688,
                                                        "fullEnd": 689,
                                                        "start": 688,
                                                        "end": 689,
                                                        "fullWidth": 1,
                                                        "width": 1,
                                                        "text": "0",
                                                        "value": 0,
                                                        "valueText": "0"
                                                    }
                                                ],
                                                "closeParenToken": {
                                                    "kind": "CloseParenToken",
                                                    "fullStart": 689,
                                                    "fullEnd": 691,
                                                    "start": 689,
                                                    "end": 690,
                                                    "fullWidth": 2,
                                                    "width": 1,
                                                    "text": ")",
                                                    "value": ")",
                                                    "valueText": ")",
                                                    "hasTrailingTrivia": true,
                                                    "trailingTrivia": [
                                                        {
                                                            "kind": "WhitespaceTrivia",
                                                            "text": " "
                                                        }
                                                    ]
                                                }
                                            }
                                        },
                                        "operatorToken": {
                                            "kind": "EqualsEqualsEqualsToken",
                                            "fullStart": 691,
                                            "fullEnd": 695,
                                            "start": 691,
                                            "end": 694,
                                            "fullWidth": 4,
                                            "width": 3,
                                            "text": "===",
                                            "value": "===",
                                            "valueText": "===",
                                            "hasTrailingTrivia": true,
                                            "trailingTrivia": [
                                                {
                                                    "kind": "WhitespaceTrivia",
                                                    "text": " "
                                                }
                                            ]
                                        },
                                        "right": {
                                            "kind": "NumericLiteral",
                                            "fullStart": 695,
                                            "fullEnd": 697,
                                            "start": 695,
                                            "end": 696,
                                            "fullWidth": 2,
                                            "width": 1,
                                            "text": "0",
                                            "value": 0,
                                            "valueText": "0",
                                            "hasTrailingTrivia": true,
                                            "trailingTrivia": [
                                                {
                                                    "kind": "WhitespaceTrivia",
                                                    "text": " "
                                                }
                                            ]
                                        }
                                    },
                                    "operatorToken": {
                                        "kind": "AmpersandAmpersandToken",
                                        "fullStart": 697,
                                        "fullEnd": 701,
                                        "start": 697,
                                        "end": 699,
                                        "fullWidth": 4,
                                        "width": 2,
                                        "text": "&&",
                                        "value": "&&",
                                        "valueText": "&&",
                                        "hasTrailingTrivia": true,
                                        "hasTrailingNewLine": true,
                                        "trailingTrivia": [
                                            {
                                                "kind": "NewLineTrivia",
                                                "text": "\r\n"
                                            }
                                        ]
                                    },
                                    "right": {
                                        "kind": "EqualsExpression",
                                        "fullStart": 701,
                                        "fullEnd": 756,
                                        "start": 713,
                                        "end": 755,
                                        "fullWidth": 55,
                                        "width": 42,
                                        "left": {
                                            "kind": "InvocationExpression",
                                            "fullStart": 701,
                                            "fullEnd": 750,
                                            "start": 713,
                                            "end": 749,
                                            "fullWidth": 49,
                                            "width": 36,
                                            "expression": {
                                                "kind": "MemberAccessExpression",
                                                "fullStart": 701,
                                                "fullEnd": 741,
                                                "start": 713,
                                                "end": 741,
                                                "fullWidth": 40,
                                                "width": 28,
                                                "expression": {
                                                    "kind": "MemberAccessExpression",
                                                    "fullStart": 701,
                                                    "fullEnd": 736,
                                                    "start": 713,
                                                    "end": 736,
                                                    "fullWidth": 35,
                                                    "width": 23,
                                                    "expression": {
                                                        "kind": "MemberAccessExpression",
                                                        "fullStart": 701,
                                                        "fullEnd": 728,
                                                        "start": 713,
                                                        "end": 728,
                                                        "fullWidth": 27,
                                                        "width": 15,
                                                        "expression": {
                                                            "kind": "IdentifierName",
                                                            "fullStart": 701,
                                                            "fullEnd": 718,
                                                            "start": 713,
                                                            "end": 718,
                                                            "fullWidth": 17,
                                                            "width": 5,
                                                            "text": "Array",
                                                            "value": "Array",
                                                            "valueText": "Array",
                                                            "hasLeadingTrivia": true,
                                                            "leadingTrivia": [
                                                                {
                                                                    "kind": "WhitespaceTrivia",
                                                                    "text": "            "
                                                                }
                                                            ]
                                                        },
                                                        "dotToken": {
                                                            "kind": "DotToken",
                                                            "fullStart": 718,
                                                            "fullEnd": 719,
                                                            "start": 718,
                                                            "end": 719,
                                                            "fullWidth": 1,
                                                            "width": 1,
                                                            "text": ".",
                                                            "value": ".",
                                                            "valueText": "."
                                                        },
                                                        "name": {
                                                            "kind": "IdentifierName",
                                                            "fullStart": 719,
                                                            "fullEnd": 728,
                                                            "start": 719,
                                                            "end": 728,
                                                            "fullWidth": 9,
                                                            "width": 9,
                                                            "text": "prototype",
                                                            "value": "prototype",
                                                            "valueText": "prototype"
                                                        }
                                                    },
                                                    "dotToken": {
                                                        "kind": "DotToken",
                                                        "fullStart": 728,
                                                        "fullEnd": 729,
                                                        "start": 728,
                                                        "end": 729,
                                                        "fullWidth": 1,
                                                        "width": 1,
                                                        "text": ".",
                                                        "value": ".",
                                                        "valueText": "."
                                                    },
                                                    "name": {
                                                        "kind": "IdentifierName",
                                                        "fullStart": 729,
                                                        "fullEnd": 736,
                                                        "start": 729,
                                                        "end": 736,
                                                        "fullWidth": 7,
                                                        "width": 7,
                                                        "text": "indexOf",
                                                        "value": "indexOf",
                                                        "valueText": "indexOf"
                                                    }
                                                },
                                                "dotToken": {
                                                    "kind": "DotToken",
                                                    "fullStart": 736,
                                                    "fullEnd": 737,
                                                    "start": 736,
                                                    "end": 737,
                                                    "fullWidth": 1,
                                                    "width": 1,
                                                    "text": ".",
                                                    "value": ".",
                                                    "valueText": "."
                                                },
                                                "name": {
                                                    "kind": "IdentifierName",
                                                    "fullStart": 737,
                                                    "fullEnd": 741,
                                                    "start": 737,
                                                    "end": 741,
                                                    "fullWidth": 4,
                                                    "width": 4,
                                                    "text": "call",
                                                    "value": "call",
                                                    "valueText": "call"
                                                }
                                            },
                                            "argumentList": {
                                                "kind": "ArgumentList",
                                                "fullStart": 741,
                                                "fullEnd": 750,
                                                "start": 741,
                                                "end": 749,
                                                "fullWidth": 9,
                                                "width": 8,
                                                "openParenToken": {
                                                    "kind": "OpenParenToken",
                                                    "fullStart": 741,
                                                    "fullEnd": 742,
                                                    "start": 741,
                                                    "end": 742,
                                                    "fullWidth": 1,
                                                    "width": 1,
                                                    "text": "(",
                                                    "value": "(",
                                                    "valueText": "("
                                                },
                                                "arguments": [
                                                    {
                                                        "kind": "IdentifierName",
                                                        "fullStart": 742,
                                                        "fullEnd": 745,
                                                        "start": 742,
                                                        "end": 745,
                                                        "fullWidth": 3,
                                                        "width": 3,
                                                        "text": "obj",
                                                        "value": "obj",
                                                        "valueText": "obj"
                                                    },
                                                    {
                                                        "kind": "CommaToken",
                                                        "fullStart": 745,
                                                        "fullEnd": 747,
                                                        "start": 745,
                                                        "end": 746,
                                                        "fullWidth": 2,
                                                        "width": 1,
                                                        "text": ",",
                                                        "value": ",",
                                                        "valueText": ",",
                                                        "hasTrailingTrivia": true,
                                                        "trailingTrivia": [
                                                            {
                                                                "kind": "WhitespaceTrivia",
                                                                "text": " "
                                                            }
                                                        ]
                                                    },
                                                    {
                                                        "kind": "NumericLiteral",
                                                        "fullStart": 747,
                                                        "fullEnd": 748,
                                                        "start": 747,
                                                        "end": 748,
                                                        "fullWidth": 1,
                                                        "width": 1,
                                                        "text": "1",
                                                        "value": 1,
                                                        "valueText": "1"
                                                    }
                                                ],
                                                "closeParenToken": {
                                                    "kind": "CloseParenToken",
                                                    "fullStart": 748,
                                                    "fullEnd": 750,
                                                    "start": 748,
                                                    "end": 749,
                                                    "fullWidth": 2,
                                                    "width": 1,
                                                    "text": ")",
                                                    "value": ")",
                                                    "valueText": ")",
                                                    "hasTrailingTrivia": true,
                                                    "trailingTrivia": [
                                                        {
                                                            "kind": "WhitespaceTrivia",
                                                            "text": " "
                                                        }
                                                    ]
                                                }
                                            }
                                        },
                                        "operatorToken": {
                                            "kind": "EqualsEqualsEqualsToken",
                                            "fullStart": 750,
                                            "fullEnd": 754,
                                            "start": 750,
                                            "end": 753,
                                            "fullWidth": 4,
                                            "width": 3,
                                            "text": "===",
                                            "value": "===",
                                            "valueText": "===",
                                            "hasTrailingTrivia": true,
                                            "trailingTrivia": [
                                                {
                                                    "kind": "WhitespaceTrivia",
                                                    "text": " "
                                                }
                                            ]
                                        },
                                        "right": {
                                            "kind": "NumericLiteral",
                                            "fullStart": 754,
                                            "fullEnd": 756,
                                            "start": 754,
                                            "end": 755,
                                            "fullWidth": 2,
                                            "width": 1,
                                            "text": "1",
                                            "value": 1,
                                            "valueText": "1",
                                            "hasTrailingTrivia": true,
                                            "trailingTrivia": [
                                                {
                                                    "kind": "WhitespaceTrivia",
                                                    "text": " "
                                                }
                                            ]
                                        }
                                    }
                                },
                                "operatorToken": {
                                    "kind": "AmpersandAmpersandToken",
                                    "fullStart": 756,
                                    "fullEnd": 760,
                                    "start": 756,
                                    "end": 758,
                                    "fullWidth": 4,
                                    "width": 2,
                                    "text": "&&",
                                    "value": "&&",
                                    "valueText": "&&",
                                    "hasTrailingTrivia": true,
                                    "hasTrailingNewLine": true,
                                    "trailingTrivia": [
                                        {
                                            "kind": "NewLineTrivia",
                                            "text": "\r\n"
                                        }
                                    ]
                                },
                                "right": {
                                    "kind": "EqualsExpression",
                                    "fullStart": 760,
                                    "fullEnd": 814,
                                    "start": 772,
                                    "end": 814,
                                    "fullWidth": 54,
                                    "width": 42,
                                    "left": {
                                        "kind": "InvocationExpression",
                                        "fullStart": 760,
                                        "fullEnd": 809,
                                        "start": 772,
                                        "end": 808,
                                        "fullWidth": 49,
                                        "width": 36,
                                        "expression": {
                                            "kind": "MemberAccessExpression",
                                            "fullStart": 760,
                                            "fullEnd": 800,
                                            "start": 772,
                                            "end": 800,
                                            "fullWidth": 40,
                                            "width": 28,
                                            "expression": {
                                                "kind": "MemberAccessExpression",
                                                "fullStart": 760,
                                                "fullEnd": 795,
                                                "start": 772,
                                                "end": 795,
                                                "fullWidth": 35,
                                                "width": 23,
                                                "expression": {
                                                    "kind": "MemberAccessExpression",
                                                    "fullStart": 760,
                                                    "fullEnd": 787,
                                                    "start": 772,
                                                    "end": 787,
                                                    "fullWidth": 27,
                                                    "width": 15,
                                                    "expression": {
                                                        "kind": "IdentifierName",
                                                        "fullStart": 760,
                                                        "fullEnd": 777,
                                                        "start": 772,
                                                        "end": 777,
                                                        "fullWidth": 17,
                                                        "width": 5,
                                                        "text": "Array",
                                                        "value": "Array",
                                                        "valueText": "Array",
                                                        "hasLeadingTrivia": true,
                                                        "leadingTrivia": [
                                                            {
                                                                "kind": "WhitespaceTrivia",
                                                                "text": "            "
                                                            }
                                                        ]
                                                    },
                                                    "dotToken": {
                                                        "kind": "DotToken",
                                                        "fullStart": 777,
                                                        "fullEnd": 778,
                                                        "start": 777,
                                                        "end": 778,
                                                        "fullWidth": 1,
                                                        "width": 1,
                                                        "text": ".",
                                                        "value": ".",
                                                        "valueText": "."
                                                    },
                                                    "name": {
                                                        "kind": "IdentifierName",
                                                        "fullStart": 778,
                                                        "fullEnd": 787,
                                                        "start": 778,
                                                        "end": 787,
                                                        "fullWidth": 9,
                                                        "width": 9,
                                                        "text": "prototype",
                                                        "value": "prototype",
                                                        "valueText": "prototype"
                                                    }
                                                },
                                                "dotToken": {
                                                    "kind": "DotToken",
                                                    "fullStart": 787,
                                                    "fullEnd": 788,
                                                    "start": 787,
                                                    "end": 788,
                                                    "fullWidth": 1,
                                                    "width": 1,
                                                    "text": ".",
                                                    "value": ".",
                                                    "valueText": "."
                                                },
                                                "name": {
                                                    "kind": "IdentifierName",
                                                    "fullStart": 788,
                                                    "fullEnd": 795,
                                                    "start": 788,
                                                    "end": 795,
                                                    "fullWidth": 7,
                                                    "width": 7,
                                                    "text": "indexOf",
                                                    "value": "indexOf",
                                                    "valueText": "indexOf"
                                                }
                                            },
                                            "dotToken": {
                                                "kind": "DotToken",
                                                "fullStart": 795,
                                                "fullEnd": 796,
                                                "start": 795,
                                                "end": 796,
                                                "fullWidth": 1,
                                                "width": 1,
                                                "text": ".",
                                                "value": ".",
                                                "valueText": "."
                                            },
                                            "name": {
                                                "kind": "IdentifierName",
                                                "fullStart": 796,
                                                "fullEnd": 800,
                                                "start": 796,
                                                "end": 800,
                                                "fullWidth": 4,
                                                "width": 4,
                                                "text": "call",
                                                "value": "call",
                                                "valueText": "call"
                                            }
                                        },
                                        "argumentList": {
                                            "kind": "ArgumentList",
                                            "fullStart": 800,
                                            "fullEnd": 809,
                                            "start": 800,
                                            "end": 808,
                                            "fullWidth": 9,
                                            "width": 8,
                                            "openParenToken": {
                                                "kind": "OpenParenToken",
                                                "fullStart": 800,
                                                "fullEnd": 801,
                                                "start": 800,
                                                "end": 801,
                                                "fullWidth": 1,
                                                "width": 1,
                                                "text": "(",
                                                "value": "(",
                                                "valueText": "("
                                            },
                                            "arguments": [
                                                {
                                                    "kind": "IdentifierName",
                                                    "fullStart": 801,
                                                    "fullEnd": 804,
                                                    "start": 801,
                                                    "end": 804,
                                                    "fullWidth": 3,
                                                    "width": 3,
                                                    "text": "obj",
                                                    "value": "obj",
                                                    "valueText": "obj"
                                                },
                                                {
                                                    "kind": "CommaToken",
                                                    "fullStart": 804,
                                                    "fullEnd": 806,
                                                    "start": 804,
                                                    "end": 805,
                                                    "fullWidth": 2,
                                                    "width": 1,
                                                    "text": ",",
                                                    "value": ",",
                                                    "valueText": ",",
                                                    "hasTrailingTrivia": true,
                                                    "trailingTrivia": [
                                                        {
                                                            "kind": "WhitespaceTrivia",
                                                            "text": " "
                                                        }
                                                    ]
                                                },
                                                {
                                                    "kind": "NumericLiteral",
                                                    "fullStart": 806,
                                                    "fullEnd": 807,
                                                    "start": 806,
                                                    "end": 807,
                                                    "fullWidth": 1,
                                                    "width": 1,
                                                    "text": "2",
                                                    "value": 2,
                                                    "valueText": "2"
                                                }
                                            ],
                                            "closeParenToken": {
                                                "kind": "CloseParenToken",
                                                "fullStart": 807,
                                                "fullEnd": 809,
                                                "start": 807,
                                                "end": 808,
                                                "fullWidth": 2,
                                                "width": 1,
                                                "text": ")",
                                                "value": ")",
                                                "valueText": ")",
                                                "hasTrailingTrivia": true,
                                                "trailingTrivia": [
                                                    {
                                                        "kind": "WhitespaceTrivia",
                                                        "text": " "
                                                    }
                                                ]
                                            }
                                        }
                                    },
                                    "operatorToken": {
                                        "kind": "EqualsEqualsEqualsToken",
                                        "fullStart": 809,
                                        "fullEnd": 813,
                                        "start": 809,
                                        "end": 812,
                                        "fullWidth": 4,
                                        "width": 3,
                                        "text": "===",
                                        "value": "===",
                                        "valueText": "===",
                                        "hasTrailingTrivia": true,
                                        "trailingTrivia": [
                                            {
                                                "kind": "WhitespaceTrivia",
                                                "text": " "
                                            }
                                        ]
                                    },
                                    "right": {
                                        "kind": "NumericLiteral",
                                        "fullStart": 813,
                                        "fullEnd": 814,
                                        "start": 813,
                                        "end": 814,
                                        "fullWidth": 1,
                                        "width": 1,
                                        "text": "2",
                                        "value": 2,
                                        "valueText": "2"
                                    }
                                }
                            },
                            "semicolonToken": {
                                "kind": "SemicolonToken",
                                "fullStart": 814,
                                "fullEnd": 817,
                                "start": 814,
                                "end": 815,
                                "fullWidth": 3,
                                "width": 1,
                                "text": ";",
                                "value": ";",
                                "valueText": ";",
                                "hasTrailingTrivia": true,
                                "hasTrailingNewLine": true,
                                "trailingTrivia": [
                                    {
                                        "kind": "NewLineTrivia",
                                        "text": "\r\n"
                                    }
                                ]
                            }
                        }
                    ],
                    "closeBraceToken": {
                        "kind": "CloseBraceToken",
                        "fullStart": 817,
                        "fullEnd": 824,
                        "start": 821,
                        "end": 822,
                        "fullWidth": 7,
                        "width": 1,
                        "text": "}",
                        "value": "}",
                        "valueText": "}",
                        "hasLeadingTrivia": true,
                        "hasTrailingTrivia": true,
                        "hasTrailingNewLine": true,
                        "leadingTrivia": [
                            {
                                "kind": "WhitespaceTrivia",
                                "text": "    "
                            }
                        ],
                        "trailingTrivia": [
                            {
                                "kind": "NewLineTrivia",
                                "text": "\r\n"
                            }
                        ]
                    }
                }
            },
            {
                "kind": "ExpressionStatement",
                "fullStart": 824,
                "fullEnd": 848,
                "start": 824,
                "end": 846,
                "fullWidth": 24,
                "width": 22,
                "expression": {
                    "kind": "InvocationExpression",
                    "fullStart": 824,
                    "fullEnd": 845,
                    "start": 824,
                    "end": 845,
                    "fullWidth": 21,
                    "width": 21,
                    "expression": {
                        "kind": "IdentifierName",
                        "fullStart": 824,
                        "fullEnd": 835,
                        "start": 824,
                        "end": 835,
                        "fullWidth": 11,
                        "width": 11,
                        "text": "runTestCase",
                        "value": "runTestCase",
                        "valueText": "runTestCase"
                    },
                    "argumentList": {
                        "kind": "ArgumentList",
                        "fullStart": 835,
                        "fullEnd": 845,
                        "start": 835,
                        "end": 845,
                        "fullWidth": 10,
                        "width": 10,
                        "openParenToken": {
                            "kind": "OpenParenToken",
                            "fullStart": 835,
                            "fullEnd": 836,
                            "start": 835,
                            "end": 836,
                            "fullWidth": 1,
                            "width": 1,
                            "text": "(",
                            "value": "(",
                            "valueText": "("
                        },
                        "arguments": [
                            {
                                "kind": "IdentifierName",
                                "fullStart": 836,
                                "fullEnd": 844,
                                "start": 836,
                                "end": 844,
                                "fullWidth": 8,
                                "width": 8,
                                "text": "testcase",
                                "value": "testcase",
                                "valueText": "testcase"
                            }
                        ],
                        "closeParenToken": {
                            "kind": "CloseParenToken",
                            "fullStart": 844,
                            "fullEnd": 845,
                            "start": 844,
                            "end": 845,
                            "fullWidth": 1,
                            "width": 1,
                            "text": ")",
                            "value": ")",
                            "valueText": ")"
                        }
                    }
                },
                "semicolonToken": {
                    "kind": "SemicolonToken",
                    "fullStart": 845,
                    "fullEnd": 848,
                    "start": 845,
                    "end": 846,
                    "fullWidth": 3,
                    "width": 1,
                    "text": ";",
                    "value": ";",
                    "valueText": ";",
                    "hasTrailingTrivia": true,
                    "hasTrailingNewLine": true,
                    "trailingTrivia": [
                        {
                            "kind": "NewLineTrivia",
                            "text": "\r\n"
                        }
                    ]
                }
            }
        ],
        "endOfFileToken": {
            "kind": "EndOfFileToken",
            "fullStart": 848,
            "fullEnd": 848,
            "start": 848,
            "end": 848,
            "fullWidth": 0,
            "width": 0,
            "text": ""
        }
    },
    "lineMap": {
        "lineStarts": [
            0,
            67,
            152,
            232,
            308,
            380,
            385,
            443,
            555,
            560,
            562,
            564,
            587,
            639,
            701,
            760,
            817,
            824,
            848
        ],
        "length": 848
    }
}<|MERGE_RESOLUTION|>--- conflicted
+++ resolved
@@ -245,12 +245,8 @@
                                         "start": 599,
                                         "end": 636,
                                         "fullWidth": 37,
-<<<<<<< HEAD
                                         "width": 37,
-                                        "identifier": {
-=======
                                         "propertyName": {
->>>>>>> 85e84683
                                             "kind": "IdentifierName",
                                             "fullStart": 599,
                                             "fullEnd": 603,
