--- conflicted
+++ resolved
@@ -250,12 +250,8 @@
                                         "start": 600,
                                         "end": 631,
                                         "fullWidth": 31,
-<<<<<<< HEAD
                                         "width": 31,
-                                        "identifier": {
-=======
                                         "propertyName": {
->>>>>>> 85e84683
                                             "kind": "IdentifierName",
                                             "fullStart": 600,
                                             "fullEnd": 604,
@@ -554,12 +550,8 @@
                                         "start": 648,
                                         "end": 783,
                                         "fullWidth": 135,
-<<<<<<< HEAD
                                         "width": 135,
-                                        "identifier": {
-=======
                                         "propertyName": {
->>>>>>> 85e84683
                                             "kind": "IdentifierName",
                                             "fullStart": 648,
                                             "fullEnd": 658,
