--- conflicted
+++ resolved
@@ -250,12 +250,8 @@
                                         "start": 659,
                                         "end": 683,
                                         "fullWidth": 24,
-<<<<<<< HEAD
                                         "width": 24,
-                                        "identifier": {
-=======
                                         "propertyName": {
->>>>>>> 85e84683
                                             "kind": "IdentifierName",
                                             "fullStart": 659,
                                             "fullEnd": 676,
@@ -389,12 +385,8 @@
                                         "start": 698,
                                         "end": 721,
                                         "fullWidth": 23,
-<<<<<<< HEAD
                                         "width": 23,
-                                        "identifier": {
-=======
                                         "propertyName": {
->>>>>>> 85e84683
                                             "kind": "IdentifierName",
                                             "fullStart": 698,
                                             "fullEnd": 714,
@@ -533,12 +525,8 @@
                                         "start": 738,
                                         "end": 1008,
                                         "fullWidth": 270,
-<<<<<<< HEAD
                                         "width": 270,
-                                        "identifier": {
-=======
                                         "propertyName": {
->>>>>>> 85e84683
                                             "kind": "IdentifierName",
                                             "fullStart": 738,
                                             "fullEnd": 748,
