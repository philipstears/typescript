{
    "isDeclaration": false,
    "languageVersion": "EcmaScript5",
    "parseOptions": {
        "allowAutomaticSemicolonInsertion": true
    },
    "sourceUnit": {
        "kind": "SourceUnit",
        "fullStart": 0,
        "fullEnd": 1009,
        "start": 556,
        "end": 1009,
        "fullWidth": 1009,
        "width": 453,
        "isIncrementallyUnusable": true,
        "moduleElements": [
            {
                "kind": "FunctionDeclaration",
                "fullStart": 0,
                "fullEnd": 985,
                "start": 556,
                "end": 983,
                "fullWidth": 985,
                "width": 427,
                "modifiers": [],
                "functionKeyword": {
                    "kind": "FunctionKeyword",
                    "fullStart": 0,
                    "fullEnd": 565,
                    "start": 556,
                    "end": 564,
                    "fullWidth": 565,
                    "width": 8,
                    "text": "function",
                    "value": "function",
                    "valueText": "function",
                    "hasLeadingTrivia": true,
                    "hasLeadingComment": true,
                    "hasLeadingNewLine": true,
                    "hasTrailingTrivia": true,
                    "leadingTrivia": [
                        {
                            "kind": "SingleLineCommentTrivia",
                            "text": "/// Copyright (c) 2012 Ecma International.  All rights reserved. "
                        },
                        {
                            "kind": "NewLineTrivia",
                            "text": "\r\n"
                        },
                        {
                            "kind": "SingleLineCommentTrivia",
                            "text": "/// Ecma International makes this code available under the terms and conditions set"
                        },
                        {
                            "kind": "NewLineTrivia",
                            "text": "\r\n"
                        },
                        {
                            "kind": "SingleLineCommentTrivia",
                            "text": "/// forth on http://hg.ecmascript.org/tests/test262/raw-file/tip/LICENSE (the "
                        },
                        {
                            "kind": "NewLineTrivia",
                            "text": "\r\n"
                        },
                        {
                            "kind": "SingleLineCommentTrivia",
                            "text": "/// \"Use Terms\").   Any redistribution of this code must retain the above "
                        },
                        {
                            "kind": "NewLineTrivia",
                            "text": "\r\n"
                        },
                        {
                            "kind": "SingleLineCommentTrivia",
                            "text": "/// copyright and this notice and otherwise comply with the Use Terms."
                        },
                        {
                            "kind": "NewLineTrivia",
                            "text": "\r\n"
                        },
                        {
                            "kind": "MultiLineCommentTrivia",
                            "text": "/**\r\n * @path ch15/15.4/15.4.4/15.4.4.14/15.4.4.14-3-20.js\r\n * @description Array.prototype.indexOf - value of 'length' is an Object which has an own valueOf method.\r\n */"
                        },
                        {
                            "kind": "NewLineTrivia",
                            "text": "\r\n"
                        },
                        {
                            "kind": "NewLineTrivia",
                            "text": "\r\n"
                        },
                        {
                            "kind": "NewLineTrivia",
                            "text": "\r\n"
                        }
                    ],
                    "trailingTrivia": [
                        {
                            "kind": "WhitespaceTrivia",
                            "text": " "
                        }
                    ]
                },
                "identifier": {
                    "kind": "IdentifierName",
                    "fullStart": 565,
                    "fullEnd": 573,
                    "start": 565,
                    "end": 573,
                    "fullWidth": 8,
                    "width": 8,
                    "text": "testcase",
                    "value": "testcase",
                    "valueText": "testcase"
                },
                "callSignature": {
                    "kind": "CallSignature",
                    "fullStart": 573,
                    "fullEnd": 576,
                    "start": 573,
                    "end": 575,
                    "fullWidth": 3,
                    "width": 2,
                    "parameterList": {
                        "kind": "ParameterList",
                        "fullStart": 573,
                        "fullEnd": 576,
                        "start": 573,
                        "end": 575,
                        "fullWidth": 3,
                        "width": 2,
                        "openParenToken": {
                            "kind": "OpenParenToken",
                            "fullStart": 573,
                            "fullEnd": 574,
                            "start": 573,
                            "end": 574,
                            "fullWidth": 1,
                            "width": 1,
                            "text": "(",
                            "value": "(",
                            "valueText": "("
                        },
                        "parameters": [],
                        "closeParenToken": {
                            "kind": "CloseParenToken",
                            "fullStart": 574,
                            "fullEnd": 576,
                            "start": 574,
                            "end": 575,
                            "fullWidth": 2,
                            "width": 1,
                            "text": ")",
                            "value": ")",
                            "valueText": ")",
                            "hasTrailingTrivia": true,
                            "trailingTrivia": [
                                {
                                    "kind": "WhitespaceTrivia",
                                    "text": " "
                                }
                            ]
                        }
                    }
                },
                "block": {
                    "kind": "Block",
                    "fullStart": 576,
                    "fullEnd": 985,
                    "start": 576,
                    "end": 983,
                    "fullWidth": 409,
                    "width": 407,
                    "openBraceToken": {
                        "kind": "OpenBraceToken",
                        "fullStart": 576,
                        "fullEnd": 579,
                        "start": 576,
                        "end": 577,
                        "fullWidth": 3,
                        "width": 1,
                        "text": "{",
                        "value": "{",
                        "valueText": "{",
                        "hasTrailingTrivia": true,
                        "hasTrailingNewLine": true,
                        "trailingTrivia": [
                            {
                                "kind": "NewLineTrivia",
                                "text": "\r\n"
                            }
                        ]
                    },
                    "statements": [
                        {
                            "kind": "VariableStatement",
                            "fullStart": 579,
                            "fullEnd": 853,
                            "start": 659,
                            "end": 851,
                            "fullWidth": 274,
                            "width": 192,
                            "modifiers": [],
                            "variableDeclaration": {
                                "kind": "VariableDeclaration",
                                "fullStart": 579,
                                "fullEnd": 850,
                                "start": 659,
                                "end": 850,
                                "fullWidth": 271,
                                "width": 191,
                                "varKeyword": {
                                    "kind": "VarKeyword",
                                    "fullStart": 579,
                                    "fullEnd": 663,
                                    "start": 659,
                                    "end": 662,
                                    "fullWidth": 84,
                                    "width": 3,
                                    "text": "var",
                                    "value": "var",
                                    "valueText": "var",
                                    "hasLeadingTrivia": true,
                                    "hasLeadingComment": true,
                                    "hasLeadingNewLine": true,
                                    "hasTrailingTrivia": true,
                                    "leadingTrivia": [
                                        {
                                            "kind": "NewLineTrivia",
                                            "text": "\r\n"
                                        },
                                        {
                                            "kind": "WhitespaceTrivia",
                                            "text": "        "
                                        },
                                        {
                                            "kind": "SingleLineCommentTrivia",
                                            "text": "//valueOf method will be invoked first, since hint is Number"
                                        },
                                        {
                                            "kind": "NewLineTrivia",
                                            "text": "\r\n"
                                        },
                                        {
                                            "kind": "WhitespaceTrivia",
                                            "text": "        "
                                        }
                                    ],
                                    "trailingTrivia": [
                                        {
                                            "kind": "WhitespaceTrivia",
                                            "text": " "
                                        }
                                    ]
                                },
                                "variableDeclarators": [
                                    {
                                        "kind": "VariableDeclarator",
                                        "fullStart": 663,
                                        "fullEnd": 850,
                                        "start": 663,
                                        "end": 850,
                                        "fullWidth": 187,
<<<<<<< HEAD
                                        "width": 187,
                                        "identifier": {
=======
                                        "propertyName": {
>>>>>>> 85e84683
                                            "kind": "IdentifierName",
                                            "fullStart": 663,
                                            "fullEnd": 667,
                                            "start": 663,
                                            "end": 666,
                                            "fullWidth": 4,
                                            "width": 3,
                                            "text": "obj",
                                            "value": "obj",
                                            "valueText": "obj",
                                            "hasTrailingTrivia": true,
                                            "trailingTrivia": [
                                                {
                                                    "kind": "WhitespaceTrivia",
                                                    "text": " "
                                                }
                                            ]
                                        },
                                        "equalsValueClause": {
                                            "kind": "EqualsValueClause",
                                            "fullStart": 667,
                                            "fullEnd": 850,
                                            "start": 667,
                                            "end": 850,
                                            "fullWidth": 183,
                                            "width": 183,
                                            "equalsToken": {
                                                "kind": "EqualsToken",
                                                "fullStart": 667,
                                                "fullEnd": 669,
                                                "start": 667,
                                                "end": 668,
                                                "fullWidth": 2,
                                                "width": 1,
                                                "text": "=",
                                                "value": "=",
                                                "valueText": "=",
                                                "hasTrailingTrivia": true,
                                                "trailingTrivia": [
                                                    {
                                                        "kind": "WhitespaceTrivia",
                                                        "text": " "
                                                    }
                                                ]
                                            },
                                            "value": {
                                                "kind": "ObjectLiteralExpression",
                                                "fullStart": 669,
                                                "fullEnd": 850,
                                                "start": 669,
                                                "end": 850,
                                                "fullWidth": 181,
                                                "width": 181,
                                                "openBraceToken": {
                                                    "kind": "OpenBraceToken",
                                                    "fullStart": 669,
                                                    "fullEnd": 672,
                                                    "start": 669,
                                                    "end": 670,
                                                    "fullWidth": 3,
                                                    "width": 1,
                                                    "text": "{",
                                                    "value": "{",
                                                    "valueText": "{",
                                                    "hasTrailingTrivia": true,
                                                    "hasTrailingNewLine": true,
                                                    "trailingTrivia": [
                                                        {
                                                            "kind": "NewLineTrivia",
                                                            "text": "\r\n"
                                                        }
                                                    ]
                                                },
                                                "propertyAssignments": [
                                                    {
                                                        "kind": "SimplePropertyAssignment",
                                                        "fullStart": 672,
                                                        "fullEnd": 691,
                                                        "start": 684,
                                                        "end": 691,
                                                        "fullWidth": 19,
                                                        "width": 7,
                                                        "propertyName": {
                                                            "kind": "NumericLiteral",
                                                            "fullStart": 672,
                                                            "fullEnd": 685,
                                                            "start": 684,
                                                            "end": 685,
                                                            "fullWidth": 13,
                                                            "width": 1,
                                                            "text": "1",
                                                            "value": 1,
                                                            "valueText": "1",
                                                            "hasLeadingTrivia": true,
                                                            "leadingTrivia": [
                                                                {
                                                                    "kind": "WhitespaceTrivia",
                                                                    "text": "            "
                                                                }
                                                            ]
                                                        },
                                                        "colonToken": {
                                                            "kind": "ColonToken",
                                                            "fullStart": 685,
                                                            "fullEnd": 687,
                                                            "start": 685,
                                                            "end": 686,
                                                            "fullWidth": 2,
                                                            "width": 1,
                                                            "text": ":",
                                                            "value": ":",
                                                            "valueText": ":",
                                                            "hasTrailingTrivia": true,
                                                            "trailingTrivia": [
                                                                {
                                                                    "kind": "WhitespaceTrivia",
                                                                    "text": " "
                                                                }
                                                            ]
                                                        },
                                                        "expression": {
                                                            "kind": "TrueKeyword",
                                                            "fullStart": 687,
                                                            "fullEnd": 691,
                                                            "start": 687,
                                                            "end": 691,
                                                            "fullWidth": 4,
                                                            "width": 4,
                                                            "text": "true",
                                                            "value": true,
                                                            "valueText": "true"
                                                        }
                                                    },
                                                    {
                                                        "kind": "CommaToken",
                                                        "fullStart": 691,
                                                        "fullEnd": 694,
                                                        "start": 691,
                                                        "end": 692,
                                                        "fullWidth": 3,
                                                        "width": 1,
                                                        "text": ",",
                                                        "value": ",",
                                                        "valueText": ",",
                                                        "hasTrailingTrivia": true,
                                                        "hasTrailingNewLine": true,
                                                        "trailingTrivia": [
                                                            {
                                                                "kind": "NewLineTrivia",
                                                                "text": "\r\n"
                                                            }
                                                        ]
                                                    },
                                                    {
                                                        "kind": "SimplePropertyAssignment",
                                                        "fullStart": 694,
                                                        "fullEnd": 710,
                                                        "start": 706,
                                                        "end": 710,
                                                        "fullWidth": 16,
                                                        "width": 4,
                                                        "propertyName": {
                                                            "kind": "NumericLiteral",
                                                            "fullStart": 694,
                                                            "fullEnd": 707,
                                                            "start": 706,
                                                            "end": 707,
                                                            "fullWidth": 13,
                                                            "width": 1,
                                                            "text": "2",
                                                            "value": 2,
                                                            "valueText": "2",
                                                            "hasLeadingTrivia": true,
                                                            "leadingTrivia": [
                                                                {
                                                                    "kind": "WhitespaceTrivia",
                                                                    "text": "            "
                                                                }
                                                            ]
                                                        },
                                                        "colonToken": {
                                                            "kind": "ColonToken",
                                                            "fullStart": 707,
                                                            "fullEnd": 709,
                                                            "start": 707,
                                                            "end": 708,
                                                            "fullWidth": 2,
                                                            "width": 1,
                                                            "text": ":",
                                                            "value": ":",
                                                            "valueText": ":",
                                                            "hasTrailingTrivia": true,
                                                            "trailingTrivia": [
                                                                {
                                                                    "kind": "WhitespaceTrivia",
                                                                    "text": " "
                                                                }
                                                            ]
                                                        },
                                                        "expression": {
                                                            "kind": "NumericLiteral",
                                                            "fullStart": 709,
                                                            "fullEnd": 710,
                                                            "start": 709,
                                                            "end": 710,
                                                            "fullWidth": 1,
                                                            "width": 1,
                                                            "text": "2",
                                                            "value": 2,
                                                            "valueText": "2"
                                                        }
                                                    },
                                                    {
                                                        "kind": "CommaToken",
                                                        "fullStart": 710,
                                                        "fullEnd": 713,
                                                        "start": 710,
                                                        "end": 711,
                                                        "fullWidth": 3,
                                                        "width": 1,
                                                        "text": ",",
                                                        "value": ",",
                                                        "valueText": ",",
                                                        "hasTrailingTrivia": true,
                                                        "hasTrailingNewLine": true,
                                                        "trailingTrivia": [
                                                            {
                                                                "kind": "NewLineTrivia",
                                                                "text": "\r\n"
                                                            }
                                                        ]
                                                    },
                                                    {
                                                        "kind": "SimplePropertyAssignment",
                                                        "fullStart": 713,
                                                        "fullEnd": 841,
                                                        "start": 725,
                                                        "end": 839,
                                                        "fullWidth": 128,
                                                        "width": 114,
                                                        "propertyName": {
                                                            "kind": "IdentifierName",
                                                            "fullStart": 713,
                                                            "fullEnd": 731,
                                                            "start": 725,
                                                            "end": 731,
                                                            "fullWidth": 18,
                                                            "width": 6,
                                                            "text": "length",
                                                            "value": "length",
                                                            "valueText": "length",
                                                            "hasLeadingTrivia": true,
                                                            "leadingTrivia": [
                                                                {
                                                                    "kind": "WhitespaceTrivia",
                                                                    "text": "            "
                                                                }
                                                            ]
                                                        },
                                                        "colonToken": {
                                                            "kind": "ColonToken",
                                                            "fullStart": 731,
                                                            "fullEnd": 733,
                                                            "start": 731,
                                                            "end": 732,
                                                            "fullWidth": 2,
                                                            "width": 1,
                                                            "text": ":",
                                                            "value": ":",
                                                            "valueText": ":",
                                                            "hasTrailingTrivia": true,
                                                            "trailingTrivia": [
                                                                {
                                                                    "kind": "WhitespaceTrivia",
                                                                    "text": " "
                                                                }
                                                            ]
                                                        },
                                                        "expression": {
                                                            "kind": "ObjectLiteralExpression",
                                                            "fullStart": 733,
                                                            "fullEnd": 841,
                                                            "start": 733,
                                                            "end": 839,
                                                            "fullWidth": 108,
                                                            "width": 106,
                                                            "openBraceToken": {
                                                                "kind": "OpenBraceToken",
                                                                "fullStart": 733,
                                                                "fullEnd": 736,
                                                                "start": 733,
                                                                "end": 734,
                                                                "fullWidth": 3,
                                                                "width": 1,
                                                                "text": "{",
                                                                "value": "{",
                                                                "valueText": "{",
                                                                "hasTrailingTrivia": true,
                                                                "hasTrailingNewLine": true,
                                                                "trailingTrivia": [
                                                                    {
                                                                        "kind": "NewLineTrivia",
                                                                        "text": "\r\n"
                                                                    }
                                                                ]
                                                            },
                                                            "propertyAssignments": [
                                                                {
                                                                    "kind": "SimplePropertyAssignment",
                                                                    "fullStart": 736,
                                                                    "fullEnd": 826,
                                                                    "start": 752,
                                                                    "end": 824,
                                                                    "fullWidth": 90,
                                                                    "width": 72,
                                                                    "propertyName": {
                                                                        "kind": "IdentifierName",
                                                                        "fullStart": 736,
                                                                        "fullEnd": 759,
                                                                        "start": 752,
                                                                        "end": 759,
                                                                        "fullWidth": 23,
                                                                        "width": 7,
                                                                        "text": "valueOf",
                                                                        "value": "valueOf",
                                                                        "valueText": "valueOf",
                                                                        "hasLeadingTrivia": true,
                                                                        "leadingTrivia": [
                                                                            {
                                                                                "kind": "WhitespaceTrivia",
                                                                                "text": "                "
                                                                            }
                                                                        ]
                                                                    },
                                                                    "colonToken": {
                                                                        "kind": "ColonToken",
                                                                        "fullStart": 759,
                                                                        "fullEnd": 761,
                                                                        "start": 759,
                                                                        "end": 760,
                                                                        "fullWidth": 2,
                                                                        "width": 1,
                                                                        "text": ":",
                                                                        "value": ":",
                                                                        "valueText": ":",
                                                                        "hasTrailingTrivia": true,
                                                                        "trailingTrivia": [
                                                                            {
                                                                                "kind": "WhitespaceTrivia",
                                                                                "text": " "
                                                                            }
                                                                        ]
                                                                    },
                                                                    "expression": {
                                                                        "kind": "FunctionExpression",
                                                                        "fullStart": 761,
                                                                        "fullEnd": 826,
                                                                        "start": 761,
                                                                        "end": 824,
                                                                        "fullWidth": 65,
                                                                        "width": 63,
                                                                        "functionKeyword": {
                                                                            "kind": "FunctionKeyword",
                                                                            "fullStart": 761,
                                                                            "fullEnd": 770,
                                                                            "start": 761,
                                                                            "end": 769,
                                                                            "fullWidth": 9,
                                                                            "width": 8,
                                                                            "text": "function",
                                                                            "value": "function",
                                                                            "valueText": "function",
                                                                            "hasTrailingTrivia": true,
                                                                            "trailingTrivia": [
                                                                                {
                                                                                    "kind": "WhitespaceTrivia",
                                                                                    "text": " "
                                                                                }
                                                                            ]
                                                                        },
                                                                        "callSignature": {
                                                                            "kind": "CallSignature",
                                                                            "fullStart": 770,
                                                                            "fullEnd": 773,
                                                                            "start": 770,
                                                                            "end": 772,
                                                                            "fullWidth": 3,
                                                                            "width": 2,
                                                                            "parameterList": {
                                                                                "kind": "ParameterList",
                                                                                "fullStart": 770,
                                                                                "fullEnd": 773,
                                                                                "start": 770,
                                                                                "end": 772,
                                                                                "fullWidth": 3,
                                                                                "width": 2,
                                                                                "openParenToken": {
                                                                                    "kind": "OpenParenToken",
                                                                                    "fullStart": 770,
                                                                                    "fullEnd": 771,
                                                                                    "start": 770,
                                                                                    "end": 771,
                                                                                    "fullWidth": 1,
                                                                                    "width": 1,
                                                                                    "text": "(",
                                                                                    "value": "(",
                                                                                    "valueText": "("
                                                                                },
                                                                                "parameters": [],
                                                                                "closeParenToken": {
                                                                                    "kind": "CloseParenToken",
                                                                                    "fullStart": 771,
                                                                                    "fullEnd": 773,
                                                                                    "start": 771,
                                                                                    "end": 772,
                                                                                    "fullWidth": 2,
                                                                                    "width": 1,
                                                                                    "text": ")",
                                                                                    "value": ")",
                                                                                    "valueText": ")",
                                                                                    "hasTrailingTrivia": true,
                                                                                    "trailingTrivia": [
                                                                                        {
                                                                                            "kind": "WhitespaceTrivia",
                                                                                            "text": " "
                                                                                        }
                                                                                    ]
                                                                                }
                                                                            }
                                                                        },
                                                                        "block": {
                                                                            "kind": "Block",
                                                                            "fullStart": 773,
                                                                            "fullEnd": 826,
                                                                            "start": 773,
                                                                            "end": 824,
                                                                            "fullWidth": 53,
                                                                            "width": 51,
                                                                            "openBraceToken": {
                                                                                "kind": "OpenBraceToken",
                                                                                "fullStart": 773,
                                                                                "fullEnd": 776,
                                                                                "start": 773,
                                                                                "end": 774,
                                                                                "fullWidth": 3,
                                                                                "width": 1,
                                                                                "text": "{",
                                                                                "value": "{",
                                                                                "valueText": "{",
                                                                                "hasTrailingTrivia": true,
                                                                                "hasTrailingNewLine": true,
                                                                                "trailingTrivia": [
                                                                                    {
                                                                                        "kind": "NewLineTrivia",
                                                                                        "text": "\r\n"
                                                                                    }
                                                                                ]
                                                                            },
                                                                            "statements": [
                                                                                {
                                                                                    "kind": "ReturnStatement",
                                                                                    "fullStart": 776,
                                                                                    "fullEnd": 807,
                                                                                    "start": 796,
                                                                                    "end": 805,
                                                                                    "fullWidth": 31,
                                                                                    "width": 9,
                                                                                    "returnKeyword": {
                                                                                        "kind": "ReturnKeyword",
                                                                                        "fullStart": 776,
                                                                                        "fullEnd": 803,
                                                                                        "start": 796,
                                                                                        "end": 802,
                                                                                        "fullWidth": 27,
                                                                                        "width": 6,
                                                                                        "text": "return",
                                                                                        "value": "return",
                                                                                        "valueText": "return",
                                                                                        "hasLeadingTrivia": true,
                                                                                        "hasTrailingTrivia": true,
                                                                                        "leadingTrivia": [
                                                                                            {
                                                                                                "kind": "WhitespaceTrivia",
                                                                                                "text": "                    "
                                                                                            }
                                                                                        ],
                                                                                        "trailingTrivia": [
                                                                                            {
                                                                                                "kind": "WhitespaceTrivia",
                                                                                                "text": " "
                                                                                            }
                                                                                        ]
                                                                                    },
                                                                                    "expression": {
                                                                                        "kind": "NumericLiteral",
                                                                                        "fullStart": 803,
                                                                                        "fullEnd": 804,
                                                                                        "start": 803,
                                                                                        "end": 804,
                                                                                        "fullWidth": 1,
                                                                                        "width": 1,
                                                                                        "text": "2",
                                                                                        "value": 2,
                                                                                        "valueText": "2"
                                                                                    },
                                                                                    "semicolonToken": {
                                                                                        "kind": "SemicolonToken",
                                                                                        "fullStart": 804,
                                                                                        "fullEnd": 807,
                                                                                        "start": 804,
                                                                                        "end": 805,
                                                                                        "fullWidth": 3,
                                                                                        "width": 1,
                                                                                        "text": ";",
                                                                                        "value": ";",
                                                                                        "valueText": ";",
                                                                                        "hasTrailingTrivia": true,
                                                                                        "hasTrailingNewLine": true,
                                                                                        "trailingTrivia": [
                                                                                            {
                                                                                                "kind": "NewLineTrivia",
                                                                                                "text": "\r\n"
                                                                                            }
                                                                                        ]
                                                                                    }
                                                                                }
                                                                            ],
                                                                            "closeBraceToken": {
                                                                                "kind": "CloseBraceToken",
                                                                                "fullStart": 807,
                                                                                "fullEnd": 826,
                                                                                "start": 823,
                                                                                "end": 824,
                                                                                "fullWidth": 19,
                                                                                "width": 1,
                                                                                "text": "}",
                                                                                "value": "}",
                                                                                "valueText": "}",
                                                                                "hasLeadingTrivia": true,
                                                                                "hasTrailingTrivia": true,
                                                                                "hasTrailingNewLine": true,
                                                                                "leadingTrivia": [
                                                                                    {
                                                                                        "kind": "WhitespaceTrivia",
                                                                                        "text": "                "
                                                                                    }
                                                                                ],
                                                                                "trailingTrivia": [
                                                                                    {
                                                                                        "kind": "NewLineTrivia",
                                                                                        "text": "\r\n"
                                                                                    }
                                                                                ]
                                                                            }
                                                                        }
                                                                    }
                                                                }
                                                            ],
                                                            "closeBraceToken": {
                                                                "kind": "CloseBraceToken",
                                                                "fullStart": 826,
                                                                "fullEnd": 841,
                                                                "start": 838,
                                                                "end": 839,
                                                                "fullWidth": 15,
                                                                "width": 1,
                                                                "text": "}",
                                                                "value": "}",
                                                                "valueText": "}",
                                                                "hasLeadingTrivia": true,
                                                                "hasTrailingTrivia": true,
                                                                "hasTrailingNewLine": true,
                                                                "leadingTrivia": [
                                                                    {
                                                                        "kind": "WhitespaceTrivia",
                                                                        "text": "            "
                                                                    }
                                                                ],
                                                                "trailingTrivia": [
                                                                    {
                                                                        "kind": "NewLineTrivia",
                                                                        "text": "\r\n"
                                                                    }
                                                                ]
                                                            }
                                                        }
                                                    }
                                                ],
                                                "closeBraceToken": {
                                                    "kind": "CloseBraceToken",
                                                    "fullStart": 841,
                                                    "fullEnd": 850,
                                                    "start": 849,
                                                    "end": 850,
                                                    "fullWidth": 9,
                                                    "width": 1,
                                                    "text": "}",
                                                    "value": "}",
                                                    "valueText": "}",
                                                    "hasLeadingTrivia": true,
                                                    "leadingTrivia": [
                                                        {
                                                            "kind": "WhitespaceTrivia",
                                                            "text": "        "
                                                        }
                                                    ]
                                                }
                                            }
                                        }
                                    }
                                ]
                            },
                            "semicolonToken": {
                                "kind": "SemicolonToken",
                                "fullStart": 850,
                                "fullEnd": 853,
                                "start": 850,
                                "end": 851,
                                "fullWidth": 3,
                                "width": 1,
                                "text": ";",
                                "value": ";",
                                "valueText": ";",
                                "hasTrailingTrivia": true,
                                "hasTrailingNewLine": true,
                                "trailingTrivia": [
                                    {
                                        "kind": "NewLineTrivia",
                                        "text": "\r\n"
                                    }
                                ]
                            }
                        },
                        {
                            "kind": "ReturnStatement",
                            "fullStart": 853,
                            "fullEnd": 978,
                            "start": 863,
                            "end": 976,
                            "fullWidth": 125,
                            "width": 113,
                            "returnKeyword": {
                                "kind": "ReturnKeyword",
                                "fullStart": 853,
                                "fullEnd": 870,
                                "start": 863,
                                "end": 869,
                                "fullWidth": 17,
                                "width": 6,
                                "text": "return",
                                "value": "return",
                                "valueText": "return",
                                "hasLeadingTrivia": true,
                                "hasLeadingNewLine": true,
                                "hasTrailingTrivia": true,
                                "leadingTrivia": [
                                    {
                                        "kind": "NewLineTrivia",
                                        "text": "\r\n"
                                    },
                                    {
                                        "kind": "WhitespaceTrivia",
                                        "text": "        "
                                    }
                                ],
                                "trailingTrivia": [
                                    {
                                        "kind": "WhitespaceTrivia",
                                        "text": " "
                                    }
                                ]
                            },
                            "expression": {
                                "kind": "LogicalAndExpression",
                                "fullStart": 870,
                                "fullEnd": 975,
                                "start": 870,
                                "end": 975,
                                "fullWidth": 105,
                                "width": 105,
                                "left": {
                                    "kind": "EqualsExpression",
                                    "fullStart": 870,
                                    "fullEnd": 916,
                                    "start": 870,
                                    "end": 915,
                                    "fullWidth": 46,
                                    "width": 45,
                                    "left": {
                                        "kind": "InvocationExpression",
                                        "fullStart": 870,
                                        "fullEnd": 910,
                                        "start": 870,
                                        "end": 909,
                                        "fullWidth": 40,
                                        "width": 39,
                                        "expression": {
                                            "kind": "MemberAccessExpression",
                                            "fullStart": 870,
                                            "fullEnd": 898,
                                            "start": 870,
                                            "end": 898,
                                            "fullWidth": 28,
                                            "width": 28,
                                            "expression": {
                                                "kind": "MemberAccessExpression",
                                                "fullStart": 870,
                                                "fullEnd": 893,
                                                "start": 870,
                                                "end": 893,
                                                "fullWidth": 23,
                                                "width": 23,
                                                "expression": {
                                                    "kind": "MemberAccessExpression",
                                                    "fullStart": 870,
                                                    "fullEnd": 885,
                                                    "start": 870,
                                                    "end": 885,
                                                    "fullWidth": 15,
                                                    "width": 15,
                                                    "expression": {
                                                        "kind": "IdentifierName",
                                                        "fullStart": 870,
                                                        "fullEnd": 875,
                                                        "start": 870,
                                                        "end": 875,
                                                        "fullWidth": 5,
                                                        "width": 5,
                                                        "text": "Array",
                                                        "value": "Array",
                                                        "valueText": "Array"
                                                    },
                                                    "dotToken": {
                                                        "kind": "DotToken",
                                                        "fullStart": 875,
                                                        "fullEnd": 876,
                                                        "start": 875,
                                                        "end": 876,
                                                        "fullWidth": 1,
                                                        "width": 1,
                                                        "text": ".",
                                                        "value": ".",
                                                        "valueText": "."
                                                    },
                                                    "name": {
                                                        "kind": "IdentifierName",
                                                        "fullStart": 876,
                                                        "fullEnd": 885,
                                                        "start": 876,
                                                        "end": 885,
                                                        "fullWidth": 9,
                                                        "width": 9,
                                                        "text": "prototype",
                                                        "value": "prototype",
                                                        "valueText": "prototype"
                                                    }
                                                },
                                                "dotToken": {
                                                    "kind": "DotToken",
                                                    "fullStart": 885,
                                                    "fullEnd": 886,
                                                    "start": 885,
                                                    "end": 886,
                                                    "fullWidth": 1,
                                                    "width": 1,
                                                    "text": ".",
                                                    "value": ".",
                                                    "valueText": "."
                                                },
                                                "name": {
                                                    "kind": "IdentifierName",
                                                    "fullStart": 886,
                                                    "fullEnd": 893,
                                                    "start": 886,
                                                    "end": 893,
                                                    "fullWidth": 7,
                                                    "width": 7,
                                                    "text": "indexOf",
                                                    "value": "indexOf",
                                                    "valueText": "indexOf"
                                                }
                                            },
                                            "dotToken": {
                                                "kind": "DotToken",
                                                "fullStart": 893,
                                                "fullEnd": 894,
                                                "start": 893,
                                                "end": 894,
                                                "fullWidth": 1,
                                                "width": 1,
                                                "text": ".",
                                                "value": ".",
                                                "valueText": "."
                                            },
                                            "name": {
                                                "kind": "IdentifierName",
                                                "fullStart": 894,
                                                "fullEnd": 898,
                                                "start": 894,
                                                "end": 898,
                                                "fullWidth": 4,
                                                "width": 4,
                                                "text": "call",
                                                "value": "call",
                                                "valueText": "call"
                                            }
                                        },
                                        "argumentList": {
                                            "kind": "ArgumentList",
                                            "fullStart": 898,
                                            "fullEnd": 910,
                                            "start": 898,
                                            "end": 909,
                                            "fullWidth": 12,
                                            "width": 11,
                                            "openParenToken": {
                                                "kind": "OpenParenToken",
                                                "fullStart": 898,
                                                "fullEnd": 899,
                                                "start": 898,
                                                "end": 899,
                                                "fullWidth": 1,
                                                "width": 1,
                                                "text": "(",
                                                "value": "(",
                                                "valueText": "("
                                            },
                                            "arguments": [
                                                {
                                                    "kind": "IdentifierName",
                                                    "fullStart": 899,
                                                    "fullEnd": 902,
                                                    "start": 899,
                                                    "end": 902,
                                                    "fullWidth": 3,
                                                    "width": 3,
                                                    "text": "obj",
                                                    "value": "obj",
                                                    "valueText": "obj"
                                                },
                                                {
                                                    "kind": "CommaToken",
                                                    "fullStart": 902,
                                                    "fullEnd": 904,
                                                    "start": 902,
                                                    "end": 903,
                                                    "fullWidth": 2,
                                                    "width": 1,
                                                    "text": ",",
                                                    "value": ",",
                                                    "valueText": ",",
                                                    "hasTrailingTrivia": true,
                                                    "trailingTrivia": [
                                                        {
                                                            "kind": "WhitespaceTrivia",
                                                            "text": " "
                                                        }
                                                    ]
                                                },
                                                {
                                                    "kind": "TrueKeyword",
                                                    "fullStart": 904,
                                                    "fullEnd": 908,
                                                    "start": 904,
                                                    "end": 908,
                                                    "fullWidth": 4,
                                                    "width": 4,
                                                    "text": "true",
                                                    "value": true,
                                                    "valueText": "true"
                                                }
                                            ],
                                            "closeParenToken": {
                                                "kind": "CloseParenToken",
                                                "fullStart": 908,
                                                "fullEnd": 910,
                                                "start": 908,
                                                "end": 909,
                                                "fullWidth": 2,
                                                "width": 1,
                                                "text": ")",
                                                "value": ")",
                                                "valueText": ")",
                                                "hasTrailingTrivia": true,
                                                "trailingTrivia": [
                                                    {
                                                        "kind": "WhitespaceTrivia",
                                                        "text": " "
                                                    }
                                                ]
                                            }
                                        }
                                    },
                                    "operatorToken": {
                                        "kind": "EqualsEqualsEqualsToken",
                                        "fullStart": 910,
                                        "fullEnd": 914,
                                        "start": 910,
                                        "end": 913,
                                        "fullWidth": 4,
                                        "width": 3,
                                        "text": "===",
                                        "value": "===",
                                        "valueText": "===",
                                        "hasTrailingTrivia": true,
                                        "trailingTrivia": [
                                            {
                                                "kind": "WhitespaceTrivia",
                                                "text": " "
                                            }
                                        ]
                                    },
                                    "right": {
                                        "kind": "NumericLiteral",
                                        "fullStart": 914,
                                        "fullEnd": 916,
                                        "start": 914,
                                        "end": 915,
                                        "fullWidth": 2,
                                        "width": 1,
                                        "text": "1",
                                        "value": 1,
                                        "valueText": "1",
                                        "hasTrailingTrivia": true,
                                        "trailingTrivia": [
                                            {
                                                "kind": "WhitespaceTrivia",
                                                "text": " "
                                            }
                                        ]
                                    }
                                },
                                "operatorToken": {
                                    "kind": "AmpersandAmpersandToken",
                                    "fullStart": 916,
                                    "fullEnd": 920,
                                    "start": 916,
                                    "end": 918,
                                    "fullWidth": 4,
                                    "width": 2,
                                    "text": "&&",
                                    "value": "&&",
                                    "valueText": "&&",
                                    "hasTrailingTrivia": true,
                                    "hasTrailingNewLine": true,
                                    "trailingTrivia": [
                                        {
                                            "kind": "NewLineTrivia",
                                            "text": "\r\n"
                                        }
                                    ]
                                },
                                "right": {
                                    "kind": "EqualsExpression",
                                    "fullStart": 920,
                                    "fullEnd": 975,
                                    "start": 932,
                                    "end": 975,
                                    "fullWidth": 55,
                                    "width": 43,
                                    "left": {
                                        "kind": "InvocationExpression",
                                        "fullStart": 920,
                                        "fullEnd": 969,
                                        "start": 932,
                                        "end": 968,
                                        "fullWidth": 49,
                                        "width": 36,
                                        "expression": {
                                            "kind": "MemberAccessExpression",
                                            "fullStart": 920,
                                            "fullEnd": 960,
                                            "start": 932,
                                            "end": 960,
                                            "fullWidth": 40,
                                            "width": 28,
                                            "expression": {
                                                "kind": "MemberAccessExpression",
                                                "fullStart": 920,
                                                "fullEnd": 955,
                                                "start": 932,
                                                "end": 955,
                                                "fullWidth": 35,
                                                "width": 23,
                                                "expression": {
                                                    "kind": "MemberAccessExpression",
                                                    "fullStart": 920,
                                                    "fullEnd": 947,
                                                    "start": 932,
                                                    "end": 947,
                                                    "fullWidth": 27,
                                                    "width": 15,
                                                    "expression": {
                                                        "kind": "IdentifierName",
                                                        "fullStart": 920,
                                                        "fullEnd": 937,
                                                        "start": 932,
                                                        "end": 937,
                                                        "fullWidth": 17,
                                                        "width": 5,
                                                        "text": "Array",
                                                        "value": "Array",
                                                        "valueText": "Array",
                                                        "hasLeadingTrivia": true,
                                                        "leadingTrivia": [
                                                            {
                                                                "kind": "WhitespaceTrivia",
                                                                "text": "            "
                                                            }
                                                        ]
                                                    },
                                                    "dotToken": {
                                                        "kind": "DotToken",
                                                        "fullStart": 937,
                                                        "fullEnd": 938,
                                                        "start": 937,
                                                        "end": 938,
                                                        "fullWidth": 1,
                                                        "width": 1,
                                                        "text": ".",
                                                        "value": ".",
                                                        "valueText": "."
                                                    },
                                                    "name": {
                                                        "kind": "IdentifierName",
                                                        "fullStart": 938,
                                                        "fullEnd": 947,
                                                        "start": 938,
                                                        "end": 947,
                                                        "fullWidth": 9,
                                                        "width": 9,
                                                        "text": "prototype",
                                                        "value": "prototype",
                                                        "valueText": "prototype"
                                                    }
                                                },
                                                "dotToken": {
                                                    "kind": "DotToken",
                                                    "fullStart": 947,
                                                    "fullEnd": 948,
                                                    "start": 947,
                                                    "end": 948,
                                                    "fullWidth": 1,
                                                    "width": 1,
                                                    "text": ".",
                                                    "value": ".",
                                                    "valueText": "."
                                                },
                                                "name": {
                                                    "kind": "IdentifierName",
                                                    "fullStart": 948,
                                                    "fullEnd": 955,
                                                    "start": 948,
                                                    "end": 955,
                                                    "fullWidth": 7,
                                                    "width": 7,
                                                    "text": "indexOf",
                                                    "value": "indexOf",
                                                    "valueText": "indexOf"
                                                }
                                            },
                                            "dotToken": {
                                                "kind": "DotToken",
                                                "fullStart": 955,
                                                "fullEnd": 956,
                                                "start": 955,
                                                "end": 956,
                                                "fullWidth": 1,
                                                "width": 1,
                                                "text": ".",
                                                "value": ".",
                                                "valueText": "."
                                            },
                                            "name": {
                                                "kind": "IdentifierName",
                                                "fullStart": 956,
                                                "fullEnd": 960,
                                                "start": 956,
                                                "end": 960,
                                                "fullWidth": 4,
                                                "width": 4,
                                                "text": "call",
                                                "value": "call",
                                                "valueText": "call"
                                            }
                                        },
                                        "argumentList": {
                                            "kind": "ArgumentList",
                                            "fullStart": 960,
                                            "fullEnd": 969,
                                            "start": 960,
                                            "end": 968,
                                            "fullWidth": 9,
                                            "width": 8,
                                            "openParenToken": {
                                                "kind": "OpenParenToken",
                                                "fullStart": 960,
                                                "fullEnd": 961,
                                                "start": 960,
                                                "end": 961,
                                                "fullWidth": 1,
                                                "width": 1,
                                                "text": "(",
                                                "value": "(",
                                                "valueText": "("
                                            },
                                            "arguments": [
                                                {
                                                    "kind": "IdentifierName",
                                                    "fullStart": 961,
                                                    "fullEnd": 964,
                                                    "start": 961,
                                                    "end": 964,
                                                    "fullWidth": 3,
                                                    "width": 3,
                                                    "text": "obj",
                                                    "value": "obj",
                                                    "valueText": "obj"
                                                },
                                                {
                                                    "kind": "CommaToken",
                                                    "fullStart": 964,
                                                    "fullEnd": 966,
                                                    "start": 964,
                                                    "end": 965,
                                                    "fullWidth": 2,
                                                    "width": 1,
                                                    "text": ",",
                                                    "value": ",",
                                                    "valueText": ",",
                                                    "hasTrailingTrivia": true,
                                                    "trailingTrivia": [
                                                        {
                                                            "kind": "WhitespaceTrivia",
                                                            "text": " "
                                                        }
                                                    ]
                                                },
                                                {
                                                    "kind": "NumericLiteral",
                                                    "fullStart": 966,
                                                    "fullEnd": 967,
                                                    "start": 966,
                                                    "end": 967,
                                                    "fullWidth": 1,
                                                    "width": 1,
                                                    "text": "2",
                                                    "value": 2,
                                                    "valueText": "2"
                                                }
                                            ],
                                            "closeParenToken": {
                                                "kind": "CloseParenToken",
                                                "fullStart": 967,
                                                "fullEnd": 969,
                                                "start": 967,
                                                "end": 968,
                                                "fullWidth": 2,
                                                "width": 1,
                                                "text": ")",
                                                "value": ")",
                                                "valueText": ")",
                                                "hasTrailingTrivia": true,
                                                "trailingTrivia": [
                                                    {
                                                        "kind": "WhitespaceTrivia",
                                                        "text": " "
                                                    }
                                                ]
                                            }
                                        }
                                    },
                                    "operatorToken": {
                                        "kind": "EqualsEqualsEqualsToken",
                                        "fullStart": 969,
                                        "fullEnd": 973,
                                        "start": 969,
                                        "end": 972,
                                        "fullWidth": 4,
                                        "width": 3,
                                        "text": "===",
                                        "value": "===",
                                        "valueText": "===",
                                        "hasTrailingTrivia": true,
                                        "trailingTrivia": [
                                            {
                                                "kind": "WhitespaceTrivia",
                                                "text": " "
                                            }
                                        ]
                                    },
                                    "right": {
                                        "kind": "NegateExpression",
                                        "fullStart": 973,
                                        "fullEnd": 975,
                                        "start": 973,
                                        "end": 975,
                                        "fullWidth": 2,
                                        "width": 2,
                                        "operatorToken": {
                                            "kind": "MinusToken",
                                            "fullStart": 973,
                                            "fullEnd": 974,
                                            "start": 973,
                                            "end": 974,
                                            "fullWidth": 1,
                                            "width": 1,
                                            "text": "-",
                                            "value": "-",
                                            "valueText": "-"
                                        },
                                        "operand": {
                                            "kind": "NumericLiteral",
                                            "fullStart": 974,
                                            "fullEnd": 975,
                                            "start": 974,
                                            "end": 975,
                                            "fullWidth": 1,
                                            "width": 1,
                                            "text": "1",
                                            "value": 1,
                                            "valueText": "1"
                                        }
                                    }
                                }
                            },
                            "semicolonToken": {
                                "kind": "SemicolonToken",
                                "fullStart": 975,
                                "fullEnd": 978,
                                "start": 975,
                                "end": 976,
                                "fullWidth": 3,
                                "width": 1,
                                "text": ";",
                                "value": ";",
                                "valueText": ";",
                                "hasTrailingTrivia": true,
                                "hasTrailingNewLine": true,
                                "trailingTrivia": [
                                    {
                                        "kind": "NewLineTrivia",
                                        "text": "\r\n"
                                    }
                                ]
                            }
                        }
                    ],
                    "closeBraceToken": {
                        "kind": "CloseBraceToken",
                        "fullStart": 978,
                        "fullEnd": 985,
                        "start": 982,
                        "end": 983,
                        "fullWidth": 7,
                        "width": 1,
                        "text": "}",
                        "value": "}",
                        "valueText": "}",
                        "hasLeadingTrivia": true,
                        "hasTrailingTrivia": true,
                        "hasTrailingNewLine": true,
                        "leadingTrivia": [
                            {
                                "kind": "WhitespaceTrivia",
                                "text": "    "
                            }
                        ],
                        "trailingTrivia": [
                            {
                                "kind": "NewLineTrivia",
                                "text": "\r\n"
                            }
                        ]
                    }
                }
            },
            {
                "kind": "ExpressionStatement",
                "fullStart": 985,
                "fullEnd": 1009,
                "start": 985,
                "end": 1007,
                "fullWidth": 24,
                "width": 22,
                "expression": {
                    "kind": "InvocationExpression",
                    "fullStart": 985,
                    "fullEnd": 1006,
                    "start": 985,
                    "end": 1006,
                    "fullWidth": 21,
                    "width": 21,
                    "expression": {
                        "kind": "IdentifierName",
                        "fullStart": 985,
                        "fullEnd": 996,
                        "start": 985,
                        "end": 996,
                        "fullWidth": 11,
                        "width": 11,
                        "text": "runTestCase",
                        "value": "runTestCase",
                        "valueText": "runTestCase"
                    },
                    "argumentList": {
                        "kind": "ArgumentList",
                        "fullStart": 996,
                        "fullEnd": 1006,
                        "start": 996,
                        "end": 1006,
                        "fullWidth": 10,
                        "width": 10,
                        "openParenToken": {
                            "kind": "OpenParenToken",
                            "fullStart": 996,
                            "fullEnd": 997,
                            "start": 996,
                            "end": 997,
                            "fullWidth": 1,
                            "width": 1,
                            "text": "(",
                            "value": "(",
                            "valueText": "("
                        },
                        "arguments": [
                            {
                                "kind": "IdentifierName",
                                "fullStart": 997,
                                "fullEnd": 1005,
                                "start": 997,
                                "end": 1005,
                                "fullWidth": 8,
                                "width": 8,
                                "text": "testcase",
                                "value": "testcase",
                                "valueText": "testcase"
                            }
                        ],
                        "closeParenToken": {
                            "kind": "CloseParenToken",
                            "fullStart": 1005,
                            "fullEnd": 1006,
                            "start": 1005,
                            "end": 1006,
                            "fullWidth": 1,
                            "width": 1,
                            "text": ")",
                            "value": ")",
                            "valueText": ")"
                        }
                    }
                },
                "semicolonToken": {
                    "kind": "SemicolonToken",
                    "fullStart": 1006,
                    "fullEnd": 1009,
                    "start": 1006,
                    "end": 1007,
                    "fullWidth": 3,
                    "width": 1,
                    "text": ";",
                    "value": ";",
                    "valueText": ";",
                    "hasTrailingTrivia": true,
                    "hasTrailingNewLine": true,
                    "trailingTrivia": [
                        {
                            "kind": "NewLineTrivia",
                            "text": "\r\n"
                        }
                    ]
                }
            }
        ],
        "endOfFileToken": {
            "kind": "EndOfFileToken",
            "fullStart": 1009,
            "fullEnd": 1009,
            "start": 1009,
            "end": 1009,
            "fullWidth": 0,
            "width": 0,
            "text": ""
        }
    },
    "lineMap": {
        "lineStarts": [
            0,
            67,
            152,
            232,
            308,
            380,
            385,
            440,
            547,
            552,
            554,
            556,
            579,
            581,
            651,
            672,
            694,
            713,
            736,
            776,
            807,
            826,
            841,
            853,
            855,
            920,
            978,
            985,
            1009
        ],
        "length": 1009
    }
}<|MERGE_RESOLUTION|>--- conflicted
+++ resolved
@@ -263,12 +263,8 @@
                                         "start": 663,
                                         "end": 850,
                                         "fullWidth": 187,
-<<<<<<< HEAD
                                         "width": 187,
-                                        "identifier": {
-=======
                                         "propertyName": {
->>>>>>> 85e84683
                                             "kind": "IdentifierName",
                                             "fullStart": 663,
                                             "fullEnd": 667,
