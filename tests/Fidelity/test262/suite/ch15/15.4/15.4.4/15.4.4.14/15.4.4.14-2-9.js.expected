{
    "isDeclaration": false,
    "languageVersion": "EcmaScript5",
    "parseOptions": {
        "allowAutomaticSemicolonInsertion": true
    },
    "sourceUnit": {
        "kind": "SourceUnit",
        "fullStart": 0,
        "fullEnd": 1188,
        "start": 571,
        "end": 1188,
        "fullWidth": 1188,
        "width": 617,
        "isIncrementallyUnusable": true,
        "moduleElements": [
            {
                "kind": "FunctionDeclaration",
                "fullStart": 0,
                "fullEnd": 1164,
                "start": 571,
                "end": 1162,
                "fullWidth": 1164,
                "width": 591,
                "isIncrementallyUnusable": true,
                "modifiers": [],
                "functionKeyword": {
                    "kind": "FunctionKeyword",
                    "fullStart": 0,
                    "fullEnd": 580,
                    "start": 571,
                    "end": 579,
                    "fullWidth": 580,
                    "width": 8,
                    "text": "function",
                    "value": "function",
                    "valueText": "function",
                    "hasLeadingTrivia": true,
                    "hasLeadingComment": true,
                    "hasLeadingNewLine": true,
                    "hasTrailingTrivia": true,
                    "leadingTrivia": [
                        {
                            "kind": "SingleLineCommentTrivia",
                            "text": "/// Copyright (c) 2012 Ecma International.  All rights reserved. "
                        },
                        {
                            "kind": "NewLineTrivia",
                            "text": "\r\n"
                        },
                        {
                            "kind": "SingleLineCommentTrivia",
                            "text": "/// Ecma International makes this code available under the terms and conditions set"
                        },
                        {
                            "kind": "NewLineTrivia",
                            "text": "\r\n"
                        },
                        {
                            "kind": "SingleLineCommentTrivia",
                            "text": "/// forth on http://hg.ecmascript.org/tests/test262/raw-file/tip/LICENSE (the "
                        },
                        {
                            "kind": "NewLineTrivia",
                            "text": "\r\n"
                        },
                        {
                            "kind": "SingleLineCommentTrivia",
                            "text": "/// \"Use Terms\").   Any redistribution of this code must retain the above "
                        },
                        {
                            "kind": "NewLineTrivia",
                            "text": "\r\n"
                        },
                        {
                            "kind": "SingleLineCommentTrivia",
                            "text": "/// copyright and this notice and otherwise comply with the Use Terms."
                        },
                        {
                            "kind": "NewLineTrivia",
                            "text": "\r\n"
                        },
                        {
                            "kind": "MultiLineCommentTrivia",
                            "text": "/**\r\n * @path ch15/15.4/15.4.4/15.4.4.14/15.4.4.14-2-9.js\r\n * @description Array.prototype.indexOf - 'length' is own accessor property that overrides an inherited accessor property\r\n */"
                        },
                        {
                            "kind": "NewLineTrivia",
                            "text": "\r\n"
                        },
                        {
                            "kind": "NewLineTrivia",
                            "text": "\r\n"
                        },
                        {
                            "kind": "NewLineTrivia",
                            "text": "\r\n"
                        }
                    ],
                    "trailingTrivia": [
                        {
                            "kind": "WhitespaceTrivia",
                            "text": " "
                        }
                    ]
                },
                "identifier": {
                    "kind": "IdentifierName",
                    "fullStart": 580,
                    "fullEnd": 588,
                    "start": 580,
                    "end": 588,
                    "fullWidth": 8,
                    "width": 8,
                    "text": "testcase",
                    "value": "testcase",
                    "valueText": "testcase"
                },
                "callSignature": {
                    "kind": "CallSignature",
                    "fullStart": 588,
                    "fullEnd": 591,
                    "start": 588,
                    "end": 590,
                    "fullWidth": 3,
                    "width": 2,
                    "parameterList": {
                        "kind": "ParameterList",
                        "fullStart": 588,
                        "fullEnd": 591,
                        "start": 588,
                        "end": 590,
                        "fullWidth": 3,
                        "width": 2,
                        "openParenToken": {
                            "kind": "OpenParenToken",
                            "fullStart": 588,
                            "fullEnd": 589,
                            "start": 588,
                            "end": 589,
                            "fullWidth": 1,
                            "width": 1,
                            "text": "(",
                            "value": "(",
                            "valueText": "("
                        },
                        "parameters": [],
                        "closeParenToken": {
                            "kind": "CloseParenToken",
                            "fullStart": 589,
                            "fullEnd": 591,
                            "start": 589,
                            "end": 590,
                            "fullWidth": 2,
                            "width": 1,
                            "text": ")",
                            "value": ")",
                            "valueText": ")",
                            "hasTrailingTrivia": true,
                            "trailingTrivia": [
                                {
                                    "kind": "WhitespaceTrivia",
                                    "text": " "
                                }
                            ]
                        }
                    }
                },
                "block": {
                    "kind": "Block",
                    "fullStart": 591,
                    "fullEnd": 1164,
                    "start": 591,
                    "end": 1162,
                    "fullWidth": 573,
                    "width": 571,
                    "isIncrementallyUnusable": true,
                    "openBraceToken": {
                        "kind": "OpenBraceToken",
                        "fullStart": 591,
                        "fullEnd": 594,
                        "start": 591,
                        "end": 592,
                        "fullWidth": 3,
                        "width": 1,
                        "text": "{",
                        "value": "{",
                        "valueText": "{",
                        "hasTrailingTrivia": true,
                        "hasTrailingNewLine": true,
                        "trailingTrivia": [
                            {
                                "kind": "NewLineTrivia",
                                "text": "\r\n"
                            }
                        ]
                    },
                    "statements": [
                        {
                            "kind": "VariableStatement",
                            "fullStart": 594,
                            "fullEnd": 619,
                            "start": 602,
                            "end": 617,
                            "fullWidth": 25,
                            "width": 15,
                            "modifiers": [],
                            "variableDeclaration": {
                                "kind": "VariableDeclaration",
                                "fullStart": 594,
                                "fullEnd": 616,
                                "start": 602,
                                "end": 616,
                                "fullWidth": 22,
                                "width": 14,
                                "varKeyword": {
                                    "kind": "VarKeyword",
                                    "fullStart": 594,
                                    "fullEnd": 606,
                                    "start": 602,
                                    "end": 605,
                                    "fullWidth": 12,
                                    "width": 3,
                                    "text": "var",
                                    "value": "var",
                                    "valueText": "var",
                                    "hasLeadingTrivia": true,
                                    "hasTrailingTrivia": true,
                                    "leadingTrivia": [
                                        {
                                            "kind": "WhitespaceTrivia",
                                            "text": "        "
                                        }
                                    ],
                                    "trailingTrivia": [
                                        {
                                            "kind": "WhitespaceTrivia",
                                            "text": " "
                                        }
                                    ]
                                },
                                "variableDeclarators": [
                                    {
                                        "kind": "VariableDeclarator",
                                        "fullStart": 606,
                                        "fullEnd": 616,
                                        "start": 606,
                                        "end": 616,
                                        "fullWidth": 10,
<<<<<<< HEAD
                                        "width": 10,
                                        "identifier": {
=======
                                        "propertyName": {
>>>>>>> 85e84683
                                            "kind": "IdentifierName",
                                            "fullStart": 606,
                                            "fullEnd": 612,
                                            "start": 606,
                                            "end": 611,
                                            "fullWidth": 6,
                                            "width": 5,
                                            "text": "proto",
                                            "value": "proto",
                                            "valueText": "proto",
                                            "hasTrailingTrivia": true,
                                            "trailingTrivia": [
                                                {
                                                    "kind": "WhitespaceTrivia",
                                                    "text": " "
                                                }
                                            ]
                                        },
                                        "equalsValueClause": {
                                            "kind": "EqualsValueClause",
                                            "fullStart": 612,
                                            "fullEnd": 616,
                                            "start": 612,
                                            "end": 616,
                                            "fullWidth": 4,
                                            "width": 4,
                                            "equalsToken": {
                                                "kind": "EqualsToken",
                                                "fullStart": 612,
                                                "fullEnd": 614,
                                                "start": 612,
                                                "end": 613,
                                                "fullWidth": 2,
                                                "width": 1,
                                                "text": "=",
                                                "value": "=",
                                                "valueText": "=",
                                                "hasTrailingTrivia": true,
                                                "trailingTrivia": [
                                                    {
                                                        "kind": "WhitespaceTrivia",
                                                        "text": " "
                                                    }
                                                ]
                                            },
                                            "value": {
                                                "kind": "ObjectLiteralExpression",
                                                "fullStart": 614,
                                                "fullEnd": 616,
                                                "start": 614,
                                                "end": 616,
                                                "fullWidth": 2,
                                                "width": 2,
                                                "openBraceToken": {
                                                    "kind": "OpenBraceToken",
                                                    "fullStart": 614,
                                                    "fullEnd": 615,
                                                    "start": 614,
                                                    "end": 615,
                                                    "fullWidth": 1,
                                                    "width": 1,
                                                    "text": "{",
                                                    "value": "{",
                                                    "valueText": "{"
                                                },
                                                "propertyAssignments": [],
                                                "closeBraceToken": {
                                                    "kind": "CloseBraceToken",
                                                    "fullStart": 615,
                                                    "fullEnd": 616,
                                                    "start": 615,
                                                    "end": 616,
                                                    "fullWidth": 1,
                                                    "width": 1,
                                                    "text": "}",
                                                    "value": "}",
                                                    "valueText": "}"
                                                }
                                            }
                                        }
                                    }
                                ]
                            },
                            "semicolonToken": {
                                "kind": "SemicolonToken",
                                "fullStart": 616,
                                "fullEnd": 619,
                                "start": 616,
                                "end": 617,
                                "fullWidth": 3,
                                "width": 1,
                                "text": ";",
                                "value": ";",
                                "valueText": ";",
                                "hasTrailingTrivia": true,
                                "hasTrailingNewLine": true,
                                "trailingTrivia": [
                                    {
                                        "kind": "NewLineTrivia",
                                        "text": "\r\n"
                                    }
                                ]
                            }
                        },
                        {
                            "kind": "ExpressionStatement",
                            "fullStart": 619,
                            "fullEnd": 789,
                            "start": 627,
                            "end": 787,
                            "fullWidth": 170,
                            "width": 160,
                            "isIncrementallyUnusable": true,
                            "expression": {
                                "kind": "InvocationExpression",
                                "fullStart": 619,
                                "fullEnd": 786,
                                "start": 627,
                                "end": 786,
                                "fullWidth": 167,
                                "width": 159,
                                "isIncrementallyUnusable": true,
                                "expression": {
                                    "kind": "MemberAccessExpression",
                                    "fullStart": 619,
                                    "fullEnd": 648,
                                    "start": 627,
                                    "end": 648,
                                    "fullWidth": 29,
                                    "width": 21,
                                    "expression": {
                                        "kind": "IdentifierName",
                                        "fullStart": 619,
                                        "fullEnd": 633,
                                        "start": 627,
                                        "end": 633,
                                        "fullWidth": 14,
                                        "width": 6,
                                        "text": "Object",
                                        "value": "Object",
                                        "valueText": "Object",
                                        "hasLeadingTrivia": true,
                                        "leadingTrivia": [
                                            {
                                                "kind": "WhitespaceTrivia",
                                                "text": "        "
                                            }
                                        ]
                                    },
                                    "dotToken": {
                                        "kind": "DotToken",
                                        "fullStart": 633,
                                        "fullEnd": 634,
                                        "start": 633,
                                        "end": 634,
                                        "fullWidth": 1,
                                        "width": 1,
                                        "text": ".",
                                        "value": ".",
                                        "valueText": "."
                                    },
                                    "name": {
                                        "kind": "IdentifierName",
                                        "fullStart": 634,
                                        "fullEnd": 648,
                                        "start": 634,
                                        "end": 648,
                                        "fullWidth": 14,
                                        "width": 14,
                                        "text": "defineProperty",
                                        "value": "defineProperty",
                                        "valueText": "defineProperty"
                                    }
                                },
                                "argumentList": {
                                    "kind": "ArgumentList",
                                    "fullStart": 648,
                                    "fullEnd": 786,
                                    "start": 648,
                                    "end": 786,
                                    "fullWidth": 138,
                                    "width": 138,
                                    "isIncrementallyUnusable": true,
                                    "openParenToken": {
                                        "kind": "OpenParenToken",
                                        "fullStart": 648,
                                        "fullEnd": 649,
                                        "start": 648,
                                        "end": 649,
                                        "fullWidth": 1,
                                        "width": 1,
                                        "text": "(",
                                        "value": "(",
                                        "valueText": "("
                                    },
                                    "arguments": [
                                        {
                                            "kind": "IdentifierName",
                                            "fullStart": 649,
                                            "fullEnd": 654,
                                            "start": 649,
                                            "end": 654,
                                            "fullWidth": 5,
                                            "width": 5,
                                            "text": "proto",
                                            "value": "proto",
                                            "valueText": "proto"
                                        },
                                        {
                                            "kind": "CommaToken",
                                            "fullStart": 654,
                                            "fullEnd": 656,
                                            "start": 654,
                                            "end": 655,
                                            "fullWidth": 2,
                                            "width": 1,
                                            "text": ",",
                                            "value": ",",
                                            "valueText": ",",
                                            "hasTrailingTrivia": true,
                                            "trailingTrivia": [
                                                {
                                                    "kind": "WhitespaceTrivia",
                                                    "text": " "
                                                }
                                            ]
                                        },
                                        {
                                            "kind": "StringLiteral",
                                            "fullStart": 656,
                                            "fullEnd": 664,
                                            "start": 656,
                                            "end": 664,
                                            "fullWidth": 8,
                                            "width": 8,
                                            "text": "\"length\"",
                                            "value": "length",
                                            "valueText": "length"
                                        },
                                        {
                                            "kind": "CommaToken",
                                            "fullStart": 664,
                                            "fullEnd": 666,
                                            "start": 664,
                                            "end": 665,
                                            "fullWidth": 2,
                                            "width": 1,
                                            "text": ",",
                                            "value": ",",
                                            "valueText": ",",
                                            "hasTrailingTrivia": true,
                                            "trailingTrivia": [
                                                {
                                                    "kind": "WhitespaceTrivia",
                                                    "text": " "
                                                }
                                            ]
                                        },
                                        {
                                            "kind": "ObjectLiteralExpression",
                                            "fullStart": 666,
                                            "fullEnd": 785,
                                            "start": 666,
                                            "end": 785,
                                            "fullWidth": 119,
                                            "width": 119,
                                            "isIncrementallyUnusable": true,
                                            "openBraceToken": {
                                                "kind": "OpenBraceToken",
                                                "fullStart": 666,
                                                "fullEnd": 669,
                                                "start": 666,
                                                "end": 667,
                                                "fullWidth": 3,
                                                "width": 1,
                                                "text": "{",
                                                "value": "{",
                                                "valueText": "{",
                                                "hasTrailingTrivia": true,
                                                "hasTrailingNewLine": true,
                                                "trailingTrivia": [
                                                    {
                                                        "kind": "NewLineTrivia",
                                                        "text": "\r\n"
                                                    }
                                                ]
                                            },
                                            "propertyAssignments": [
                                                {
                                                    "kind": "SimplePropertyAssignment",
                                                    "fullStart": 669,
                                                    "fullEnd": 741,
                                                    "start": 681,
                                                    "end": 741,
                                                    "fullWidth": 72,
                                                    "width": 60,
                                                    "isIncrementallyUnusable": true,
                                                    "propertyName": {
                                                        "kind": "IdentifierName",
                                                        "fullStart": 669,
                                                        "fullEnd": 684,
                                                        "start": 681,
                                                        "end": 684,
                                                        "fullWidth": 15,
                                                        "width": 3,
                                                        "text": "get",
                                                        "value": "get",
                                                        "valueText": "get",
                                                        "hasLeadingTrivia": true,
                                                        "leadingTrivia": [
                                                            {
                                                                "kind": "WhitespaceTrivia",
                                                                "text": "            "
                                                            }
                                                        ]
                                                    },
                                                    "colonToken": {
                                                        "kind": "ColonToken",
                                                        "fullStart": 684,
                                                        "fullEnd": 686,
                                                        "start": 684,
                                                        "end": 685,
                                                        "fullWidth": 2,
                                                        "width": 1,
                                                        "text": ":",
                                                        "value": ":",
                                                        "valueText": ":",
                                                        "hasTrailingTrivia": true,
                                                        "trailingTrivia": [
                                                            {
                                                                "kind": "WhitespaceTrivia",
                                                                "text": " "
                                                            }
                                                        ]
                                                    },
                                                    "expression": {
                                                        "kind": "FunctionExpression",
                                                        "fullStart": 686,
                                                        "fullEnd": 741,
                                                        "start": 686,
                                                        "end": 741,
                                                        "fullWidth": 55,
                                                        "width": 55,
                                                        "functionKeyword": {
                                                            "kind": "FunctionKeyword",
                                                            "fullStart": 686,
                                                            "fullEnd": 695,
                                                            "start": 686,
                                                            "end": 694,
                                                            "fullWidth": 9,
                                                            "width": 8,
                                                            "text": "function",
                                                            "value": "function",
                                                            "valueText": "function",
                                                            "hasTrailingTrivia": true,
                                                            "trailingTrivia": [
                                                                {
                                                                    "kind": "WhitespaceTrivia",
                                                                    "text": " "
                                                                }
                                                            ]
                                                        },
                                                        "callSignature": {
                                                            "kind": "CallSignature",
                                                            "fullStart": 695,
                                                            "fullEnd": 698,
                                                            "start": 695,
                                                            "end": 697,
                                                            "fullWidth": 3,
                                                            "width": 2,
                                                            "parameterList": {
                                                                "kind": "ParameterList",
                                                                "fullStart": 695,
                                                                "fullEnd": 698,
                                                                "start": 695,
                                                                "end": 697,
                                                                "fullWidth": 3,
                                                                "width": 2,
                                                                "openParenToken": {
                                                                    "kind": "OpenParenToken",
                                                                    "fullStart": 695,
                                                                    "fullEnd": 696,
                                                                    "start": 695,
                                                                    "end": 696,
                                                                    "fullWidth": 1,
                                                                    "width": 1,
                                                                    "text": "(",
                                                                    "value": "(",
                                                                    "valueText": "("
                                                                },
                                                                "parameters": [],
                                                                "closeParenToken": {
                                                                    "kind": "CloseParenToken",
                                                                    "fullStart": 696,
                                                                    "fullEnd": 698,
                                                                    "start": 696,
                                                                    "end": 697,
                                                                    "fullWidth": 2,
                                                                    "width": 1,
                                                                    "text": ")",
                                                                    "value": ")",
                                                                    "valueText": ")",
                                                                    "hasTrailingTrivia": true,
                                                                    "trailingTrivia": [
                                                                        {
                                                                            "kind": "WhitespaceTrivia",
                                                                            "text": " "
                                                                        }
                                                                    ]
                                                                }
                                                            }
                                                        },
                                                        "block": {
                                                            "kind": "Block",
                                                            "fullStart": 698,
                                                            "fullEnd": 741,
                                                            "start": 698,
                                                            "end": 741,
                                                            "fullWidth": 43,
                                                            "width": 43,
                                                            "openBraceToken": {
                                                                "kind": "OpenBraceToken",
                                                                "fullStart": 698,
                                                                "fullEnd": 701,
                                                                "start": 698,
                                                                "end": 699,
                                                                "fullWidth": 3,
                                                                "width": 1,
                                                                "text": "{",
                                                                "value": "{",
                                                                "valueText": "{",
                                                                "hasTrailingTrivia": true,
                                                                "hasTrailingNewLine": true,
                                                                "trailingTrivia": [
                                                                    {
                                                                        "kind": "NewLineTrivia",
                                                                        "text": "\r\n"
                                                                    }
                                                                ]
                                                            },
                                                            "statements": [
                                                                {
                                                                    "kind": "ReturnStatement",
                                                                    "fullStart": 701,
                                                                    "fullEnd": 728,
                                                                    "start": 717,
                                                                    "end": 726,
                                                                    "fullWidth": 27,
                                                                    "width": 9,
                                                                    "returnKeyword": {
                                                                        "kind": "ReturnKeyword",
                                                                        "fullStart": 701,
                                                                        "fullEnd": 724,
                                                                        "start": 717,
                                                                        "end": 723,
                                                                        "fullWidth": 23,
                                                                        "width": 6,
                                                                        "text": "return",
                                                                        "value": "return",
                                                                        "valueText": "return",
                                                                        "hasLeadingTrivia": true,
                                                                        "hasTrailingTrivia": true,
                                                                        "leadingTrivia": [
                                                                            {
                                                                                "kind": "WhitespaceTrivia",
                                                                                "text": "                "
                                                                            }
                                                                        ],
                                                                        "trailingTrivia": [
                                                                            {
                                                                                "kind": "WhitespaceTrivia",
                                                                                "text": " "
                                                                            }
                                                                        ]
                                                                    },
                                                                    "expression": {
                                                                        "kind": "NumericLiteral",
                                                                        "fullStart": 724,
                                                                        "fullEnd": 725,
                                                                        "start": 724,
                                                                        "end": 725,
                                                                        "fullWidth": 1,
                                                                        "width": 1,
                                                                        "text": "0",
                                                                        "value": 0,
                                                                        "valueText": "0"
                                                                    },
                                                                    "semicolonToken": {
                                                                        "kind": "SemicolonToken",
                                                                        "fullStart": 725,
                                                                        "fullEnd": 728,
                                                                        "start": 725,
                                                                        "end": 726,
                                                                        "fullWidth": 3,
                                                                        "width": 1,
                                                                        "text": ";",
                                                                        "value": ";",
                                                                        "valueText": ";",
                                                                        "hasTrailingTrivia": true,
                                                                        "hasTrailingNewLine": true,
                                                                        "trailingTrivia": [
                                                                            {
                                                                                "kind": "NewLineTrivia",
                                                                                "text": "\r\n"
                                                                            }
                                                                        ]
                                                                    }
                                                                }
                                                            ],
                                                            "closeBraceToken": {
                                                                "kind": "CloseBraceToken",
                                                                "fullStart": 728,
                                                                "fullEnd": 741,
                                                                "start": 740,
                                                                "end": 741,
                                                                "fullWidth": 13,
                                                                "width": 1,
                                                                "text": "}",
                                                                "value": "}",
                                                                "valueText": "}",
                                                                "hasLeadingTrivia": true,
                                                                "leadingTrivia": [
                                                                    {
                                                                        "kind": "WhitespaceTrivia",
                                                                        "text": "            "
                                                                    }
                                                                ]
                                                            }
                                                        }
                                                    }
                                                },
                                                {
                                                    "kind": "CommaToken",
                                                    "fullStart": 741,
                                                    "fullEnd": 744,
                                                    "start": 741,
                                                    "end": 742,
                                                    "fullWidth": 3,
                                                    "width": 1,
                                                    "text": ",",
                                                    "value": ",",
                                                    "valueText": ",",
                                                    "hasTrailingTrivia": true,
                                                    "hasTrailingNewLine": true,
                                                    "trailingTrivia": [
                                                        {
                                                            "kind": "NewLineTrivia",
                                                            "text": "\r\n"
                                                        }
                                                    ]
                                                },
                                                {
                                                    "kind": "SimplePropertyAssignment",
                                                    "fullStart": 744,
                                                    "fullEnd": 776,
                                                    "start": 756,
                                                    "end": 774,
                                                    "fullWidth": 32,
                                                    "width": 18,
                                                    "propertyName": {
                                                        "kind": "IdentifierName",
                                                        "fullStart": 744,
                                                        "fullEnd": 768,
                                                        "start": 756,
                                                        "end": 768,
                                                        "fullWidth": 24,
                                                        "width": 12,
                                                        "text": "configurable",
                                                        "value": "configurable",
                                                        "valueText": "configurable",
                                                        "hasLeadingTrivia": true,
                                                        "leadingTrivia": [
                                                            {
                                                                "kind": "WhitespaceTrivia",
                                                                "text": "            "
                                                            }
                                                        ]
                                                    },
                                                    "colonToken": {
                                                        "kind": "ColonToken",
                                                        "fullStart": 768,
                                                        "fullEnd": 770,
                                                        "start": 768,
                                                        "end": 769,
                                                        "fullWidth": 2,
                                                        "width": 1,
                                                        "text": ":",
                                                        "value": ":",
                                                        "valueText": ":",
                                                        "hasTrailingTrivia": true,
                                                        "trailingTrivia": [
                                                            {
                                                                "kind": "WhitespaceTrivia",
                                                                "text": " "
                                                            }
                                                        ]
                                                    },
                                                    "expression": {
                                                        "kind": "TrueKeyword",
                                                        "fullStart": 770,
                                                        "fullEnd": 776,
                                                        "start": 770,
                                                        "end": 774,
                                                        "fullWidth": 6,
                                                        "width": 4,
                                                        "text": "true",
                                                        "value": true,
                                                        "valueText": "true",
                                                        "hasTrailingTrivia": true,
                                                        "hasTrailingNewLine": true,
                                                        "trailingTrivia": [
                                                            {
                                                                "kind": "NewLineTrivia",
                                                                "text": "\r\n"
                                                            }
                                                        ]
                                                    }
                                                }
                                            ],
                                            "closeBraceToken": {
                                                "kind": "CloseBraceToken",
                                                "fullStart": 776,
                                                "fullEnd": 785,
                                                "start": 784,
                                                "end": 785,
                                                "fullWidth": 9,
                                                "width": 1,
                                                "text": "}",
                                                "value": "}",
                                                "valueText": "}",
                                                "hasLeadingTrivia": true,
                                                "leadingTrivia": [
                                                    {
                                                        "kind": "WhitespaceTrivia",
                                                        "text": "        "
                                                    }
                                                ]
                                            }
                                        }
                                    ],
                                    "closeParenToken": {
                                        "kind": "CloseParenToken",
                                        "fullStart": 785,
                                        "fullEnd": 786,
                                        "start": 785,
                                        "end": 786,
                                        "fullWidth": 1,
                                        "width": 1,
                                        "text": ")",
                                        "value": ")",
                                        "valueText": ")"
                                    }
                                }
                            },
                            "semicolonToken": {
                                "kind": "SemicolonToken",
                                "fullStart": 786,
                                "fullEnd": 789,
                                "start": 786,
                                "end": 787,
                                "fullWidth": 3,
                                "width": 1,
                                "text": ";",
                                "value": ";",
                                "valueText": ";",
                                "hasTrailingTrivia": true,
                                "hasTrailingNewLine": true,
                                "trailingTrivia": [
                                    {
                                        "kind": "NewLineTrivia",
                                        "text": "\r\n"
                                    }
                                ]
                            }
                        },
                        {
                            "kind": "VariableStatement",
                            "fullStart": 789,
                            "fullEnd": 826,
                            "start": 799,
                            "end": 824,
                            "fullWidth": 37,
                            "width": 25,
                            "modifiers": [],
                            "variableDeclaration": {
                                "kind": "VariableDeclaration",
                                "fullStart": 789,
                                "fullEnd": 823,
                                "start": 799,
                                "end": 823,
                                "fullWidth": 34,
                                "width": 24,
                                "varKeyword": {
                                    "kind": "VarKeyword",
                                    "fullStart": 789,
                                    "fullEnd": 803,
                                    "start": 799,
                                    "end": 802,
                                    "fullWidth": 14,
                                    "width": 3,
                                    "text": "var",
                                    "value": "var",
                                    "valueText": "var",
                                    "hasLeadingTrivia": true,
                                    "hasLeadingNewLine": true,
                                    "hasTrailingTrivia": true,
                                    "leadingTrivia": [
                                        {
                                            "kind": "NewLineTrivia",
                                            "text": "\r\n"
                                        },
                                        {
                                            "kind": "WhitespaceTrivia",
                                            "text": "        "
                                        }
                                    ],
                                    "trailingTrivia": [
                                        {
                                            "kind": "WhitespaceTrivia",
                                            "text": " "
                                        }
                                    ]
                                },
                                "variableDeclarators": [
                                    {
                                        "kind": "VariableDeclarator",
                                        "fullStart": 803,
                                        "fullEnd": 823,
                                        "start": 803,
                                        "end": 823,
                                        "fullWidth": 20,
<<<<<<< HEAD
                                        "width": 20,
                                        "identifier": {
=======
                                        "propertyName": {
>>>>>>> 85e84683
                                            "kind": "IdentifierName",
                                            "fullStart": 803,
                                            "fullEnd": 807,
                                            "start": 803,
                                            "end": 806,
                                            "fullWidth": 4,
                                            "width": 3,
                                            "text": "Con",
                                            "value": "Con",
                                            "valueText": "Con",
                                            "hasTrailingTrivia": true,
                                            "trailingTrivia": [
                                                {
                                                    "kind": "WhitespaceTrivia",
                                                    "text": " "
                                                }
                                            ]
                                        },
                                        "equalsValueClause": {
                                            "kind": "EqualsValueClause",
                                            "fullStart": 807,
                                            "fullEnd": 823,
                                            "start": 807,
                                            "end": 823,
                                            "fullWidth": 16,
                                            "width": 16,
                                            "equalsToken": {
                                                "kind": "EqualsToken",
                                                "fullStart": 807,
                                                "fullEnd": 809,
                                                "start": 807,
                                                "end": 808,
                                                "fullWidth": 2,
                                                "width": 1,
                                                "text": "=",
                                                "value": "=",
                                                "valueText": "=",
                                                "hasTrailingTrivia": true,
                                                "trailingTrivia": [
                                                    {
                                                        "kind": "WhitespaceTrivia",
                                                        "text": " "
                                                    }
                                                ]
                                            },
                                            "value": {
                                                "kind": "FunctionExpression",
                                                "fullStart": 809,
                                                "fullEnd": 823,
                                                "start": 809,
                                                "end": 823,
                                                "fullWidth": 14,
                                                "width": 14,
                                                "functionKeyword": {
                                                    "kind": "FunctionKeyword",
                                                    "fullStart": 809,
                                                    "fullEnd": 818,
                                                    "start": 809,
                                                    "end": 817,
                                                    "fullWidth": 9,
                                                    "width": 8,
                                                    "text": "function",
                                                    "value": "function",
                                                    "valueText": "function",
                                                    "hasTrailingTrivia": true,
                                                    "trailingTrivia": [
                                                        {
                                                            "kind": "WhitespaceTrivia",
                                                            "text": " "
                                                        }
                                                    ]
                                                },
                                                "callSignature": {
                                                    "kind": "CallSignature",
                                                    "fullStart": 818,
                                                    "fullEnd": 821,
                                                    "start": 818,
                                                    "end": 820,
                                                    "fullWidth": 3,
                                                    "width": 2,
                                                    "parameterList": {
                                                        "kind": "ParameterList",
                                                        "fullStart": 818,
                                                        "fullEnd": 821,
                                                        "start": 818,
                                                        "end": 820,
                                                        "fullWidth": 3,
                                                        "width": 2,
                                                        "openParenToken": {
                                                            "kind": "OpenParenToken",
                                                            "fullStart": 818,
                                                            "fullEnd": 819,
                                                            "start": 818,
                                                            "end": 819,
                                                            "fullWidth": 1,
                                                            "width": 1,
                                                            "text": "(",
                                                            "value": "(",
                                                            "valueText": "("
                                                        },
                                                        "parameters": [],
                                                        "closeParenToken": {
                                                            "kind": "CloseParenToken",
                                                            "fullStart": 819,
                                                            "fullEnd": 821,
                                                            "start": 819,
                                                            "end": 820,
                                                            "fullWidth": 2,
                                                            "width": 1,
                                                            "text": ")",
                                                            "value": ")",
                                                            "valueText": ")",
                                                            "hasTrailingTrivia": true,
                                                            "trailingTrivia": [
                                                                {
                                                                    "kind": "WhitespaceTrivia",
                                                                    "text": " "
                                                                }
                                                            ]
                                                        }
                                                    }
                                                },
                                                "block": {
                                                    "kind": "Block",
                                                    "fullStart": 821,
                                                    "fullEnd": 823,
                                                    "start": 821,
                                                    "end": 823,
                                                    "fullWidth": 2,
                                                    "width": 2,
                                                    "openBraceToken": {
                                                        "kind": "OpenBraceToken",
                                                        "fullStart": 821,
                                                        "fullEnd": 822,
                                                        "start": 821,
                                                        "end": 822,
                                                        "fullWidth": 1,
                                                        "width": 1,
                                                        "text": "{",
                                                        "value": "{",
                                                        "valueText": "{"
                                                    },
                                                    "statements": [],
                                                    "closeBraceToken": {
                                                        "kind": "CloseBraceToken",
                                                        "fullStart": 822,
                                                        "fullEnd": 823,
                                                        "start": 822,
                                                        "end": 823,
                                                        "fullWidth": 1,
                                                        "width": 1,
                                                        "text": "}",
                                                        "value": "}",
                                                        "valueText": "}"
                                                    }
                                                }
                                            }
                                        }
                                    }
                                ]
                            },
                            "semicolonToken": {
                                "kind": "SemicolonToken",
                                "fullStart": 823,
                                "fullEnd": 826,
                                "start": 823,
                                "end": 824,
                                "fullWidth": 3,
                                "width": 1,
                                "text": ";",
                                "value": ";",
                                "valueText": ";",
                                "hasTrailingTrivia": true,
                                "hasTrailingNewLine": true,
                                "trailingTrivia": [
                                    {
                                        "kind": "NewLineTrivia",
                                        "text": "\r\n"
                                    }
                                ]
                            }
                        },
                        {
                            "kind": "ExpressionStatement",
                            "fullStart": 826,
                            "fullEnd": 858,
                            "start": 834,
                            "end": 856,
                            "fullWidth": 32,
                            "width": 22,
                            "expression": {
                                "kind": "AssignmentExpression",
                                "fullStart": 826,
                                "fullEnd": 855,
                                "start": 834,
                                "end": 855,
                                "fullWidth": 29,
                                "width": 21,
                                "left": {
                                    "kind": "MemberAccessExpression",
                                    "fullStart": 826,
                                    "fullEnd": 848,
                                    "start": 834,
                                    "end": 847,
                                    "fullWidth": 22,
                                    "width": 13,
                                    "expression": {
                                        "kind": "IdentifierName",
                                        "fullStart": 826,
                                        "fullEnd": 837,
                                        "start": 834,
                                        "end": 837,
                                        "fullWidth": 11,
                                        "width": 3,
                                        "text": "Con",
                                        "value": "Con",
                                        "valueText": "Con",
                                        "hasLeadingTrivia": true,
                                        "leadingTrivia": [
                                            {
                                                "kind": "WhitespaceTrivia",
                                                "text": "        "
                                            }
                                        ]
                                    },
                                    "dotToken": {
                                        "kind": "DotToken",
                                        "fullStart": 837,
                                        "fullEnd": 838,
                                        "start": 837,
                                        "end": 838,
                                        "fullWidth": 1,
                                        "width": 1,
                                        "text": ".",
                                        "value": ".",
                                        "valueText": "."
                                    },
                                    "name": {
                                        "kind": "IdentifierName",
                                        "fullStart": 838,
                                        "fullEnd": 848,
                                        "start": 838,
                                        "end": 847,
                                        "fullWidth": 10,
                                        "width": 9,
                                        "text": "prototype",
                                        "value": "prototype",
                                        "valueText": "prototype",
                                        "hasTrailingTrivia": true,
                                        "trailingTrivia": [
                                            {
                                                "kind": "WhitespaceTrivia",
                                                "text": " "
                                            }
                                        ]
                                    }
                                },
                                "operatorToken": {
                                    "kind": "EqualsToken",
                                    "fullStart": 848,
                                    "fullEnd": 850,
                                    "start": 848,
                                    "end": 849,
                                    "fullWidth": 2,
                                    "width": 1,
                                    "text": "=",
                                    "value": "=",
                                    "valueText": "=",
                                    "hasTrailingTrivia": true,
                                    "trailingTrivia": [
                                        {
                                            "kind": "WhitespaceTrivia",
                                            "text": " "
                                        }
                                    ]
                                },
                                "right": {
                                    "kind": "IdentifierName",
                                    "fullStart": 850,
                                    "fullEnd": 855,
                                    "start": 850,
                                    "end": 855,
                                    "fullWidth": 5,
                                    "width": 5,
                                    "text": "proto",
                                    "value": "proto",
                                    "valueText": "proto"
                                }
                            },
                            "semicolonToken": {
                                "kind": "SemicolonToken",
                                "fullStart": 855,
                                "fullEnd": 858,
                                "start": 855,
                                "end": 856,
                                "fullWidth": 3,
                                "width": 1,
                                "text": ";",
                                "value": ";",
                                "valueText": ";",
                                "hasTrailingTrivia": true,
                                "hasTrailingNewLine": true,
                                "trailingTrivia": [
                                    {
                                        "kind": "NewLineTrivia",
                                        "text": "\r\n"
                                    }
                                ]
                            }
                        },
                        {
                            "kind": "VariableStatement",
                            "fullStart": 858,
                            "fullEnd": 892,
                            "start": 868,
                            "end": 890,
                            "fullWidth": 34,
                            "width": 22,
                            "modifiers": [],
                            "variableDeclaration": {
                                "kind": "VariableDeclaration",
                                "fullStart": 858,
                                "fullEnd": 889,
                                "start": 868,
                                "end": 889,
                                "fullWidth": 31,
                                "width": 21,
                                "varKeyword": {
                                    "kind": "VarKeyword",
                                    "fullStart": 858,
                                    "fullEnd": 872,
                                    "start": 868,
                                    "end": 871,
                                    "fullWidth": 14,
                                    "width": 3,
                                    "text": "var",
                                    "value": "var",
                                    "valueText": "var",
                                    "hasLeadingTrivia": true,
                                    "hasLeadingNewLine": true,
                                    "hasTrailingTrivia": true,
                                    "leadingTrivia": [
                                        {
                                            "kind": "NewLineTrivia",
                                            "text": "\r\n"
                                        },
                                        {
                                            "kind": "WhitespaceTrivia",
                                            "text": "        "
                                        }
                                    ],
                                    "trailingTrivia": [
                                        {
                                            "kind": "WhitespaceTrivia",
                                            "text": " "
                                        }
                                    ]
                                },
                                "variableDeclarators": [
                                    {
                                        "kind": "VariableDeclarator",
                                        "fullStart": 872,
                                        "fullEnd": 889,
                                        "start": 872,
                                        "end": 889,
                                        "fullWidth": 17,
<<<<<<< HEAD
                                        "width": 17,
                                        "identifier": {
=======
                                        "propertyName": {
>>>>>>> 85e84683
                                            "kind": "IdentifierName",
                                            "fullStart": 872,
                                            "fullEnd": 878,
                                            "start": 872,
                                            "end": 877,
                                            "fullWidth": 6,
                                            "width": 5,
                                            "text": "child",
                                            "value": "child",
                                            "valueText": "child",
                                            "hasTrailingTrivia": true,
                                            "trailingTrivia": [
                                                {
                                                    "kind": "WhitespaceTrivia",
                                                    "text": " "
                                                }
                                            ]
                                        },
                                        "equalsValueClause": {
                                            "kind": "EqualsValueClause",
                                            "fullStart": 878,
                                            "fullEnd": 889,
                                            "start": 878,
                                            "end": 889,
                                            "fullWidth": 11,
                                            "width": 11,
                                            "equalsToken": {
                                                "kind": "EqualsToken",
                                                "fullStart": 878,
                                                "fullEnd": 880,
                                                "start": 878,
                                                "end": 879,
                                                "fullWidth": 2,
                                                "width": 1,
                                                "text": "=",
                                                "value": "=",
                                                "valueText": "=",
                                                "hasTrailingTrivia": true,
                                                "trailingTrivia": [
                                                    {
                                                        "kind": "WhitespaceTrivia",
                                                        "text": " "
                                                    }
                                                ]
                                            },
                                            "value": {
                                                "kind": "ObjectCreationExpression",
                                                "fullStart": 880,
                                                "fullEnd": 889,
                                                "start": 880,
                                                "end": 889,
                                                "fullWidth": 9,
                                                "width": 9,
                                                "newKeyword": {
                                                    "kind": "NewKeyword",
                                                    "fullStart": 880,
                                                    "fullEnd": 884,
                                                    "start": 880,
                                                    "end": 883,
                                                    "fullWidth": 4,
                                                    "width": 3,
                                                    "text": "new",
                                                    "value": "new",
                                                    "valueText": "new",
                                                    "hasTrailingTrivia": true,
                                                    "trailingTrivia": [
                                                        {
                                                            "kind": "WhitespaceTrivia",
                                                            "text": " "
                                                        }
                                                    ]
                                                },
                                                "expression": {
                                                    "kind": "IdentifierName",
                                                    "fullStart": 884,
                                                    "fullEnd": 887,
                                                    "start": 884,
                                                    "end": 887,
                                                    "fullWidth": 3,
                                                    "width": 3,
                                                    "text": "Con",
                                                    "value": "Con",
                                                    "valueText": "Con"
                                                },
                                                "argumentList": {
                                                    "kind": "ArgumentList",
                                                    "fullStart": 887,
                                                    "fullEnd": 889,
                                                    "start": 887,
                                                    "end": 889,
                                                    "fullWidth": 2,
                                                    "width": 2,
                                                    "openParenToken": {
                                                        "kind": "OpenParenToken",
                                                        "fullStart": 887,
                                                        "fullEnd": 888,
                                                        "start": 887,
                                                        "end": 888,
                                                        "fullWidth": 1,
                                                        "width": 1,
                                                        "text": "(",
                                                        "value": "(",
                                                        "valueText": "("
                                                    },
                                                    "arguments": [],
                                                    "closeParenToken": {
                                                        "kind": "CloseParenToken",
                                                        "fullStart": 888,
                                                        "fullEnd": 889,
                                                        "start": 888,
                                                        "end": 889,
                                                        "fullWidth": 1,
                                                        "width": 1,
                                                        "text": ")",
                                                        "value": ")",
                                                        "valueText": ")"
                                                    }
                                                }
                                            }
                                        }
                                    }
                                ]
                            },
                            "semicolonToken": {
                                "kind": "SemicolonToken",
                                "fullStart": 889,
                                "fullEnd": 892,
                                "start": 889,
                                "end": 890,
                                "fullWidth": 3,
                                "width": 1,
                                "text": ";",
                                "value": ";",
                                "valueText": ";",
                                "hasTrailingTrivia": true,
                                "hasTrailingNewLine": true,
                                "trailingTrivia": [
                                    {
                                        "kind": "NewLineTrivia",
                                        "text": "\r\n"
                                    }
                                ]
                            }
                        },
                        {
                            "kind": "ExpressionStatement",
                            "fullStart": 892,
                            "fullEnd": 918,
                            "start": 900,
                            "end": 916,
                            "fullWidth": 26,
                            "width": 16,
                            "expression": {
                                "kind": "AssignmentExpression",
                                "fullStart": 892,
                                "fullEnd": 915,
                                "start": 900,
                                "end": 915,
                                "fullWidth": 23,
                                "width": 15,
                                "left": {
                                    "kind": "ElementAccessExpression",
                                    "fullStart": 892,
                                    "fullEnd": 909,
                                    "start": 900,
                                    "end": 908,
                                    "fullWidth": 17,
                                    "width": 8,
                                    "expression": {
                                        "kind": "IdentifierName",
                                        "fullStart": 892,
                                        "fullEnd": 905,
                                        "start": 900,
                                        "end": 905,
                                        "fullWidth": 13,
                                        "width": 5,
                                        "text": "child",
                                        "value": "child",
                                        "valueText": "child",
                                        "hasLeadingTrivia": true,
                                        "leadingTrivia": [
                                            {
                                                "kind": "WhitespaceTrivia",
                                                "text": "        "
                                            }
                                        ]
                                    },
                                    "openBracketToken": {
                                        "kind": "OpenBracketToken",
                                        "fullStart": 905,
                                        "fullEnd": 906,
                                        "start": 905,
                                        "end": 906,
                                        "fullWidth": 1,
                                        "width": 1,
                                        "text": "[",
                                        "value": "[",
                                        "valueText": "["
                                    },
                                    "argumentExpression": {
                                        "kind": "NumericLiteral",
                                        "fullStart": 906,
                                        "fullEnd": 907,
                                        "start": 906,
                                        "end": 907,
                                        "fullWidth": 1,
                                        "width": 1,
                                        "text": "1",
                                        "value": 1,
                                        "valueText": "1"
                                    },
                                    "closeBracketToken": {
                                        "kind": "CloseBracketToken",
                                        "fullStart": 907,
                                        "fullEnd": 909,
                                        "start": 907,
                                        "end": 908,
                                        "fullWidth": 2,
                                        "width": 1,
                                        "text": "]",
                                        "value": "]",
                                        "valueText": "]",
                                        "hasTrailingTrivia": true,
                                        "trailingTrivia": [
                                            {
                                                "kind": "WhitespaceTrivia",
                                                "text": " "
                                            }
                                        ]
                                    }
                                },
                                "operatorToken": {
                                    "kind": "EqualsToken",
                                    "fullStart": 909,
                                    "fullEnd": 911,
                                    "start": 909,
                                    "end": 910,
                                    "fullWidth": 2,
                                    "width": 1,
                                    "text": "=",
                                    "value": "=",
                                    "valueText": "=",
                                    "hasTrailingTrivia": true,
                                    "trailingTrivia": [
                                        {
                                            "kind": "WhitespaceTrivia",
                                            "text": " "
                                        }
                                    ]
                                },
                                "right": {
                                    "kind": "TrueKeyword",
                                    "fullStart": 911,
                                    "fullEnd": 915,
                                    "start": 911,
                                    "end": 915,
                                    "fullWidth": 4,
                                    "width": 4,
                                    "text": "true",
                                    "value": true,
                                    "valueText": "true"
                                }
                            },
                            "semicolonToken": {
                                "kind": "SemicolonToken",
                                "fullStart": 915,
                                "fullEnd": 918,
                                "start": 915,
                                "end": 916,
                                "fullWidth": 3,
                                "width": 1,
                                "text": ";",
                                "value": ";",
                                "valueText": ";",
                                "hasTrailingTrivia": true,
                                "hasTrailingNewLine": true,
                                "trailingTrivia": [
                                    {
                                        "kind": "NewLineTrivia",
                                        "text": "\r\n"
                                    }
                                ]
                            }
                        },
                        {
                            "kind": "ExpressionStatement",
                            "fullStart": 918,
                            "fullEnd": 1090,
                            "start": 928,
                            "end": 1088,
                            "fullWidth": 172,
                            "width": 160,
                            "isIncrementallyUnusable": true,
                            "expression": {
                                "kind": "InvocationExpression",
                                "fullStart": 918,
                                "fullEnd": 1087,
                                "start": 928,
                                "end": 1087,
                                "fullWidth": 169,
                                "width": 159,
                                "isIncrementallyUnusable": true,
                                "expression": {
                                    "kind": "MemberAccessExpression",
                                    "fullStart": 918,
                                    "fullEnd": 949,
                                    "start": 928,
                                    "end": 949,
                                    "fullWidth": 31,
                                    "width": 21,
                                    "expression": {
                                        "kind": "IdentifierName",
                                        "fullStart": 918,
                                        "fullEnd": 934,
                                        "start": 928,
                                        "end": 934,
                                        "fullWidth": 16,
                                        "width": 6,
                                        "text": "Object",
                                        "value": "Object",
                                        "valueText": "Object",
                                        "hasLeadingTrivia": true,
                                        "hasLeadingNewLine": true,
                                        "leadingTrivia": [
                                            {
                                                "kind": "NewLineTrivia",
                                                "text": "\r\n"
                                            },
                                            {
                                                "kind": "WhitespaceTrivia",
                                                "text": "        "
                                            }
                                        ]
                                    },
                                    "dotToken": {
                                        "kind": "DotToken",
                                        "fullStart": 934,
                                        "fullEnd": 935,
                                        "start": 934,
                                        "end": 935,
                                        "fullWidth": 1,
                                        "width": 1,
                                        "text": ".",
                                        "value": ".",
                                        "valueText": "."
                                    },
                                    "name": {
                                        "kind": "IdentifierName",
                                        "fullStart": 935,
                                        "fullEnd": 949,
                                        "start": 935,
                                        "end": 949,
                                        "fullWidth": 14,
                                        "width": 14,
                                        "text": "defineProperty",
                                        "value": "defineProperty",
                                        "valueText": "defineProperty"
                                    }
                                },
                                "argumentList": {
                                    "kind": "ArgumentList",
                                    "fullStart": 949,
                                    "fullEnd": 1087,
                                    "start": 949,
                                    "end": 1087,
                                    "fullWidth": 138,
                                    "width": 138,
                                    "isIncrementallyUnusable": true,
                                    "openParenToken": {
                                        "kind": "OpenParenToken",
                                        "fullStart": 949,
                                        "fullEnd": 950,
                                        "start": 949,
                                        "end": 950,
                                        "fullWidth": 1,
                                        "width": 1,
                                        "text": "(",
                                        "value": "(",
                                        "valueText": "("
                                    },
                                    "arguments": [
                                        {
                                            "kind": "IdentifierName",
                                            "fullStart": 950,
                                            "fullEnd": 955,
                                            "start": 950,
                                            "end": 955,
                                            "fullWidth": 5,
                                            "width": 5,
                                            "text": "child",
                                            "value": "child",
                                            "valueText": "child"
                                        },
                                        {
                                            "kind": "CommaToken",
                                            "fullStart": 955,
                                            "fullEnd": 957,
                                            "start": 955,
                                            "end": 956,
                                            "fullWidth": 2,
                                            "width": 1,
                                            "text": ",",
                                            "value": ",",
                                            "valueText": ",",
                                            "hasTrailingTrivia": true,
                                            "trailingTrivia": [
                                                {
                                                    "kind": "WhitespaceTrivia",
                                                    "text": " "
                                                }
                                            ]
                                        },
                                        {
                                            "kind": "StringLiteral",
                                            "fullStart": 957,
                                            "fullEnd": 965,
                                            "start": 957,
                                            "end": 965,
                                            "fullWidth": 8,
                                            "width": 8,
                                            "text": "\"length\"",
                                            "value": "length",
                                            "valueText": "length"
                                        },
                                        {
                                            "kind": "CommaToken",
                                            "fullStart": 965,
                                            "fullEnd": 967,
                                            "start": 965,
                                            "end": 966,
                                            "fullWidth": 2,
                                            "width": 1,
                                            "text": ",",
                                            "value": ",",
                                            "valueText": ",",
                                            "hasTrailingTrivia": true,
                                            "trailingTrivia": [
                                                {
                                                    "kind": "WhitespaceTrivia",
                                                    "text": " "
                                                }
                                            ]
                                        },
                                        {
                                            "kind": "ObjectLiteralExpression",
                                            "fullStart": 967,
                                            "fullEnd": 1086,
                                            "start": 967,
                                            "end": 1086,
                                            "fullWidth": 119,
                                            "width": 119,
                                            "isIncrementallyUnusable": true,
                                            "openBraceToken": {
                                                "kind": "OpenBraceToken",
                                                "fullStart": 967,
                                                "fullEnd": 970,
                                                "start": 967,
                                                "end": 968,
                                                "fullWidth": 3,
                                                "width": 1,
                                                "text": "{",
                                                "value": "{",
                                                "valueText": "{",
                                                "hasTrailingTrivia": true,
                                                "hasTrailingNewLine": true,
                                                "trailingTrivia": [
                                                    {
                                                        "kind": "NewLineTrivia",
                                                        "text": "\r\n"
                                                    }
                                                ]
                                            },
                                            "propertyAssignments": [
                                                {
                                                    "kind": "SimplePropertyAssignment",
                                                    "fullStart": 970,
                                                    "fullEnd": 1042,
                                                    "start": 982,
                                                    "end": 1042,
                                                    "fullWidth": 72,
                                                    "width": 60,
                                                    "isIncrementallyUnusable": true,
                                                    "propertyName": {
                                                        "kind": "IdentifierName",
                                                        "fullStart": 970,
                                                        "fullEnd": 985,
                                                        "start": 982,
                                                        "end": 985,
                                                        "fullWidth": 15,
                                                        "width": 3,
                                                        "text": "get",
                                                        "value": "get",
                                                        "valueText": "get",
                                                        "hasLeadingTrivia": true,
                                                        "leadingTrivia": [
                                                            {
                                                                "kind": "WhitespaceTrivia",
                                                                "text": "            "
                                                            }
                                                        ]
                                                    },
                                                    "colonToken": {
                                                        "kind": "ColonToken",
                                                        "fullStart": 985,
                                                        "fullEnd": 987,
                                                        "start": 985,
                                                        "end": 986,
                                                        "fullWidth": 2,
                                                        "width": 1,
                                                        "text": ":",
                                                        "value": ":",
                                                        "valueText": ":",
                                                        "hasTrailingTrivia": true,
                                                        "trailingTrivia": [
                                                            {
                                                                "kind": "WhitespaceTrivia",
                                                                "text": " "
                                                            }
                                                        ]
                                                    },
                                                    "expression": {
                                                        "kind": "FunctionExpression",
                                                        "fullStart": 987,
                                                        "fullEnd": 1042,
                                                        "start": 987,
                                                        "end": 1042,
                                                        "fullWidth": 55,
                                                        "width": 55,
                                                        "functionKeyword": {
                                                            "kind": "FunctionKeyword",
                                                            "fullStart": 987,
                                                            "fullEnd": 996,
                                                            "start": 987,
                                                            "end": 995,
                                                            "fullWidth": 9,
                                                            "width": 8,
                                                            "text": "function",
                                                            "value": "function",
                                                            "valueText": "function",
                                                            "hasTrailingTrivia": true,
                                                            "trailingTrivia": [
                                                                {
                                                                    "kind": "WhitespaceTrivia",
                                                                    "text": " "
                                                                }
                                                            ]
                                                        },
                                                        "callSignature": {
                                                            "kind": "CallSignature",
                                                            "fullStart": 996,
                                                            "fullEnd": 999,
                                                            "start": 996,
                                                            "end": 998,
                                                            "fullWidth": 3,
                                                            "width": 2,
                                                            "parameterList": {
                                                                "kind": "ParameterList",
                                                                "fullStart": 996,
                                                                "fullEnd": 999,
                                                                "start": 996,
                                                                "end": 998,
                                                                "fullWidth": 3,
                                                                "width": 2,
                                                                "openParenToken": {
                                                                    "kind": "OpenParenToken",
                                                                    "fullStart": 996,
                                                                    "fullEnd": 997,
                                                                    "start": 996,
                                                                    "end": 997,
                                                                    "fullWidth": 1,
                                                                    "width": 1,
                                                                    "text": "(",
                                                                    "value": "(",
                                                                    "valueText": "("
                                                                },
                                                                "parameters": [],
                                                                "closeParenToken": {
                                                                    "kind": "CloseParenToken",
                                                                    "fullStart": 997,
                                                                    "fullEnd": 999,
                                                                    "start": 997,
                                                                    "end": 998,
                                                                    "fullWidth": 2,
                                                                    "width": 1,
                                                                    "text": ")",
                                                                    "value": ")",
                                                                    "valueText": ")",
                                                                    "hasTrailingTrivia": true,
                                                                    "trailingTrivia": [
                                                                        {
                                                                            "kind": "WhitespaceTrivia",
                                                                            "text": " "
                                                                        }
                                                                    ]
                                                                }
                                                            }
                                                        },
                                                        "block": {
                                                            "kind": "Block",
                                                            "fullStart": 999,
                                                            "fullEnd": 1042,
                                                            "start": 999,
                                                            "end": 1042,
                                                            "fullWidth": 43,
                                                            "width": 43,
                                                            "openBraceToken": {
                                                                "kind": "OpenBraceToken",
                                                                "fullStart": 999,
                                                                "fullEnd": 1002,
                                                                "start": 999,
                                                                "end": 1000,
                                                                "fullWidth": 3,
                                                                "width": 1,
                                                                "text": "{",
                                                                "value": "{",
                                                                "valueText": "{",
                                                                "hasTrailingTrivia": true,
                                                                "hasTrailingNewLine": true,
                                                                "trailingTrivia": [
                                                                    {
                                                                        "kind": "NewLineTrivia",
                                                                        "text": "\r\n"
                                                                    }
                                                                ]
                                                            },
                                                            "statements": [
                                                                {
                                                                    "kind": "ReturnStatement",
                                                                    "fullStart": 1002,
                                                                    "fullEnd": 1029,
                                                                    "start": 1018,
                                                                    "end": 1027,
                                                                    "fullWidth": 27,
                                                                    "width": 9,
                                                                    "returnKeyword": {
                                                                        "kind": "ReturnKeyword",
                                                                        "fullStart": 1002,
                                                                        "fullEnd": 1025,
                                                                        "start": 1018,
                                                                        "end": 1024,
                                                                        "fullWidth": 23,
                                                                        "width": 6,
                                                                        "text": "return",
                                                                        "value": "return",
                                                                        "valueText": "return",
                                                                        "hasLeadingTrivia": true,
                                                                        "hasTrailingTrivia": true,
                                                                        "leadingTrivia": [
                                                                            {
                                                                                "kind": "WhitespaceTrivia",
                                                                                "text": "                "
                                                                            }
                                                                        ],
                                                                        "trailingTrivia": [
                                                                            {
                                                                                "kind": "WhitespaceTrivia",
                                                                                "text": " "
                                                                            }
                                                                        ]
                                                                    },
                                                                    "expression": {
                                                                        "kind": "NumericLiteral",
                                                                        "fullStart": 1025,
                                                                        "fullEnd": 1026,
                                                                        "start": 1025,
                                                                        "end": 1026,
                                                                        "fullWidth": 1,
                                                                        "width": 1,
                                                                        "text": "2",
                                                                        "value": 2,
                                                                        "valueText": "2"
                                                                    },
                                                                    "semicolonToken": {
                                                                        "kind": "SemicolonToken",
                                                                        "fullStart": 1026,
                                                                        "fullEnd": 1029,
                                                                        "start": 1026,
                                                                        "end": 1027,
                                                                        "fullWidth": 3,
                                                                        "width": 1,
                                                                        "text": ";",
                                                                        "value": ";",
                                                                        "valueText": ";",
                                                                        "hasTrailingTrivia": true,
                                                                        "hasTrailingNewLine": true,
                                                                        "trailingTrivia": [
                                                                            {
                                                                                "kind": "NewLineTrivia",
                                                                                "text": "\r\n"
                                                                            }
                                                                        ]
                                                                    }
                                                                }
                                                            ],
                                                            "closeBraceToken": {
                                                                "kind": "CloseBraceToken",
                                                                "fullStart": 1029,
                                                                "fullEnd": 1042,
                                                                "start": 1041,
                                                                "end": 1042,
                                                                "fullWidth": 13,
                                                                "width": 1,
                                                                "text": "}",
                                                                "value": "}",
                                                                "valueText": "}",
                                                                "hasLeadingTrivia": true,
                                                                "leadingTrivia": [
                                                                    {
                                                                        "kind": "WhitespaceTrivia",
                                                                        "text": "            "
                                                                    }
                                                                ]
                                                            }
                                                        }
                                                    }
                                                },
                                                {
                                                    "kind": "CommaToken",
                                                    "fullStart": 1042,
                                                    "fullEnd": 1045,
                                                    "start": 1042,
                                                    "end": 1043,
                                                    "fullWidth": 3,
                                                    "width": 1,
                                                    "text": ",",
                                                    "value": ",",
                                                    "valueText": ",",
                                                    "hasTrailingTrivia": true,
                                                    "hasTrailingNewLine": true,
                                                    "trailingTrivia": [
                                                        {
                                                            "kind": "NewLineTrivia",
                                                            "text": "\r\n"
                                                        }
                                                    ]
                                                },
                                                {
                                                    "kind": "SimplePropertyAssignment",
                                                    "fullStart": 1045,
                                                    "fullEnd": 1077,
                                                    "start": 1057,
                                                    "end": 1075,
                                                    "fullWidth": 32,
                                                    "width": 18,
                                                    "propertyName": {
                                                        "kind": "IdentifierName",
                                                        "fullStart": 1045,
                                                        "fullEnd": 1069,
                                                        "start": 1057,
                                                        "end": 1069,
                                                        "fullWidth": 24,
                                                        "width": 12,
                                                        "text": "configurable",
                                                        "value": "configurable",
                                                        "valueText": "configurable",
                                                        "hasLeadingTrivia": true,
                                                        "leadingTrivia": [
                                                            {
                                                                "kind": "WhitespaceTrivia",
                                                                "text": "            "
                                                            }
                                                        ]
                                                    },
                                                    "colonToken": {
                                                        "kind": "ColonToken",
                                                        "fullStart": 1069,
                                                        "fullEnd": 1071,
                                                        "start": 1069,
                                                        "end": 1070,
                                                        "fullWidth": 2,
                                                        "width": 1,
                                                        "text": ":",
                                                        "value": ":",
                                                        "valueText": ":",
                                                        "hasTrailingTrivia": true,
                                                        "trailingTrivia": [
                                                            {
                                                                "kind": "WhitespaceTrivia",
                                                                "text": " "
                                                            }
                                                        ]
                                                    },
                                                    "expression": {
                                                        "kind": "TrueKeyword",
                                                        "fullStart": 1071,
                                                        "fullEnd": 1077,
                                                        "start": 1071,
                                                        "end": 1075,
                                                        "fullWidth": 6,
                                                        "width": 4,
                                                        "text": "true",
                                                        "value": true,
                                                        "valueText": "true",
                                                        "hasTrailingTrivia": true,
                                                        "hasTrailingNewLine": true,
                                                        "trailingTrivia": [
                                                            {
                                                                "kind": "NewLineTrivia",
                                                                "text": "\r\n"
                                                            }
                                                        ]
                                                    }
                                                }
                                            ],
                                            "closeBraceToken": {
                                                "kind": "CloseBraceToken",
                                                "fullStart": 1077,
                                                "fullEnd": 1086,
                                                "start": 1085,
                                                "end": 1086,
                                                "fullWidth": 9,
                                                "width": 1,
                                                "text": "}",
                                                "value": "}",
                                                "valueText": "}",
                                                "hasLeadingTrivia": true,
                                                "leadingTrivia": [
                                                    {
                                                        "kind": "WhitespaceTrivia",
                                                        "text": "        "
                                                    }
                                                ]
                                            }
                                        }
                                    ],
                                    "closeParenToken": {
                                        "kind": "CloseParenToken",
                                        "fullStart": 1086,
                                        "fullEnd": 1087,
                                        "start": 1086,
                                        "end": 1087,
                                        "fullWidth": 1,
                                        "width": 1,
                                        "text": ")",
                                        "value": ")",
                                        "valueText": ")"
                                    }
                                }
                            },
                            "semicolonToken": {
                                "kind": "SemicolonToken",
                                "fullStart": 1087,
                                "fullEnd": 1090,
                                "start": 1087,
                                "end": 1088,
                                "fullWidth": 3,
                                "width": 1,
                                "text": ";",
                                "value": ";",
                                "valueText": ";",
                                "hasTrailingTrivia": true,
                                "hasTrailingNewLine": true,
                                "trailingTrivia": [
                                    {
                                        "kind": "NewLineTrivia",
                                        "text": "\r\n"
                                    }
                                ]
                            }
                        },
                        {
                            "kind": "ReturnStatement",
                            "fullStart": 1090,
                            "fullEnd": 1157,
                            "start": 1100,
                            "end": 1155,
                            "fullWidth": 67,
                            "width": 55,
                            "returnKeyword": {
                                "kind": "ReturnKeyword",
                                "fullStart": 1090,
                                "fullEnd": 1107,
                                "start": 1100,
                                "end": 1106,
                                "fullWidth": 17,
                                "width": 6,
                                "text": "return",
                                "value": "return",
                                "valueText": "return",
                                "hasLeadingTrivia": true,
                                "hasLeadingNewLine": true,
                                "hasTrailingTrivia": true,
                                "leadingTrivia": [
                                    {
                                        "kind": "NewLineTrivia",
                                        "text": "\r\n"
                                    },
                                    {
                                        "kind": "WhitespaceTrivia",
                                        "text": "        "
                                    }
                                ],
                                "trailingTrivia": [
                                    {
                                        "kind": "WhitespaceTrivia",
                                        "text": " "
                                    }
                                ]
                            },
                            "expression": {
                                "kind": "EqualsExpression",
                                "fullStart": 1107,
                                "fullEnd": 1154,
                                "start": 1107,
                                "end": 1154,
                                "fullWidth": 47,
                                "width": 47,
                                "left": {
                                    "kind": "InvocationExpression",
                                    "fullStart": 1107,
                                    "fullEnd": 1149,
                                    "start": 1107,
                                    "end": 1148,
                                    "fullWidth": 42,
                                    "width": 41,
                                    "expression": {
                                        "kind": "MemberAccessExpression",
                                        "fullStart": 1107,
                                        "fullEnd": 1135,
                                        "start": 1107,
                                        "end": 1135,
                                        "fullWidth": 28,
                                        "width": 28,
                                        "expression": {
                                            "kind": "MemberAccessExpression",
                                            "fullStart": 1107,
                                            "fullEnd": 1130,
                                            "start": 1107,
                                            "end": 1130,
                                            "fullWidth": 23,
                                            "width": 23,
                                            "expression": {
                                                "kind": "MemberAccessExpression",
                                                "fullStart": 1107,
                                                "fullEnd": 1122,
                                                "start": 1107,
                                                "end": 1122,
                                                "fullWidth": 15,
                                                "width": 15,
                                                "expression": {
                                                    "kind": "IdentifierName",
                                                    "fullStart": 1107,
                                                    "fullEnd": 1112,
                                                    "start": 1107,
                                                    "end": 1112,
                                                    "fullWidth": 5,
                                                    "width": 5,
                                                    "text": "Array",
                                                    "value": "Array",
                                                    "valueText": "Array"
                                                },
                                                "dotToken": {
                                                    "kind": "DotToken",
                                                    "fullStart": 1112,
                                                    "fullEnd": 1113,
                                                    "start": 1112,
                                                    "end": 1113,
                                                    "fullWidth": 1,
                                                    "width": 1,
                                                    "text": ".",
                                                    "value": ".",
                                                    "valueText": "."
                                                },
                                                "name": {
                                                    "kind": "IdentifierName",
                                                    "fullStart": 1113,
                                                    "fullEnd": 1122,
                                                    "start": 1113,
                                                    "end": 1122,
                                                    "fullWidth": 9,
                                                    "width": 9,
                                                    "text": "prototype",
                                                    "value": "prototype",
                                                    "valueText": "prototype"
                                                }
                                            },
                                            "dotToken": {
                                                "kind": "DotToken",
                                                "fullStart": 1122,
                                                "fullEnd": 1123,
                                                "start": 1122,
                                                "end": 1123,
                                                "fullWidth": 1,
                                                "width": 1,
                                                "text": ".",
                                                "value": ".",
                                                "valueText": "."
                                            },
                                            "name": {
                                                "kind": "IdentifierName",
                                                "fullStart": 1123,
                                                "fullEnd": 1130,
                                                "start": 1123,
                                                "end": 1130,
                                                "fullWidth": 7,
                                                "width": 7,
                                                "text": "indexOf",
                                                "value": "indexOf",
                                                "valueText": "indexOf"
                                            }
                                        },
                                        "dotToken": {
                                            "kind": "DotToken",
                                            "fullStart": 1130,
                                            "fullEnd": 1131,
                                            "start": 1130,
                                            "end": 1131,
                                            "fullWidth": 1,
                                            "width": 1,
                                            "text": ".",
                                            "value": ".",
                                            "valueText": "."
                                        },
                                        "name": {
                                            "kind": "IdentifierName",
                                            "fullStart": 1131,
                                            "fullEnd": 1135,
                                            "start": 1131,
                                            "end": 1135,
                                            "fullWidth": 4,
                                            "width": 4,
                                            "text": "call",
                                            "value": "call",
                                            "valueText": "call"
                                        }
                                    },
                                    "argumentList": {
                                        "kind": "ArgumentList",
                                        "fullStart": 1135,
                                        "fullEnd": 1149,
                                        "start": 1135,
                                        "end": 1148,
                                        "fullWidth": 14,
                                        "width": 13,
                                        "openParenToken": {
                                            "kind": "OpenParenToken",
                                            "fullStart": 1135,
                                            "fullEnd": 1136,
                                            "start": 1135,
                                            "end": 1136,
                                            "fullWidth": 1,
                                            "width": 1,
                                            "text": "(",
                                            "value": "(",
                                            "valueText": "("
                                        },
                                        "arguments": [
                                            {
                                                "kind": "IdentifierName",
                                                "fullStart": 1136,
                                                "fullEnd": 1141,
                                                "start": 1136,
                                                "end": 1141,
                                                "fullWidth": 5,
                                                "width": 5,
                                                "text": "child",
                                                "value": "child",
                                                "valueText": "child"
                                            },
                                            {
                                                "kind": "CommaToken",
                                                "fullStart": 1141,
                                                "fullEnd": 1143,
                                                "start": 1141,
                                                "end": 1142,
                                                "fullWidth": 2,
                                                "width": 1,
                                                "text": ",",
                                                "value": ",",
                                                "valueText": ",",
                                                "hasTrailingTrivia": true,
                                                "trailingTrivia": [
                                                    {
                                                        "kind": "WhitespaceTrivia",
                                                        "text": " "
                                                    }
                                                ]
                                            },
                                            {
                                                "kind": "TrueKeyword",
                                                "fullStart": 1143,
                                                "fullEnd": 1147,
                                                "start": 1143,
                                                "end": 1147,
                                                "fullWidth": 4,
                                                "width": 4,
                                                "text": "true",
                                                "value": true,
                                                "valueText": "true"
                                            }
                                        ],
                                        "closeParenToken": {
                                            "kind": "CloseParenToken",
                                            "fullStart": 1147,
                                            "fullEnd": 1149,
                                            "start": 1147,
                                            "end": 1148,
                                            "fullWidth": 2,
                                            "width": 1,
                                            "text": ")",
                                            "value": ")",
                                            "valueText": ")",
                                            "hasTrailingTrivia": true,
                                            "trailingTrivia": [
                                                {
                                                    "kind": "WhitespaceTrivia",
                                                    "text": " "
                                                }
                                            ]
                                        }
                                    }
                                },
                                "operatorToken": {
                                    "kind": "EqualsEqualsEqualsToken",
                                    "fullStart": 1149,
                                    "fullEnd": 1153,
                                    "start": 1149,
                                    "end": 1152,
                                    "fullWidth": 4,
                                    "width": 3,
                                    "text": "===",
                                    "value": "===",
                                    "valueText": "===",
                                    "hasTrailingTrivia": true,
                                    "trailingTrivia": [
                                        {
                                            "kind": "WhitespaceTrivia",
                                            "text": " "
                                        }
                                    ]
                                },
                                "right": {
                                    "kind": "NumericLiteral",
                                    "fullStart": 1153,
                                    "fullEnd": 1154,
                                    "start": 1153,
                                    "end": 1154,
                                    "fullWidth": 1,
                                    "width": 1,
                                    "text": "1",
                                    "value": 1,
                                    "valueText": "1"
                                }
                            },
                            "semicolonToken": {
                                "kind": "SemicolonToken",
                                "fullStart": 1154,
                                "fullEnd": 1157,
                                "start": 1154,
                                "end": 1155,
                                "fullWidth": 3,
                                "width": 1,
                                "text": ";",
                                "value": ";",
                                "valueText": ";",
                                "hasTrailingTrivia": true,
                                "hasTrailingNewLine": true,
                                "trailingTrivia": [
                                    {
                                        "kind": "NewLineTrivia",
                                        "text": "\r\n"
                                    }
                                ]
                            }
                        }
                    ],
                    "closeBraceToken": {
                        "kind": "CloseBraceToken",
                        "fullStart": 1157,
                        "fullEnd": 1164,
                        "start": 1161,
                        "end": 1162,
                        "fullWidth": 7,
                        "width": 1,
                        "text": "}",
                        "value": "}",
                        "valueText": "}",
                        "hasLeadingTrivia": true,
                        "hasTrailingTrivia": true,
                        "hasTrailingNewLine": true,
                        "leadingTrivia": [
                            {
                                "kind": "WhitespaceTrivia",
                                "text": "    "
                            }
                        ],
                        "trailingTrivia": [
                            {
                                "kind": "NewLineTrivia",
                                "text": "\r\n"
                            }
                        ]
                    }
                }
            },
            {
                "kind": "ExpressionStatement",
                "fullStart": 1164,
                "fullEnd": 1188,
                "start": 1164,
                "end": 1186,
                "fullWidth": 24,
                "width": 22,
                "expression": {
                    "kind": "InvocationExpression",
                    "fullStart": 1164,
                    "fullEnd": 1185,
                    "start": 1164,
                    "end": 1185,
                    "fullWidth": 21,
                    "width": 21,
                    "expression": {
                        "kind": "IdentifierName",
                        "fullStart": 1164,
                        "fullEnd": 1175,
                        "start": 1164,
                        "end": 1175,
                        "fullWidth": 11,
                        "width": 11,
                        "text": "runTestCase",
                        "value": "runTestCase",
                        "valueText": "runTestCase"
                    },
                    "argumentList": {
                        "kind": "ArgumentList",
                        "fullStart": 1175,
                        "fullEnd": 1185,
                        "start": 1175,
                        "end": 1185,
                        "fullWidth": 10,
                        "width": 10,
                        "openParenToken": {
                            "kind": "OpenParenToken",
                            "fullStart": 1175,
                            "fullEnd": 1176,
                            "start": 1175,
                            "end": 1176,
                            "fullWidth": 1,
                            "width": 1,
                            "text": "(",
                            "value": "(",
                            "valueText": "("
                        },
                        "arguments": [
                            {
                                "kind": "IdentifierName",
                                "fullStart": 1176,
                                "fullEnd": 1184,
                                "start": 1176,
                                "end": 1184,
                                "fullWidth": 8,
                                "width": 8,
                                "text": "testcase",
                                "value": "testcase",
                                "valueText": "testcase"
                            }
                        ],
                        "closeParenToken": {
                            "kind": "CloseParenToken",
                            "fullStart": 1184,
                            "fullEnd": 1185,
                            "start": 1184,
                            "end": 1185,
                            "fullWidth": 1,
                            "width": 1,
                            "text": ")",
                            "value": ")",
                            "valueText": ")"
                        }
                    }
                },
                "semicolonToken": {
                    "kind": "SemicolonToken",
                    "fullStart": 1185,
                    "fullEnd": 1188,
                    "start": 1185,
                    "end": 1186,
                    "fullWidth": 3,
                    "width": 1,
                    "text": ";",
                    "value": ";",
                    "valueText": ";",
                    "hasTrailingTrivia": true,
                    "hasTrailingNewLine": true,
                    "trailingTrivia": [
                        {
                            "kind": "NewLineTrivia",
                            "text": "\r\n"
                        }
                    ]
                }
            }
        ],
        "endOfFileToken": {
            "kind": "EndOfFileToken",
            "fullStart": 1188,
            "fullEnd": 1188,
            "start": 1188,
            "end": 1188,
            "fullWidth": 0,
            "width": 0,
            "text": ""
        }
    },
    "lineMap": {
        "lineStarts": [
            0,
            67,
            152,
            232,
            308,
            380,
            385,
            439,
            562,
            567,
            569,
            571,
            594,
            619,
            669,
            701,
            728,
            744,
            776,
            789,
            791,
            826,
            858,
            860,
            892,
            918,
            920,
            970,
            1002,
            1029,
            1045,
            1077,
            1090,
            1092,
            1157,
            1164,
            1188
        ],
        "length": 1188
    }
}<|MERGE_RESOLUTION|>--- conflicted
+++ resolved
@@ -247,12 +247,8 @@
                                         "start": 606,
                                         "end": 616,
                                         "fullWidth": 10,
-<<<<<<< HEAD
                                         "width": 10,
-                                        "identifier": {
-=======
                                         "propertyName": {
->>>>>>> 85e84683
                                             "kind": "IdentifierName",
                                             "fullStart": 606,
                                             "fullEnd": 612,
@@ -984,12 +980,8 @@
                                         "start": 803,
                                         "end": 823,
                                         "fullWidth": 20,
-<<<<<<< HEAD
                                         "width": 20,
-                                        "identifier": {
-=======
                                         "propertyName": {
->>>>>>> 85e84683
                                             "kind": "IdentifierName",
                                             "fullStart": 803,
                                             "fullEnd": 807,
@@ -1356,12 +1348,8 @@
                                         "start": 872,
                                         "end": 889,
                                         "fullWidth": 17,
-<<<<<<< HEAD
                                         "width": 17,
-                                        "identifier": {
-=======
                                         "propertyName": {
->>>>>>> 85e84683
                                             "kind": "IdentifierName",
                                             "fullStart": 872,
                                             "fullEnd": 878,
