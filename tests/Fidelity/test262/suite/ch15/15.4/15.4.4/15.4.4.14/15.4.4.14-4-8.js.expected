{
    "isDeclaration": false,
    "languageVersion": "EcmaScript5",
    "parseOptions": {
        "allowAutomaticSemicolonInsertion": true
    },
    "sourceUnit": {
        "kind": "SourceUnit",
        "fullStart": 0,
        "fullEnd": 1577,
        "start": 544,
        "end": 1577,
        "fullWidth": 1577,
        "width": 1033,
        "isIncrementallyUnusable": true,
        "moduleElements": [
            {
                "kind": "FunctionDeclaration",
                "fullStart": 0,
                "fullEnd": 1553,
                "start": 544,
                "end": 1551,
                "fullWidth": 1553,
                "width": 1007,
                "modifiers": [],
                "functionKeyword": {
                    "kind": "FunctionKeyword",
                    "fullStart": 0,
                    "fullEnd": 553,
                    "start": 544,
                    "end": 552,
                    "fullWidth": 553,
                    "width": 8,
                    "text": "function",
                    "value": "function",
                    "valueText": "function",
                    "hasLeadingTrivia": true,
                    "hasLeadingComment": true,
                    "hasLeadingNewLine": true,
                    "hasTrailingTrivia": true,
                    "leadingTrivia": [
                        {
                            "kind": "SingleLineCommentTrivia",
                            "text": "/// Copyright (c) 2012 Ecma International.  All rights reserved. "
                        },
                        {
                            "kind": "NewLineTrivia",
                            "text": "\r\n"
                        },
                        {
                            "kind": "SingleLineCommentTrivia",
                            "text": "/// Ecma International makes this code available under the terms and conditions set"
                        },
                        {
                            "kind": "NewLineTrivia",
                            "text": "\r\n"
                        },
                        {
                            "kind": "SingleLineCommentTrivia",
                            "text": "/// forth on http://hg.ecmascript.org/tests/test262/raw-file/tip/LICENSE (the "
                        },
                        {
                            "kind": "NewLineTrivia",
                            "text": "\r\n"
                        },
                        {
                            "kind": "SingleLineCommentTrivia",
                            "text": "/// \"Use Terms\").   Any redistribution of this code must retain the above "
                        },
                        {
                            "kind": "NewLineTrivia",
                            "text": "\r\n"
                        },
                        {
                            "kind": "SingleLineCommentTrivia",
                            "text": "/// copyright and this notice and otherwise comply with the Use Terms."
                        },
                        {
                            "kind": "NewLineTrivia",
                            "text": "\r\n"
                        },
                        {
                            "kind": "MultiLineCommentTrivia",
                            "text": "/**\r\n * @path ch15/15.4/15.4.4/15.4.4.14/15.4.4.14-4-8.js\r\n * @description Array.prototype.indexOf returns -1 if 'length' is 0 (length is an empty array)\r\n */"
                        },
                        {
                            "kind": "NewLineTrivia",
                            "text": "\r\n"
                        },
                        {
                            "kind": "NewLineTrivia",
                            "text": "\r\n"
                        },
                        {
                            "kind": "NewLineTrivia",
                            "text": "\r\n"
                        }
                    ],
                    "trailingTrivia": [
                        {
                            "kind": "WhitespaceTrivia",
                            "text": " "
                        }
                    ]
                },
                "identifier": {
                    "kind": "IdentifierName",
                    "fullStart": 553,
                    "fullEnd": 561,
                    "start": 553,
                    "end": 561,
                    "fullWidth": 8,
                    "width": 8,
                    "text": "testcase",
                    "value": "testcase",
                    "valueText": "testcase"
                },
                "callSignature": {
                    "kind": "CallSignature",
                    "fullStart": 561,
                    "fullEnd": 564,
                    "start": 561,
                    "end": 563,
                    "fullWidth": 3,
                    "width": 2,
                    "parameterList": {
                        "kind": "ParameterList",
                        "fullStart": 561,
                        "fullEnd": 564,
                        "start": 561,
                        "end": 563,
                        "fullWidth": 3,
                        "width": 2,
                        "openParenToken": {
                            "kind": "OpenParenToken",
                            "fullStart": 561,
                            "fullEnd": 562,
                            "start": 561,
                            "end": 562,
                            "fullWidth": 1,
                            "width": 1,
                            "text": "(",
                            "value": "(",
                            "valueText": "("
                        },
                        "parameters": [],
                        "closeParenToken": {
                            "kind": "CloseParenToken",
                            "fullStart": 562,
                            "fullEnd": 564,
                            "start": 562,
                            "end": 563,
                            "fullWidth": 2,
                            "width": 1,
                            "text": ")",
                            "value": ")",
                            "valueText": ")",
                            "hasTrailingTrivia": true,
                            "trailingTrivia": [
                                {
                                    "kind": "WhitespaceTrivia",
                                    "text": " "
                                }
                            ]
                        }
                    }
                },
                "block": {
                    "kind": "Block",
                    "fullStart": 564,
                    "fullEnd": 1553,
                    "start": 564,
                    "end": 1551,
                    "fullWidth": 989,
                    "width": 987,
                    "openBraceToken": {
                        "kind": "OpenBraceToken",
                        "fullStart": 564,
                        "fullEnd": 567,
                        "start": 564,
                        "end": 565,
                        "fullWidth": 3,
                        "width": 1,
                        "text": "{",
                        "value": "{",
                        "valueText": "{",
                        "hasTrailingTrivia": true,
                        "hasTrailingNewLine": true,
                        "trailingTrivia": [
                            {
                                "kind": "NewLineTrivia",
                                "text": "\r\n"
                            }
                        ]
                    },
                    "statements": [
                        {
                            "kind": "VariableStatement",
                            "fullStart": 567,
                            "fullEnd": 1503,
                            "start": 1446,
                            "end": 1501,
                            "fullWidth": 936,
                            "width": 55,
                            "modifiers": [],
                            "variableDeclaration": {
                                "kind": "VariableDeclaration",
                                "fullStart": 567,
                                "fullEnd": 1500,
                                "start": 1446,
                                "end": 1500,
                                "fullWidth": 933,
                                "width": 54,
                                "varKeyword": {
                                    "kind": "VarKeyword",
                                    "fullStart": 567,
                                    "fullEnd": 1450,
                                    "start": 1446,
                                    "end": 1449,
                                    "fullWidth": 883,
                                    "width": 3,
                                    "text": "var",
                                    "value": "var",
                                    "valueText": "var",
                                    "hasLeadingTrivia": true,
                                    "hasLeadingComment": true,
                                    "hasLeadingNewLine": true,
                                    "hasTrailingTrivia": true,
                                    "leadingTrivia": [
                                        {
                                            "kind": "NewLineTrivia",
                                            "text": "\r\n"
                                        },
                                        {
                                            "kind": "WhitespaceTrivia",
                                            "text": "  "
                                        },
                                        {
                                            "kind": "NewLineTrivia",
                                            "text": "\r\n"
                                        },
                                        {
                                            "kind": "WhitespaceTrivia",
                                            "text": "  "
                                        },
                                        {
                                            "kind": "SingleLineCommentTrivia",
                                            "text": "// objects inherit the default valueOf method of the Object object;"
                                        },
                                        {
                                            "kind": "NewLineTrivia",
                                            "text": "\r\n"
                                        },
                                        {
                                            "kind": "WhitespaceTrivia",
                                            "text": "  "
                                        },
                                        {
                                            "kind": "SingleLineCommentTrivia",
                                            "text": "// that simply returns the itself. Since the default valueOf() method"
                                        },
                                        {
                                            "kind": "NewLineTrivia",
                                            "text": "\r\n"
                                        },
                                        {
                                            "kind": "WhitespaceTrivia",
                                            "text": "  "
                                        },
                                        {
                                            "kind": "SingleLineCommentTrivia",
                                            "text": "// does not return a primitive value, ES next tries to convert the object"
                                        },
                                        {
                                            "kind": "NewLineTrivia",
                                            "text": "\r\n"
                                        },
                                        {
                                            "kind": "WhitespaceTrivia",
                                            "text": "  "
                                        },
                                        {
                                            "kind": "SingleLineCommentTrivia",
                                            "text": "// to a number by calling its toString() method and converting the"
                                        },
                                        {
                                            "kind": "NewLineTrivia",
                                            "text": "\r\n"
                                        },
                                        {
                                            "kind": "WhitespaceTrivia",
                                            "text": "  "
                                        },
                                        {
                                            "kind": "SingleLineCommentTrivia",
                                            "text": "// resulting string to a number."
                                        },
                                        {
                                            "kind": "NewLineTrivia",
                                            "text": "\r\n"
                                        },
                                        {
                                            "kind": "WhitespaceTrivia",
                                            "text": "  "
                                        },
                                        {
                                            "kind": "SingleLineCommentTrivia",
                                            "text": "//"
                                        },
                                        {
                                            "kind": "NewLineTrivia",
                                            "text": "\r\n"
                                        },
                                        {
                                            "kind": "WhitespaceTrivia",
                                            "text": "  "
                                        },
                                        {
                                            "kind": "SingleLineCommentTrivia",
                                            "text": "// The toString( ) method on Array converts the array elements to strings,"
                                        },
                                        {
                                            "kind": "NewLineTrivia",
                                            "text": "\r\n"
                                        },
                                        {
                                            "kind": "WhitespaceTrivia",
                                            "text": "  "
                                        },
                                        {
                                            "kind": "SingleLineCommentTrivia",
                                            "text": "// then returns the result of concatenating these strings, with commas in"
                                        },
                                        {
                                            "kind": "NewLineTrivia",
                                            "text": "\r\n"
                                        },
                                        {
                                            "kind": "WhitespaceTrivia",
                                            "text": "  "
                                        },
                                        {
                                            "kind": "SingleLineCommentTrivia",
                                            "text": "// between. An array with no elements converts to the empty string, which"
                                        },
                                        {
                                            "kind": "NewLineTrivia",
                                            "text": "\r\n"
                                        },
                                        {
                                            "kind": "WhitespaceTrivia",
                                            "text": "  "
                                        },
                                        {
                                            "kind": "SingleLineCommentTrivia",
                                            "text": "// converts to the number 0. If an array has a single element that is a"
                                        },
                                        {
                                            "kind": "NewLineTrivia",
                                            "text": "\r\n"
                                        },
                                        {
                                            "kind": "WhitespaceTrivia",
                                            "text": "  "
                                        },
                                        {
                                            "kind": "SingleLineCommentTrivia",
                                            "text": "// number n, the array converts to a string representation of n, which is"
                                        },
                                        {
                                            "kind": "NewLineTrivia",
                                            "text": "\r\n"
                                        },
                                        {
                                            "kind": "WhitespaceTrivia",
                                            "text": "  "
                                        },
                                        {
                                            "kind": "SingleLineCommentTrivia",
                                            "text": "// then converted back to n itself. If an array contains more than one element,"
                                        },
                                        {
                                            "kind": "NewLineTrivia",
                                            "text": "\r\n"
                                        },
                                        {
                                            "kind": "WhitespaceTrivia",
                                            "text": "  "
                                        },
                                        {
                                            "kind": "SingleLineCommentTrivia",
                                            "text": "// or if its one element is not a number, the array converts to NaN."
                                        },
                                        {
                                            "kind": "NewLineTrivia",
                                            "text": "\r\n"
                                        },
                                        {
                                            "kind": "WhitespaceTrivia",
                                            "text": " "
                                        }
                                    ],
                                    "trailingTrivia": [
                                        {
                                            "kind": "WhitespaceTrivia",
                                            "text": " "
                                        }
                                    ]
                                },
                                "variableDeclarators": [
                                    {
                                        "kind": "VariableDeclarator",
                                        "fullStart": 1450,
                                        "fullEnd": 1500,
                                        "start": 1450,
                                        "end": 1500,
                                        "fullWidth": 50,
<<<<<<< HEAD
                                        "width": 50,
                                        "identifier": {
=======
                                        "propertyName": {
>>>>>>> 85e84683
                                            "kind": "IdentifierName",
                                            "fullStart": 1450,
                                            "fullEnd": 1452,
                                            "start": 1450,
                                            "end": 1451,
                                            "fullWidth": 2,
                                            "width": 1,
                                            "text": "i",
                                            "value": "i",
                                            "valueText": "i",
                                            "hasTrailingTrivia": true,
                                            "trailingTrivia": [
                                                {
                                                    "kind": "WhitespaceTrivia",
                                                    "text": " "
                                                }
                                            ]
                                        },
                                        "equalsValueClause": {
                                            "kind": "EqualsValueClause",
                                            "fullStart": 1452,
                                            "fullEnd": 1500,
                                            "start": 1452,
                                            "end": 1500,
                                            "fullWidth": 48,
                                            "width": 48,
                                            "equalsToken": {
                                                "kind": "EqualsToken",
                                                "fullStart": 1452,
                                                "fullEnd": 1454,
                                                "start": 1452,
                                                "end": 1453,
                                                "fullWidth": 2,
                                                "width": 1,
                                                "text": "=",
                                                "value": "=",
                                                "valueText": "=",
                                                "hasTrailingTrivia": true,
                                                "trailingTrivia": [
                                                    {
                                                        "kind": "WhitespaceTrivia",
                                                        "text": " "
                                                    }
                                                ]
                                            },
                                            "value": {
                                                "kind": "InvocationExpression",
                                                "fullStart": 1454,
                                                "fullEnd": 1500,
                                                "start": 1454,
                                                "end": 1500,
                                                "fullWidth": 46,
                                                "width": 46,
                                                "expression": {
                                                    "kind": "MemberAccessExpression",
                                                    "fullStart": 1454,
                                                    "fullEnd": 1482,
                                                    "start": 1454,
                                                    "end": 1482,
                                                    "fullWidth": 28,
                                                    "width": 28,
                                                    "expression": {
                                                        "kind": "MemberAccessExpression",
                                                        "fullStart": 1454,
                                                        "fullEnd": 1477,
                                                        "start": 1454,
                                                        "end": 1477,
                                                        "fullWidth": 23,
                                                        "width": 23,
                                                        "expression": {
                                                            "kind": "MemberAccessExpression",
                                                            "fullStart": 1454,
                                                            "fullEnd": 1469,
                                                            "start": 1454,
                                                            "end": 1469,
                                                            "fullWidth": 15,
                                                            "width": 15,
                                                            "expression": {
                                                                "kind": "IdentifierName",
                                                                "fullStart": 1454,
                                                                "fullEnd": 1459,
                                                                "start": 1454,
                                                                "end": 1459,
                                                                "fullWidth": 5,
                                                                "width": 5,
                                                                "text": "Array",
                                                                "value": "Array",
                                                                "valueText": "Array"
                                                            },
                                                            "dotToken": {
                                                                "kind": "DotToken",
                                                                "fullStart": 1459,
                                                                "fullEnd": 1460,
                                                                "start": 1459,
                                                                "end": 1460,
                                                                "fullWidth": 1,
                                                                "width": 1,
                                                                "text": ".",
                                                                "value": ".",
                                                                "valueText": "."
                                                            },
                                                            "name": {
                                                                "kind": "IdentifierName",
                                                                "fullStart": 1460,
                                                                "fullEnd": 1469,
                                                                "start": 1460,
                                                                "end": 1469,
                                                                "fullWidth": 9,
                                                                "width": 9,
                                                                "text": "prototype",
                                                                "value": "prototype",
                                                                "valueText": "prototype"
                                                            }
                                                        },
                                                        "dotToken": {
                                                            "kind": "DotToken",
                                                            "fullStart": 1469,
                                                            "fullEnd": 1470,
                                                            "start": 1469,
                                                            "end": 1470,
                                                            "fullWidth": 1,
                                                            "width": 1,
                                                            "text": ".",
                                                            "value": ".",
                                                            "valueText": "."
                                                        },
                                                        "name": {
                                                            "kind": "IdentifierName",
                                                            "fullStart": 1470,
                                                            "fullEnd": 1477,
                                                            "start": 1470,
                                                            "end": 1477,
                                                            "fullWidth": 7,
                                                            "width": 7,
                                                            "text": "indexOf",
                                                            "value": "indexOf",
                                                            "valueText": "indexOf"
                                                        }
                                                    },
                                                    "dotToken": {
                                                        "kind": "DotToken",
                                                        "fullStart": 1477,
                                                        "fullEnd": 1478,
                                                        "start": 1477,
                                                        "end": 1478,
                                                        "fullWidth": 1,
                                                        "width": 1,
                                                        "text": ".",
                                                        "value": ".",
                                                        "valueText": "."
                                                    },
                                                    "name": {
                                                        "kind": "IdentifierName",
                                                        "fullStart": 1478,
                                                        "fullEnd": 1482,
                                                        "start": 1478,
                                                        "end": 1482,
                                                        "fullWidth": 4,
                                                        "width": 4,
                                                        "text": "call",
                                                        "value": "call",
                                                        "valueText": "call"
                                                    }
                                                },
                                                "argumentList": {
                                                    "kind": "ArgumentList",
                                                    "fullStart": 1482,
                                                    "fullEnd": 1500,
                                                    "start": 1482,
                                                    "end": 1500,
                                                    "fullWidth": 18,
                                                    "width": 18,
                                                    "openParenToken": {
                                                        "kind": "OpenParenToken",
                                                        "fullStart": 1482,
                                                        "fullEnd": 1483,
                                                        "start": 1482,
                                                        "end": 1483,
                                                        "fullWidth": 1,
                                                        "width": 1,
                                                        "text": "(",
                                                        "value": "(",
                                                        "valueText": "("
                                                    },
                                                    "arguments": [
                                                        {
                                                            "kind": "ObjectLiteralExpression",
                                                            "fullStart": 1483,
                                                            "fullEnd": 1496,
                                                            "start": 1483,
                                                            "end": 1496,
                                                            "fullWidth": 13,
                                                            "width": 13,
                                                            "openBraceToken": {
                                                                "kind": "OpenBraceToken",
                                                                "fullStart": 1483,
                                                                "fullEnd": 1484,
                                                                "start": 1483,
                                                                "end": 1484,
                                                                "fullWidth": 1,
                                                                "width": 1,
                                                                "text": "{",
                                                                "value": "{",
                                                                "valueText": "{"
                                                            },
                                                            "propertyAssignments": [
                                                                {
                                                                    "kind": "SimplePropertyAssignment",
                                                                    "fullStart": 1484,
                                                                    "fullEnd": 1495,
                                                                    "start": 1484,
                                                                    "end": 1495,
                                                                    "fullWidth": 11,
                                                                    "width": 11,
                                                                    "propertyName": {
                                                                        "kind": "IdentifierName",
                                                                        "fullStart": 1484,
                                                                        "fullEnd": 1490,
                                                                        "start": 1484,
                                                                        "end": 1490,
                                                                        "fullWidth": 6,
                                                                        "width": 6,
                                                                        "text": "length",
                                                                        "value": "length",
                                                                        "valueText": "length"
                                                                    },
                                                                    "colonToken": {
                                                                        "kind": "ColonToken",
                                                                        "fullStart": 1490,
                                                                        "fullEnd": 1492,
                                                                        "start": 1490,
                                                                        "end": 1491,
                                                                        "fullWidth": 2,
                                                                        "width": 1,
                                                                        "text": ":",
                                                                        "value": ":",
                                                                        "valueText": ":",
                                                                        "hasTrailingTrivia": true,
                                                                        "trailingTrivia": [
                                                                            {
                                                                                "kind": "WhitespaceTrivia",
                                                                                "text": " "
                                                                            }
                                                                        ]
                                                                    },
                                                                    "expression": {
                                                                        "kind": "ArrayLiteralExpression",
                                                                        "fullStart": 1492,
                                                                        "fullEnd": 1495,
                                                                        "start": 1492,
                                                                        "end": 1495,
                                                                        "fullWidth": 3,
                                                                        "width": 3,
                                                                        "openBracketToken": {
                                                                            "kind": "OpenBracketToken",
                                                                            "fullStart": 1492,
                                                                            "fullEnd": 1494,
                                                                            "start": 1492,
                                                                            "end": 1493,
                                                                            "fullWidth": 2,
                                                                            "width": 1,
                                                                            "text": "[",
                                                                            "value": "[",
                                                                            "valueText": "[",
                                                                            "hasTrailingTrivia": true,
                                                                            "trailingTrivia": [
                                                                                {
                                                                                    "kind": "WhitespaceTrivia",
                                                                                    "text": " "
                                                                                }
                                                                            ]
                                                                        },
                                                                        "expressions": [],
                                                                        "closeBracketToken": {
                                                                            "kind": "CloseBracketToken",
                                                                            "fullStart": 1494,
                                                                            "fullEnd": 1495,
                                                                            "start": 1494,
                                                                            "end": 1495,
                                                                            "fullWidth": 1,
                                                                            "width": 1,
                                                                            "text": "]",
                                                                            "value": "]",
                                                                            "valueText": "]"
                                                                        }
                                                                    }
                                                                }
                                                            ],
                                                            "closeBraceToken": {
                                                                "kind": "CloseBraceToken",
                                                                "fullStart": 1495,
                                                                "fullEnd": 1496,
                                                                "start": 1495,
                                                                "end": 1496,
                                                                "fullWidth": 1,
                                                                "width": 1,
                                                                "text": "}",
                                                                "value": "}",
                                                                "valueText": "}"
                                                            }
                                                        },
                                                        {
                                                            "kind": "CommaToken",
                                                            "fullStart": 1496,
                                                            "fullEnd": 1498,
                                                            "start": 1496,
                                                            "end": 1497,
                                                            "fullWidth": 2,
                                                            "width": 1,
                                                            "text": ",",
                                                            "value": ",",
                                                            "valueText": ",",
                                                            "hasTrailingTrivia": true,
                                                            "trailingTrivia": [
                                                                {
                                                                    "kind": "WhitespaceTrivia",
                                                                    "text": " "
                                                                }
                                                            ]
                                                        },
                                                        {
                                                            "kind": "NumericLiteral",
                                                            "fullStart": 1498,
                                                            "fullEnd": 1499,
                                                            "start": 1498,
                                                            "end": 1499,
                                                            "fullWidth": 1,
                                                            "width": 1,
                                                            "text": "1",
                                                            "value": 1,
                                                            "valueText": "1"
                                                        }
                                                    ],
                                                    "closeParenToken": {
                                                        "kind": "CloseParenToken",
                                                        "fullStart": 1499,
                                                        "fullEnd": 1500,
                                                        "start": 1499,
                                                        "end": 1500,
                                                        "fullWidth": 1,
                                                        "width": 1,
                                                        "text": ")",
                                                        "value": ")",
                                                        "valueText": ")"
                                                    }
                                                }
                                            }
                                        }
                                    }
                                ]
                            },
                            "semicolonToken": {
                                "kind": "SemicolonToken",
                                "fullStart": 1500,
                                "fullEnd": 1503,
                                "start": 1500,
                                "end": 1501,
                                "fullWidth": 3,
                                "width": 1,
                                "text": ";",
                                "value": ";",
                                "valueText": ";",
                                "hasTrailingTrivia": true,
                                "hasTrailingNewLine": true,
                                "trailingTrivia": [
                                    {
                                        "kind": "NewLineTrivia",
                                        "text": "\r\n"
                                    }
                                ]
                            }
                        },
                        {
                            "kind": "IfStatement",
                            "fullStart": 1503,
                            "fullEnd": 1549,
                            "start": 1509,
                            "end": 1547,
                            "fullWidth": 46,
                            "width": 38,
                            "ifKeyword": {
                                "kind": "IfKeyword",
                                "fullStart": 1503,
                                "fullEnd": 1512,
                                "start": 1509,
                                "end": 1511,
                                "fullWidth": 9,
                                "width": 2,
                                "text": "if",
                                "value": "if",
                                "valueText": "if",
                                "hasLeadingTrivia": true,
                                "hasLeadingNewLine": true,
                                "hasTrailingTrivia": true,
                                "leadingTrivia": [
                                    {
                                        "kind": "WhitespaceTrivia",
                                        "text": "  "
                                    },
                                    {
                                        "kind": "NewLineTrivia",
                                        "text": "\r\n"
                                    },
                                    {
                                        "kind": "WhitespaceTrivia",
                                        "text": "  "
                                    }
                                ],
                                "trailingTrivia": [
                                    {
                                        "kind": "WhitespaceTrivia",
                                        "text": " "
                                    }
                                ]
                            },
                            "openParenToken": {
                                "kind": "OpenParenToken",
                                "fullStart": 1512,
                                "fullEnd": 1513,
                                "start": 1512,
                                "end": 1513,
                                "fullWidth": 1,
                                "width": 1,
                                "text": "(",
                                "value": "(",
                                "valueText": "("
                            },
                            "condition": {
                                "kind": "EqualsExpression",
                                "fullStart": 1513,
                                "fullEnd": 1521,
                                "start": 1513,
                                "end": 1521,
                                "fullWidth": 8,
                                "width": 8,
                                "left": {
                                    "kind": "IdentifierName",
                                    "fullStart": 1513,
                                    "fullEnd": 1515,
                                    "start": 1513,
                                    "end": 1514,
                                    "fullWidth": 2,
                                    "width": 1,
                                    "text": "i",
                                    "value": "i",
                                    "valueText": "i",
                                    "hasTrailingTrivia": true,
                                    "trailingTrivia": [
                                        {
                                            "kind": "WhitespaceTrivia",
                                            "text": " "
                                        }
                                    ]
                                },
                                "operatorToken": {
                                    "kind": "EqualsEqualsEqualsToken",
                                    "fullStart": 1515,
                                    "fullEnd": 1519,
                                    "start": 1515,
                                    "end": 1518,
                                    "fullWidth": 4,
                                    "width": 3,
                                    "text": "===",
                                    "value": "===",
                                    "valueText": "===",
                                    "hasTrailingTrivia": true,
                                    "trailingTrivia": [
                                        {
                                            "kind": "WhitespaceTrivia",
                                            "text": " "
                                        }
                                    ]
                                },
                                "right": {
                                    "kind": "NegateExpression",
                                    "fullStart": 1519,
                                    "fullEnd": 1521,
                                    "start": 1519,
                                    "end": 1521,
                                    "fullWidth": 2,
                                    "width": 2,
                                    "operatorToken": {
                                        "kind": "MinusToken",
                                        "fullStart": 1519,
                                        "fullEnd": 1520,
                                        "start": 1519,
                                        "end": 1520,
                                        "fullWidth": 1,
                                        "width": 1,
                                        "text": "-",
                                        "value": "-",
                                        "valueText": "-"
                                    },
                                    "operand": {
                                        "kind": "NumericLiteral",
                                        "fullStart": 1520,
                                        "fullEnd": 1521,
                                        "start": 1520,
                                        "end": 1521,
                                        "fullWidth": 1,
                                        "width": 1,
                                        "text": "1",
                                        "value": 1,
                                        "valueText": "1"
                                    }
                                }
                            },
                            "closeParenToken": {
                                "kind": "CloseParenToken",
                                "fullStart": 1521,
                                "fullEnd": 1523,
                                "start": 1521,
                                "end": 1522,
                                "fullWidth": 2,
                                "width": 1,
                                "text": ")",
                                "value": ")",
                                "valueText": ")",
                                "hasTrailingTrivia": true,
                                "trailingTrivia": [
                                    {
                                        "kind": "WhitespaceTrivia",
                                        "text": " "
                                    }
                                ]
                            },
                            "statement": {
                                "kind": "Block",
                                "fullStart": 1523,
                                "fullEnd": 1549,
                                "start": 1523,
                                "end": 1547,
                                "fullWidth": 26,
                                "width": 24,
                                "openBraceToken": {
                                    "kind": "OpenBraceToken",
                                    "fullStart": 1523,
                                    "fullEnd": 1526,
                                    "start": 1523,
                                    "end": 1524,
                                    "fullWidth": 3,
                                    "width": 1,
                                    "text": "{",
                                    "value": "{",
                                    "valueText": "{",
                                    "hasTrailingTrivia": true,
                                    "hasTrailingNewLine": true,
                                    "trailingTrivia": [
                                        {
                                            "kind": "NewLineTrivia",
                                            "text": "\r\n"
                                        }
                                    ]
                                },
                                "statements": [
                                    {
                                        "kind": "ReturnStatement",
                                        "fullStart": 1526,
                                        "fullEnd": 1544,
                                        "start": 1530,
                                        "end": 1542,
                                        "fullWidth": 18,
                                        "width": 12,
                                        "returnKeyword": {
                                            "kind": "ReturnKeyword",
                                            "fullStart": 1526,
                                            "fullEnd": 1537,
                                            "start": 1530,
                                            "end": 1536,
                                            "fullWidth": 11,
                                            "width": 6,
                                            "text": "return",
                                            "value": "return",
                                            "valueText": "return",
                                            "hasLeadingTrivia": true,
                                            "hasTrailingTrivia": true,
                                            "leadingTrivia": [
                                                {
                                                    "kind": "WhitespaceTrivia",
                                                    "text": "    "
                                                }
                                            ],
                                            "trailingTrivia": [
                                                {
                                                    "kind": "WhitespaceTrivia",
                                                    "text": " "
                                                }
                                            ]
                                        },
                                        "expression": {
                                            "kind": "TrueKeyword",
                                            "fullStart": 1537,
                                            "fullEnd": 1541,
                                            "start": 1537,
                                            "end": 1541,
                                            "fullWidth": 4,
                                            "width": 4,
                                            "text": "true",
                                            "value": true,
                                            "valueText": "true"
                                        },
                                        "semicolonToken": {
                                            "kind": "SemicolonToken",
                                            "fullStart": 1541,
                                            "fullEnd": 1544,
                                            "start": 1541,
                                            "end": 1542,
                                            "fullWidth": 3,
                                            "width": 1,
                                            "text": ";",
                                            "value": ";",
                                            "valueText": ";",
                                            "hasTrailingTrivia": true,
                                            "hasTrailingNewLine": true,
                                            "trailingTrivia": [
                                                {
                                                    "kind": "NewLineTrivia",
                                                    "text": "\r\n"
                                                }
                                            ]
                                        }
                                    }
                                ],
                                "closeBraceToken": {
                                    "kind": "CloseBraceToken",
                                    "fullStart": 1544,
                                    "fullEnd": 1549,
                                    "start": 1546,
                                    "end": 1547,
                                    "fullWidth": 5,
                                    "width": 1,
                                    "text": "}",
                                    "value": "}",
                                    "valueText": "}",
                                    "hasLeadingTrivia": true,
                                    "hasTrailingTrivia": true,
                                    "hasTrailingNewLine": true,
                                    "leadingTrivia": [
                                        {
                                            "kind": "WhitespaceTrivia",
                                            "text": "  "
                                        }
                                    ],
                                    "trailingTrivia": [
                                        {
                                            "kind": "NewLineTrivia",
                                            "text": "\r\n"
                                        }
                                    ]
                                }
                            }
                        }
                    ],
                    "closeBraceToken": {
                        "kind": "CloseBraceToken",
                        "fullStart": 1549,
                        "fullEnd": 1553,
                        "start": 1550,
                        "end": 1551,
                        "fullWidth": 4,
                        "width": 1,
                        "text": "}",
                        "value": "}",
                        "valueText": "}",
                        "hasLeadingTrivia": true,
                        "hasTrailingTrivia": true,
                        "hasTrailingNewLine": true,
                        "leadingTrivia": [
                            {
                                "kind": "WhitespaceTrivia",
                                "text": " "
                            }
                        ],
                        "trailingTrivia": [
                            {
                                "kind": "NewLineTrivia",
                                "text": "\r\n"
                            }
                        ]
                    }
                }
            },
            {
                "kind": "ExpressionStatement",
                "fullStart": 1553,
                "fullEnd": 1577,
                "start": 1553,
                "end": 1575,
                "fullWidth": 24,
                "width": 22,
                "expression": {
                    "kind": "InvocationExpression",
                    "fullStart": 1553,
                    "fullEnd": 1574,
                    "start": 1553,
                    "end": 1574,
                    "fullWidth": 21,
                    "width": 21,
                    "expression": {
                        "kind": "IdentifierName",
                        "fullStart": 1553,
                        "fullEnd": 1564,
                        "start": 1553,
                        "end": 1564,
                        "fullWidth": 11,
                        "width": 11,
                        "text": "runTestCase",
                        "value": "runTestCase",
                        "valueText": "runTestCase"
                    },
                    "argumentList": {
                        "kind": "ArgumentList",
                        "fullStart": 1564,
                        "fullEnd": 1574,
                        "start": 1564,
                        "end": 1574,
                        "fullWidth": 10,
                        "width": 10,
                        "openParenToken": {
                            "kind": "OpenParenToken",
                            "fullStart": 1564,
                            "fullEnd": 1565,
                            "start": 1564,
                            "end": 1565,
                            "fullWidth": 1,
                            "width": 1,
                            "text": "(",
                            "value": "(",
                            "valueText": "("
                        },
                        "arguments": [
                            {
                                "kind": "IdentifierName",
                                "fullStart": 1565,
                                "fullEnd": 1573,
                                "start": 1565,
                                "end": 1573,
                                "fullWidth": 8,
                                "width": 8,
                                "text": "testcase",
                                "value": "testcase",
                                "valueText": "testcase"
                            }
                        ],
                        "closeParenToken": {
                            "kind": "CloseParenToken",
                            "fullStart": 1573,
                            "fullEnd": 1574,
                            "start": 1573,
                            "end": 1574,
                            "fullWidth": 1,
                            "width": 1,
                            "text": ")",
                            "value": ")",
                            "valueText": ")"
                        }
                    }
                },
                "semicolonToken": {
                    "kind": "SemicolonToken",
                    "fullStart": 1574,
                    "fullEnd": 1577,
                    "start": 1574,
                    "end": 1575,
                    "fullWidth": 3,
                    "width": 1,
                    "text": ";",
                    "value": ";",
                    "valueText": ";",
                    "hasTrailingTrivia": true,
                    "hasTrailingNewLine": true,
                    "trailingTrivia": [
                        {
                            "kind": "NewLineTrivia",
                            "text": "\r\n"
                        }
                    ]
                }
            }
        ],
        "endOfFileToken": {
            "kind": "EndOfFileToken",
            "fullStart": 1577,
            "fullEnd": 1577,
            "start": 1577,
            "end": 1577,
            "fullWidth": 0,
            "width": 0,
            "text": ""
        }
    },
    "lineMap": {
        "lineStarts": [
            0,
            67,
            152,
            232,
            308,
            380,
            385,
            439,
            535,
            540,
            542,
            544,
            567,
            569,
            573,
            644,
            717,
            794,
            864,
            900,
            906,
            984,
            1061,
            1138,
            1213,
            1290,
            1373,
            1445,
            1503,
            1507,
            1526,
            1544,
            1549,
            1553,
            1577
        ],
        "length": 1577
    }
}<|MERGE_RESOLUTION|>--- conflicted
+++ resolved
@@ -415,12 +415,8 @@
                                         "start": 1450,
                                         "end": 1500,
                                         "fullWidth": 50,
-<<<<<<< HEAD
                                         "width": 50,
-                                        "identifier": {
-=======
                                         "propertyName": {
->>>>>>> 85e84683
                                             "kind": "IdentifierName",
                                             "fullStart": 1450,
                                             "fullEnd": 1452,
