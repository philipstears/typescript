{
    "isDeclaration": false,
    "languageVersion": "EcmaScript5",
    "parseOptions": {
        "allowAutomaticSemicolonInsertion": true
    },
    "sourceUnit": {
        "kind": "SourceUnit",
        "fullStart": 0,
        "fullEnd": 963,
        "start": 555,
        "end": 963,
        "fullWidth": 963,
        "width": 408,
        "isIncrementallyUnusable": true,
        "moduleElements": [
            {
                "kind": "FunctionDeclaration",
                "fullStart": 0,
                "fullEnd": 939,
                "start": 555,
                "end": 937,
                "fullWidth": 939,
                "width": 382,
                "isIncrementallyUnusable": true,
                "modifiers": [],
                "functionKeyword": {
                    "kind": "FunctionKeyword",
                    "fullStart": 0,
                    "fullEnd": 564,
                    "start": 555,
                    "end": 563,
                    "fullWidth": 564,
                    "width": 8,
                    "text": "function",
                    "value": "function",
                    "valueText": "function",
                    "hasLeadingTrivia": true,
                    "hasLeadingComment": true,
                    "hasLeadingNewLine": true,
                    "hasTrailingTrivia": true,
                    "leadingTrivia": [
                        {
                            "kind": "SingleLineCommentTrivia",
                            "text": "/// Copyright (c) 2012 Ecma International.  All rights reserved. "
                        },
                        {
                            "kind": "NewLineTrivia",
                            "text": "\r\n"
                        },
                        {
                            "kind": "SingleLineCommentTrivia",
                            "text": "/// Ecma International makes this code available under the terms and conditions set"
                        },
                        {
                            "kind": "NewLineTrivia",
                            "text": "\r\n"
                        },
                        {
                            "kind": "SingleLineCommentTrivia",
                            "text": "/// forth on http://hg.ecmascript.org/tests/test262/raw-file/tip/LICENSE (the "
                        },
                        {
                            "kind": "NewLineTrivia",
                            "text": "\r\n"
                        },
                        {
                            "kind": "SingleLineCommentTrivia",
                            "text": "/// \"Use Terms\").   Any redistribution of this code must retain the above "
                        },
                        {
                            "kind": "NewLineTrivia",
                            "text": "\r\n"
                        },
                        {
                            "kind": "SingleLineCommentTrivia",
                            "text": "/// copyright and this notice and otherwise comply with the Use Terms."
                        },
                        {
                            "kind": "NewLineTrivia",
                            "text": "\r\n"
                        },
                        {
                            "kind": "MultiLineCommentTrivia",
                            "text": "/**\r\n * @path ch15/15.4/15.4.4/15.4.4.14/15.4.4.14-2-13.js\r\n * @description Array.prototype.indexOf - 'length' is inherited accessor property without a get function\r\n */"
                        },
                        {
                            "kind": "NewLineTrivia",
                            "text": "\r\n"
                        },
                        {
                            "kind": "NewLineTrivia",
                            "text": "\r\n"
                        },
                        {
                            "kind": "NewLineTrivia",
                            "text": "\r\n"
                        }
                    ],
                    "trailingTrivia": [
                        {
                            "kind": "WhitespaceTrivia",
                            "text": " "
                        }
                    ]
                },
                "identifier": {
                    "kind": "IdentifierName",
                    "fullStart": 564,
                    "fullEnd": 572,
                    "start": 564,
                    "end": 572,
                    "fullWidth": 8,
                    "width": 8,
                    "text": "testcase",
                    "value": "testcase",
                    "valueText": "testcase"
                },
                "callSignature": {
                    "kind": "CallSignature",
                    "fullStart": 572,
                    "fullEnd": 575,
                    "start": 572,
                    "end": 574,
                    "fullWidth": 3,
                    "width": 2,
                    "parameterList": {
                        "kind": "ParameterList",
                        "fullStart": 572,
                        "fullEnd": 575,
                        "start": 572,
                        "end": 574,
                        "fullWidth": 3,
                        "width": 2,
                        "openParenToken": {
                            "kind": "OpenParenToken",
                            "fullStart": 572,
                            "fullEnd": 573,
                            "start": 572,
                            "end": 573,
                            "fullWidth": 1,
                            "width": 1,
                            "text": "(",
                            "value": "(",
                            "valueText": "("
                        },
                        "parameters": [],
                        "closeParenToken": {
                            "kind": "CloseParenToken",
                            "fullStart": 573,
                            "fullEnd": 575,
                            "start": 573,
                            "end": 574,
                            "fullWidth": 2,
                            "width": 1,
                            "text": ")",
                            "value": ")",
                            "valueText": ")",
                            "hasTrailingTrivia": true,
                            "trailingTrivia": [
                                {
                                    "kind": "WhitespaceTrivia",
                                    "text": " "
                                }
                            ]
                        }
                    }
                },
                "block": {
                    "kind": "Block",
                    "fullStart": 575,
                    "fullEnd": 939,
                    "start": 575,
                    "end": 937,
                    "fullWidth": 364,
                    "width": 362,
                    "isIncrementallyUnusable": true,
                    "openBraceToken": {
                        "kind": "OpenBraceToken",
                        "fullStart": 575,
                        "fullEnd": 578,
                        "start": 575,
                        "end": 576,
                        "fullWidth": 3,
                        "width": 1,
                        "text": "{",
                        "value": "{",
                        "valueText": "{",
                        "hasTrailingTrivia": true,
                        "hasTrailingNewLine": true,
                        "trailingTrivia": [
                            {
                                "kind": "NewLineTrivia",
                                "text": "\r\n"
                            }
                        ]
                    },
                    "statements": [
                        {
                            "kind": "VariableStatement",
                            "fullStart": 578,
                            "fullEnd": 605,
                            "start": 588,
                            "end": 603,
                            "fullWidth": 27,
                            "width": 15,
                            "modifiers": [],
                            "variableDeclaration": {
                                "kind": "VariableDeclaration",
                                "fullStart": 578,
                                "fullEnd": 602,
                                "start": 588,
                                "end": 602,
                                "fullWidth": 24,
                                "width": 14,
                                "varKeyword": {
                                    "kind": "VarKeyword",
                                    "fullStart": 578,
                                    "fullEnd": 592,
                                    "start": 588,
                                    "end": 591,
                                    "fullWidth": 14,
                                    "width": 3,
                                    "text": "var",
                                    "value": "var",
                                    "valueText": "var",
                                    "hasLeadingTrivia": true,
                                    "hasLeadingNewLine": true,
                                    "hasTrailingTrivia": true,
                                    "leadingTrivia": [
                                        {
                                            "kind": "NewLineTrivia",
                                            "text": "\r\n"
                                        },
                                        {
                                            "kind": "WhitespaceTrivia",
                                            "text": "        "
                                        }
                                    ],
                                    "trailingTrivia": [
                                        {
                                            "kind": "WhitespaceTrivia",
                                            "text": " "
                                        }
                                    ]
                                },
                                "variableDeclarators": [
                                    {
                                        "kind": "VariableDeclarator",
                                        "fullStart": 592,
                                        "fullEnd": 602,
                                        "start": 592,
                                        "end": 602,
                                        "fullWidth": 10,
<<<<<<< HEAD
                                        "width": 10,
                                        "identifier": {
=======
                                        "propertyName": {
>>>>>>> 85e84683
                                            "kind": "IdentifierName",
                                            "fullStart": 592,
                                            "fullEnd": 598,
                                            "start": 592,
                                            "end": 597,
                                            "fullWidth": 6,
                                            "width": 5,
                                            "text": "proto",
                                            "value": "proto",
                                            "valueText": "proto",
                                            "hasTrailingTrivia": true,
                                            "trailingTrivia": [
                                                {
                                                    "kind": "WhitespaceTrivia",
                                                    "text": " "
                                                }
                                            ]
                                        },
                                        "equalsValueClause": {
                                            "kind": "EqualsValueClause",
                                            "fullStart": 598,
                                            "fullEnd": 602,
                                            "start": 598,
                                            "end": 602,
                                            "fullWidth": 4,
                                            "width": 4,
                                            "equalsToken": {
                                                "kind": "EqualsToken",
                                                "fullStart": 598,
                                                "fullEnd": 600,
                                                "start": 598,
                                                "end": 599,
                                                "fullWidth": 2,
                                                "width": 1,
                                                "text": "=",
                                                "value": "=",
                                                "valueText": "=",
                                                "hasTrailingTrivia": true,
                                                "trailingTrivia": [
                                                    {
                                                        "kind": "WhitespaceTrivia",
                                                        "text": " "
                                                    }
                                                ]
                                            },
                                            "value": {
                                                "kind": "ObjectLiteralExpression",
                                                "fullStart": 600,
                                                "fullEnd": 602,
                                                "start": 600,
                                                "end": 602,
                                                "fullWidth": 2,
                                                "width": 2,
                                                "openBraceToken": {
                                                    "kind": "OpenBraceToken",
                                                    "fullStart": 600,
                                                    "fullEnd": 601,
                                                    "start": 600,
                                                    "end": 601,
                                                    "fullWidth": 1,
                                                    "width": 1,
                                                    "text": "{",
                                                    "value": "{",
                                                    "valueText": "{"
                                                },
                                                "propertyAssignments": [],
                                                "closeBraceToken": {
                                                    "kind": "CloseBraceToken",
                                                    "fullStart": 601,
                                                    "fullEnd": 602,
                                                    "start": 601,
                                                    "end": 602,
                                                    "fullWidth": 1,
                                                    "width": 1,
                                                    "text": "}",
                                                    "value": "}",
                                                    "valueText": "}"
                                                }
                                            }
                                        }
                                    }
                                ]
                            },
                            "semicolonToken": {
                                "kind": "SemicolonToken",
                                "fullStart": 602,
                                "fullEnd": 605,
                                "start": 602,
                                "end": 603,
                                "fullWidth": 3,
                                "width": 1,
                                "text": ";",
                                "value": ";",
                                "valueText": ";",
                                "hasTrailingTrivia": true,
                                "hasTrailingNewLine": true,
                                "trailingTrivia": [
                                    {
                                        "kind": "NewLineTrivia",
                                        "text": "\r\n"
                                    }
                                ]
                            }
                        },
                        {
                            "kind": "ExpressionStatement",
                            "fullStart": 605,
                            "fullEnd": 735,
                            "start": 613,
                            "end": 733,
                            "fullWidth": 130,
                            "width": 120,
                            "isIncrementallyUnusable": true,
                            "expression": {
                                "kind": "InvocationExpression",
                                "fullStart": 605,
                                "fullEnd": 732,
                                "start": 613,
                                "end": 732,
                                "fullWidth": 127,
                                "width": 119,
                                "isIncrementallyUnusable": true,
                                "expression": {
                                    "kind": "MemberAccessExpression",
                                    "fullStart": 605,
                                    "fullEnd": 634,
                                    "start": 613,
                                    "end": 634,
                                    "fullWidth": 29,
                                    "width": 21,
                                    "expression": {
                                        "kind": "IdentifierName",
                                        "fullStart": 605,
                                        "fullEnd": 619,
                                        "start": 613,
                                        "end": 619,
                                        "fullWidth": 14,
                                        "width": 6,
                                        "text": "Object",
                                        "value": "Object",
                                        "valueText": "Object",
                                        "hasLeadingTrivia": true,
                                        "leadingTrivia": [
                                            {
                                                "kind": "WhitespaceTrivia",
                                                "text": "        "
                                            }
                                        ]
                                    },
                                    "dotToken": {
                                        "kind": "DotToken",
                                        "fullStart": 619,
                                        "fullEnd": 620,
                                        "start": 619,
                                        "end": 620,
                                        "fullWidth": 1,
                                        "width": 1,
                                        "text": ".",
                                        "value": ".",
                                        "valueText": "."
                                    },
                                    "name": {
                                        "kind": "IdentifierName",
                                        "fullStart": 620,
                                        "fullEnd": 634,
                                        "start": 620,
                                        "end": 634,
                                        "fullWidth": 14,
                                        "width": 14,
                                        "text": "defineProperty",
                                        "value": "defineProperty",
                                        "valueText": "defineProperty"
                                    }
                                },
                                "argumentList": {
                                    "kind": "ArgumentList",
                                    "fullStart": 634,
                                    "fullEnd": 732,
                                    "start": 634,
                                    "end": 732,
                                    "fullWidth": 98,
                                    "width": 98,
                                    "isIncrementallyUnusable": true,
                                    "openParenToken": {
                                        "kind": "OpenParenToken",
                                        "fullStart": 634,
                                        "fullEnd": 635,
                                        "start": 634,
                                        "end": 635,
                                        "fullWidth": 1,
                                        "width": 1,
                                        "text": "(",
                                        "value": "(",
                                        "valueText": "("
                                    },
                                    "arguments": [
                                        {
                                            "kind": "IdentifierName",
                                            "fullStart": 635,
                                            "fullEnd": 640,
                                            "start": 635,
                                            "end": 640,
                                            "fullWidth": 5,
                                            "width": 5,
                                            "text": "proto",
                                            "value": "proto",
                                            "valueText": "proto"
                                        },
                                        {
                                            "kind": "CommaToken",
                                            "fullStart": 640,
                                            "fullEnd": 642,
                                            "start": 640,
                                            "end": 641,
                                            "fullWidth": 2,
                                            "width": 1,
                                            "text": ",",
                                            "value": ",",
                                            "valueText": ",",
                                            "hasTrailingTrivia": true,
                                            "trailingTrivia": [
                                                {
                                                    "kind": "WhitespaceTrivia",
                                                    "text": " "
                                                }
                                            ]
                                        },
                                        {
                                            "kind": "StringLiteral",
                                            "fullStart": 642,
                                            "fullEnd": 650,
                                            "start": 642,
                                            "end": 650,
                                            "fullWidth": 8,
                                            "width": 8,
                                            "text": "\"length\"",
                                            "value": "length",
                                            "valueText": "length"
                                        },
                                        {
                                            "kind": "CommaToken",
                                            "fullStart": 650,
                                            "fullEnd": 652,
                                            "start": 650,
                                            "end": 651,
                                            "fullWidth": 2,
                                            "width": 1,
                                            "text": ",",
                                            "value": ",",
                                            "valueText": ",",
                                            "hasTrailingTrivia": true,
                                            "trailingTrivia": [
                                                {
                                                    "kind": "WhitespaceTrivia",
                                                    "text": " "
                                                }
                                            ]
                                        },
                                        {
                                            "kind": "ObjectLiteralExpression",
                                            "fullStart": 652,
                                            "fullEnd": 731,
                                            "start": 652,
                                            "end": 731,
                                            "fullWidth": 79,
                                            "width": 79,
                                            "isIncrementallyUnusable": true,
                                            "openBraceToken": {
                                                "kind": "OpenBraceToken",
                                                "fullStart": 652,
                                                "fullEnd": 655,
                                                "start": 652,
                                                "end": 653,
                                                "fullWidth": 3,
                                                "width": 1,
                                                "text": "{",
                                                "value": "{",
                                                "valueText": "{",
                                                "hasTrailingTrivia": true,
                                                "hasTrailingNewLine": true,
                                                "trailingTrivia": [
                                                    {
                                                        "kind": "NewLineTrivia",
                                                        "text": "\r\n"
                                                    }
                                                ]
                                            },
                                            "propertyAssignments": [
                                                {
                                                    "kind": "SimplePropertyAssignment",
                                                    "fullStart": 655,
                                                    "fullEnd": 687,
                                                    "start": 667,
                                                    "end": 687,
                                                    "fullWidth": 32,
                                                    "width": 20,
                                                    "isIncrementallyUnusable": true,
                                                    "propertyName": {
                                                        "kind": "IdentifierName",
                                                        "fullStart": 655,
                                                        "fullEnd": 670,
                                                        "start": 667,
                                                        "end": 670,
                                                        "fullWidth": 15,
                                                        "width": 3,
                                                        "text": "set",
                                                        "value": "set",
                                                        "valueText": "set",
                                                        "hasLeadingTrivia": true,
                                                        "leadingTrivia": [
                                                            {
                                                                "kind": "WhitespaceTrivia",
                                                                "text": "            "
                                                            }
                                                        ]
                                                    },
                                                    "colonToken": {
                                                        "kind": "ColonToken",
                                                        "fullStart": 670,
                                                        "fullEnd": 672,
                                                        "start": 670,
                                                        "end": 671,
                                                        "fullWidth": 2,
                                                        "width": 1,
                                                        "text": ":",
                                                        "value": ":",
                                                        "valueText": ":",
                                                        "hasTrailingTrivia": true,
                                                        "trailingTrivia": [
                                                            {
                                                                "kind": "WhitespaceTrivia",
                                                                "text": " "
                                                            }
                                                        ]
                                                    },
                                                    "expression": {
                                                        "kind": "FunctionExpression",
                                                        "fullStart": 672,
                                                        "fullEnd": 687,
                                                        "start": 672,
                                                        "end": 687,
                                                        "fullWidth": 15,
                                                        "width": 15,
                                                        "functionKeyword": {
                                                            "kind": "FunctionKeyword",
                                                            "fullStart": 672,
                                                            "fullEnd": 681,
                                                            "start": 672,
                                                            "end": 680,
                                                            "fullWidth": 9,
                                                            "width": 8,
                                                            "text": "function",
                                                            "value": "function",
                                                            "valueText": "function",
                                                            "hasTrailingTrivia": true,
                                                            "trailingTrivia": [
                                                                {
                                                                    "kind": "WhitespaceTrivia",
                                                                    "text": " "
                                                                }
                                                            ]
                                                        },
                                                        "callSignature": {
                                                            "kind": "CallSignature",
                                                            "fullStart": 681,
                                                            "fullEnd": 684,
                                                            "start": 681,
                                                            "end": 683,
                                                            "fullWidth": 3,
                                                            "width": 2,
                                                            "parameterList": {
                                                                "kind": "ParameterList",
                                                                "fullStart": 681,
                                                                "fullEnd": 684,
                                                                "start": 681,
                                                                "end": 683,
                                                                "fullWidth": 3,
                                                                "width": 2,
                                                                "openParenToken": {
                                                                    "kind": "OpenParenToken",
                                                                    "fullStart": 681,
                                                                    "fullEnd": 682,
                                                                    "start": 681,
                                                                    "end": 682,
                                                                    "fullWidth": 1,
                                                                    "width": 1,
                                                                    "text": "(",
                                                                    "value": "(",
                                                                    "valueText": "("
                                                                },
                                                                "parameters": [],
                                                                "closeParenToken": {
                                                                    "kind": "CloseParenToken",
                                                                    "fullStart": 682,
                                                                    "fullEnd": 684,
                                                                    "start": 682,
                                                                    "end": 683,
                                                                    "fullWidth": 2,
                                                                    "width": 1,
                                                                    "text": ")",
                                                                    "value": ")",
                                                                    "valueText": ")",
                                                                    "hasTrailingTrivia": true,
                                                                    "trailingTrivia": [
                                                                        {
                                                                            "kind": "WhitespaceTrivia",
                                                                            "text": " "
                                                                        }
                                                                    ]
                                                                }
                                                            }
                                                        },
                                                        "block": {
                                                            "kind": "Block",
                                                            "fullStart": 684,
                                                            "fullEnd": 687,
                                                            "start": 684,
                                                            "end": 687,
                                                            "fullWidth": 3,
                                                            "width": 3,
                                                            "openBraceToken": {
                                                                "kind": "OpenBraceToken",
                                                                "fullStart": 684,
                                                                "fullEnd": 686,
                                                                "start": 684,
                                                                "end": 685,
                                                                "fullWidth": 2,
                                                                "width": 1,
                                                                "text": "{",
                                                                "value": "{",
                                                                "valueText": "{",
                                                                "hasTrailingTrivia": true,
                                                                "trailingTrivia": [
                                                                    {
                                                                        "kind": "WhitespaceTrivia",
                                                                        "text": " "
                                                                    }
                                                                ]
                                                            },
                                                            "statements": [],
                                                            "closeBraceToken": {
                                                                "kind": "CloseBraceToken",
                                                                "fullStart": 686,
                                                                "fullEnd": 687,
                                                                "start": 686,
                                                                "end": 687,
                                                                "fullWidth": 1,
                                                                "width": 1,
                                                                "text": "}",
                                                                "value": "}",
                                                                "valueText": "}"
                                                            }
                                                        }
                                                    }
                                                },
                                                {
                                                    "kind": "CommaToken",
                                                    "fullStart": 687,
                                                    "fullEnd": 690,
                                                    "start": 687,
                                                    "end": 688,
                                                    "fullWidth": 3,
                                                    "width": 1,
                                                    "text": ",",
                                                    "value": ",",
                                                    "valueText": ",",
                                                    "hasTrailingTrivia": true,
                                                    "hasTrailingNewLine": true,
                                                    "trailingTrivia": [
                                                        {
                                                            "kind": "NewLineTrivia",
                                                            "text": "\r\n"
                                                        }
                                                    ]
                                                },
                                                {
                                                    "kind": "SimplePropertyAssignment",
                                                    "fullStart": 690,
                                                    "fullEnd": 722,
                                                    "start": 702,
                                                    "end": 720,
                                                    "fullWidth": 32,
                                                    "width": 18,
                                                    "propertyName": {
                                                        "kind": "IdentifierName",
                                                        "fullStart": 690,
                                                        "fullEnd": 714,
                                                        "start": 702,
                                                        "end": 714,
                                                        "fullWidth": 24,
                                                        "width": 12,
                                                        "text": "configurable",
                                                        "value": "configurable",
                                                        "valueText": "configurable",
                                                        "hasLeadingTrivia": true,
                                                        "leadingTrivia": [
                                                            {
                                                                "kind": "WhitespaceTrivia",
                                                                "text": "            "
                                                            }
                                                        ]
                                                    },
                                                    "colonToken": {
                                                        "kind": "ColonToken",
                                                        "fullStart": 714,
                                                        "fullEnd": 716,
                                                        "start": 714,
                                                        "end": 715,
                                                        "fullWidth": 2,
                                                        "width": 1,
                                                        "text": ":",
                                                        "value": ":",
                                                        "valueText": ":",
                                                        "hasTrailingTrivia": true,
                                                        "trailingTrivia": [
                                                            {
                                                                "kind": "WhitespaceTrivia",
                                                                "text": " "
                                                            }
                                                        ]
                                                    },
                                                    "expression": {
                                                        "kind": "TrueKeyword",
                                                        "fullStart": 716,
                                                        "fullEnd": 722,
                                                        "start": 716,
                                                        "end": 720,
                                                        "fullWidth": 6,
                                                        "width": 4,
                                                        "text": "true",
                                                        "value": true,
                                                        "valueText": "true",
                                                        "hasTrailingTrivia": true,
                                                        "hasTrailingNewLine": true,
                                                        "trailingTrivia": [
                                                            {
                                                                "kind": "NewLineTrivia",
                                                                "text": "\r\n"
                                                            }
                                                        ]
                                                    }
                                                }
                                            ],
                                            "closeBraceToken": {
                                                "kind": "CloseBraceToken",
                                                "fullStart": 722,
                                                "fullEnd": 731,
                                                "start": 730,
                                                "end": 731,
                                                "fullWidth": 9,
                                                "width": 1,
                                                "text": "}",
                                                "value": "}",
                                                "valueText": "}",
                                                "hasLeadingTrivia": true,
                                                "leadingTrivia": [
                                                    {
                                                        "kind": "WhitespaceTrivia",
                                                        "text": "        "
                                                    }
                                                ]
                                            }
                                        }
                                    ],
                                    "closeParenToken": {
                                        "kind": "CloseParenToken",
                                        "fullStart": 731,
                                        "fullEnd": 732,
                                        "start": 731,
                                        "end": 732,
                                        "fullWidth": 1,
                                        "width": 1,
                                        "text": ")",
                                        "value": ")",
                                        "valueText": ")"
                                    }
                                }
                            },
                            "semicolonToken": {
                                "kind": "SemicolonToken",
                                "fullStart": 732,
                                "fullEnd": 735,
                                "start": 732,
                                "end": 733,
                                "fullWidth": 3,
                                "width": 1,
                                "text": ";",
                                "value": ";",
                                "valueText": ";",
                                "hasTrailingTrivia": true,
                                "hasTrailingNewLine": true,
                                "trailingTrivia": [
                                    {
                                        "kind": "NewLineTrivia",
                                        "text": "\r\n"
                                    }
                                ]
                            }
                        },
                        {
                            "kind": "VariableStatement",
                            "fullStart": 735,
                            "fullEnd": 772,
                            "start": 745,
                            "end": 770,
                            "fullWidth": 37,
                            "width": 25,
                            "modifiers": [],
                            "variableDeclaration": {
                                "kind": "VariableDeclaration",
                                "fullStart": 735,
                                "fullEnd": 769,
                                "start": 745,
                                "end": 769,
                                "fullWidth": 34,
                                "width": 24,
                                "varKeyword": {
                                    "kind": "VarKeyword",
                                    "fullStart": 735,
                                    "fullEnd": 749,
                                    "start": 745,
                                    "end": 748,
                                    "fullWidth": 14,
                                    "width": 3,
                                    "text": "var",
                                    "value": "var",
                                    "valueText": "var",
                                    "hasLeadingTrivia": true,
                                    "hasLeadingNewLine": true,
                                    "hasTrailingTrivia": true,
                                    "leadingTrivia": [
                                        {
                                            "kind": "NewLineTrivia",
                                            "text": "\r\n"
                                        },
                                        {
                                            "kind": "WhitespaceTrivia",
                                            "text": "        "
                                        }
                                    ],
                                    "trailingTrivia": [
                                        {
                                            "kind": "WhitespaceTrivia",
                                            "text": " "
                                        }
                                    ]
                                },
                                "variableDeclarators": [
                                    {
                                        "kind": "VariableDeclarator",
                                        "fullStart": 749,
                                        "fullEnd": 769,
                                        "start": 749,
                                        "end": 769,
                                        "fullWidth": 20,
<<<<<<< HEAD
                                        "width": 20,
                                        "identifier": {
=======
                                        "propertyName": {
>>>>>>> 85e84683
                                            "kind": "IdentifierName",
                                            "fullStart": 749,
                                            "fullEnd": 753,
                                            "start": 749,
                                            "end": 752,
                                            "fullWidth": 4,
                                            "width": 3,
                                            "text": "Con",
                                            "value": "Con",
                                            "valueText": "Con",
                                            "hasTrailingTrivia": true,
                                            "trailingTrivia": [
                                                {
                                                    "kind": "WhitespaceTrivia",
                                                    "text": " "
                                                }
                                            ]
                                        },
                                        "equalsValueClause": {
                                            "kind": "EqualsValueClause",
                                            "fullStart": 753,
                                            "fullEnd": 769,
                                            "start": 753,
                                            "end": 769,
                                            "fullWidth": 16,
                                            "width": 16,
                                            "equalsToken": {
                                                "kind": "EqualsToken",
                                                "fullStart": 753,
                                                "fullEnd": 755,
                                                "start": 753,
                                                "end": 754,
                                                "fullWidth": 2,
                                                "width": 1,
                                                "text": "=",
                                                "value": "=",
                                                "valueText": "=",
                                                "hasTrailingTrivia": true,
                                                "trailingTrivia": [
                                                    {
                                                        "kind": "WhitespaceTrivia",
                                                        "text": " "
                                                    }
                                                ]
                                            },
                                            "value": {
                                                "kind": "FunctionExpression",
                                                "fullStart": 755,
                                                "fullEnd": 769,
                                                "start": 755,
                                                "end": 769,
                                                "fullWidth": 14,
                                                "width": 14,
                                                "functionKeyword": {
                                                    "kind": "FunctionKeyword",
                                                    "fullStart": 755,
                                                    "fullEnd": 764,
                                                    "start": 755,
                                                    "end": 763,
                                                    "fullWidth": 9,
                                                    "width": 8,
                                                    "text": "function",
                                                    "value": "function",
                                                    "valueText": "function",
                                                    "hasTrailingTrivia": true,
                                                    "trailingTrivia": [
                                                        {
                                                            "kind": "WhitespaceTrivia",
                                                            "text": " "
                                                        }
                                                    ]
                                                },
                                                "callSignature": {
                                                    "kind": "CallSignature",
                                                    "fullStart": 764,
                                                    "fullEnd": 767,
                                                    "start": 764,
                                                    "end": 766,
                                                    "fullWidth": 3,
                                                    "width": 2,
                                                    "parameterList": {
                                                        "kind": "ParameterList",
                                                        "fullStart": 764,
                                                        "fullEnd": 767,
                                                        "start": 764,
                                                        "end": 766,
                                                        "fullWidth": 3,
                                                        "width": 2,
                                                        "openParenToken": {
                                                            "kind": "OpenParenToken",
                                                            "fullStart": 764,
                                                            "fullEnd": 765,
                                                            "start": 764,
                                                            "end": 765,
                                                            "fullWidth": 1,
                                                            "width": 1,
                                                            "text": "(",
                                                            "value": "(",
                                                            "valueText": "("
                                                        },
                                                        "parameters": [],
                                                        "closeParenToken": {
                                                            "kind": "CloseParenToken",
                                                            "fullStart": 765,
                                                            "fullEnd": 767,
                                                            "start": 765,
                                                            "end": 766,
                                                            "fullWidth": 2,
                                                            "width": 1,
                                                            "text": ")",
                                                            "value": ")",
                                                            "valueText": ")",
                                                            "hasTrailingTrivia": true,
                                                            "trailingTrivia": [
                                                                {
                                                                    "kind": "WhitespaceTrivia",
                                                                    "text": " "
                                                                }
                                                            ]
                                                        }
                                                    }
                                                },
                                                "block": {
                                                    "kind": "Block",
                                                    "fullStart": 767,
                                                    "fullEnd": 769,
                                                    "start": 767,
                                                    "end": 769,
                                                    "fullWidth": 2,
                                                    "width": 2,
                                                    "openBraceToken": {
                                                        "kind": "OpenBraceToken",
                                                        "fullStart": 767,
                                                        "fullEnd": 768,
                                                        "start": 767,
                                                        "end": 768,
                                                        "fullWidth": 1,
                                                        "width": 1,
                                                        "text": "{",
                                                        "value": "{",
                                                        "valueText": "{"
                                                    },
                                                    "statements": [],
                                                    "closeBraceToken": {
                                                        "kind": "CloseBraceToken",
                                                        "fullStart": 768,
                                                        "fullEnd": 769,
                                                        "start": 768,
                                                        "end": 769,
                                                        "fullWidth": 1,
                                                        "width": 1,
                                                        "text": "}",
                                                        "value": "}",
                                                        "valueText": "}"
                                                    }
                                                }
                                            }
                                        }
                                    }
                                ]
                            },
                            "semicolonToken": {
                                "kind": "SemicolonToken",
                                "fullStart": 769,
                                "fullEnd": 772,
                                "start": 769,
                                "end": 770,
                                "fullWidth": 3,
                                "width": 1,
                                "text": ";",
                                "value": ";",
                                "valueText": ";",
                                "hasTrailingTrivia": true,
                                "hasTrailingNewLine": true,
                                "trailingTrivia": [
                                    {
                                        "kind": "NewLineTrivia",
                                        "text": "\r\n"
                                    }
                                ]
                            }
                        },
                        {
                            "kind": "ExpressionStatement",
                            "fullStart": 772,
                            "fullEnd": 804,
                            "start": 780,
                            "end": 802,
                            "fullWidth": 32,
                            "width": 22,
                            "expression": {
                                "kind": "AssignmentExpression",
                                "fullStart": 772,
                                "fullEnd": 801,
                                "start": 780,
                                "end": 801,
                                "fullWidth": 29,
                                "width": 21,
                                "left": {
                                    "kind": "MemberAccessExpression",
                                    "fullStart": 772,
                                    "fullEnd": 794,
                                    "start": 780,
                                    "end": 793,
                                    "fullWidth": 22,
                                    "width": 13,
                                    "expression": {
                                        "kind": "IdentifierName",
                                        "fullStart": 772,
                                        "fullEnd": 783,
                                        "start": 780,
                                        "end": 783,
                                        "fullWidth": 11,
                                        "width": 3,
                                        "text": "Con",
                                        "value": "Con",
                                        "valueText": "Con",
                                        "hasLeadingTrivia": true,
                                        "leadingTrivia": [
                                            {
                                                "kind": "WhitespaceTrivia",
                                                "text": "        "
                                            }
                                        ]
                                    },
                                    "dotToken": {
                                        "kind": "DotToken",
                                        "fullStart": 783,
                                        "fullEnd": 784,
                                        "start": 783,
                                        "end": 784,
                                        "fullWidth": 1,
                                        "width": 1,
                                        "text": ".",
                                        "value": ".",
                                        "valueText": "."
                                    },
                                    "name": {
                                        "kind": "IdentifierName",
                                        "fullStart": 784,
                                        "fullEnd": 794,
                                        "start": 784,
                                        "end": 793,
                                        "fullWidth": 10,
                                        "width": 9,
                                        "text": "prototype",
                                        "value": "prototype",
                                        "valueText": "prototype",
                                        "hasTrailingTrivia": true,
                                        "trailingTrivia": [
                                            {
                                                "kind": "WhitespaceTrivia",
                                                "text": " "
                                            }
                                        ]
                                    }
                                },
                                "operatorToken": {
                                    "kind": "EqualsToken",
                                    "fullStart": 794,
                                    "fullEnd": 796,
                                    "start": 794,
                                    "end": 795,
                                    "fullWidth": 2,
                                    "width": 1,
                                    "text": "=",
                                    "value": "=",
                                    "valueText": "=",
                                    "hasTrailingTrivia": true,
                                    "trailingTrivia": [
                                        {
                                            "kind": "WhitespaceTrivia",
                                            "text": " "
                                        }
                                    ]
                                },
                                "right": {
                                    "kind": "IdentifierName",
                                    "fullStart": 796,
                                    "fullEnd": 801,
                                    "start": 796,
                                    "end": 801,
                                    "fullWidth": 5,
                                    "width": 5,
                                    "text": "proto",
                                    "value": "proto",
                                    "valueText": "proto"
                                }
                            },
                            "semicolonToken": {
                                "kind": "SemicolonToken",
                                "fullStart": 801,
                                "fullEnd": 804,
                                "start": 801,
                                "end": 802,
                                "fullWidth": 3,
                                "width": 1,
                                "text": ";",
                                "value": ";",
                                "valueText": ";",
                                "hasTrailingTrivia": true,
                                "hasTrailingNewLine": true,
                                "trailingTrivia": [
                                    {
                                        "kind": "NewLineTrivia",
                                        "text": "\r\n"
                                    }
                                ]
                            }
                        },
                        {
                            "kind": "VariableStatement",
                            "fullStart": 804,
                            "fullEnd": 838,
                            "start": 814,
                            "end": 836,
                            "fullWidth": 34,
                            "width": 22,
                            "modifiers": [],
                            "variableDeclaration": {
                                "kind": "VariableDeclaration",
                                "fullStart": 804,
                                "fullEnd": 835,
                                "start": 814,
                                "end": 835,
                                "fullWidth": 31,
                                "width": 21,
                                "varKeyword": {
                                    "kind": "VarKeyword",
                                    "fullStart": 804,
                                    "fullEnd": 818,
                                    "start": 814,
                                    "end": 817,
                                    "fullWidth": 14,
                                    "width": 3,
                                    "text": "var",
                                    "value": "var",
                                    "valueText": "var",
                                    "hasLeadingTrivia": true,
                                    "hasLeadingNewLine": true,
                                    "hasTrailingTrivia": true,
                                    "leadingTrivia": [
                                        {
                                            "kind": "NewLineTrivia",
                                            "text": "\r\n"
                                        },
                                        {
                                            "kind": "WhitespaceTrivia",
                                            "text": "        "
                                        }
                                    ],
                                    "trailingTrivia": [
                                        {
                                            "kind": "WhitespaceTrivia",
                                            "text": " "
                                        }
                                    ]
                                },
                                "variableDeclarators": [
                                    {
                                        "kind": "VariableDeclarator",
                                        "fullStart": 818,
                                        "fullEnd": 835,
                                        "start": 818,
                                        "end": 835,
                                        "fullWidth": 17,
<<<<<<< HEAD
                                        "width": 17,
                                        "identifier": {
=======
                                        "propertyName": {
>>>>>>> 85e84683
                                            "kind": "IdentifierName",
                                            "fullStart": 818,
                                            "fullEnd": 824,
                                            "start": 818,
                                            "end": 823,
                                            "fullWidth": 6,
                                            "width": 5,
                                            "text": "child",
                                            "value": "child",
                                            "valueText": "child",
                                            "hasTrailingTrivia": true,
                                            "trailingTrivia": [
                                                {
                                                    "kind": "WhitespaceTrivia",
                                                    "text": " "
                                                }
                                            ]
                                        },
                                        "equalsValueClause": {
                                            "kind": "EqualsValueClause",
                                            "fullStart": 824,
                                            "fullEnd": 835,
                                            "start": 824,
                                            "end": 835,
                                            "fullWidth": 11,
                                            "width": 11,
                                            "equalsToken": {
                                                "kind": "EqualsToken",
                                                "fullStart": 824,
                                                "fullEnd": 826,
                                                "start": 824,
                                                "end": 825,
                                                "fullWidth": 2,
                                                "width": 1,
                                                "text": "=",
                                                "value": "=",
                                                "valueText": "=",
                                                "hasTrailingTrivia": true,
                                                "trailingTrivia": [
                                                    {
                                                        "kind": "WhitespaceTrivia",
                                                        "text": " "
                                                    }
                                                ]
                                            },
                                            "value": {
                                                "kind": "ObjectCreationExpression",
                                                "fullStart": 826,
                                                "fullEnd": 835,
                                                "start": 826,
                                                "end": 835,
                                                "fullWidth": 9,
                                                "width": 9,
                                                "newKeyword": {
                                                    "kind": "NewKeyword",
                                                    "fullStart": 826,
                                                    "fullEnd": 830,
                                                    "start": 826,
                                                    "end": 829,
                                                    "fullWidth": 4,
                                                    "width": 3,
                                                    "text": "new",
                                                    "value": "new",
                                                    "valueText": "new",
                                                    "hasTrailingTrivia": true,
                                                    "trailingTrivia": [
                                                        {
                                                            "kind": "WhitespaceTrivia",
                                                            "text": " "
                                                        }
                                                    ]
                                                },
                                                "expression": {
                                                    "kind": "IdentifierName",
                                                    "fullStart": 830,
                                                    "fullEnd": 833,
                                                    "start": 830,
                                                    "end": 833,
                                                    "fullWidth": 3,
                                                    "width": 3,
                                                    "text": "Con",
                                                    "value": "Con",
                                                    "valueText": "Con"
                                                },
                                                "argumentList": {
                                                    "kind": "ArgumentList",
                                                    "fullStart": 833,
                                                    "fullEnd": 835,
                                                    "start": 833,
                                                    "end": 835,
                                                    "fullWidth": 2,
                                                    "width": 2,
                                                    "openParenToken": {
                                                        "kind": "OpenParenToken",
                                                        "fullStart": 833,
                                                        "fullEnd": 834,
                                                        "start": 833,
                                                        "end": 834,
                                                        "fullWidth": 1,
                                                        "width": 1,
                                                        "text": "(",
                                                        "value": "(",
                                                        "valueText": "("
                                                    },
                                                    "arguments": [],
                                                    "closeParenToken": {
                                                        "kind": "CloseParenToken",
                                                        "fullStart": 834,
                                                        "fullEnd": 835,
                                                        "start": 834,
                                                        "end": 835,
                                                        "fullWidth": 1,
                                                        "width": 1,
                                                        "text": ")",
                                                        "value": ")",
                                                        "valueText": ")"
                                                    }
                                                }
                                            }
                                        }
                                    }
                                ]
                            },
                            "semicolonToken": {
                                "kind": "SemicolonToken",
                                "fullStart": 835,
                                "fullEnd": 838,
                                "start": 835,
                                "end": 836,
                                "fullWidth": 3,
                                "width": 1,
                                "text": ";",
                                "value": ";",
                                "valueText": ";",
                                "hasTrailingTrivia": true,
                                "hasTrailingNewLine": true,
                                "trailingTrivia": [
                                    {
                                        "kind": "NewLineTrivia",
                                        "text": "\r\n"
                                    }
                                ]
                            }
                        },
                        {
                            "kind": "ExpressionStatement",
                            "fullStart": 838,
                            "fullEnd": 864,
                            "start": 846,
                            "end": 862,
                            "fullWidth": 26,
                            "width": 16,
                            "expression": {
                                "kind": "AssignmentExpression",
                                "fullStart": 838,
                                "fullEnd": 861,
                                "start": 846,
                                "end": 861,
                                "fullWidth": 23,
                                "width": 15,
                                "left": {
                                    "kind": "ElementAccessExpression",
                                    "fullStart": 838,
                                    "fullEnd": 855,
                                    "start": 846,
                                    "end": 854,
                                    "fullWidth": 17,
                                    "width": 8,
                                    "expression": {
                                        "kind": "IdentifierName",
                                        "fullStart": 838,
                                        "fullEnd": 851,
                                        "start": 846,
                                        "end": 851,
                                        "fullWidth": 13,
                                        "width": 5,
                                        "text": "child",
                                        "value": "child",
                                        "valueText": "child",
                                        "hasLeadingTrivia": true,
                                        "leadingTrivia": [
                                            {
                                                "kind": "WhitespaceTrivia",
                                                "text": "        "
                                            }
                                        ]
                                    },
                                    "openBracketToken": {
                                        "kind": "OpenBracketToken",
                                        "fullStart": 851,
                                        "fullEnd": 852,
                                        "start": 851,
                                        "end": 852,
                                        "fullWidth": 1,
                                        "width": 1,
                                        "text": "[",
                                        "value": "[",
                                        "valueText": "["
                                    },
                                    "argumentExpression": {
                                        "kind": "NumericLiteral",
                                        "fullStart": 852,
                                        "fullEnd": 853,
                                        "start": 852,
                                        "end": 853,
                                        "fullWidth": 1,
                                        "width": 1,
                                        "text": "1",
                                        "value": 1,
                                        "valueText": "1"
                                    },
                                    "closeBracketToken": {
                                        "kind": "CloseBracketToken",
                                        "fullStart": 853,
                                        "fullEnd": 855,
                                        "start": 853,
                                        "end": 854,
                                        "fullWidth": 2,
                                        "width": 1,
                                        "text": "]",
                                        "value": "]",
                                        "valueText": "]",
                                        "hasTrailingTrivia": true,
                                        "trailingTrivia": [
                                            {
                                                "kind": "WhitespaceTrivia",
                                                "text": " "
                                            }
                                        ]
                                    }
                                },
                                "operatorToken": {
                                    "kind": "EqualsToken",
                                    "fullStart": 855,
                                    "fullEnd": 857,
                                    "start": 855,
                                    "end": 856,
                                    "fullWidth": 2,
                                    "width": 1,
                                    "text": "=",
                                    "value": "=",
                                    "valueText": "=",
                                    "hasTrailingTrivia": true,
                                    "trailingTrivia": [
                                        {
                                            "kind": "WhitespaceTrivia",
                                            "text": " "
                                        }
                                    ]
                                },
                                "right": {
                                    "kind": "TrueKeyword",
                                    "fullStart": 857,
                                    "fullEnd": 861,
                                    "start": 857,
                                    "end": 861,
                                    "fullWidth": 4,
                                    "width": 4,
                                    "text": "true",
                                    "value": true,
                                    "valueText": "true"
                                }
                            },
                            "semicolonToken": {
                                "kind": "SemicolonToken",
                                "fullStart": 861,
                                "fullEnd": 864,
                                "start": 861,
                                "end": 862,
                                "fullWidth": 3,
                                "width": 1,
                                "text": ";",
                                "value": ";",
                                "valueText": ";",
                                "hasTrailingTrivia": true,
                                "hasTrailingNewLine": true,
                                "trailingTrivia": [
                                    {
                                        "kind": "NewLineTrivia",
                                        "text": "\r\n"
                                    }
                                ]
                            }
                        },
                        {
                            "kind": "ReturnStatement",
                            "fullStart": 864,
                            "fullEnd": 932,
                            "start": 874,
                            "end": 930,
                            "fullWidth": 68,
                            "width": 56,
                            "returnKeyword": {
                                "kind": "ReturnKeyword",
                                "fullStart": 864,
                                "fullEnd": 881,
                                "start": 874,
                                "end": 880,
                                "fullWidth": 17,
                                "width": 6,
                                "text": "return",
                                "value": "return",
                                "valueText": "return",
                                "hasLeadingTrivia": true,
                                "hasLeadingNewLine": true,
                                "hasTrailingTrivia": true,
                                "leadingTrivia": [
                                    {
                                        "kind": "NewLineTrivia",
                                        "text": "\r\n"
                                    },
                                    {
                                        "kind": "WhitespaceTrivia",
                                        "text": "        "
                                    }
                                ],
                                "trailingTrivia": [
                                    {
                                        "kind": "WhitespaceTrivia",
                                        "text": " "
                                    }
                                ]
                            },
                            "expression": {
                                "kind": "EqualsExpression",
                                "fullStart": 881,
                                "fullEnd": 929,
                                "start": 881,
                                "end": 929,
                                "fullWidth": 48,
                                "width": 48,
                                "left": {
                                    "kind": "InvocationExpression",
                                    "fullStart": 881,
                                    "fullEnd": 923,
                                    "start": 881,
                                    "end": 922,
                                    "fullWidth": 42,
                                    "width": 41,
                                    "expression": {
                                        "kind": "MemberAccessExpression",
                                        "fullStart": 881,
                                        "fullEnd": 909,
                                        "start": 881,
                                        "end": 909,
                                        "fullWidth": 28,
                                        "width": 28,
                                        "expression": {
                                            "kind": "MemberAccessExpression",
                                            "fullStart": 881,
                                            "fullEnd": 904,
                                            "start": 881,
                                            "end": 904,
                                            "fullWidth": 23,
                                            "width": 23,
                                            "expression": {
                                                "kind": "MemberAccessExpression",
                                                "fullStart": 881,
                                                "fullEnd": 896,
                                                "start": 881,
                                                "end": 896,
                                                "fullWidth": 15,
                                                "width": 15,
                                                "expression": {
                                                    "kind": "IdentifierName",
                                                    "fullStart": 881,
                                                    "fullEnd": 886,
                                                    "start": 881,
                                                    "end": 886,
                                                    "fullWidth": 5,
                                                    "width": 5,
                                                    "text": "Array",
                                                    "value": "Array",
                                                    "valueText": "Array"
                                                },
                                                "dotToken": {
                                                    "kind": "DotToken",
                                                    "fullStart": 886,
                                                    "fullEnd": 887,
                                                    "start": 886,
                                                    "end": 887,
                                                    "fullWidth": 1,
                                                    "width": 1,
                                                    "text": ".",
                                                    "value": ".",
                                                    "valueText": "."
                                                },
                                                "name": {
                                                    "kind": "IdentifierName",
                                                    "fullStart": 887,
                                                    "fullEnd": 896,
                                                    "start": 887,
                                                    "end": 896,
                                                    "fullWidth": 9,
                                                    "width": 9,
                                                    "text": "prototype",
                                                    "value": "prototype",
                                                    "valueText": "prototype"
                                                }
                                            },
                                            "dotToken": {
                                                "kind": "DotToken",
                                                "fullStart": 896,
                                                "fullEnd": 897,
                                                "start": 896,
                                                "end": 897,
                                                "fullWidth": 1,
                                                "width": 1,
                                                "text": ".",
                                                "value": ".",
                                                "valueText": "."
                                            },
                                            "name": {
                                                "kind": "IdentifierName",
                                                "fullStart": 897,
                                                "fullEnd": 904,
                                                "start": 897,
                                                "end": 904,
                                                "fullWidth": 7,
                                                "width": 7,
                                                "text": "indexOf",
                                                "value": "indexOf",
                                                "valueText": "indexOf"
                                            }
                                        },
                                        "dotToken": {
                                            "kind": "DotToken",
                                            "fullStart": 904,
                                            "fullEnd": 905,
                                            "start": 904,
                                            "end": 905,
                                            "fullWidth": 1,
                                            "width": 1,
                                            "text": ".",
                                            "value": ".",
                                            "valueText": "."
                                        },
                                        "name": {
                                            "kind": "IdentifierName",
                                            "fullStart": 905,
                                            "fullEnd": 909,
                                            "start": 905,
                                            "end": 909,
                                            "fullWidth": 4,
                                            "width": 4,
                                            "text": "call",
                                            "value": "call",
                                            "valueText": "call"
                                        }
                                    },
                                    "argumentList": {
                                        "kind": "ArgumentList",
                                        "fullStart": 909,
                                        "fullEnd": 923,
                                        "start": 909,
                                        "end": 922,
                                        "fullWidth": 14,
                                        "width": 13,
                                        "openParenToken": {
                                            "kind": "OpenParenToken",
                                            "fullStart": 909,
                                            "fullEnd": 910,
                                            "start": 909,
                                            "end": 910,
                                            "fullWidth": 1,
                                            "width": 1,
                                            "text": "(",
                                            "value": "(",
                                            "valueText": "("
                                        },
                                        "arguments": [
                                            {
                                                "kind": "IdentifierName",
                                                "fullStart": 910,
                                                "fullEnd": 915,
                                                "start": 910,
                                                "end": 915,
                                                "fullWidth": 5,
                                                "width": 5,
                                                "text": "child",
                                                "value": "child",
                                                "valueText": "child"
                                            },
                                            {
                                                "kind": "CommaToken",
                                                "fullStart": 915,
                                                "fullEnd": 917,
                                                "start": 915,
                                                "end": 916,
                                                "fullWidth": 2,
                                                "width": 1,
                                                "text": ",",
                                                "value": ",",
                                                "valueText": ",",
                                                "hasTrailingTrivia": true,
                                                "trailingTrivia": [
                                                    {
                                                        "kind": "WhitespaceTrivia",
                                                        "text": " "
                                                    }
                                                ]
                                            },
                                            {
                                                "kind": "TrueKeyword",
                                                "fullStart": 917,
                                                "fullEnd": 921,
                                                "start": 917,
                                                "end": 921,
                                                "fullWidth": 4,
                                                "width": 4,
                                                "text": "true",
                                                "value": true,
                                                "valueText": "true"
                                            }
                                        ],
                                        "closeParenToken": {
                                            "kind": "CloseParenToken",
                                            "fullStart": 921,
                                            "fullEnd": 923,
                                            "start": 921,
                                            "end": 922,
                                            "fullWidth": 2,
                                            "width": 1,
                                            "text": ")",
                                            "value": ")",
                                            "valueText": ")",
                                            "hasTrailingTrivia": true,
                                            "trailingTrivia": [
                                                {
                                                    "kind": "WhitespaceTrivia",
                                                    "text": " "
                                                }
                                            ]
                                        }
                                    }
                                },
                                "operatorToken": {
                                    "kind": "EqualsEqualsEqualsToken",
                                    "fullStart": 923,
                                    "fullEnd": 927,
                                    "start": 923,
                                    "end": 926,
                                    "fullWidth": 4,
                                    "width": 3,
                                    "text": "===",
                                    "value": "===",
                                    "valueText": "===",
                                    "hasTrailingTrivia": true,
                                    "trailingTrivia": [
                                        {
                                            "kind": "WhitespaceTrivia",
                                            "text": " "
                                        }
                                    ]
                                },
                                "right": {
                                    "kind": "NegateExpression",
                                    "fullStart": 927,
                                    "fullEnd": 929,
                                    "start": 927,
                                    "end": 929,
                                    "fullWidth": 2,
                                    "width": 2,
                                    "operatorToken": {
                                        "kind": "MinusToken",
                                        "fullStart": 927,
                                        "fullEnd": 928,
                                        "start": 927,
                                        "end": 928,
                                        "fullWidth": 1,
                                        "width": 1,
                                        "text": "-",
                                        "value": "-",
                                        "valueText": "-"
                                    },
                                    "operand": {
                                        "kind": "NumericLiteral",
                                        "fullStart": 928,
                                        "fullEnd": 929,
                                        "start": 928,
                                        "end": 929,
                                        "fullWidth": 1,
                                        "width": 1,
                                        "text": "1",
                                        "value": 1,
                                        "valueText": "1"
                                    }
                                }
                            },
                            "semicolonToken": {
                                "kind": "SemicolonToken",
                                "fullStart": 929,
                                "fullEnd": 932,
                                "start": 929,
                                "end": 930,
                                "fullWidth": 3,
                                "width": 1,
                                "text": ";",
                                "value": ";",
                                "valueText": ";",
                                "hasTrailingTrivia": true,
                                "hasTrailingNewLine": true,
                                "trailingTrivia": [
                                    {
                                        "kind": "NewLineTrivia",
                                        "text": "\r\n"
                                    }
                                ]
                            }
                        }
                    ],
                    "closeBraceToken": {
                        "kind": "CloseBraceToken",
                        "fullStart": 932,
                        "fullEnd": 939,
                        "start": 936,
                        "end": 937,
                        "fullWidth": 7,
                        "width": 1,
                        "text": "}",
                        "value": "}",
                        "valueText": "}",
                        "hasLeadingTrivia": true,
                        "hasTrailingTrivia": true,
                        "hasTrailingNewLine": true,
                        "leadingTrivia": [
                            {
                                "kind": "WhitespaceTrivia",
                                "text": "    "
                            }
                        ],
                        "trailingTrivia": [
                            {
                                "kind": "NewLineTrivia",
                                "text": "\r\n"
                            }
                        ]
                    }
                }
            },
            {
                "kind": "ExpressionStatement",
                "fullStart": 939,
                "fullEnd": 963,
                "start": 939,
                "end": 961,
                "fullWidth": 24,
                "width": 22,
                "expression": {
                    "kind": "InvocationExpression",
                    "fullStart": 939,
                    "fullEnd": 960,
                    "start": 939,
                    "end": 960,
                    "fullWidth": 21,
                    "width": 21,
                    "expression": {
                        "kind": "IdentifierName",
                        "fullStart": 939,
                        "fullEnd": 950,
                        "start": 939,
                        "end": 950,
                        "fullWidth": 11,
                        "width": 11,
                        "text": "runTestCase",
                        "value": "runTestCase",
                        "valueText": "runTestCase"
                    },
                    "argumentList": {
                        "kind": "ArgumentList",
                        "fullStart": 950,
                        "fullEnd": 960,
                        "start": 950,
                        "end": 960,
                        "fullWidth": 10,
                        "width": 10,
                        "openParenToken": {
                            "kind": "OpenParenToken",
                            "fullStart": 950,
                            "fullEnd": 951,
                            "start": 950,
                            "end": 951,
                            "fullWidth": 1,
                            "width": 1,
                            "text": "(",
                            "value": "(",
                            "valueText": "("
                        },
                        "arguments": [
                            {
                                "kind": "IdentifierName",
                                "fullStart": 951,
                                "fullEnd": 959,
                                "start": 951,
                                "end": 959,
                                "fullWidth": 8,
                                "width": 8,
                                "text": "testcase",
                                "value": "testcase",
                                "valueText": "testcase"
                            }
                        ],
                        "closeParenToken": {
                            "kind": "CloseParenToken",
                            "fullStart": 959,
                            "fullEnd": 960,
                            "start": 959,
                            "end": 960,
                            "fullWidth": 1,
                            "width": 1,
                            "text": ")",
                            "value": ")",
                            "valueText": ")"
                        }
                    }
                },
                "semicolonToken": {
                    "kind": "SemicolonToken",
                    "fullStart": 960,
                    "fullEnd": 963,
                    "start": 960,
                    "end": 961,
                    "fullWidth": 3,
                    "width": 1,
                    "text": ";",
                    "value": ";",
                    "valueText": ";",
                    "hasTrailingTrivia": true,
                    "hasTrailingNewLine": true,
                    "trailingTrivia": [
                        {
                            "kind": "NewLineTrivia",
                            "text": "\r\n"
                        }
                    ]
                }
            }
        ],
        "endOfFileToken": {
            "kind": "EndOfFileToken",
            "fullStart": 963,
            "fullEnd": 963,
            "start": 963,
            "end": 963,
            "fullWidth": 0,
            "width": 0,
            "text": ""
        }
    },
    "lineMap": {
        "lineStarts": [
            0,
            67,
            152,
            232,
            308,
            380,
            385,
            440,
            546,
            551,
            553,
            555,
            578,
            580,
            605,
            655,
            690,
            722,
            735,
            737,
            772,
            804,
            806,
            838,
            864,
            866,
            932,
            939,
            963
        ],
        "length": 963
    }
}<|MERGE_RESOLUTION|>--- conflicted
+++ resolved
@@ -252,12 +252,8 @@
                                         "start": 592,
                                         "end": 602,
                                         "fullWidth": 10,
-<<<<<<< HEAD
                                         "width": 10,
-                                        "identifier": {
-=======
                                         "propertyName": {
->>>>>>> 85e84683
                                             "kind": "IdentifierName",
                                             "fullStart": 592,
                                             "fullEnd": 598,
@@ -913,12 +909,8 @@
                                         "start": 749,
                                         "end": 769,
                                         "fullWidth": 20,
-<<<<<<< HEAD
                                         "width": 20,
-                                        "identifier": {
-=======
                                         "propertyName": {
->>>>>>> 85e84683
                                             "kind": "IdentifierName",
                                             "fullStart": 749,
                                             "fullEnd": 753,
@@ -1285,12 +1277,8 @@
                                         "start": 818,
                                         "end": 835,
                                         "fullWidth": 17,
-<<<<<<< HEAD
                                         "width": 17,
-                                        "identifier": {
-=======
                                         "propertyName": {
->>>>>>> 85e84683
                                             "kind": "IdentifierName",
                                             "fullStart": 818,
                                             "fullEnd": 824,
