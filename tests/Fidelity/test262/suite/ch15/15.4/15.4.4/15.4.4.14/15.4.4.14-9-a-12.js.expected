--- conflicted
+++ resolved
@@ -252,12 +252,8 @@
                                         "start": 605,
                                         "end": 617,
                                         "fullWidth": 12,
-<<<<<<< HEAD
                                         "width": 12,
-                                        "identifier": {
-=======
                                         "propertyName": {
->>>>>>> 85e84683
                                             "kind": "IdentifierName",
                                             "fullStart": 605,
                                             "fullEnd": 609,
